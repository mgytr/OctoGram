<?xml version="1.0" encoding="utf-8"?>
<layer-list xmlns:android="http://schemas.android.com/apk/res/android">
<<<<<<< HEAD
    <item>
        <bitmap android:src="@drawable/icon_2_background_sa"/>
    </item>
=======
    <item android:drawable="@mipmap/icon_2_background_sa" />
    <item android:drawable="@mipmap/icon_background_clip_round" />
>>>>>>> a746a072
</layer-list><|MERGE_RESOLUTION|>--- conflicted
+++ resolved
@@ -1,11 +1,5 @@
 <?xml version="1.0" encoding="utf-8"?>
 <layer-list xmlns:android="http://schemas.android.com/apk/res/android">
-<<<<<<< HEAD
-    <item>
-        <bitmap android:src="@drawable/icon_2_background_sa"/>
-    </item>
-=======
     <item android:drawable="@mipmap/icon_2_background_sa" />
     <item android:drawable="@mipmap/icon_background_clip_round" />
->>>>>>> a746a072
 </layer-list>