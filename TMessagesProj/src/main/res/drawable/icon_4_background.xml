<?xml version="1.0" encoding="utf-8"?>
<layer-list xmlns:android="http://schemas.android.com/apk/res/android">
<<<<<<< HEAD
    <item>
        <bitmap android:src="@drawable/icon_4_background_sa"/>
    </item>
=======
    <item android:drawable="@drawable/icon_4_background_sa" />
    <item android:drawable="@mipmap/icon_background_clip" />
>>>>>>> a746a072
</layer-list><|MERGE_RESOLUTION|>--- conflicted
+++ resolved
@@ -1,11 +1,5 @@
 <?xml version="1.0" encoding="utf-8"?>
 <layer-list xmlns:android="http://schemas.android.com/apk/res/android">
-<<<<<<< HEAD
-    <item>
-        <bitmap android:src="@drawable/icon_4_background_sa"/>
-    </item>
-=======
     <item android:drawable="@drawable/icon_4_background_sa" />
     <item android:drawable="@mipmap/icon_background_clip" />
->>>>>>> a746a072
 </layer-list>