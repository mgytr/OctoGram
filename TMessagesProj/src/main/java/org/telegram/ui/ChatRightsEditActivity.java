/*
 * This is the source code of Telegram for Android v. 5.x.x.
 * It is licensed under GNU GPL v. 2 or later.
 * You should have received a copy of the license in this archive (see LICENSE).
 *
 * Copyright Nikolai Kudashov, 2013-2018.
 */

package org.telegram.ui;

import android.animation.Animator;
import android.animation.AnimatorListenerAdapter;
import android.animation.ValueAnimator;
import android.app.DatePickerDialog;
import android.app.TimePickerDialog;
import android.content.Context;
import android.content.DialogInterface;
import android.graphics.PorterDuff;
import android.graphics.PorterDuffColorFilter;
import android.graphics.drawable.Drawable;
import android.os.Build;
import android.os.Bundle;
import android.os.Vibrator;
import android.text.Editable;
import android.text.TextWatcher;
import android.util.TypedValue;
import android.view.Gravity;
import android.view.MotionEvent;
import android.view.View;
import android.view.ViewGroup;
import android.view.inputmethod.EditorInfo;
import android.widget.DatePicker;
import android.widget.FrameLayout;
import android.widget.ImageView;
import android.widget.LinearLayout;
import android.widget.TextView;

import androidx.recyclerview.widget.DefaultItemAnimator;
import androidx.recyclerview.widget.LinearLayoutManager;
import androidx.recyclerview.widget.RecyclerView;

import org.telegram.messenger.AccountInstance;
import org.telegram.messenger.AndroidUtilities;
import org.telegram.messenger.BotWebViewVibrationEffect;
import org.telegram.messenger.ChatObject;
import org.telegram.messenger.FileLog;
import org.telegram.messenger.LocaleController;
import org.telegram.messenger.MessagesController;
import org.telegram.messenger.R;
import org.telegram.messenger.UserObject;
import org.telegram.tgnet.ConnectionsManager;
import org.telegram.tgnet.TLRPC;
import org.telegram.ui.ActionBar.ActionBar;
import org.telegram.ui.ActionBar.ActionBarMenu;
import org.telegram.ui.ActionBar.AlertDialog;
import org.telegram.ui.ActionBar.BaseFragment;
import org.telegram.ui.ActionBar.BottomSheet;
import org.telegram.ui.ActionBar.SimpleTextView;
import org.telegram.ui.ActionBar.Theme;
import org.telegram.ui.ActionBar.ThemeDescription;
import org.telegram.ui.Cells.CheckBoxCell;
import org.telegram.ui.Cells.DialogRadioCell;
import org.telegram.ui.Cells.HeaderCell;
import org.telegram.ui.Cells.PollEditTextCell;
import org.telegram.ui.Cells.ShadowSectionCell;
import org.telegram.ui.Cells.TextCheckCell2;
import org.telegram.ui.Cells.TextDetailCell;
import org.telegram.ui.Cells.TextInfoPrivacyCell;
import org.telegram.ui.Cells.TextSettingsCell;
import org.telegram.ui.Cells.UserCell2;
import org.telegram.ui.Components.AlertsCreator;
import org.telegram.ui.Components.AnimatedTextView;
import org.telegram.ui.Components.BulletinFactory;
import org.telegram.ui.Components.CircularProgressDrawable;
import org.telegram.ui.Components.CrossfadeDrawable;
import org.telegram.ui.Components.CubicBezierInterpolator;
import org.telegram.ui.Components.LayoutHelper;
import org.telegram.ui.Components.Premium.LimitReachedBottomSheet;
import org.telegram.ui.Components.RecyclerListView;

import java.util.ArrayList;
import java.util.Calendar;
import java.util.Locale;

public class ChatRightsEditActivity extends BaseFragment {

    private ListAdapter listViewAdapter;
    private RecyclerListView listView;
    private LinearLayoutManager linearLayoutManager;

    private FrameLayout addBotButtonContainer;
    private FrameLayout addBotButton;
    private AnimatedTextView addBotButtonText;
    private PollEditTextCell rankEditTextCell;
    private CrossfadeDrawable doneDrawable;

    private long chatId;
    private TLRPC.User currentUser;
    private TLRPC.Chat currentChat;
    private int currentType;
    private boolean isChannel;
    private boolean isForum;
    private boolean loading = false;

    private boolean canEdit;

    private float asAdminT = 0;
    private boolean asAdmin = false;
    private boolean initialAsAdmin = false;
    private TLRPC.TL_chatAdminRights adminRights;
    private TLRPC.TL_chatAdminRights myAdminRights;
    private TLRPC.TL_chatBannedRights bannedRights;
    private TLRPC.TL_chatBannedRights defaultBannedRights;
    public boolean banning;
    private String currentBannedRights = "";
    private String currentRank;
    private String initialRank;

    private int rowCount;
    private int manageRow;
    private int permissionsStartRow;
    private int permissionsEndRow;
    private int changeInfoRow;
    private int postMessagesRow;
    private int editMesagesRow;
    private int deleteMessagesRow;
    private int addAdminsRow;
    private int anonymousRow;
    private int banUsersRow;
    private int addUsersRow;
    private int pinMessagesRow;
    private int manageTopicsRow;
    private int rightsShadowRow;
    private int removeAdminRow;
    private int removeAdminShadowRow;
    private int cantEditInfoRow;
    private int transferOwnerShadowRow;
    private int transferOwnerRow;
    private int rankHeaderRow;
    private int rankRow;
    private int rankInfoRow;
    private int addBotButtonRow;

    private int sendMessagesRow;
    private int sendMediaRow;
    private boolean sendMediaExpanded;
    private int sendPhotosRow;
    private int sendVideosRow;
    private int sendMusicRow;
    private int sendFilesRow;
    private int sendVoiceRow;
    private int sendRoundRow;
    private int sendGifsRow;
    private int sendGamesRow;
    private int useInlineBotRow;
    private int sendStickersRow;
    private int sendPollsRow;
    private int embedLinksRow;
    private int startVoiceChatRow;
    private int untilSectionRow;
    private int untilDateRow;

    private int channelMessagesRow;
    private boolean channelMessagesExpanded;
    private int channelPostMessagesRow;
    private int channelEditMessagesRow;
    private int channelDeleteMessagesRow;
    private int channelStoriesRow;
    private boolean channelStoriesExpanded;
    private int channelPostStoriesRow;
    private int channelEditStoriesRow;
    private int channelDeleteStoriesRow;

    private ChatRightsEditActivityDelegate delegate;

    private String botHash;
    private boolean isAddingNew;
    private boolean initialIsSet;

    public static final int TYPE_ADMIN = 0;
    public static final int TYPE_BANNED = 1;
    public static final int TYPE_ADD_BOT = 2;

    private boolean closingKeyboardAfterFinish = false;

    public interface ChatRightsEditActivityDelegate {
        void didSetRights(int rights, TLRPC.TL_chatAdminRights rightsAdmin, TLRPC.TL_chatBannedRights rightsBanned, String rank);

        void didChangeOwner(TLRPC.User user);
    }

    private final static int done_button = 1;

    public ChatRightsEditActivity(long userId, long channelId, TLRPC.TL_chatAdminRights rightsAdmin, TLRPC.TL_chatBannedRights rightsBannedDefault, TLRPC.TL_chatBannedRights rightsBanned, String rank, int type, boolean edit, boolean addingNew, String addingNewBotHash) {
        super();
        isAddingNew = addingNew;
        chatId = channelId;
        currentUser = MessagesController.getInstance(currentAccount).getUser(userId);
        currentType = type;
        canEdit = edit;
        channelMessagesExpanded = channelStoriesExpanded = !canEdit;
        botHash = addingNewBotHash;
        currentChat = MessagesController.getInstance(currentAccount).getChat(chatId);
        if (rank == null) {
            rank = "";
        }
        initialRank = currentRank = rank;
        if (currentChat != null) {
            isChannel = ChatObject.isChannel(currentChat) && !currentChat.megagroup;
            isForum = ChatObject.isForum(currentChat);
            myAdminRights = currentChat.admin_rights;
        }
        if (myAdminRights == null) {
            myAdminRights = emptyAdminRights(currentType != TYPE_ADD_BOT || (currentChat != null && currentChat.creator));
        }
        if (type == TYPE_ADMIN || type == TYPE_ADD_BOT) {
            if (type == TYPE_ADD_BOT) {
                TLRPC.UserFull userFull = getMessagesController().getUserFull(userId);
                if (userFull != null) {
                    TLRPC.TL_chatAdminRights botDefaultRights = isChannel ? userFull.bot_broadcast_admin_rights : userFull.bot_group_admin_rights;
                    if (botDefaultRights != null) {
                        if (rightsAdmin == null) {
                            rightsAdmin = botDefaultRights;
                        } else {
                            rightsAdmin.ban_users = rightsAdmin.ban_users || botDefaultRights.ban_users;
                            rightsAdmin.add_admins = rightsAdmin.add_admins || botDefaultRights.add_admins;
                            rightsAdmin.post_messages = rightsAdmin.post_messages || botDefaultRights.post_messages;
                            rightsAdmin.pin_messages = rightsAdmin.pin_messages || botDefaultRights.pin_messages;
                            rightsAdmin.delete_messages = rightsAdmin.delete_messages || botDefaultRights.delete_messages;
                            rightsAdmin.change_info = rightsAdmin.change_info || botDefaultRights.change_info;
                            rightsAdmin.anonymous = rightsAdmin.anonymous || botDefaultRights.anonymous;
                            rightsAdmin.edit_messages = rightsAdmin.edit_messages || botDefaultRights.edit_messages;
                            rightsAdmin.manage_call = rightsAdmin.manage_call || botDefaultRights.manage_call;
                            rightsAdmin.manage_topics = rightsAdmin.manage_topics || botDefaultRights.manage_topics;
                            rightsAdmin.post_stories = rightsAdmin.post_stories || botDefaultRights.post_stories;
                            rightsAdmin.edit_stories = rightsAdmin.edit_stories || botDefaultRights.edit_stories;
                            rightsAdmin.delete_stories = rightsAdmin.delete_stories || botDefaultRights.delete_stories;
                            rightsAdmin.other = rightsAdmin.other || botDefaultRights.other;
                        }
                    }
                }
            }
            if (rightsAdmin == null) {
                initialAsAdmin = false;
                if (type == TYPE_ADD_BOT) {
                    adminRights = emptyAdminRights(false);
                    asAdmin = isChannel;
                    asAdminT = asAdmin ? 1 : 0;
                    initialIsSet = false;
                } else {
                    adminRights = new TLRPC.TL_chatAdminRights();
                    adminRights.change_info = myAdminRights.change_info;
                    adminRights.post_messages = myAdminRights.post_messages;
                    adminRights.edit_messages = myAdminRights.edit_messages;
                    adminRights.delete_messages = myAdminRights.delete_messages;
                    adminRights.manage_call = myAdminRights.manage_call;
                    adminRights.ban_users = myAdminRights.ban_users;
                    adminRights.invite_users = myAdminRights.invite_users;
                    adminRights.pin_messages = myAdminRights.pin_messages;
                    adminRights.manage_topics = myAdminRights.manage_topics;
                    adminRights.post_stories = myAdminRights.post_stories;
                    adminRights.edit_stories = myAdminRights.edit_stories;
                    adminRights.delete_stories = myAdminRights.delete_stories;
                    adminRights.other = myAdminRights.other;
                    initialIsSet = false;
                }
            } else {
                initialAsAdmin = true;
                adminRights = new TLRPC.TL_chatAdminRights();
                adminRights.change_info = rightsAdmin.change_info;
                adminRights.post_messages = rightsAdmin.post_messages;
                adminRights.edit_messages = rightsAdmin.edit_messages;
                adminRights.delete_messages = rightsAdmin.delete_messages;
                adminRights.manage_call = rightsAdmin.manage_call;
                adminRights.ban_users = rightsAdmin.ban_users;
                adminRights.invite_users = rightsAdmin.invite_users;
                adminRights.pin_messages = rightsAdmin.pin_messages;
                adminRights.manage_topics = rightsAdmin.manage_topics;
                adminRights.post_stories = rightsAdmin.post_stories;
                adminRights.edit_stories = rightsAdmin.edit_stories;
                adminRights.delete_stories = rightsAdmin.delete_stories;
                adminRights.add_admins = rightsAdmin.add_admins;
                adminRights.anonymous = rightsAdmin.anonymous;
                adminRights.other = rightsAdmin.other;

                initialIsSet = adminRights.change_info || adminRights.post_messages || adminRights.edit_messages ||
                        adminRights.delete_messages || adminRights.ban_users || adminRights.invite_users ||
                        adminRights.pin_messages || adminRights.add_admins || adminRights.manage_call || adminRights.anonymous || adminRights.manage_topics || adminRights.other;

                if (type == TYPE_ADD_BOT) {
                    asAdmin = isChannel || initialIsSet;
                    asAdminT = asAdmin ? 1 : 0;
                    initialIsSet = false;
                }
            }

            if (currentChat != null) {
                defaultBannedRights = currentChat.default_banned_rights;
            }
            if (defaultBannedRights == null) {
                defaultBannedRights = new TLRPC.TL_chatBannedRights();
                defaultBannedRights.view_messages = defaultBannedRights.send_media = defaultBannedRights.send_messages =
                        defaultBannedRights.embed_links = defaultBannedRights.send_stickers = defaultBannedRights.send_gifs =
                                defaultBannedRights.send_games = defaultBannedRights.send_inline = defaultBannedRights.send_polls =
                                        defaultBannedRights.invite_users = defaultBannedRights.change_info = defaultBannedRights.pin_messages =
                                                defaultBannedRights.manage_topics = defaultBannedRights.send_plain = defaultBannedRights.send_videos =
                                                        defaultBannedRights.send_photos = defaultBannedRights.send_audios = defaultBannedRights.send_docs =
                                                                defaultBannedRights.send_voices = defaultBannedRights.send_roundvideos = false;
            }

            if (!defaultBannedRights.change_info && !isChannel) {
                adminRights.change_info = true;
            }
            if (!defaultBannedRights.pin_messages) {
                adminRights.pin_messages = true;
            }
        } else if (type == TYPE_BANNED) {
            defaultBannedRights = rightsBannedDefault;
            if (defaultBannedRights == null) {
                defaultBannedRights = new TLRPC.TL_chatBannedRights();
                defaultBannedRights.view_messages = defaultBannedRights.send_media = defaultBannedRights.send_messages =
                        defaultBannedRights.embed_links = defaultBannedRights.send_stickers = defaultBannedRights.send_gifs =
                                defaultBannedRights.send_games = defaultBannedRights.send_inline = defaultBannedRights.send_polls =
                                        defaultBannedRights.invite_users = defaultBannedRights.change_info = defaultBannedRights.pin_messages =
                                                defaultBannedRights.manage_topics = defaultBannedRights.send_plain = defaultBannedRights.send_videos =
                                                        defaultBannedRights.send_photos = defaultBannedRights.send_audios = defaultBannedRights.send_docs =
                                                                defaultBannedRights.send_voices = defaultBannedRights.send_roundvideos = false;
            }

            bannedRights = new TLRPC.TL_chatBannedRights();
            if (rightsBanned == null) {
                bannedRights.view_messages = bannedRights.send_media = bannedRights.send_messages =
                        bannedRights.embed_links = bannedRights.send_stickers = bannedRights.send_gifs =
                                bannedRights.send_games = bannedRights.send_inline = bannedRights.send_polls =
                                        bannedRights.invite_users = bannedRights.change_info = bannedRights.pin_messages =
                                                bannedRights.manage_topics = false;
            } else {
                bannedRights.view_messages = rightsBanned.view_messages;
                bannedRights.send_messages = rightsBanned.send_messages;
                bannedRights.send_media = rightsBanned.send_media;
                bannedRights.send_stickers = rightsBanned.send_stickers;
                bannedRights.send_gifs = rightsBanned.send_gifs;
                bannedRights.send_games = rightsBanned.send_games;
                bannedRights.send_inline = rightsBanned.send_inline;
                bannedRights.embed_links = rightsBanned.embed_links;
                bannedRights.send_polls = rightsBanned.send_polls;
                bannedRights.invite_users = rightsBanned.invite_users;
                bannedRights.change_info = rightsBanned.change_info;
                bannedRights.pin_messages = rightsBanned.pin_messages;
                bannedRights.until_date = rightsBanned.until_date;
                bannedRights.manage_topics = rightsBanned.manage_topics;
                bannedRights.send_photos = rightsBanned.send_photos;
                bannedRights.send_videos = rightsBanned.send_videos;
                bannedRights.send_roundvideos = rightsBanned.send_roundvideos;
                bannedRights.send_audios = rightsBanned.send_audios;
                bannedRights.send_voices = rightsBanned.send_voices;
                bannedRights.send_docs = rightsBanned.send_docs;
                bannedRights.send_plain = rightsBanned.send_plain;
            }
            if (defaultBannedRights.view_messages) {
                bannedRights.view_messages = true;
            }
            if (defaultBannedRights.send_messages) {
                bannedRights.send_messages = true;
            }
            if (defaultBannedRights.send_media) {
                bannedRights.send_media = true;
            }
            if (defaultBannedRights.send_stickers) {
                bannedRights.send_stickers = true;
            }
            if (defaultBannedRights.send_gifs) {
                bannedRights.send_gifs = true;
            }
            if (defaultBannedRights.send_games) {
                bannedRights.send_games = true;
            }
            if (defaultBannedRights.send_inline) {
                bannedRights.send_inline = true;
            }
            if (defaultBannedRights.embed_links) {
                bannedRights.embed_links = true;
            }
            if (defaultBannedRights.send_polls) {
                bannedRights.send_polls = true;
            }
            if (defaultBannedRights.invite_users) {
                bannedRights.invite_users = true;
            }
            if (defaultBannedRights.change_info) {
                bannedRights.change_info = true;
            }
            if (defaultBannedRights.pin_messages) {
                bannedRights.pin_messages = true;
            }
            if (defaultBannedRights.manage_topics) {
                bannedRights.manage_topics = true;
            }
            if (defaultBannedRights.send_photos) {
                bannedRights.send_photos = true;
            }
            if (defaultBannedRights.send_videos) {
                bannedRights.send_videos = true;
            }
            if (defaultBannedRights.send_audios) {
                bannedRights.send_audios = true;
            }
            if (defaultBannedRights.send_docs) {
                bannedRights.send_docs = true;
            }
            if (defaultBannedRights.send_voices) {
                bannedRights.send_voices = true;
            }
            if (defaultBannedRights.send_roundvideos) {
                bannedRights.send_roundvideos = true;
            }
            if (defaultBannedRights.send_plain) {
                bannedRights.send_plain = true;
            }

            currentBannedRights = ChatObject.getBannedRightsString(bannedRights);

            initialIsSet = rightsBanned == null || !rightsBanned.view_messages;
        }
        updateRows(false);
    }

    public static TLRPC.TL_chatAdminRights rightsOR(TLRPC.TL_chatAdminRights a, TLRPC.TL_chatAdminRights b) {
        TLRPC.TL_chatAdminRights adminRights = new TLRPC.TL_chatAdminRights();
        adminRights.change_info = a.change_info || b.change_info;
        adminRights.post_messages = a.post_messages || b.post_messages;
        adminRights.edit_messages = a.edit_messages || b.edit_messages;
        adminRights.delete_messages = a.delete_messages || b.delete_messages;
        adminRights.ban_users = a.ban_users || b.ban_users;
        adminRights.invite_users = a.invite_users || b.invite_users;
        adminRights.pin_messages = a.pin_messages || b.pin_messages;
        adminRights.add_admins = a.add_admins || b.add_admins;
        adminRights.manage_call = a.manage_call || b.manage_call;
        adminRights.manage_topics = a.manage_topics || b.manage_topics;
        adminRights.post_stories = a.post_stories || b.post_stories;
        adminRights.edit_stories = a.edit_stories || b.edit_stories;
        adminRights.delete_stories = a.delete_stories || b.delete_stories;
        return adminRights;
    }


    public static TLRPC.TL_chatAdminRights emptyAdminRights(boolean value) {
        TLRPC.TL_chatAdminRights adminRights = new TLRPC.TL_chatAdminRights();
        adminRights.change_info = adminRights.post_messages = adminRights.edit_messages =
                adminRights.delete_messages = adminRights.ban_users = adminRights.invite_users =
                        adminRights.pin_messages = adminRights.add_admins = adminRights.manage_call = adminRights.manage_topics =
                                adminRights.post_stories = adminRights.edit_stories = adminRights.delete_stories = value;
        return adminRights;
    }

    @Override
    public View createView(Context context) {
        actionBar.setBackButtonImage(R.drawable.ic_ab_back);
        actionBar.setAllowOverlayTitle(true);

        if (currentType == TYPE_ADMIN) {
            actionBar.setTitle(LocaleController.getString(R.string.EditAdmin));
        } else if (currentType == TYPE_ADD_BOT) {
            actionBar.setTitle(LocaleController.getString(R.string.AddBot));
        } else {
            actionBar.setTitle(LocaleController.getString(R.string.UserRestrictions));
        }

        actionBar.setActionBarMenuOnItemClick(new ActionBar.ActionBarMenuOnItemClick() {
            @Override
            public void onItemClick(int id) {
                if (id == -1) {
                    if (checkDiscard()) {
                        finishFragment();
                    }
                } else if (id == done_button) {
                    onDonePressed();
                }
            }
        });

        if (canEdit || !isChannel && currentChat.creator && UserObject.isUserSelf(currentUser)) {
            ActionBarMenu menu = actionBar.createMenu();
            Drawable checkmark = context.getResources().getDrawable(R.drawable.ic_ab_done).mutate();
            checkmark.setColorFilter(new PorterDuffColorFilter(Theme.getColor(Theme.key_actionBarDefaultIcon), PorterDuff.Mode.MULTIPLY));
            doneDrawable = new CrossfadeDrawable(checkmark, new CircularProgressDrawable(Theme.getColor(Theme.key_actionBarDefaultIcon)));
            menu.addItemWithWidth(done_button, 0, AndroidUtilities.dp(56), LocaleController.getString(R.string.Done));
            menu.getItem(done_button).setIcon(doneDrawable);
        }

        fragmentView = new FrameLayout(context) {
            private int previousHeight = -1;

            @Override
            protected void onLayout(boolean changed, int left, int top, int right, int bottom) {
                super.onLayout(changed, left, top, right, bottom);
                int height = bottom - top;
                if (previousHeight != -1 && Math.abs(previousHeight - height) > AndroidUtilities.dp(20)) {
                    listView.smoothScrollToPosition(rowCount - 1);
                }
                previousHeight = height;
            }
        };
        fragmentView.setBackgroundColor(Theme.getColor(Theme.key_windowBackgroundGray));
        FrameLayout frameLayout = (FrameLayout) fragmentView;
        fragmentView.setFocusableInTouchMode(true);

        listView = new RecyclerListView(context) {
            @Override
            public boolean onTouchEvent(MotionEvent e) {
                if (loading) {
                    return false;
                }
                return super.onTouchEvent(e);
            }

            @Override
            public boolean onInterceptTouchEvent(MotionEvent e) {
                if (loading) {
                    return false;
                }
                return super.onInterceptTouchEvent(e);
            }
        };
        listView.setClipChildren(currentType != TYPE_ADD_BOT);
        linearLayoutManager = new LinearLayoutManager(context, LinearLayoutManager.VERTICAL, false) {
            @Override
            protected int getExtraLayoutSpace(RecyclerView.State state) {
                return 5000;
            }
        };
        linearLayoutManager.setInitialPrefetchItemCount(100);
        listView.setLayoutManager(linearLayoutManager);
        listView.setAdapter(listViewAdapter = new ListAdapter(context));
        DefaultItemAnimator itemAnimator = new DefaultItemAnimator();
        if (currentType == TYPE_ADD_BOT) {
            listView.setResetSelectorOnChanged(false);
        }
        itemAnimator.setSupportsChangeAnimations(false);
        itemAnimator.setDelayAnimations(false);
        itemAnimator.setInterpolator(CubicBezierInterpolator.EASE_OUT_QUINT);
        itemAnimator.setDurations(350);
        listView.setItemAnimator(itemAnimator);
        listView.setVerticalScrollbarPosition(LocaleController.isRTL ? RecyclerListView.SCROLLBAR_POSITION_LEFT : RecyclerListView.SCROLLBAR_POSITION_RIGHT);
        frameLayout.addView(listView, LayoutHelper.createFrame(LayoutHelper.MATCH_PARENT, LayoutHelper.MATCH_PARENT));

        listView.setOnScrollListener(new RecyclerView.OnScrollListener() {
            @Override
            public void onScrollStateChanged(RecyclerView recyclerView, int newState) {
                if (newState == RecyclerView.SCROLL_STATE_DRAGGING) {
                    AndroidUtilities.hideKeyboard(getParentActivity().getCurrentFocus());
                }
            }
        });

        listView.setOnItemClickListener((view, position) -> {
            if (!canEdit && (!currentChat.creator || currentType != TYPE_ADMIN || position != anonymousRow) && position != 0) {
                return;
            }
            if (position == sendMediaRow) {
                if (view instanceof TextCheckCell2 && !((TextCheckCell2) view).isEnabled()) {
                    return;
                }
                sendMediaExpanded = !sendMediaExpanded;
                updateRows(false);
                if (sendMediaExpanded) {
                    listViewAdapter.notifyItemRangeInserted(sendMediaRow + 1, 12);
                } else {
                    listViewAdapter.notifyItemRangeRemoved(sendMediaRow + 1, 12);
                }
                return;
            } else if (position == channelMessagesRow) {
                if (view instanceof TextCheckCell2 && !((TextCheckCell2) view).isEnabled()) {
                    return;
                }
                channelMessagesExpanded = !channelMessagesExpanded;
                updateRows(false);
                listViewAdapter.notifyItemChanged(channelMessagesRow);
                if (channelMessagesExpanded) {
                    listViewAdapter.notifyItemRangeInserted(channelMessagesRow + 1, 3);
                } else {
                    listViewAdapter.notifyItemRangeRemoved(channelMessagesRow + 1, 3);
                }
                return;
            } else if (position == channelStoriesRow) {
                if (view instanceof TextCheckCell2 && !((TextCheckCell2) view).isEnabled()) {
                    return;
                }
                channelStoriesExpanded = !channelStoriesExpanded;
                updateRows(false);
                listViewAdapter.notifyItemChanged(channelStoriesRow);
                if (channelStoriesExpanded) {
                    listViewAdapter.notifyItemRangeInserted(channelStoriesRow + 1, 3);
                } else {
                    listViewAdapter.notifyItemRangeRemoved(channelStoriesRow + 1, 3);
                }
                return;
            }
            if (position == 0) {
                Bundle args = new Bundle();
                args.putLong("user_id", currentUser.id);
                presentFragment(new ProfileActivity(args));
            } else if (position == removeAdminRow) {
                if (currentType == TYPE_ADMIN) {
                    MessagesController.getInstance(currentAccount).setUserAdminRole(chatId, currentUser, new TLRPC.TL_chatAdminRights(), currentRank, isChannel, getFragmentForAlert(0), isAddingNew, false, null, null);
                    if (delegate != null) {
                        delegate.didSetRights(0, adminRights, bannedRights, currentRank);
                    }
                    finishFragment();
                } else if (currentType == TYPE_BANNED) {
                    banning = true;
                    bannedRights = new TLRPC.TL_chatBannedRights();
                    bannedRights.view_messages = true;
                    bannedRights.send_media = true;
                    bannedRights.send_messages = true;
                    bannedRights.send_stickers = true;
                    bannedRights.send_gifs = true;
                    bannedRights.send_games = true;
                    bannedRights.send_inline = true;
                    bannedRights.embed_links = true;
                    bannedRights.pin_messages = true;
                    bannedRights.send_polls = true;
                    bannedRights.invite_users = true;
                    bannedRights.change_info = true;
                    bannedRights.manage_topics = true;
                    bannedRights.until_date = 0;
                    onDonePressed();
                }
            } else if (position == transferOwnerRow) {
                initTransfer(null, null);
            } else if (position == untilDateRow) {
                if (getParentActivity() == null) {
                    return;
                }
                BottomSheet.Builder builder = new BottomSheet.Builder(context);
                builder.setApplyTopPadding(false);

                LinearLayout linearLayout = new LinearLayout(context);
                linearLayout.setOrientation(LinearLayout.VERTICAL);

                HeaderCell headerCell = new HeaderCell(context, Theme.key_dialogTextBlue2, 23, 15, false);
                headerCell.setHeight(47);
                headerCell.setText(LocaleController.getString(R.string.UserRestrictionsDuration));
                linearLayout.addView(headerCell);

                LinearLayout linearLayoutInviteContainer = new LinearLayout(context);
                linearLayoutInviteContainer.setOrientation(LinearLayout.VERTICAL);
                linearLayout.addView(linearLayoutInviteContainer, LayoutHelper.createLinear(LayoutHelper.MATCH_PARENT, LayoutHelper.WRAP_CONTENT));

                BottomSheet.BottomSheetCell[] buttons = new BottomSheet.BottomSheetCell[5];

                for (int a = 0; a < buttons.length; a++) {
                    buttons[a] = new BottomSheet.BottomSheetCell(context, 0);
                    buttons[a].setPadding(AndroidUtilities.dp(7), 0, AndroidUtilities.dp(7), 0);
                    buttons[a].setTag(a);
                    buttons[a].setBackgroundDrawable(Theme.getSelectorDrawable(false));
                    String text;
                    switch (a) {
                        case 0:
                            text = LocaleController.getString(R.string.UserRestrictionsUntilForever);
                            break;
                        case 1:
                            text = LocaleController.formatPluralString("Days", 1);
                            break;
                        case 2:
                            text = LocaleController.formatPluralString("Weeks", 1);
                            break;
                        case 3:
                            text = LocaleController.formatPluralString("Months", 1);
                            break;
                        case 4:
                        default:
                            text = LocaleController.getString(R.string.UserRestrictionsCustom);
                            break;
                    }
                    buttons[a].setTextAndIcon(text, 0);
                    linearLayoutInviteContainer.addView(buttons[a], LayoutHelper.createLinear(LayoutHelper.MATCH_PARENT, LayoutHelper.WRAP_CONTENT));
                    buttons[a].setOnClickListener(v2 -> {
                        Integer tag = (Integer) v2.getTag();
                        switch (tag) {
                            case 0:
                                bannedRights.until_date = 0;
                                listViewAdapter.notifyItemChanged(untilDateRow);
                                break;
                            case 1:
                                bannedRights.until_date = ConnectionsManager.getInstance(currentAccount).getCurrentTime() + 60 * 60 * 24;
                                listViewAdapter.notifyItemChanged(untilDateRow);
                                break;
                            case 2:
                                bannedRights.until_date = ConnectionsManager.getInstance(currentAccount).getCurrentTime() + 60 * 60 * 24 * 7;
                                listViewAdapter.notifyItemChanged(untilDateRow);
                                break;
                            case 3:
                                bannedRights.until_date = ConnectionsManager.getInstance(currentAccount).getCurrentTime() + 60 * 60 * 24 * 30;
                                listViewAdapter.notifyItemChanged(untilDateRow);
                                break;
                            case 4: {
                                Calendar calendar = Calendar.getInstance();
                                int year = calendar.get(Calendar.YEAR);
                                int monthOfYear = calendar.get(Calendar.MONTH);
                                int dayOfMonth = calendar.get(Calendar.DAY_OF_MONTH);
                                try {
                                    DatePickerDialog dialog = new DatePickerDialog(getParentActivity(), (view1, year1, month, dayOfMonth1) -> {
                                        Calendar calendar1 = Calendar.getInstance();
                                        calendar1.clear();
                                        calendar1.set(year1, month, dayOfMonth1);
                                        final int time = (int) (calendar1.getTime().getTime() / 1000);
                                        try {
                                            TimePickerDialog dialog13 = new TimePickerDialog(getParentActivity(), (view11, hourOfDay, minute) -> {
                                                bannedRights.until_date = time + hourOfDay * 3600 + minute * 60;
                                                listViewAdapter.notifyItemChanged(untilDateRow);
                                            }, 0, 0, true);
                                            dialog13.setButton(DialogInterface.BUTTON_POSITIVE, LocaleController.getString(R.string.Set), dialog13);
                                            dialog13.setButton(DialogInterface.BUTTON_NEGATIVE, LocaleController.getString(R.string.Cancel), (dialog131, which) -> {

                                            });
                                            showDialog(dialog13);
                                        } catch (Exception e) {
                                            FileLog.e(e);
                                        }
                                    }, year, monthOfYear, dayOfMonth);

                                    final DatePicker datePicker = dialog.getDatePicker();

                                    Calendar date = Calendar.getInstance();
                                    date.setTimeInMillis(System.currentTimeMillis());
                                    date.set(Calendar.HOUR_OF_DAY, date.getMinimum(Calendar.HOUR_OF_DAY));
                                    date.set(Calendar.MINUTE, date.getMinimum(Calendar.MINUTE));
                                    date.set(Calendar.SECOND, date.getMinimum(Calendar.SECOND));
                                    date.set(Calendar.MILLISECOND, date.getMinimum(Calendar.MILLISECOND));
                                    datePicker.setMinDate(date.getTimeInMillis());

                                    date.setTimeInMillis(System.currentTimeMillis() + 31536000000L);
                                    date.set(Calendar.HOUR_OF_DAY, date.getMaximum(Calendar.HOUR_OF_DAY));
                                    date.set(Calendar.MINUTE, date.getMaximum(Calendar.MINUTE));
                                    date.set(Calendar.SECOND, date.getMaximum(Calendar.SECOND));
                                    date.set(Calendar.MILLISECOND, date.getMaximum(Calendar.MILLISECOND));
                                    datePicker.setMaxDate(date.getTimeInMillis());

                                    dialog.setButton(DialogInterface.BUTTON_POSITIVE, LocaleController.getString(R.string.Set), dialog);
                                    dialog.setButton(DialogInterface.BUTTON_NEGATIVE, LocaleController.getString(R.string.Cancel), (dialog1, which) -> {

                                    });
                                    if (Build.VERSION.SDK_INT >= 21) {
                                        dialog.setOnShowListener(dialog12 -> {
                                            int count = datePicker.getChildCount();
                                            for (int b = 0; b < count; b++) {
                                                View child = datePicker.getChildAt(b);
                                                ViewGroup.LayoutParams layoutParams = child.getLayoutParams();
                                                layoutParams.width = LayoutHelper.MATCH_PARENT;
                                                child.setLayoutParams(layoutParams);
                                            }
                                        });
                                    }
                                    showDialog(dialog);
                                } catch (Exception e) {
                                    FileLog.e(e);
                                }
                                break;
                            }
                        }
                        builder.getDismissRunnable().run();
                    });
                }
                builder.setCustomView(linearLayout);
                showDialog(builder.create());
            } else if (view instanceof CheckBoxCell) {
                CheckBoxCell checkBoxCell = (CheckBoxCell) view;
                if (position == channelPostMessagesRow || position == channelEditMessagesRow || position == channelDeleteMessagesRow) {
                    boolean value;
                    if (position == channelPostMessagesRow) {
                        value = adminRights.post_messages = !adminRights.post_messages;
                    } else if (position == channelEditMessagesRow) {
                        value = adminRights.edit_messages = !adminRights.edit_messages;
                    } else {
                        value = adminRights.delete_messages = !adminRights.delete_messages;
                    }
                    listViewAdapter.notifyItemChanged(channelMessagesRow);
                    checkBoxCell.setChecked(value, true);
                } else if (position == channelPostStoriesRow || position == channelEditStoriesRow || position == channelDeleteStoriesRow) {
                    boolean value;
                    if (position == channelPostStoriesRow) {
                        value = adminRights.post_stories = !adminRights.post_stories;
                    } else if (position == channelEditStoriesRow) {
                        value = adminRights.edit_stories = !adminRights.edit_stories;
                    } else {
                        value = adminRights.delete_stories = !adminRights.delete_stories;
                    }
                    listViewAdapter.notifyItemChanged(channelStoriesRow);
                    checkBoxCell.setChecked(value, true);
                } else if (currentType == TYPE_BANNED && bannedRights != null) {
                    boolean disabled = !checkBoxCell.isChecked();
                    boolean value = false;

                    if (checkBoxCell.hasIcon()) {
                        if (currentType != TYPE_ADD_BOT) {
                            new AlertDialog.Builder(getParentActivity())
                                    .setTitle(LocaleController.getString(R.string.UserRestrictionsCantModify))
                                    .setMessage(LocaleController.getString(R.string.UserRestrictionsCantModifyDisabled))
                                    .setPositiveButton(LocaleController.getString(R.string.OK), null)
                                    .create()
                                    .show();
                        }
                        return;
                    }

                    if (position == sendPhotosRow) {
                        value = bannedRights.send_photos = !bannedRights.send_photos;
                    } else if (position == sendVideosRow) {
                        value = bannedRights.send_videos = !bannedRights.send_videos;
                    } else if (position == sendMusicRow) {
                        value = bannedRights.send_audios = !bannedRights.send_audios;
                    } else if (position == sendFilesRow) {
                        value = bannedRights.send_docs = !bannedRights.send_docs;
                    } else if (position == sendRoundRow) {
                        value = bannedRights.send_roundvideos = !bannedRights.send_roundvideos;
                    } else if (position == sendVoiceRow) {
                        value = bannedRights.send_voices = !bannedRights.send_voices;
                    } else if (position == sendStickersRow) {
                        value = bannedRights.send_stickers = !bannedRights.send_stickers;
                    } else if (position == sendGifsRow) {
                        value = bannedRights.send_gifs = !bannedRights.send_gifs;
                    } else if (position == sendGamesRow) {
                        value = bannedRights.send_games = !bannedRights.send_games;
                    } else if (position == useInlineBotRow) {
                        value = bannedRights.send_inline = !bannedRights.send_inline;
                    } else if (position == embedLinksRow) {
                        if (bannedRights.send_plain || defaultBannedRights.send_plain) {
                            View senMessagesView = linearLayoutManager.findViewByPosition(sendMessagesRow);
                            if (senMessagesView != null) {
                                AndroidUtilities.shakeViewSpring(senMessagesView);
                                BotWebViewVibrationEffect.APP_ERROR.vibrate();
                                return;
                            }
                        }
                        value = bannedRights.embed_links = !bannedRights.embed_links;
                    } else if (position == sendPollsRow) {
                        value = bannedRights.send_polls = !bannedRights.send_polls;
                    }
                    listViewAdapter.notifyItemChanged(sendMediaRow);
                    checkBoxCell.setChecked(!value, true);
                }
            } else if (view instanceof TextCheckCell2) {
                TextCheckCell2 checkCell = (TextCheckCell2) view;
                if (checkCell.hasIcon()) {
                    if (currentType != TYPE_ADD_BOT) {
                        new AlertDialog.Builder(getParentActivity())
                                .setTitle(LocaleController.getString(R.string.UserRestrictionsCantModify))
                                .setMessage(LocaleController.getString(R.string.UserRestrictionsCantModifyDisabled))
                                .setPositiveButton(LocaleController.getString(R.string.OK), null)
                                .create()
                                .show();
                    }
                    return;
                }

                if (!checkCell.isEnabled()) {
                    if ((currentType == TYPE_ADD_BOT || currentType == TYPE_ADMIN) &&
                            (position == changeInfoRow && defaultBannedRights != null && !defaultBannedRights.change_info ||
                                    position == pinMessagesRow && defaultBannedRights != null && !defaultBannedRights.pin_messages)) {
                        new AlertDialog.Builder(getParentActivity())
                                .setTitle(LocaleController.getString(R.string.UserRestrictionsCantModify))
                                .setMessage(LocaleController.getString(R.string.UserRestrictionsCantModifyEnabled))
                                .setPositiveButton(LocaleController.getString(R.string.OK), null)
                                .create()
                                .show();
                    }
                    return;
                }
                if (currentType != TYPE_ADD_BOT) {
                    checkCell.setChecked(!checkCell.isChecked());
                }
                boolean value = checkCell.isChecked();
                if (position == manageRow) {
                    value = asAdmin = !asAdmin;
                    updateAsAdmin(true);
                } else if (position == changeInfoRow) {
                    if (currentType == TYPE_ADMIN || currentType == TYPE_ADD_BOT) {
                        value = adminRights.change_info = !adminRights.change_info;
                    } else {
                        value = bannedRights.change_info = !bannedRights.change_info;
                    }
                } else if (position == postMessagesRow) {
                    value = adminRights.post_messages = !adminRights.post_messages;
                } else if (position == editMesagesRow) {
                    value = adminRights.edit_messages = !adminRights.edit_messages;
                } else if (position == deleteMessagesRow) {
                    value = adminRights.delete_messages = !adminRights.delete_messages;
                } else if (position == addAdminsRow) {
                    value = adminRights.add_admins = !adminRights.add_admins;
                } else if (position == anonymousRow) {
                    value = adminRights.anonymous = !adminRights.anonymous;
                } else if (position == banUsersRow) {
                    value = adminRights.ban_users = !adminRights.ban_users;
                } else if (position == startVoiceChatRow) {
                    value = adminRights.manage_call = !adminRights.manage_call;
                } else if (position == manageTopicsRow) {
                    if (currentType == TYPE_ADMIN || currentType == TYPE_ADD_BOT) {
                        value = adminRights.manage_topics = !adminRights.manage_topics;
                    } else {
                        value = bannedRights.manage_topics = !bannedRights.manage_topics;
                    }
                } else if (position == addUsersRow) {
                    if (currentType == TYPE_ADMIN || currentType == TYPE_ADD_BOT) {
                        value = adminRights.invite_users = !adminRights.invite_users;
                    } else {
                        value = bannedRights.invite_users = !bannedRights.invite_users;
                    }
                } else if (position == pinMessagesRow) {
                    if (currentType == TYPE_ADMIN || currentType == TYPE_ADD_BOT) {
                        value = adminRights.pin_messages = !adminRights.pin_messages;
                    } else {
                        value = bannedRights.pin_messages = !bannedRights.pin_messages;
                    }
                } else if (currentType == TYPE_BANNED && bannedRights != null) {
                    boolean disabled = !checkCell.isChecked();
                    if (position == sendMessagesRow) {
                        value = bannedRights.send_plain = !bannedRights.send_plain;
                    }
                    if (!disabled) {
                        if ((!bannedRights.send_plain || !bannedRights.embed_links || !bannedRights.send_inline || !bannedRights.send_photos || !bannedRights.send_videos || !bannedRights.send_audios || !bannedRights.send_docs || !bannedRights.send_voices || !bannedRights.send_roundvideos || !bannedRights.send_polls) && bannedRights.view_messages) {
                            bannedRights.view_messages = false;
                        }
                    }
                    if (embedLinksRow >= 0) {
                        listViewAdapter.notifyItemChanged(embedLinksRow);
                    }
                    if (sendMediaRow >= 0) {
                        listViewAdapter.notifyItemChanged(sendMediaRow);
                    }
                }
                if (currentType == TYPE_ADD_BOT) {
                    checkCell.setChecked(asAdmin && value);
                }
                updateRows(true);
            }
        });

        return fragmentView;
    }

    @Override
    public void onResume() {
        super.onResume();
        if (listViewAdapter != null) {
            listViewAdapter.notifyDataSetChanged();
        }
        AndroidUtilities.requestAdjustResize(getParentActivity(), classGuid);
    }

    private boolean isDefaultAdminRights() {
        return adminRights.change_info && adminRights.delete_messages && adminRights.ban_users && adminRights.invite_users && adminRights.pin_messages && (!isForum || adminRights.manage_topics) && adminRights.manage_call && !adminRights.add_admins && !adminRights.anonymous ||
                !adminRights.change_info && !adminRights.delete_messages && !adminRights.ban_users && !adminRights.invite_users && !adminRights.pin_messages && (!isForum || !adminRights.manage_topics) && !adminRights.manage_call && !adminRights.add_admins && !adminRights.anonymous;
    }

    private boolean hasAllAdminRights() {
        if (isChannel) {
            return adminRights.change_info && adminRights.post_messages && adminRights.edit_messages && adminRights.delete_messages && adminRights.invite_users && adminRights.add_admins && adminRights.manage_call && adminRights.post_stories && adminRights.edit_stories && adminRights.delete_stories;
        } else {
            return adminRights.change_info && adminRights.delete_messages && adminRights.ban_users && adminRights.invite_users && adminRights.pin_messages && adminRights.add_admins && adminRights.manage_call && (!isForum || adminRights.manage_topics);
        }
    }

    private void initTransfer(TLRPC.InputCheckPasswordSRP srp, TwoStepVerificationActivity passwordFragment) {
        if (getParentActivity() == null) {
            return;
        }
        if (srp != null && !ChatObject.isChannel(currentChat)) {
            MessagesController.getInstance(currentAccount).convertToMegaGroup(getParentActivity(), chatId, this, param -> {
                if (param != 0) {
                    chatId = param;
                    currentChat = MessagesController.getInstance(currentAccount).getChat(param);
                    initTransfer(srp, passwordFragment);
                }
            });
            return;
        }
        TLRPC.TL_channels_editCreator req = new TLRPC.TL_channels_editCreator();
        if (ChatObject.isChannel(currentChat)) {
            req.channel = new TLRPC.TL_inputChannel();
            req.channel.channel_id = currentChat.id;
            req.channel.access_hash = currentChat.access_hash;
        } else {
            req.channel = new TLRPC.TL_inputChannelEmpty();
        }
        req.password = srp != null ? srp : new TLRPC.TL_inputCheckPasswordEmpty();
        req.user_id = getMessagesController().getInputUser(currentUser);
        getConnectionsManager().sendRequest(req, (response, error) -> AndroidUtilities.runOnUIThread(() -> {
            if (error != null) {
                if (getParentActivity() == null) {
                    return;
                }
                if ("PASSWORD_HASH_INVALID".equals(error.text)) {
                    if (srp == null) {
                        AlertDialog.Builder builder = new AlertDialog.Builder(getParentActivity());
                        if (isChannel) {
                            builder.setTitle(LocaleController.getString(R.string.EditAdminChannelTransfer));
                        } else {
                            builder.setTitle(LocaleController.getString(R.string.EditAdminGroupTransfer));
                        }
                        builder.setMessage(AndroidUtilities.replaceTags(LocaleController.formatString("EditAdminTransferReadyAlertText", R.string.EditAdminTransferReadyAlertText, currentChat.title, UserObject.getFirstName(currentUser))));
                        builder.setPositiveButton(LocaleController.getString(R.string.EditAdminTransferChangeOwner), (dialogInterface, i) -> {
                            TwoStepVerificationActivity fragment = new TwoStepVerificationActivity();
                            fragment.setDelegate(0, password -> initTransfer(password, fragment));
                            presentFragment(fragment);
                        });
                        builder.setNegativeButton(LocaleController.getString(R.string.Cancel), null);
                        showDialog(builder.create());
                    }
                } else if ("PASSWORD_MISSING".equals(error.text) || error.text.startsWith("PASSWORD_TOO_FRESH_") || error.text.startsWith("SESSION_TOO_FRESH_")) {
                    if (passwordFragment != null) {
                        passwordFragment.needHideProgress();
                    }
                    AlertDialog.Builder builder = new AlertDialog.Builder(getParentActivity());
                    builder.setTitle(LocaleController.getString(R.string.EditAdminTransferAlertTitle));

                    LinearLayout linearLayout = new LinearLayout(getParentActivity());
                    linearLayout.setPadding(AndroidUtilities.dp(24), AndroidUtilities.dp(2), AndroidUtilities.dp(24), 0);
                    linearLayout.setOrientation(LinearLayout.VERTICAL);
                    builder.setView(linearLayout);

                    TextView messageTextView = new TextView(getParentActivity());
                    messageTextView.setTextColor(Theme.getColor(Theme.key_dialogTextBlack));
                    messageTextView.setTextSize(TypedValue.COMPLEX_UNIT_DIP, 16);
                    messageTextView.setGravity((LocaleController.isRTL ? Gravity.RIGHT : Gravity.LEFT) | Gravity.TOP);
                    if (isChannel) {
                        messageTextView.setText(AndroidUtilities.replaceTags(LocaleController.formatString("EditChannelAdminTransferAlertText", R.string.EditChannelAdminTransferAlertText, UserObject.getFirstName(currentUser))));
                    } else {
                        messageTextView.setText(AndroidUtilities.replaceTags(LocaleController.formatString("EditAdminTransferAlertText", R.string.EditAdminTransferAlertText, UserObject.getFirstName(currentUser))));
                    }
                    linearLayout.addView(messageTextView, LayoutHelper.createLinear(LayoutHelper.MATCH_PARENT, LayoutHelper.WRAP_CONTENT));

                    LinearLayout linearLayout2 = new LinearLayout(getParentActivity());
                    linearLayout2.setOrientation(LinearLayout.HORIZONTAL);
                    linearLayout.addView(linearLayout2, LayoutHelper.createLinear(LayoutHelper.MATCH_PARENT, LayoutHelper.WRAP_CONTENT, 0, 11, 0, 0));

                    ImageView dotImageView = new ImageView(getParentActivity());
                    dotImageView.setImageResource(R.drawable.list_circle);
                    dotImageView.setPadding(LocaleController.isRTL ? AndroidUtilities.dp(11) : 0, AndroidUtilities.dp(9), LocaleController.isRTL ? 0 : AndroidUtilities.dp(11), 0);
                    dotImageView.setColorFilter(new PorterDuffColorFilter(Theme.getColor(Theme.key_dialogTextBlack), PorterDuff.Mode.MULTIPLY));

                    messageTextView = new TextView(getParentActivity());
                    messageTextView.setTextColor(Theme.getColor(Theme.key_dialogTextBlack));
                    messageTextView.setTextSize(TypedValue.COMPLEX_UNIT_DIP, 16);
                    messageTextView.setGravity((LocaleController.isRTL ? Gravity.RIGHT : Gravity.LEFT) | Gravity.TOP);
                    messageTextView.setText(AndroidUtilities.replaceTags(LocaleController.getString(R.string.EditAdminTransferAlertText1)));
                    if (LocaleController.isRTL) {
                        linearLayout2.addView(messageTextView, LayoutHelper.createLinear(LayoutHelper.MATCH_PARENT, LayoutHelper.WRAP_CONTENT));
                        linearLayout2.addView(dotImageView, LayoutHelper.createLinear(LayoutHelper.WRAP_CONTENT, LayoutHelper.WRAP_CONTENT, Gravity.RIGHT));
                    } else {
                        linearLayout2.addView(dotImageView, LayoutHelper.createLinear(LayoutHelper.WRAP_CONTENT, LayoutHelper.WRAP_CONTENT));
                        linearLayout2.addView(messageTextView, LayoutHelper.createLinear(LayoutHelper.MATCH_PARENT, LayoutHelper.WRAP_CONTENT));
                    }

                    linearLayout2 = new LinearLayout(getParentActivity());
                    linearLayout2.setOrientation(LinearLayout.HORIZONTAL);
                    linearLayout.addView(linearLayout2, LayoutHelper.createLinear(LayoutHelper.MATCH_PARENT, LayoutHelper.WRAP_CONTENT, 0, 11, 0, 0));

                    dotImageView = new ImageView(getParentActivity());
                    dotImageView.setImageResource(R.drawable.list_circle);
                    dotImageView.setPadding(LocaleController.isRTL ? AndroidUtilities.dp(11) : 0, AndroidUtilities.dp(9), LocaleController.isRTL ? 0 : AndroidUtilities.dp(11), 0);
                    dotImageView.setColorFilter(new PorterDuffColorFilter(Theme.getColor(Theme.key_dialogTextBlack), PorterDuff.Mode.MULTIPLY));

                    messageTextView = new TextView(getParentActivity());
                    messageTextView.setTextColor(Theme.getColor(Theme.key_dialogTextBlack));
                    messageTextView.setTextSize(TypedValue.COMPLEX_UNIT_DIP, 16);
                    messageTextView.setGravity((LocaleController.isRTL ? Gravity.RIGHT : Gravity.LEFT) | Gravity.TOP);
                    messageTextView.setText(AndroidUtilities.replaceTags(LocaleController.getString(R.string.EditAdminTransferAlertText2)));
                    if (LocaleController.isRTL) {
                        linearLayout2.addView(messageTextView, LayoutHelper.createLinear(LayoutHelper.MATCH_PARENT, LayoutHelper.WRAP_CONTENT));
                        linearLayout2.addView(dotImageView, LayoutHelper.createLinear(LayoutHelper.WRAP_CONTENT, LayoutHelper.WRAP_CONTENT, Gravity.RIGHT));
                    } else {
                        linearLayout2.addView(dotImageView, LayoutHelper.createLinear(LayoutHelper.WRAP_CONTENT, LayoutHelper.WRAP_CONTENT));
                        linearLayout2.addView(messageTextView, LayoutHelper.createLinear(LayoutHelper.MATCH_PARENT, LayoutHelper.WRAP_CONTENT));
                    }

                    if ("PASSWORD_MISSING".equals(error.text)) {
                        builder.setPositiveButton(LocaleController.getString(R.string.EditAdminTransferSetPassword), (dialogInterface, i) -> presentFragment(new TwoStepVerificationSetupActivity(TwoStepVerificationSetupActivity.TYPE_INTRO, null)));
                        builder.setNegativeButton(LocaleController.getString(R.string.Cancel), null);
                    } else {
                        messageTextView = new TextView(getParentActivity());
                        messageTextView.setTextColor(Theme.getColor(Theme.key_dialogTextBlack));
                        messageTextView.setTextSize(TypedValue.COMPLEX_UNIT_DIP, 16);
                        messageTextView.setGravity((LocaleController.isRTL ? Gravity.RIGHT : Gravity.LEFT) | Gravity.TOP);
                        messageTextView.setText(LocaleController.getString(R.string.EditAdminTransferAlertText3));
                        linearLayout.addView(messageTextView, LayoutHelper.createLinear(LayoutHelper.MATCH_PARENT, LayoutHelper.WRAP_CONTENT, 0, 11, 0, 0));

                        builder.setNegativeButton(LocaleController.getString(R.string.OK), null);
                    }
                    showDialog(builder.create());
                } else if ("SRP_ID_INVALID".equals(error.text)) {
                    TLRPC.TL_account_getPassword getPasswordReq = new TLRPC.TL_account_getPassword();
                    ConnectionsManager.getInstance(currentAccount).sendRequest(getPasswordReq, (response2, error2) -> AndroidUtilities.runOnUIThread(() -> {
                        if (error2 == null) {
                            TLRPC.account_Password currentPassword = (TLRPC.account_Password) response2;
                            passwordFragment.setCurrentPasswordInfo(null, currentPassword);
                            TwoStepVerificationActivity.initPasswordNewAlgo(currentPassword);
                            initTransfer(passwordFragment.getNewSrpPassword(), passwordFragment);
                        }
                    }), ConnectionsManager.RequestFlagWithoutLogin);
                } else if (error.text.equals("CHANNELS_TOO_MUCH")) {
                    if (getParentActivity() != null && !AccountInstance.getInstance(currentAccount).getUserConfig().isPremium()) {
                        showDialog(new LimitReachedBottomSheet(this, getParentActivity(), LimitReachedBottomSheet.TYPE_TO0_MANY_COMMUNITIES, currentAccount, null));
                    } else {
                        presentFragment(new TooManyCommunitiesActivity(TooManyCommunitiesActivity.TYPE_EDIT));
                    }
                } else {
                    if (passwordFragment != null) {
                        passwordFragment.needHideProgress();
                        passwordFragment.finishFragment();
                    }
                    AlertsCreator.showAddUserAlert(error.text, ChatRightsEditActivity.this, isChannel, req);
                }
            } else {
                if (srp != null) {
                    delegate.didChangeOwner(currentUser);
                    removeSelfFromStack();
                    passwordFragment.needHideProgress();
                    passwordFragment.finishFragment();
                }
            }
        }));
    }

    private void updateRows(boolean update) {
        int transferOwnerShadowRowPrev = Math.min(transferOwnerShadowRow, transferOwnerRow);

        manageRow = -1;
        changeInfoRow = -1;
        postMessagesRow = -1;
        editMesagesRow = -1;
        deleteMessagesRow = -1;
        addAdminsRow = -1;
        anonymousRow = -1;
        banUsersRow = -1;
        addUsersRow = -1;
        pinMessagesRow = -1;
        rightsShadowRow = -1;
        removeAdminRow = -1;
        removeAdminShadowRow = -1;
        cantEditInfoRow = -1;
        transferOwnerShadowRow = -1;
        transferOwnerRow = -1;
        rankHeaderRow = -1;
        rankRow = -1;
        rankInfoRow = -1;

        sendMessagesRow = -1;
        sendMediaRow = -1;

        channelMessagesRow = -1;
        channelPostMessagesRow = -1;
        channelEditMessagesRow = -1;
        channelDeleteMessagesRow = -1;
        channelStoriesRow = -1;
        channelPostStoriesRow = -1;
        channelEditStoriesRow = -1;
        channelDeleteStoriesRow = -1;

        sendPhotosRow = -1;
        sendVideosRow = -1;
        sendMusicRow = -1;
        sendFilesRow = -1;
        sendVoiceRow = -1;
        sendRoundRow = -1;
        sendStickersRow = -1;
        sendGifsRow = -1;
        sendGamesRow = -1;
        useInlineBotRow = -1;
        sendPollsRow = -1;
        embedLinksRow = -1;
        startVoiceChatRow = -1;
        untilSectionRow = -1;
        untilDateRow = -1;
        addBotButtonRow = -1;
        manageTopicsRow = -1;

        rowCount = 3;
        permissionsStartRow = rowCount;
        if (currentType == TYPE_ADMIN || currentType == TYPE_ADD_BOT) {
            if (isChannel) {
                changeInfoRow = rowCount++;
                channelMessagesRow = rowCount++;
                if (channelMessagesExpanded) {
                    channelPostMessagesRow = rowCount++;
                    channelEditMessagesRow = rowCount++;
                    channelDeleteMessagesRow = rowCount++;
                }
                channelStoriesRow = rowCount++;
                if (channelStoriesExpanded) {
                    channelPostStoriesRow = rowCount++;
                    channelEditStoriesRow = rowCount++;
                    channelDeleteStoriesRow = rowCount++;
                }
                addUsersRow = rowCount++;
                startVoiceChatRow = rowCount++;
                addAdminsRow = rowCount++;
            } else {
                if (currentType == TYPE_ADD_BOT) {
                    manageRow = rowCount++;
                }
                changeInfoRow = rowCount++;
                deleteMessagesRow = rowCount++;
                banUsersRow = rowCount++;
                addUsersRow = rowCount++;
                pinMessagesRow = rowCount++;
                if (ChatObject.isChannel(currentChat)) {
                    channelStoriesRow = rowCount++;
                    if (channelStoriesExpanded) {
                        channelPostStoriesRow = rowCount++;
                        channelEditStoriesRow = rowCount++;
                        channelDeleteStoriesRow = rowCount++;
                    }
                }
                startVoiceChatRow = rowCount++;
                addAdminsRow = rowCount++;
                anonymousRow = rowCount++;
                if (isForum) {
                    manageTopicsRow = rowCount++;
                }
            }
        } else if (currentType == TYPE_BANNED) {
            sendMessagesRow = rowCount++;
            sendMediaRow = rowCount++;
            if (sendMediaExpanded) {
                sendPhotosRow = rowCount++;
                sendVideosRow = rowCount++;
                sendFilesRow = rowCount++;
                sendMusicRow = rowCount++;
                sendVoiceRow = rowCount++;
                sendRoundRow = rowCount++;
                sendStickersRow = rowCount++;
                sendGifsRow = rowCount++;
                sendGamesRow = rowCount++;
                sendPollsRow = rowCount++;
                embedLinksRow = rowCount++;
                useInlineBotRow = rowCount++;
            }

            addUsersRow = rowCount++;
            pinMessagesRow = rowCount++;
            changeInfoRow = rowCount++;
            if (isForum) {
                manageTopicsRow = rowCount++;
            }
            untilSectionRow = rowCount++;
            untilDateRow = rowCount++;
        }
        permissionsEndRow = rowCount;

        if (canEdit) {
            if (!isChannel && (currentType == TYPE_ADMIN || currentType == TYPE_ADD_BOT && asAdmin)) {
                rightsShadowRow = rowCount++;
                rankHeaderRow = rowCount++;
                rankRow = rowCount++;
                rankInfoRow = rowCount++;
            }
            if (currentChat != null && currentChat.creator && currentType == TYPE_ADMIN && hasAllAdminRights() && !currentUser.bot) {
                if (rightsShadowRow == -1) {
                    transferOwnerShadowRow = rowCount++;
                }
                transferOwnerRow = rowCount++;
                if (rightsShadowRow != -1) {
                    transferOwnerShadowRow = rowCount++;
                }
            }
            if (initialIsSet) {
                if (rightsShadowRow == -1) {
                    rightsShadowRow = rowCount++;
                }
                removeAdminRow = rowCount++;
                removeAdminShadowRow = rowCount++;
            }
        } else {
            if (currentType == TYPE_ADMIN) {
                if (!isChannel && (!currentRank.isEmpty() || currentChat.creator && UserObject.isUserSelf(currentUser))) {
                    rightsShadowRow = rowCount++;
                    rankHeaderRow = rowCount++;
                    rankRow = rowCount++;
                    if (currentChat.creator && UserObject.isUserSelf(currentUser)) {
                        rankInfoRow = rowCount++;
                    } else {
                        cantEditInfoRow = rowCount++;
                    }
                } else {
                    cantEditInfoRow = rowCount++;
                }
            } else {
                rightsShadowRow = rowCount++;
            }
        }
        if (currentType == TYPE_ADD_BOT) {
            addBotButtonRow = rowCount++;
        }

        if (update) {
            if (transferOwnerShadowRowPrev == -1 && transferOwnerShadowRow != -1) {
                listViewAdapter.notifyItemRangeInserted(Math.min(transferOwnerShadowRow, transferOwnerRow), 2);
            } else if (transferOwnerShadowRowPrev != -1 && transferOwnerShadowRow == -1) {
                listViewAdapter.notifyItemRangeRemoved(transferOwnerShadowRowPrev, 2);
            }
        }
    }

    private void onDonePressed() {
        if (loading) {
            return;
        }
        if (!ChatObject.isChannel(currentChat) && (currentType == TYPE_BANNED || currentType == TYPE_ADMIN && (!isDefaultAdminRights() || rankRow != -1 && currentRank.codePointCount(0, currentRank.length()) > MAX_RANK_LENGTH) || currentType == TYPE_ADD_BOT && (currentRank != null || !isDefaultAdminRights()))) {
            MessagesController.getInstance(currentAccount).convertToMegaGroup(getParentActivity(), chatId, this, param -> {
                if (param != 0) {
                    chatId = param;
                    currentChat = MessagesController.getInstance(currentAccount).getChat(param);
                    onDonePressed();
                }
            });
            return;
        }
        if (currentType == TYPE_ADMIN || currentType == TYPE_ADD_BOT) {
            if (rankRow != -1 && currentRank.codePointCount(0, currentRank.length()) > MAX_RANK_LENGTH) {
                listView.smoothScrollToPosition(rankRow);
                Vibrator v = (Vibrator) getParentActivity().getSystemService(Context.VIBRATOR_SERVICE);
                if (v != null) {
                    v.vibrate(200);
                }
                RecyclerView.ViewHolder holder = listView.findViewHolderForAdapterPosition(rankHeaderRow);
                if (holder != null) {
                    AndroidUtilities.shakeView(holder.itemView);
                }
                return;
            }
            if (isChannel) {
                adminRights.pin_messages = adminRights.ban_users = false;
            } else {
                adminRights.post_messages = adminRights.edit_messages = false;
            }
            if (!adminRights.change_info && !adminRights.post_messages && !adminRights.edit_messages &&
                    !adminRights.delete_messages && !adminRights.ban_users && !adminRights.invite_users && (!isForum || !adminRights.manage_topics) &&
                    !adminRights.pin_messages && !adminRights.add_admins && !adminRights.anonymous && !adminRights.manage_call && (!isChannel || !adminRights.post_stories && !adminRights.edit_stories && !adminRights.delete_stories)) {
                adminRights.other = true;
            } else {
                adminRights.other = false;
            }
        }
        boolean finishFragment = true;
        if (currentType == TYPE_ADMIN) {
            finishFragment = delegate == null;
            setLoading(true);
            MessagesController.getInstance(currentAccount).setUserAdminRole(chatId, currentUser, adminRights, currentRank, isChannel, this, isAddingNew, false, null, () -> {
                if (delegate != null) {
                    delegate.didSetRights(
                            adminRights.change_info || adminRights.post_messages || adminRights.edit_messages ||
                                    adminRights.delete_messages || adminRights.ban_users || adminRights.invite_users || (isForum && adminRights.manage_topics) ||
                                    adminRights.pin_messages || adminRights.add_admins || adminRights.anonymous || adminRights.manage_call ||
                                    isChannel && (adminRights.post_stories || adminRights.edit_stories || adminRights.delete_stories) ||
                                    adminRights.other ? 1 : 0, adminRights, bannedRights, currentRank);
                    finishFragment();
                }
            }, err -> {
                setLoading(false);
                if (err != null && "USER_PRIVACY_RESTRICTED".equals(err.text)) {
                    LimitReachedBottomSheet restrictedUsersBottomSheet = new LimitReachedBottomSheet(ChatRightsEditActivity.this, getParentActivity(), LimitReachedBottomSheet.TYPE_ADD_MEMBERS_RESTRICTED, currentAccount, getResourceProvider());
                    ArrayList<TLRPC.User> arrayList = new ArrayList<>();
                    arrayList.add(currentUser);
                    restrictedUsersBottomSheet.setRestrictedUsers(currentChat, arrayList, null, null);
                    restrictedUsersBottomSheet.show();
                    return false;
                }
                return true;
            });
        } else if (currentType == TYPE_BANNED) {
            MessagesController.getInstance(currentAccount).setParticipantBannedRole(chatId, currentUser, null, bannedRights, isChannel, getFragmentForAlert(1));
            int rights;
            if (bannedRights.send_messages || bannedRights.send_stickers || bannedRights.embed_links || bannedRights.send_media ||
                    bannedRights.send_gifs || bannedRights.send_games || bannedRights.send_inline) {
                rights = 1;
            } else {
                bannedRights.until_date = 0;
                rights = 2;
            }
            if (delegate != null) {
                delegate.didSetRights(rights, adminRights, bannedRights, currentRank);
            }
        } else if (currentType == TYPE_ADD_BOT) {
            AlertDialog.Builder builder = new AlertDialog.Builder(getParentActivity());
            builder.setTitle(asAdmin ?
                    LocaleController.getString(R.string.AddBotAdmin) :
                    LocaleController.getString(R.string.AddBot)
            );
            boolean isChannel = ChatObject.isChannel(currentChat) && !currentChat.megagroup;
            String chatName = currentChat == null ? "" : currentChat.title;
            builder.setMessage(AndroidUtilities.replaceTags(
                    asAdmin ? (
                            isChannel ?
                                    LocaleController.formatString("AddBotMessageAdminChannel", R.string.AddBotMessageAdminChannel, chatName) :
                                    LocaleController.formatString("AddBotMessageAdminGroup", R.string.AddBotMessageAdminGroup, chatName)
                    ) : LocaleController.formatString("AddMembersAlertNamesText", R.string.AddMembersAlertNamesText, UserObject.getUserName(currentUser), chatName)
            ));
            builder.setNegativeButton(LocaleController.getString(R.string.Cancel), null);
            builder.setPositiveButton(asAdmin ? LocaleController.getString(R.string.AddAsAdmin) : LocaleController.getString(R.string.AddBot), (di, i) -> {
                setLoading(true);
                Runnable onFinish = () -> {
                    if (delegate != null) {
                        delegate.didSetRights(0, asAdmin ? adminRights : null, null, currentRank);
                    }
                    closingKeyboardAfterFinish = true;

                    Bundle args1 = new Bundle();
                    args1.putBoolean("scrollToTopOnResume", true);
                    args1.putLong("chat_id", currentChat.id);
                    if (!getMessagesController().checkCanOpenChat(args1, this)) {
                        setLoading(false);
                        return;
                    }
                    ChatActivity chatActivity = new ChatActivity(args1);
                    presentFragment(chatActivity, true);
                    if (BulletinFactory.canShowBulletin(chatActivity)) {
                        if (isAddingNew && asAdmin) {
                            BulletinFactory.createAddedAsAdminBulletin(chatActivity, currentUser.first_name).show();
                        } else if (!isAddingNew && !initialAsAdmin && asAdmin) {
                            BulletinFactory.createPromoteToAdminBulletin(chatActivity, currentUser.first_name).show();
                        }
                    }
                };
                if (asAdmin || initialAsAdmin) {
                    getMessagesController().setUserAdminRole(currentChat.id, currentUser, asAdmin ? adminRights : emptyAdminRights(false), currentRank, false, this, isAddingNew, asAdmin, botHash, onFinish, err -> {
                        setLoading(false);
                        return true;
                    });
                } else {
                    getMessagesController().addUserToChat(currentChat.id, currentUser, 0, botHash, this, true, onFinish, err -> {
                        setLoading(false);
                        return true;
                    });
                }
            });
            showDialog(builder.create());
            finishFragment = false;
        }
        if (finishFragment) {
            finishFragment();
        }
    }

    private ValueAnimator doneDrawableAnimator;

    public void setLoading(boolean newLoading) {
        if (doneDrawableAnimator != null) {
            doneDrawableAnimator.cancel();
        }
        loading = newLoading;
        actionBar.getBackButton().setEnabled(!loading);
        if (doneDrawable != null) {
            doneDrawableAnimator = ValueAnimator.ofFloat(doneDrawable.getProgress(), loading ? 1f : 0f);
            doneDrawableAnimator.addUpdateListener(a -> {
                doneDrawable.setProgress((float) a.getAnimatedValue());
                doneDrawable.invalidateSelf();
            });
            doneDrawableAnimator.addListener(new AnimatorListenerAdapter() {
                @Override
                public void onAnimationCancel(Animator animation) {
                    doneDrawable.setProgress(loading ? 1 : 0);
                    doneDrawable.invalidateSelf();
                }
            });
            doneDrawableAnimator.setDuration((long) (150 * Math.abs(doneDrawable.getProgress() - (loading ? 1 : 0))));
            doneDrawableAnimator.start();
        }
    }

    public void setDelegate(ChatRightsEditActivityDelegate channelRightsEditActivityDelegate) {
        delegate = channelRightsEditActivityDelegate;
    }

    private boolean checkDiscard() {
        if (currentType == TYPE_ADD_BOT) {
            return true;
        }
        boolean changed;
        if (currentType == TYPE_BANNED) {
            String newBannedRights = ChatObject.getBannedRightsString(bannedRights);
            changed = !currentBannedRights.equals(newBannedRights);
        } else {
            changed = !initialRank.equals(currentRank);
        }
        if (changed) {
            AlertDialog.Builder builder = new AlertDialog.Builder(getParentActivity());
            builder.setTitle(LocaleController.getString(R.string.UserRestrictionsApplyChanges));
            TLRPC.Chat chat = MessagesController.getInstance(currentAccount).getChat(chatId);
            builder.setMessage(AndroidUtilities.replaceTags(LocaleController.formatString("UserRestrictionsApplyChangesText", R.string.UserRestrictionsApplyChangesText, chat.title)));
            builder.setPositiveButton(LocaleController.getString(R.string.ApplyTheme), (dialogInterface, i) -> onDonePressed());
            builder.setNegativeButton(LocaleController.getString(R.string.PassportDiscard), (dialog, which) -> finishFragment());
            showDialog(builder.create());
            return false;
        }
        return true;
    }

    private final static int MAX_RANK_LENGTH = 16;

    private void setTextLeft(View cell) {
        if (cell instanceof HeaderCell) {
            HeaderCell headerCell = (HeaderCell) cell;
            int left = MAX_RANK_LENGTH - (currentRank != null ? currentRank.codePointCount(0, currentRank.length()) : 0);
            if (left <= MAX_RANK_LENGTH - MAX_RANK_LENGTH * 0.7f) {
                headerCell.setText2(String.format("%d", left));
                SimpleTextView textView = headerCell.getTextView2();
                int key = left < 0 ? Theme.key_text_RedRegular : Theme.key_windowBackgroundWhiteGrayText3;
                textView.setTextColor(Theme.getColor(key));
                textView.setTag(key);
            } else {
                headerCell.setText2("");
            }
        }
    }

    @Override
    public boolean onBackPressed() {
        return checkDiscard();
    }

    private class ListAdapter extends RecyclerListView.SelectionAdapter {

        private final int VIEW_TYPE_USER_CELL = 0;
        private final int VIEW_TYPE_INFO_CELL = 1;
        private final int VIEW_TYPE_TRANSFER_CELL = 2;
        private final int VIEW_TYPE_HEADER_CELL = 3;
        private final int VIEW_TYPE_SWITCH_CELL = 4;
        private final int VIEW_TYPE_SHADOW_CELL = 5;
        private final int VIEW_TYPE_UNTIL_DATE_CELL = 6;
        private final int VIEW_TYPE_RANK_CELL = 7;
        private final int VIEW_TYPE_ADD_BOT_CELL = 8;
        private final int VIEW_TYPE_EXPANDABLE_SWITCH = 9;
        private final int VIEW_TYPE_INNER_CHECK = 10;

        private Context mContext;
        private boolean ignoreTextChange;

        public ListAdapter(Context context) {
            if (currentType == TYPE_ADD_BOT) {
                setHasStableIds(true);
            }
            mContext = context;
        }

        @Override
        public long getItemId(int position) {
            if (currentType == TYPE_ADD_BOT) {
                if (position == manageRow) return 1;
                if (position == changeInfoRow) return 2;
                if (position == postMessagesRow) return 3;
                if (position == editMesagesRow) return 4;
                if (position == deleteMessagesRow) return 5;
                if (position == addAdminsRow) return 6;
                if (position == anonymousRow) return 7;
                if (position == banUsersRow) return 8;
                if (position == addUsersRow) return 9;
                if (position == pinMessagesRow) return 10;
                if (position == rightsShadowRow) return 11;
                if (position == removeAdminRow) return 12;
                if (position == removeAdminShadowRow) return 13;
                if (position == cantEditInfoRow) return 14;
                if (position == transferOwnerShadowRow) return 15;
                if (position == transferOwnerRow) return 16;
                if (position == rankHeaderRow) return 17;
                if (position == rankRow) return 18;
                if (position == rankInfoRow) return 19;
                if (position == sendMessagesRow) return 20;
                if (position == sendPhotosRow) return 21;
                if (position == sendStickersRow) return 22;
                if (position == sendPollsRow) return 23;
                if (position == embedLinksRow) return 24;
                if (position == startVoiceChatRow) return 25;
                if (position == untilSectionRow) return 26;
                if (position == untilDateRow) return 27;
                if (position == addBotButtonRow) return 28;
                if (position == manageTopicsRow) return 29;
                if (position == sendVideosRow) return 30;
                if (position == sendFilesRow) return 31;
                if (position == sendMusicRow) return 32;
                if (position == sendVoiceRow) return 33;
                if (position == sendRoundRow) return 34;
                if (position == sendMediaRow) return 35;
                if (position == sendGifsRow) return 100;
                if (position == sendGamesRow) return 120;
                if (position == useInlineBotRow) return 130;
                if (position == channelMessagesRow) return 36;
                if (position == channelPostMessagesRow) return 37;
                if (position == channelEditMessagesRow) return 38;
                if (position == channelDeleteMessagesRow) return 39;
                if (position == channelStoriesRow) return 40;
                if (position == channelPostStoriesRow) return 41;
                if (position == channelEditStoriesRow) return 42;
                if (position == channelDeleteStoriesRow) return 43;
                return 0;
            } else {
                return super.getItemId(position);
            }
        }

        @Override
        public boolean isEnabled(RecyclerView.ViewHolder holder) {
            int type = holder.getItemViewType();
            if (type == VIEW_TYPE_USER_CELL) return true;
            if (currentChat.creator && (currentType == TYPE_ADMIN || currentType == TYPE_ADD_BOT && asAdmin) && type == VIEW_TYPE_SWITCH_CELL && holder.getAdapterPosition() == anonymousRow) {
                return true;
            }
            if (!canEdit) {
                return false;
            }
            if ((currentType == TYPE_ADMIN || currentType == TYPE_ADD_BOT) && type == VIEW_TYPE_SWITCH_CELL) {
                int position = holder.getAdapterPosition();
                if (position == manageRow) {
                    return myAdminRights.add_admins || (currentChat != null && currentChat.creator);
                } else {
                    if (currentType == TYPE_ADD_BOT && !asAdmin) {
                        return false;
                    }
                    if (position == changeInfoRow) {
                        return myAdminRights.change_info && (defaultBannedRights == null || defaultBannedRights.change_info || isChannel);
                    } else if (position == postMessagesRow) {
                        return myAdminRights.post_messages;
                    } else if (position == editMesagesRow) {
                        return myAdminRights.edit_messages;
                    } else if (position == deleteMessagesRow) {
                        return myAdminRights.delete_messages;
                    } else if (position == startVoiceChatRow) {
                        return myAdminRights.manage_call;
                    } else if (position == addAdminsRow) {
                        return myAdminRights.add_admins;
                    } else if (position == anonymousRow) {
                        return myAdminRights.anonymous;
                    } else if (position == banUsersRow) {
                        return myAdminRights.ban_users;
                    } else if (position == addUsersRow) {
                        return myAdminRights.invite_users;
                    } else if (position == pinMessagesRow) {
                        return myAdminRights.pin_messages && (defaultBannedRights == null || defaultBannedRights.pin_messages);
                    } else if (position == manageTopicsRow) {
                        return myAdminRights.manage_topics;
                    } else if (position == channelPostStoriesRow) {
                        return myAdminRights.post_stories;
                    } else if (position == channelEditStoriesRow) {
                        return myAdminRights.edit_stories;
                    } else if (position == channelDeleteStoriesRow) {
                        return myAdminRights.delete_stories;
                    }
                }
            }
            return type != VIEW_TYPE_HEADER_CELL && type != VIEW_TYPE_INFO_CELL && type != VIEW_TYPE_SHADOW_CELL && type != VIEW_TYPE_ADD_BOT_CELL;
        }

        @Override
        public int getItemCount() {
            return rowCount;
        }

        @Override
        public RecyclerView.ViewHolder onCreateViewHolder(ViewGroup parent, int viewType) {
            View view;
            switch (viewType) {
                case VIEW_TYPE_USER_CELL:
                    view = new UserCell2(mContext, 4, 0);
                    view.setBackgroundColor(Theme.getColor(Theme.key_windowBackgroundWhite));
                    break;
                case VIEW_TYPE_INFO_CELL:
                    view = new TextInfoPrivacyCell(mContext);
                    view.setBackgroundDrawable(Theme.getThemedDrawableByKey(mContext, R.drawable.greydivider_bottom, Theme.key_windowBackgroundGrayShadow));
                    break;
                case VIEW_TYPE_TRANSFER_CELL:
                default:
                    view = new TextSettingsCell(mContext);
                    view.setBackgroundColor(Theme.getColor(Theme.key_windowBackgroundWhite));
                    break;
                case VIEW_TYPE_HEADER_CELL:
                    view = new HeaderCell(mContext, Theme.key_windowBackgroundWhiteBlueHeader, 21, 15, true);
                    view.setBackgroundColor(Theme.getColor(Theme.key_windowBackgroundWhite));
                    break;
                case VIEW_TYPE_EXPANDABLE_SWITCH:
                case VIEW_TYPE_SWITCH_CELL:
                    view = new TextCheckCell2(mContext);
                    view.setBackgroundColor(Theme.getColor(Theme.key_windowBackgroundWhite));
                    break;
                case VIEW_TYPE_SHADOW_CELL:
                    view = new ShadowSectionCell(mContext);
                    break;
                case VIEW_TYPE_UNTIL_DATE_CELL:
                    view = new TextDetailCell(mContext);
                    view.setBackgroundColor(Theme.getColor(Theme.key_windowBackgroundWhite));
                    break;
                case VIEW_TYPE_ADD_BOT_CELL:
                    addBotButtonContainer = new FrameLayout(mContext);
                    addBotButtonContainer.setBackgroundColor(Theme.getColor(Theme.key_windowBackgroundGray));
                    addBotButton = new FrameLayout(mContext);
                    addBotButtonText = new AnimatedTextView(mContext, true, false, false);
                    addBotButtonText.setTypeface(AndroidUtilities.bold());
                    addBotButtonText.setTextColor(0xffffffff);
                    addBotButtonText.setTextSize(AndroidUtilities.dp(14));
                    addBotButtonText.setGravity(Gravity.CENTER);
                    addBotButtonText.setText(LocaleController.getString(R.string.AddBotButton) + " " + (asAdmin ? LocaleController.getString(R.string.AddBotButtonAsAdmin) : LocaleController.getString(R.string.AddBotButtonAsMember)));
                    addBotButton.addView(addBotButtonText, LayoutHelper.createFrame(LayoutHelper.WRAP_CONTENT, LayoutHelper.WRAP_CONTENT, Gravity.CENTER));
                    addBotButton.setBackground(Theme.AdaptiveRipple.filledRectByKey(Theme.key_featuredStickers_addButton, 4));
                    addBotButton.setOnClickListener(e -> onDonePressed());
                    addBotButtonContainer.addView(addBotButton, LayoutHelper.createFrame(LayoutHelper.MATCH_PARENT, 48, Gravity.FILL, 14, 28, 14, 14));
                    addBotButtonContainer.setLayoutParams(new RecyclerView.LayoutParams(ViewGroup.LayoutParams.MATCH_PARENT, ViewGroup.LayoutParams.WRAP_CONTENT));
                    View bg = new View(mContext);
                    bg.setBackgroundColor(Theme.getColor(Theme.key_windowBackgroundGray));
                    addBotButtonContainer.setClipChildren(false);
                    addBotButtonContainer.setClipToPadding(false);
                    addBotButtonContainer.addView(bg, LayoutHelper.createFrame(LayoutHelper.MATCH_PARENT, 800, Gravity.BOTTOM | Gravity.FILL_HORIZONTAL, 0, 0, 0, -800));
                    view = addBotButtonContainer;
                    break;
                case VIEW_TYPE_RANK_CELL:
                    PollEditTextCell cell = rankEditTextCell = new PollEditTextCell(mContext, null);
                    cell.setBackgroundColor(Theme.getColor(Theme.key_windowBackgroundWhite));
                    cell.addTextWatcher(new TextWatcher() {
                        @Override
                        public void beforeTextChanged(CharSequence s, int start, int count, int after) {

                        }

                        @Override
                        public void onTextChanged(CharSequence s, int start, int before, int count) {

                        }

                        @Override
                        public void afterTextChanged(Editable s) {
                            if (ignoreTextChange) {
                                return;
                            }
                            currentRank = s.toString();
                            RecyclerView.ViewHolder holder = listView.findViewHolderForAdapterPosition(rankHeaderRow);
                            if (holder != null) {
                                setTextLeft(holder.itemView);
                            }
                        }
                    });
                    view = cell;
                    break;
                case VIEW_TYPE_INNER_CHECK:
                    CheckBoxCell checkBoxCell = new CheckBoxCell(mContext, 4, 21, getResourceProvider());
                    checkBoxCell.setPad(1);
                    checkBoxCell.getCheckBoxRound().setDrawBackgroundAsArc(14);
                    checkBoxCell.getCheckBoxRound().setColor(Theme.key_switch2TrackChecked, Theme.key_radioBackground, Theme.key_checkboxCheck);
                    checkBoxCell.setEnabled(true);
                    view = checkBoxCell;
                    view.setBackgroundColor(Theme.getColor(Theme.key_windowBackgroundWhite));
                    break;
            }
            return new RecyclerListView.Holder(view);
        }

        @Override
        public void onBindViewHolder(RecyclerView.ViewHolder holder, int position) {
            switch (holder.getItemViewType()) {
                case VIEW_TYPE_INNER_CHECK:
                    CheckBoxCell checkBoxCell = (CheckBoxCell) holder.itemView;
                    boolean animated = checkBoxCell.getTag() != null && (Integer) checkBoxCell.getTag() == position;
                    checkBoxCell.setTag(position);
                    if (position == sendStickersRow) {
                        checkBoxCell.setText(LocaleController.getString(R.string.SendMediaPermissionStickers), "", !bannedRights.send_stickers && !defaultBannedRights.send_stickers, true, animated);
                        checkBoxCell.setIcon(defaultBannedRights.send_stickers ? R.drawable.permission_locked : 0);
                    } else if (position == sendGifsRow) {
                        checkBoxCell.setText(LocaleController.getString("SendMediaPermissionGifs", R.string.SendMediaPermissionGifs), "", !bannedRights.send_gifs && !defaultBannedRights.send_gifs, true, animated);
                        checkBoxCell.setIcon(defaultBannedRights.send_gifs ? R.drawable.permission_locked : 0);
                    } else if (position == embedLinksRow) {
                        checkBoxCell.setText(LocaleController.getString(R.string.UserRestrictionsEmbedLinks), "", !bannedRights.embed_links && !defaultBannedRights.embed_links && !bannedRights.send_plain && !defaultBannedRights.send_plain, true, animated);
                        checkBoxCell.setIcon(defaultBannedRights.embed_links ? R.drawable.permission_locked : 0);
                    } else if (position == sendPollsRow) {
                        checkBoxCell.setText(LocaleController.getString(R.string.SendMediaPolls), "", !bannedRights.send_polls && !defaultBannedRights.send_polls, true, animated);
                        checkBoxCell.setIcon(defaultBannedRights.send_polls ? R.drawable.permission_locked : 0);
                    } else if (position == sendPhotosRow) {
                        checkBoxCell.setText(LocaleController.getString(R.string.SendMediaPermissionPhotos), "", !bannedRights.send_photos && !defaultBannedRights.send_photos, true, animated);
                        checkBoxCell.setIcon(defaultBannedRights.send_photos ? R.drawable.permission_locked : 0);
                    } else if (position == sendVideosRow) {
                        checkBoxCell.setText(LocaleController.getString(R.string.SendMediaPermissionVideos), "", !bannedRights.send_videos && !defaultBannedRights.send_videos, true, animated);
                        checkBoxCell.setIcon(defaultBannedRights.send_videos ? R.drawable.permission_locked : 0);
                    } else if (position == sendMusicRow) {
                        checkBoxCell.setText(LocaleController.getString(R.string.SendMediaPermissionMusic), "", !bannedRights.send_audios && !defaultBannedRights.send_audios, true, animated);
                        checkBoxCell.setIcon(defaultBannedRights.send_audios ? R.drawable.permission_locked : 0);
                    } else if (position == sendFilesRow) {
                        checkBoxCell.setText(LocaleController.getString(R.string.SendMediaPermissionFiles), "", !bannedRights.send_docs && !defaultBannedRights.send_docs, true, animated);
                        checkBoxCell.setIcon(defaultBannedRights.send_docs ? R.drawable.permission_locked : 0);
                    } else if (position == sendVoiceRow) {
                        checkBoxCell.setText(LocaleController.getString(R.string.SendMediaPermissionVoice), "", !bannedRights.send_voices && !defaultBannedRights.send_voices, true, animated);
                        checkBoxCell.setIcon(defaultBannedRights.send_voices ? R.drawable.permission_locked : 0);
                    } else if (position == sendRoundRow) {
                        checkBoxCell.setText(LocaleController.getString(R.string.SendMediaPermissionRound), "", !bannedRights.send_roundvideos && !defaultBannedRights.send_roundvideos, true, animated);
                        checkBoxCell.setIcon(defaultBannedRights.send_roundvideos ? R.drawable.permission_locked : 0);
                    } else if (position == useInlineBotRow) {
                        checkBoxCell.setText(LocaleController.getString("SendMediaPermissionInline", R.string.SendMediaPermissionInline), "", !bannedRights.send_inline && !defaultBannedRights.send_inline, false, animated);
                        checkBoxCell.setIcon(defaultBannedRights.send_inline ? R.drawable.permission_locked : 0);
                    } else if (position == sendGamesRow) {
                        checkBoxCell.setText(LocaleController.getString("SendMediaPermissionGames", R.string.SendMediaPermissionGames), "", !bannedRights.send_games && !defaultBannedRights.send_games, true, animated);
                        checkBoxCell.setIcon(defaultBannedRights.send_games ? R.drawable.permission_locked : 0);
                    } else if (position == channelPostMessagesRow) {
                        checkBoxCell.setText(LocaleController.getString(R.string.EditAdminPostMessages), "", adminRights.post_messages, true, animated);
                    } else if (position == channelEditMessagesRow) {
                        checkBoxCell.setText(LocaleController.getString(R.string.EditAdminEditMessages), "", adminRights.edit_messages, true, animated);
                    } else if (position == channelDeleteMessagesRow) {
                        checkBoxCell.setText(LocaleController.getString(R.string.EditAdminDeleteMessages), "", adminRights.delete_messages, true, animated);
                    } else if (position == channelPostStoriesRow) {
                        checkBoxCell.setText(LocaleController.getString(R.string.EditAdminPostStories), "", adminRights.post_stories, true, animated);
                    } else if (position == channelEditStoriesRow) {
                        checkBoxCell.setText(LocaleController.getString(R.string.EditAdminEditStories), "", adminRights.edit_stories, true, animated);
                    } else if (position == channelDeleteStoriesRow) {
                        checkBoxCell.setText(LocaleController.getString(R.string.EditAdminDeleteStories), "", adminRights.delete_stories, true, animated);
                    }
                    break;
                case VIEW_TYPE_USER_CELL:
                    UserCell2 userCell2 = (UserCell2) holder.itemView;
                    String status = null;
                    if (currentType == TYPE_ADD_BOT) {
                        status = LocaleController.getString(R.string.Bot);
                    }
                    userCell2.setData(currentUser, null, status, 0);
                    break;
                case VIEW_TYPE_INFO_CELL:
                    TextInfoPrivacyCell privacyCell = (TextInfoPrivacyCell) holder.itemView;
                    if (position == cantEditInfoRow) {
                        privacyCell.setText(LocaleController.getString(R.string.EditAdminCantEdit));
                    } else if (position == rankInfoRow) {
                        String hint;
                        if (UserObject.isUserSelf(currentUser) && currentChat.creator) {
                            hint = LocaleController.getString(R.string.ChannelCreator);
                        } else {
                            hint = LocaleController.getString(R.string.ChannelAdmin);
                        }
                        privacyCell.setText(LocaleController.formatString("EditAdminRankInfo", R.string.EditAdminRankInfo, hint));
                    }
                    break;
                case VIEW_TYPE_TRANSFER_CELL:
                    TextSettingsCell actionCell = (TextSettingsCell) holder.itemView;
                    if (position == removeAdminRow) {
                        actionCell.setTextColor(Theme.getColor(Theme.key_text_RedRegular));
                        actionCell.setTag(Theme.key_text_RedRegular);
                        if (currentType == TYPE_ADMIN) {
                            actionCell.setText(LocaleController.getString(R.string.EditAdminRemoveAdmin), false);
                        } else if (currentType == TYPE_BANNED) {
                            actionCell.setText(LocaleController.getString(R.string.UserRestrictionsBlock), false);
                        }
                    } else if (position == transferOwnerRow) {
                        actionCell.setTextColor(Theme.getColor(Theme.key_windowBackgroundWhiteBlackText));
                        actionCell.setTag(Theme.key_windowBackgroundWhiteBlackText);
                        if (isChannel) {
                            actionCell.setText(LocaleController.getString(R.string.EditAdminChannelTransfer), false);
                        } else {
                            actionCell.setText(LocaleController.getString(R.string.EditAdminGroupTransfer), false);
                        }
                    }
                    break;
                case VIEW_TYPE_HEADER_CELL:
                    HeaderCell headerCell = (HeaderCell) holder.itemView;
                    if (position == 2) {
                        if (currentType == TYPE_ADD_BOT || (currentUser != null && currentUser.bot)) {
                            headerCell.setText(LocaleController.getString(R.string.BotRestrictionsCanDo));
                        } else if (currentType == TYPE_ADMIN) {
                            headerCell.setText(LocaleController.getString(R.string.EditAdminWhatCanDo));
                        } else if (currentType == TYPE_BANNED) {
                            headerCell.setText(LocaleController.getString(R.string.UserRestrictionsCanDo));
                        }
                    } else if (position == rankHeaderRow) {
                        headerCell.setText(LocaleController.getString(R.string.EditAdminRank));
                    }
                    break;
                case VIEW_TYPE_EXPANDABLE_SWITCH:
                case VIEW_TYPE_SWITCH_CELL:
                    TextCheckCell2 checkCell = (TextCheckCell2) holder.itemView;
                    boolean asAdminValue = currentType != TYPE_ADD_BOT || asAdmin;
                    boolean isCreator = (currentChat != null && currentChat.creator);
                    if (position == sendMediaRow) {
                        int sentMediaCount = getSendMediaSelectedCount();
                        checkCell.setTextAndCheck(LocaleController.getString(R.string.UserRestrictionsSendMedia), sentMediaCount > 0, true, true);
<<<<<<< HEAD
                        checkCell.setCollapseArrow(String.format(Locale.US, "%d/12", sentMediaCount), !sendMediaExpanded, () -> {
=======
                        checkCell.setCollapseArrow(String.format(Locale.US, "%d/9", sentMediaCount), !sendMediaExpanded, () -> {
                            if (!checkCell.isEnabled()) return;
>>>>>>> 9b78d437
                            if (allDefaultMediaBanned()) {
                                new AlertDialog.Builder(getParentActivity())
                                        .setTitle(LocaleController.getString(R.string.UserRestrictionsCantModify))
                                        .setMessage(LocaleController.getString(R.string.UserRestrictionsCantModifyEnabled))
                                        .setPositiveButton(LocaleController.getString(R.string.OK), null)
                                        .create()
                                        .show();
                                return;
                            }
                            boolean checked = !checkCell.isChecked();
                            checkCell.setChecked(checked);
                            setSendMediaEnabled(checked);
                        });
                        checkCell.setIcon(allDefaultMediaBanned() ? R.drawable.permission_locked : 0);
                    } else if (position == channelMessagesRow) {
                        int count = getChannelMessagesSelectedCount();
                        checkCell.setTextAndCheck(LocaleController.getString(R.string.ChannelManageMessages), count > 0, true, true);
                        checkCell.setCollapseArrow(String.format(Locale.US, "%d/3", count), !channelMessagesExpanded, () -> {
                            if (!checkCell.isEnabled()) return;
                            boolean checked = checkCell.isChecked();
                            checkCell.setChecked(checked);
                            setChannelMessagesEnabled(checked);
                        });
                    } else if (position == channelStoriesRow) {
                        int count = getChannelStoriesSelectedCount();
                        checkCell.setTextAndCheck(LocaleController.getString(R.string.ChannelManageStories), count > 0, true, true);
                        checkCell.setCollapseArrow(String.format(Locale.US, "%d/3", count), !channelStoriesExpanded, () -> {
                            if (!checkCell.isEnabled()) return;
                            boolean checked = checkCell.isChecked();
                            checkCell.setChecked(checked);
                            setChannelStoriesEnabled(checked);
                        });
                    } else if (position == manageRow) {
                        checkCell.setTextAndCheck(LocaleController.getString(R.string.ManageGroup), asAdmin, true);
                        checkCell.setIcon(myAdminRights.add_admins || isCreator ? 0 : R.drawable.permission_locked);
                    } else if (position == changeInfoRow) {
                        if (currentType == TYPE_ADMIN || currentType == TYPE_ADD_BOT) {
                            if (isChannel) {
                                checkCell.setTextAndCheck(LocaleController.getString(R.string.EditAdminChangeChannelInfo), asAdminValue && adminRights.change_info, true);
                            } else {
                                checkCell.setTextAndCheck(LocaleController.getString(R.string.EditAdminChangeGroupInfo), asAdminValue && adminRights.change_info || !defaultBannedRights.change_info, true);
                            }
                            if (currentType == TYPE_ADD_BOT) {
                                checkCell.setIcon(myAdminRights.change_info || isCreator ? 0 : R.drawable.permission_locked);
                            }
                        } else if (currentType == TYPE_BANNED) {
                            checkCell.setTextAndCheck(LocaleController.getString(R.string.UserRestrictionsChangeInfo), !bannedRights.change_info && !defaultBannedRights.change_info, manageTopicsRow != -1);
                            checkCell.setIcon(defaultBannedRights.change_info ? R.drawable.permission_locked : 0);
                        }
                    } else if (position == postMessagesRow) {
                        checkCell.setTextAndCheck(LocaleController.getString(R.string.EditAdminPostMessages), asAdminValue && adminRights.post_messages, true);
                        if (currentType == TYPE_ADD_BOT) {
                            checkCell.setIcon(myAdminRights.post_messages || isCreator ? 0 : R.drawable.permission_locked);
                        }
                    } else if (position == editMesagesRow) {
                        checkCell.setTextAndCheck(LocaleController.getString(R.string.EditAdminEditMessages), asAdminValue && adminRights.edit_messages, true);
                        if (currentType == TYPE_ADD_BOT) {
                            checkCell.setIcon(myAdminRights.edit_messages || isCreator ? 0 : R.drawable.permission_locked);
                        }
                    } else if (position == deleteMessagesRow) {
                        if (isChannel) {
                            checkCell.setTextAndCheck(LocaleController.getString(R.string.EditAdminDeleteMessages), asAdminValue && adminRights.delete_messages, true);
                        } else {
                            checkCell.setTextAndCheck(LocaleController.getString(R.string.EditAdminGroupDeleteMessages), asAdminValue && adminRights.delete_messages, true);
                        }
                        if (currentType == TYPE_ADD_BOT) {
                            checkCell.setIcon(myAdminRights.delete_messages || isCreator ? 0 : R.drawable.permission_locked);
                        }
                    } else if (position == addAdminsRow) {
                        checkCell.setTextAndCheck(LocaleController.getString(R.string.EditAdminAddAdmins), asAdminValue && adminRights.add_admins, anonymousRow != -1);
                        if (currentType == TYPE_ADD_BOT) {
                            checkCell.setIcon(myAdminRights.add_admins || isCreator ? 0 : R.drawable.permission_locked);
                        }
                    } else if (position == anonymousRow) {
                        checkCell.setTextAndCheck(LocaleController.getString(R.string.EditAdminSendAnonymously), asAdminValue && adminRights.anonymous, manageTopicsRow != -1);
                        if (currentType == TYPE_ADD_BOT) {
                            checkCell.setIcon(myAdminRights.anonymous || isCreator ? 0 : R.drawable.permission_locked);
                        }
                    } else if (position == banUsersRow) {
                        checkCell.setTextAndCheck(LocaleController.getString(R.string.EditAdminBanUsers), asAdminValue && adminRights.ban_users, true);
                        if (currentType == TYPE_ADD_BOT) {
                            checkCell.setIcon(myAdminRights.ban_users || isCreator ? 0 : R.drawable.permission_locked);
                        }
                    } else if (position == startVoiceChatRow) {
                        checkCell.setTextAndCheck(LocaleController.getString(R.string.StartVoipChatPermission), asAdminValue && adminRights.manage_call, true);
                        if (currentType == TYPE_ADD_BOT) {
                            checkCell.setIcon(myAdminRights.manage_call || isCreator ? 0 : R.drawable.permission_locked);
                        }
                    } else if (position == manageTopicsRow) {
                        if (currentType == TYPE_ADMIN) {
                            checkCell.setTextAndCheck(LocaleController.getString(R.string.ManageTopicsPermission), asAdminValue && adminRights.manage_topics, false);
                        } else if (currentType == TYPE_BANNED) {
                            checkCell.setTextAndCheck(LocaleController.getString(R.string.CreateTopicsPermission), !bannedRights.manage_topics && !defaultBannedRights.manage_topics, false);
                            checkCell.setIcon(defaultBannedRights.manage_topics ? R.drawable.permission_locked : 0);
                        } else if (currentType == TYPE_ADD_BOT) {
                            checkCell.setTextAndCheck(LocaleController.getString(R.string.ManageTopicsPermission), asAdminValue && adminRights.manage_topics, false);
                            checkCell.setIcon(myAdminRights.manage_topics || isCreator ? 0 : R.drawable.permission_locked);
                        }
                    } else if (position == addUsersRow) {
                        if (currentType == TYPE_ADMIN) {
                            if (ChatObject.isActionBannedByDefault(currentChat, ChatObject.ACTION_INVITE)) {
                                checkCell.setTextAndCheck(LocaleController.getString(R.string.EditAdminAddUsers), adminRights.invite_users, true);
                            } else {
                                checkCell.setTextAndCheck(LocaleController.getString(R.string.EditAdminAddUsersViaLink), adminRights.invite_users, true);
                            }
                        } else if (currentType == TYPE_BANNED) {
                            checkCell.setTextAndCheck(LocaleController.getString(R.string.UserRestrictionsInviteUsers), !bannedRights.invite_users && !defaultBannedRights.invite_users, true);
                            checkCell.setIcon(defaultBannedRights.invite_users ? R.drawable.permission_locked : 0);
                        } else if (currentType == TYPE_ADD_BOT) {
                            checkCell.setTextAndCheck(LocaleController.getString(R.string.EditAdminAddUsersViaLink), asAdminValue && adminRights.invite_users, true);
                            checkCell.setIcon(myAdminRights.invite_users || isCreator ? 0 : R.drawable.permission_locked);
                        }
                    } else if (position == pinMessagesRow) {
                        if (currentType == TYPE_ADMIN || currentType == TYPE_ADD_BOT) {
                            checkCell.setTextAndCheck(LocaleController.getString(R.string.EditAdminPinMessages), asAdminValue && adminRights.pin_messages || !defaultBannedRights.pin_messages, true);
                            if (currentType == TYPE_ADD_BOT) {
                                checkCell.setIcon(myAdminRights.pin_messages || isCreator ? 0 : R.drawable.permission_locked);
                            }
                        } else if (currentType == TYPE_BANNED) {
                            checkCell.setTextAndCheck(LocaleController.getString(R.string.UserRestrictionsPinMessages), !bannedRights.pin_messages && !defaultBannedRights.pin_messages, true);
                            checkCell.setIcon(defaultBannedRights.pin_messages ? R.drawable.permission_locked : 0);
                        }
                    } else if (position == sendMessagesRow) {
                        checkCell.setTextAndCheck(LocaleController.getString(R.string.UserRestrictionsSend), !bannedRights.send_plain && !defaultBannedRights.send_plain, true);
                        checkCell.setIcon(defaultBannedRights.send_plain ? R.drawable.permission_locked : 0);
                    }

                    if (currentType == TYPE_ADD_BOT) {
//                        checkCell.setEnabled((asAdmin || position == manageRow) && !checkCell.hasIcon(), false);
                    } else {
//                        if (position == sendMediaRow || position == sendStickersRow || position == embedLinksRow || position == sendPollsRow) {
//                            checkCell.setEnabled(!bannedRights.send_messages && !bannedRights.view_messages && !defaultBannedRights.send_messages && !defaultBannedRights.view_messages);
//                        } else
                        if (position == sendMessagesRow) {
                            checkCell.setEnabled(!bannedRights.view_messages && !defaultBannedRights.view_messages);
                        }
                    }
                    break;
                case VIEW_TYPE_SHADOW_CELL:
                    ShadowSectionCell shadowCell = (ShadowSectionCell) holder.itemView;
                    if (currentType == TYPE_ADD_BOT && (position == rightsShadowRow || position == rankInfoRow)) {
                        shadowCell.setAlpha(asAdminT);
                    } else {
                        shadowCell.setAlpha(1);
                    }
                    if (position == rightsShadowRow) {
                        shadowCell.setBackgroundDrawable(Theme.getThemedDrawableByKey(mContext, removeAdminRow == -1 && rankRow == -1 ? R.drawable.greydivider_bottom : R.drawable.greydivider, Theme.key_windowBackgroundGrayShadow));
                    } else if (position == removeAdminShadowRow) {
                        shadowCell.setBackgroundDrawable(Theme.getThemedDrawableByKey(mContext, R.drawable.greydivider_bottom, Theme.key_windowBackgroundGrayShadow));
                    } else if (position == rankInfoRow) {
                        shadowCell.setBackgroundDrawable(Theme.getThemedDrawableByKey(mContext, canEdit ? R.drawable.greydivider : R.drawable.greydivider_bottom, Theme.key_windowBackgroundGrayShadow));
                    } else {
                        shadowCell.setBackgroundDrawable(Theme.getThemedDrawableByKey(mContext, R.drawable.greydivider, Theme.key_windowBackgroundGrayShadow));
                    }
                    break;
                case VIEW_TYPE_UNTIL_DATE_CELL:
                    TextDetailCell detailCell = (TextDetailCell) holder.itemView;
                    if (position == untilDateRow) {
                        String value;
                        if (bannedRights.until_date == 0 || Math.abs(bannedRights.until_date - System.currentTimeMillis() / 1000) > 10 * 365 * 24 * 60 * 60) {
                            value = LocaleController.getString(R.string.UserRestrictionsUntilForever);
                        } else {
                            value = LocaleController.formatDateForBan(bannedRights.until_date);
                        }
                        detailCell.setTextAndValue(LocaleController.getString(R.string.UserRestrictionsDuration), value, false);
                    }
                    break;
                case VIEW_TYPE_RANK_CELL:
                    PollEditTextCell textCell = (PollEditTextCell) holder.itemView;
                    String hint;
                    if (UserObject.isUserSelf(currentUser) && currentChat.creator) {
                        hint = LocaleController.getString(R.string.ChannelCreator);
                    } else {
                        hint = LocaleController.getString(R.string.ChannelAdmin);
                    }
                    ignoreTextChange = true;
                    textCell.getTextView().setEnabled(canEdit || currentChat.creator);
                    textCell.getTextView().setSingleLine(true);
                    textCell.getTextView().setImeOptions(EditorInfo.IME_ACTION_DONE);
                    textCell.setTextAndHint(currentRank, hint, false);
                    ignoreTextChange = false;
                    break;
            }
        }

        @Override
        public void onViewAttachedToWindow(RecyclerView.ViewHolder holder) {
            if (holder.getAdapterPosition() == rankHeaderRow) {
                setTextLeft(holder.itemView);
            }
        }

        @Override
        public void onViewDetachedFromWindow(RecyclerView.ViewHolder holder) {
            if (holder.getAdapterPosition() == rankRow && getParentActivity() != null) {
                AndroidUtilities.hideKeyboard(getParentActivity().getCurrentFocus());
            }
        }

        @Override
        public int getItemViewType(int position) {
            if (isExpandableSendMediaRow(position)) {
                return VIEW_TYPE_INNER_CHECK;
            } else if (position == sendMediaRow || position == channelMessagesRow || position == channelStoriesRow) {
                return VIEW_TYPE_EXPANDABLE_SWITCH;
            } else if (position == 0) {
                return VIEW_TYPE_USER_CELL;
            } else if (position == 1 || position == rightsShadowRow || position == removeAdminShadowRow || position == untilSectionRow || position == transferOwnerShadowRow) {
                return VIEW_TYPE_SHADOW_CELL;
            } else if (position == 2 || position == rankHeaderRow) {
                return VIEW_TYPE_HEADER_CELL;
            } else if (position == changeInfoRow || position == postMessagesRow || position == editMesagesRow || position == deleteMessagesRow ||
                    position == addAdminsRow || position == banUsersRow || position == addUsersRow || position == pinMessagesRow ||
                    position == sendMessagesRow || position == anonymousRow || position == startVoiceChatRow || position == manageRow || position == manageTopicsRow
            ) {
                return VIEW_TYPE_SWITCH_CELL;
            } else if (position == cantEditInfoRow || position == rankInfoRow) {
                return VIEW_TYPE_INFO_CELL;
            } else if (position == untilDateRow) {
                return VIEW_TYPE_UNTIL_DATE_CELL;
            } else if (position == rankRow) {
                return VIEW_TYPE_RANK_CELL;
            } else if (position == addBotButtonRow) {
                return VIEW_TYPE_ADD_BOT_CELL;
            } else {
                return VIEW_TYPE_TRANSFER_CELL;
            }
        }
    }

    private void setSendMediaEnabled(boolean enabled) {
        bannedRights.send_media = !enabled;
        bannedRights.send_photos = !enabled;
        bannedRights.send_videos = !enabled;
        bannedRights.send_stickers = !enabled;
        bannedRights.send_gifs = !enabled;
        bannedRights.send_games = !enabled;
        bannedRights.send_inline = !enabled;
        bannedRights.send_audios = !enabled;
        bannedRights.send_docs = !enabled;
        bannedRights.send_voices = !enabled;
        bannedRights.send_roundvideos = !enabled;
        bannedRights.embed_links = !enabled;
        bannedRights.send_polls = !enabled;
        AndroidUtilities.updateVisibleRows(listView);
    }

    private int getSendMediaSelectedCount() {
        int i = 0;
        if (!bannedRights.send_photos && !defaultBannedRights.send_photos) {
            i++;
        }
        if (!bannedRights.send_videos && !defaultBannedRights.send_videos) {
            i++;
        }
        if (!bannedRights.send_stickers && !defaultBannedRights.send_stickers) {
            i++;
        }
        if (!bannedRights.send_gifs && !defaultBannedRights.send_gifs) {
            i++;
        }
        if (!bannedRights.send_games && !defaultBannedRights.send_games) {
            i++;
        }
        if (!bannedRights.send_inline && !defaultBannedRights.send_inline) {
            i++;
        }
        if (!bannedRights.send_audios && !defaultBannedRights.send_audios) {
            i++;
        }
        if (!bannedRights.send_docs && !defaultBannedRights.send_docs) {
            i++;
        }
        if (!bannedRights.send_voices && !defaultBannedRights.send_voices) {
            i++;
        }
        if (!bannedRights.send_roundvideos && !defaultBannedRights.send_roundvideos) {
            i++;
        }
        if (!bannedRights.embed_links && !defaultBannedRights.embed_links && !bannedRights.send_plain && !defaultBannedRights.send_plain) {
            i++;
        }
        if (!bannedRights.send_polls && !defaultBannedRights.send_polls) {
            i++;
        }
        return i;
    }

    private int getChannelMessagesSelectedCount() {
        int i = 0;
        if (adminRights.post_messages) {
            i++;
        }
        if (adminRights.edit_messages) {
            i++;
        }
        if (adminRights.delete_messages) {
            i++;
        }
        return i;
    }

    private void setChannelMessagesEnabled(boolean enabled) {
        adminRights.post_messages = !enabled;
        adminRights.edit_messages = !enabled;
        adminRights.delete_messages = !enabled;
        AndroidUtilities.updateVisibleRows(listView);
    }

    private int getChannelStoriesSelectedCount() {
        int i = 0;
        if (adminRights.post_stories) {
            i++;
        }
        if (adminRights.edit_stories) {
            i++;
        }
        if (adminRights.delete_stories) {
            i++;
        }
        return i;
    }

    private void setChannelStoriesEnabled(boolean enabled) {
        adminRights.post_stories = !enabled;
        adminRights.edit_stories = !enabled;
        adminRights.delete_stories = !enabled;
        AndroidUtilities.updateVisibleRows(listView);
    }

    private boolean allDefaultMediaBanned() {
        return defaultBannedRights.send_photos && defaultBannedRights.send_videos && defaultBannedRights.send_stickers
                && defaultBannedRights.send_audios && defaultBannedRights.send_docs && defaultBannedRights.send_voices &&
                defaultBannedRights.send_roundvideos && defaultBannedRights.embed_links && defaultBannedRights.send_polls &&
                defaultBannedRights.send_gifs && defaultBannedRights.send_games && defaultBannedRights.send_inline;
    }

    private boolean isExpandableSendMediaRow(int position) {
        if (position == sendStickersRow || position == embedLinksRow || position == sendPollsRow ||
                position == sendPhotosRow || position == sendVideosRow || position == sendFilesRow ||
                position == sendMusicRow || position == sendRoundRow || position == sendVoiceRow ||
                position == sendGifsRow || position == sendGamesRow || position == useInlineBotRow ||
                position == channelPostMessagesRow || position == channelEditMessagesRow || position == channelDeleteMessagesRow ||
                position == channelPostStoriesRow || position == channelEditStoriesRow || position == channelDeleteStoriesRow) {
            return true;
        }
        return false;
    }

    private ValueAnimator asAdminAnimator;

    private void updateAsAdmin(boolean animated) {
        if (addBotButton != null) {
            addBotButton.invalidate();
        }
        final int count = listView.getChildCount();
        for (int i = 0; i < count; ++i) {
            View child = listView.getChildAt(i);
            int childPosition = listView.getChildAdapterPosition(child);
            if (child instanceof TextCheckCell2) {
                if (!asAdmin) {
                    if (childPosition == changeInfoRow && !defaultBannedRights.change_info ||
                            childPosition == pinMessagesRow && !defaultBannedRights.pin_messages) {
                        ((TextCheckCell2) child).setChecked(true);
                        ((TextCheckCell2) child).setEnabled(false, false);
                    } else {
                        ((TextCheckCell2) child).setChecked(false);
                        ((TextCheckCell2) child).setEnabled(childPosition == manageRow, animated);
                    }
                } else {
                    boolean childValue = false, childEnabled = false;
                    if (childPosition == manageRow) {
                        childValue = asAdmin;
                        childEnabled = myAdminRights.add_admins || (currentChat != null && currentChat.creator);
                    } else if (childPosition == changeInfoRow) {
                        childValue = adminRights.change_info;
                        childEnabled = myAdminRights.change_info && defaultBannedRights.change_info;
                    } else if (childPosition == postMessagesRow) {
                        childValue = adminRights.post_messages;
                        childEnabled = myAdminRights.post_messages;
                    } else if (childPosition == editMesagesRow) {
                        childValue = adminRights.edit_messages;
                        childEnabled = myAdminRights.edit_messages;
                    } else if (childPosition == deleteMessagesRow) {
                        childValue = adminRights.delete_messages;
                        childEnabled = myAdminRights.delete_messages;
                    } else if (childPosition == banUsersRow) {
                        childValue = adminRights.ban_users;
                        childEnabled = myAdminRights.ban_users;
                    } else if (childPosition == addUsersRow) {
                        childValue = adminRights.invite_users;
                        childEnabled = myAdminRights.invite_users;
                    } else if (childPosition == pinMessagesRow) {
                        childValue = adminRights.pin_messages;
                        childEnabled = myAdminRights.pin_messages && defaultBannedRights.pin_messages;
                    } else if (childPosition == startVoiceChatRow) {
                        childValue = adminRights.manage_call;
                        childEnabled = myAdminRights.manage_call;
                    } else if (childPosition == addAdminsRow) {
                        childValue = adminRights.add_admins;
                        childEnabled = myAdminRights.add_admins;
                    } else if (childPosition == anonymousRow) {
                        childValue = adminRights.anonymous;
                        childEnabled = myAdminRights.anonymous || (currentChat != null && currentChat.creator);
                    } else if (childPosition == manageTopicsRow) {
                        childValue = adminRights.manage_topics;
                        childEnabled = myAdminRights.manage_topics;
                    }
                    ((TextCheckCell2) child).setChecked(childValue);
                    ((TextCheckCell2) child).setEnabled(childEnabled, animated);
                }
            }
        }
//        listViewAdapter.notifyItemRangeChanged(permissionsStartRow, permissionsEndRow - permissionsStartRow);
//        if (asAdmin) {
//            listViewAdapter.notifyItemMoved(addBotButtonRow, rightsShadowRow + 1);
//            listViewAdapter.notifyItemRangeInserted(rightsShadowRow, rankInfoRow - rightsShadowRow + 1);
//        } else {
//            listViewAdapter.notifyItemRangeRemoved(rightsShadowRow, rankInfoRow - rightsShadowRow + 1);
//            listViewAdapter.notifyItemMoved(addBotButtonRow, permissionsEndRow + 1);
//        }
        listViewAdapter.notifyDataSetChanged();

        if (addBotButtonText != null) {
            addBotButtonText.setText(LocaleController.getString(R.string.AddBotButton) + " " + (asAdmin ? LocaleController.getString(R.string.AddBotButtonAsAdmin) : LocaleController.getString(R.string.AddBotButtonAsMember)), animated, asAdmin);
        }
        if (asAdminAnimator != null) {
            asAdminAnimator.cancel();
            asAdminAnimator = null;
        }
        if (animated) {
            asAdminAnimator = ValueAnimator.ofFloat(asAdminT, asAdmin ? 1f : 0f);
            asAdminAnimator.addUpdateListener(a -> {
                asAdminT = (float) a.getAnimatedValue();
                if (addBotButton != null) {
                    addBotButton.invalidate();
                }
            });
            asAdminAnimator.setDuration((long) (Math.abs(asAdminT - (asAdmin ? 1f : 0f)) * 200));
            asAdminAnimator.start();
        } else {
            asAdminT = asAdmin ? 1f : 0f;
            if (addBotButton != null) {
                addBotButton.invalidate();
            }
        }
    }

    @Override
    public ArrayList<ThemeDescription> getThemeDescriptions() {
        ArrayList<ThemeDescription> themeDescriptions = new ArrayList<>();

        ThemeDescription.ThemeDescriptionDelegate cellDelegate = () -> {
            if (listView != null) {
                int count = listView.getChildCount();
                for (int a = 0; a < count; a++) {
                    View child = listView.getChildAt(a);
                    if (child instanceof UserCell2) {
                        ((UserCell2) child).update(0);
                    }
                }
            }
        };

        themeDescriptions.add(new ThemeDescription(listView, ThemeDescription.FLAG_CELLBACKGROUNDCOLOR, new Class[]{UserCell2.class, TextSettingsCell.class, TextCheckCell2.class, HeaderCell.class, TextDetailCell.class, PollEditTextCell.class}, null, null, null, Theme.key_windowBackgroundWhite));
        themeDescriptions.add(new ThemeDescription(fragmentView, ThemeDescription.FLAG_BACKGROUND, null, null, null, null, Theme.key_windowBackgroundGray));

        themeDescriptions.add(new ThemeDescription(actionBar, ThemeDescription.FLAG_BACKGROUND, null, null, null, null, Theme.key_actionBarDefault));
        themeDescriptions.add(new ThemeDescription(listView, ThemeDescription.FLAG_LISTGLOWCOLOR, null, null, null, null, Theme.key_actionBarDefault));
        themeDescriptions.add(new ThemeDescription(actionBar, ThemeDescription.FLAG_AB_ITEMSCOLOR, null, null, null, null, Theme.key_actionBarDefaultIcon));
        themeDescriptions.add(new ThemeDescription(actionBar, ThemeDescription.FLAG_AB_TITLECOLOR, null, null, null, null, Theme.key_actionBarDefaultTitle));
        themeDescriptions.add(new ThemeDescription(actionBar, ThemeDescription.FLAG_AB_SELECTORCOLOR, null, null, null, null, Theme.key_actionBarDefaultSelector));

        themeDescriptions.add(new ThemeDescription(listView, ThemeDescription.FLAG_SELECTOR, null, null, null, null, Theme.key_listSelector));

        themeDescriptions.add(new ThemeDescription(listView, 0, new Class[]{View.class}, Theme.dividerPaint, null, null, Theme.key_divider));

        themeDescriptions.add(new ThemeDescription(listView, ThemeDescription.FLAG_BACKGROUNDFILTER, new Class[]{TextInfoPrivacyCell.class}, null, null, null, Theme.key_windowBackgroundGrayShadow));
        themeDescriptions.add(new ThemeDescription(listView, 0, new Class[]{TextInfoPrivacyCell.class}, new String[]{"textView"}, null, null, null, Theme.key_windowBackgroundWhiteGrayText4));

        themeDescriptions.add(new ThemeDescription(listView, ThemeDescription.FLAG_CHECKTAG, new Class[]{TextSettingsCell.class}, new String[]{"textView"}, null, null, null, Theme.key_text_RedRegular));
        themeDescriptions.add(new ThemeDescription(listView, ThemeDescription.FLAG_CHECKTAG, new Class[]{TextSettingsCell.class}, new String[]{"textView"}, null, null, null, Theme.key_windowBackgroundWhiteBlackText));
        themeDescriptions.add(new ThemeDescription(listView, 0, new Class[]{TextSettingsCell.class}, new String[]{"valueTextView"}, null, null, null, Theme.key_windowBackgroundWhiteValueText));
        themeDescriptions.add(new ThemeDescription(listView, 0, new Class[]{TextSettingsCell.class}, new String[]{"valueImageView"}, null, null, null, Theme.key_windowBackgroundWhiteGrayIcon));

        themeDescriptions.add(new ThemeDescription(listView, 0, new Class[]{TextDetailCell.class}, new String[]{"textView"}, null, null, null, Theme.key_windowBackgroundWhiteBlackText));
        themeDescriptions.add(new ThemeDescription(listView, 0, new Class[]{TextDetailCell.class}, new String[]{"valueTextView"}, null, null, null, Theme.key_windowBackgroundWhiteGrayText2));

        themeDescriptions.add(new ThemeDescription(listView, 0, new Class[]{TextCheckCell2.class}, new String[]{"textView"}, null, null, null, Theme.key_windowBackgroundWhiteBlackText));
        themeDescriptions.add(new ThemeDescription(listView, 0, new Class[]{TextCheckCell2.class}, new String[]{"valueTextView"}, null, null, null, Theme.key_windowBackgroundWhiteGrayText2));
        themeDescriptions.add(new ThemeDescription(listView, 0, new Class[]{TextCheckCell2.class}, new String[]{"checkBox"}, null, null, null, Theme.key_switch2Track));
        themeDescriptions.add(new ThemeDescription(listView, 0, new Class[]{TextCheckCell2.class}, new String[]{"checkBox"}, null, null, null, Theme.key_switch2TrackChecked));

        themeDescriptions.add(new ThemeDescription(listView, ThemeDescription.FLAG_BACKGROUNDFILTER, new Class[]{ShadowSectionCell.class}, null, null, null, Theme.key_windowBackgroundGrayShadow));

        themeDescriptions.add(new ThemeDescription(listView, 0, new Class[]{HeaderCell.class}, new String[]{"textView"}, null, null, null, Theme.key_windowBackgroundWhiteBlueHeader));
        themeDescriptions.add(new ThemeDescription(listView, ThemeDescription.FLAG_CHECKTAG, new Class[]{HeaderCell.class}, new String[]{"textView2"}, null, null, null, Theme.key_text_RedRegular));
        themeDescriptions.add(new ThemeDescription(listView, ThemeDescription.FLAG_CHECKTAG, new Class[]{HeaderCell.class}, new String[]{"textView2"}, null, null, null, Theme.key_windowBackgroundWhiteGrayText3));

        themeDescriptions.add(new ThemeDescription(listView, ThemeDescription.FLAG_TEXTCOLOR, new Class[]{PollEditTextCell.class}, new String[]{"textView"}, null, null, null, Theme.key_windowBackgroundWhiteBlackText));
        themeDescriptions.add(new ThemeDescription(listView, ThemeDescription.FLAG_HINTTEXTCOLOR, new Class[]{PollEditTextCell.class}, new String[]{"textView"}, null, null, null, Theme.key_windowBackgroundWhiteHintText));

        themeDescriptions.add(new ThemeDescription(listView, 0, new Class[]{UserCell2.class}, new String[]{"nameTextView"}, null, null, null, Theme.key_windowBackgroundWhiteBlackText));
        themeDescriptions.add(new ThemeDescription(listView, 0, new Class[]{UserCell2.class}, new String[]{"statusColor"}, null, null, cellDelegate, Theme.key_windowBackgroundWhiteGrayText));
        themeDescriptions.add(new ThemeDescription(listView, 0, new Class[]{UserCell2.class}, new String[]{"statusOnlineColor"}, null, null, cellDelegate, Theme.key_windowBackgroundWhiteBlueText));
        themeDescriptions.add(new ThemeDescription(listView, 0, new Class[]{UserCell2.class}, null, Theme.avatarDrawables, null, Theme.key_avatar_text));
        themeDescriptions.add(new ThemeDescription(null, 0, null, null, null, cellDelegate, Theme.key_avatar_backgroundRed));
        themeDescriptions.add(new ThemeDescription(null, 0, null, null, null, cellDelegate, Theme.key_avatar_backgroundOrange));
        themeDescriptions.add(new ThemeDescription(null, 0, null, null, null, cellDelegate, Theme.key_avatar_backgroundViolet));
        themeDescriptions.add(new ThemeDescription(null, 0, null, null, null, cellDelegate, Theme.key_avatar_backgroundGreen));
        themeDescriptions.add(new ThemeDescription(null, 0, null, null, null, cellDelegate, Theme.key_avatar_backgroundCyan));
        themeDescriptions.add(new ThemeDescription(null, 0, null, null, null, cellDelegate, Theme.key_avatar_backgroundBlue));
        themeDescriptions.add(new ThemeDescription(null, 0, null, null, null, cellDelegate, Theme.key_avatar_backgroundPink));

        themeDescriptions.add(new ThemeDescription(null, 0, new Class[]{DialogRadioCell.class}, new String[]{"textView"}, null, null, null, Theme.key_dialogTextBlack));
        themeDescriptions.add(new ThemeDescription(null, 0, new Class[]{DialogRadioCell.class}, new String[]{"textView"}, null, null, null, Theme.key_dialogTextGray2));
        themeDescriptions.add(new ThemeDescription(null, ThemeDescription.FLAG_CHECKBOX, new Class[]{DialogRadioCell.class}, new String[]{"radioButton"}, null, null, null, Theme.key_dialogRadioBackground));
        themeDescriptions.add(new ThemeDescription(null, ThemeDescription.FLAG_CHECKBOXCHECK, new Class[]{DialogRadioCell.class}, new String[]{"radioButton"}, null, null, null, Theme.key_dialogRadioBackgroundChecked));

        return themeDescriptions;
    }
}<|MERGE_RESOLUTION|>--- conflicted
+++ resolved
@@ -1872,12 +1872,8 @@
                     if (position == sendMediaRow) {
                         int sentMediaCount = getSendMediaSelectedCount();
                         checkCell.setTextAndCheck(LocaleController.getString(R.string.UserRestrictionsSendMedia), sentMediaCount > 0, true, true);
-<<<<<<< HEAD
                         checkCell.setCollapseArrow(String.format(Locale.US, "%d/12", sentMediaCount), !sendMediaExpanded, () -> {
-=======
-                        checkCell.setCollapseArrow(String.format(Locale.US, "%d/9", sentMediaCount), !sendMediaExpanded, () -> {
                             if (!checkCell.isEnabled()) return;
->>>>>>> 9b78d437
                             if (allDefaultMediaBanned()) {
                                 new AlertDialog.Builder(getParentActivity())
                                         .setTitle(LocaleController.getString(R.string.UserRestrictionsCantModify))
