/*
 * This is the source code of Telegram for Android v. 5.x.x.
 * It is licensed under GNU GPL v. 2 or later.
 * You should have received a copy of the license in this archive (see LICENSE).
 *
 * Copyright Nikolai Kudashov, 2013-2018.
 */

package org.telegram.ui;

import static org.telegram.messenger.AndroidUtilities.dp;
import static org.telegram.messenger.LocaleController.formatPluralString;
import static org.telegram.messenger.LocaleController.getString;

import android.content.Context;
import android.content.DialogInterface;
import android.graphics.PorterDuff;
import android.graphics.PorterDuffColorFilter;
import android.graphics.drawable.Drawable;
import android.text.Spannable;
import android.text.SpannableString;
import android.text.SpannableStringBuilder;
import android.text.Spanned;
import android.text.TextUtils;
import android.text.style.DynamicDrawableSpan;
import android.text.style.ImageSpan;
import android.view.HapticFeedbackConstants;
import android.view.View;
import android.view.ViewGroup;
import android.widget.FrameLayout;
import android.widget.ImageView;
import android.widget.LinearLayout;
import android.widget.TextView;
import android.widget.Toast;

import androidx.recyclerview.widget.LinearLayoutManager;
import androidx.recyclerview.widget.RecyclerView;

import org.telegram.messenger.AccountInstance;
import org.telegram.messenger.AndroidUtilities;
import org.telegram.messenger.ContactsController;
import org.telegram.messenger.FileLog;
import org.telegram.messenger.LocaleController;
import org.telegram.messenger.MessagesController;
import org.telegram.messenger.NotificationCenter;
import org.telegram.messenger.R;
import org.telegram.messenger.SharedConfig;
import org.telegram.tgnet.ConnectionsManager;
import org.telegram.tgnet.TLRPC;
import org.telegram.ui.ActionBar.ActionBar;
import org.telegram.ui.ActionBar.AlertDialog;
import org.telegram.ui.ActionBar.BaseFragment;
import org.telegram.ui.ActionBar.Theme;
import org.telegram.ui.ActionBar.ThemeDescription;
import org.telegram.ui.Cells.CheckBoxCell;
import org.telegram.ui.Cells.HeaderCell;
import org.telegram.ui.Cells.RadioColorCell;
import org.telegram.ui.Cells.ShadowSectionCell;
import org.telegram.ui.Cells.TextCell;
import org.telegram.ui.Cells.TextCheckCell;
import org.telegram.ui.Cells.TextInfoPrivacyCell;
import org.telegram.ui.Cells.TextSettingsCell;
import org.telegram.ui.Components.AlertsCreator;
import org.telegram.ui.Components.AnimatedEmojiDrawable;
import org.telegram.ui.Components.Bulletin;
import org.telegram.ui.Components.BulletinFactory;
import org.telegram.ui.Components.LayoutHelper;
import org.telegram.ui.Components.Premium.PremiumGradient;
import org.telegram.ui.Components.RecyclerListView;
import org.telegram.ui.Components.TextStyleSpan;
import org.telegram.ui.bots.BotBiometry;
import org.telegram.ui.bots.BotBiometrySettings;

import java.util.ArrayList;

import it.octogram.android.preferences.ui.custom.DeleteAccountBottomSheet;

public class PrivacySettingsActivity extends BaseFragment implements NotificationCenter.NotificationCenterDelegate {

    private ListAdapter listAdapter;
    private RecyclerListView listView;
    private AlertDialog progressDialog;
    @SuppressWarnings("FieldCanBeLocal")
    private LinearLayoutManager layoutManager;

    private TLRPC.account_Password currentPassword;

    private int privacySectionRow;
    private int blockedRow;
    private int phoneNumberRow;
    private int lastSeenRow;
    private int profilePhotoRow;
    private int bioRow;
    private int birthdayRow;
    private int forwardsRow;
    private int callsRow;
    private int voicesRow;
    private int noncontactsRow;
    private int emailLoginRow;
    private int privacyShadowRow;
    private int groupsRow;
    private int groupsDetailRow;
    private int securitySectionRow;
    private int passwordRow;
    private int sessionsRow;
    private int passcodeRow;
    private int autoDeleteMesages;
    private int sessionsDetailRow;
    private int newChatsHeaderRow;
    private int newChatsRow;
    private int newChatsSectionRow;
    private int advancedSectionRow;
    private int deleteAccountRow;
    private int deleteAccountDetailRow;
    private int botsSectionRow;
    private int passportRow;
    private int paymentsClearRow;
    private int webSessionsRow;
    private int botsBiometryRow;
    private int botsDetailRow;
    private int botsAndWebsitesShadowRow;
    private int contactsSectionRow;
    private int contactsDeleteRow;
    private int contactsSuggestRow;
    private int contactsSyncRow;
    private int contactsDetailRow;
    private int secretSectionRow;
    private int secretMapRow;
    private int secretWebpageRow;
    private int secretDetailRow;
    private int rowCount;

    private final ArrayList<BotBiometry.Bot> biometryBots = new ArrayList<>();

    private boolean deleteAccountUpdate;
    private boolean secretMapUpdate;
    private boolean currentSync;
    private boolean newSync;
    private boolean currentSuggest;
    private boolean newSuggest;
    private boolean archiveChats;
    private boolean noncontactsValue;

    private boolean[] clear = new boolean[2];
    private SessionsActivity devicesActivityPreload;
    private SessionsActivity webSessionsActivityPreload;

    @Override
    public boolean onFragmentCreate() {
        super.onFragmentCreate();

        getContactsController().loadPrivacySettings();
        getMessagesController().getBlockedPeers(true);
        currentSync = newSync = getUserConfig().syncContacts;
        currentSuggest = newSuggest = getUserConfig().suggestContacts;
        TLRPC.TL_globalPrivacySettings privacySettings = getContactsController().getGlobalPrivacySettings();
        if (privacySettings != null) {
            archiveChats = privacySettings.archive_and_mute_new_noncontact_peers;
            noncontactsValue = privacySettings.new_noncontact_peers_require_premium;
        }

        updateRows();
        loadPasswordSettings();

        getNotificationCenter().addObserver(this, NotificationCenter.privacyRulesUpdated);
        getNotificationCenter().addObserver(this, NotificationCenter.blockedUsersDidLoad);
        getNotificationCenter().addObserver(this, NotificationCenter.didSetOrRemoveTwoStepPassword);
        getNotificationCenter().addObserver(this, NotificationCenter.didUpdateGlobalAutoDeleteTimer);

        getUserConfig().loadGlobalTTl();

        devicesActivityPreload = new SessionsActivity(SessionsActivity.TYPE_DEVICES);
        devicesActivityPreload.setDelegate(() -> {
            if (listAdapter != null && sessionsRow >= 0) {
                listAdapter.notifyItemChanged(sessionsRow);
            }
        });
        devicesActivityPreload.loadSessions(false);

        webSessionsActivityPreload = new SessionsActivity(SessionsActivity.TYPE_WEB_SESSIONS);
        webSessionsActivityPreload.setDelegate(() -> {
            if (listAdapter != null) {
                int webSessionsCount = webSessionsActivityPreload.getSessionsCount();
                if (webSessionsRow < 0 && webSessionsCount > 0) {
                    updateRows();
                }
            }
        });
        webSessionsActivityPreload.loadSessions(false);

        return true;
    }

    @Override
    public void onFragmentDestroy() {
        super.onFragmentDestroy();
        getNotificationCenter().removeObserver(this, NotificationCenter.privacyRulesUpdated);
        getNotificationCenter().removeObserver(this, NotificationCenter.blockedUsersDidLoad);
        getNotificationCenter().removeObserver(this, NotificationCenter.didSetOrRemoveTwoStepPassword);
        getNotificationCenter().removeObserver(this, NotificationCenter.didUpdateGlobalAutoDeleteTimer);
        boolean save = false;
        if (currentSync != newSync) {
            getUserConfig().syncContacts = newSync;
            save = true;
            if (newSync) {
                getContactsController().forceImportContacts();
                if (getParentActivity() != null) {
                    Toast.makeText(getParentActivity(), getString("SyncContactsAdded", R.string.SyncContactsAdded), Toast.LENGTH_SHORT).show();
                }
            }
        }
        if (newSuggest != currentSuggest) {
            if (!newSuggest) {
                getMediaDataController().clearTopPeers();
            }
            getUserConfig().suggestContacts = newSuggest;
            save = true;
            TLRPC.TL_contacts_toggleTopPeers req = new TLRPC.TL_contacts_toggleTopPeers();
            req.enabled = newSuggest;
            getConnectionsManager().sendRequest(req, (response, error) -> {

            });
        }
        TLRPC.TL_globalPrivacySettings globalPrivacySettings = getContactsController().getGlobalPrivacySettings();
        if (globalPrivacySettings != null && globalPrivacySettings.archive_and_mute_new_noncontact_peers != archiveChats) {
            globalPrivacySettings.archive_and_mute_new_noncontact_peers = archiveChats;
            save = true;
            TLRPC.TL_account_setGlobalPrivacySettings req = new TLRPC.TL_account_setGlobalPrivacySettings();
            req.settings = getContactsController().getGlobalPrivacySettings();
            if (req.settings == null) {
                req.settings = new TLRPC.TL_globalPrivacySettings();
            }
            req.settings.archive_and_mute_new_noncontact_peers = archiveChats;
            getConnectionsManager().sendRequest(req, (response, error) -> {

            });
        }
        if (save) {
            getUserConfig().saveConfig(false);
        }
    }

    @Override
    public View createView(Context context) {
        actionBar.setBackButtonImage(R.drawable.ic_ab_back);
        actionBar.setAllowOverlayTitle(true);
        actionBar.setTitle(getString("PrivacySettings", R.string.PrivacySettings));
        actionBar.setActionBarMenuOnItemClick(new ActionBar.ActionBarMenuOnItemClick() {
            @Override
            public void onItemClick(int id) {
                if (id == -1) {
                    finishFragment();
                }
            }
        });

        listAdapter = new ListAdapter(context);

        fragmentView = new FrameLayout(context);
        FrameLayout frameLayout = (FrameLayout) fragmentView;
        frameLayout.setBackgroundColor(Theme.getColor(Theme.key_windowBackgroundGray));

        listView = new RecyclerListView(context);
        listView.setLayoutManager(layoutManager = new LinearLayoutManager(context, LinearLayoutManager.VERTICAL, false) {
            @Override
            public boolean supportsPredictiveItemAnimations() {
                return false;
            }
        });
        listView.setVerticalScrollBarEnabled(false);
        listView.setLayoutAnimation(null);
        listView.setItemAnimator(null);
        frameLayout.addView(listView, LayoutHelper.createFrame(LayoutHelper.MATCH_PARENT, LayoutHelper.MATCH_PARENT));
        listView.setAdapter(listAdapter);
        listView.setOnItemClickListener((view, position) -> {
            if (!view.isEnabled()) {
                return;
            }
            if (position == autoDeleteMesages) {
                if (getUserConfig().getGlobalTTl() >= 0) {
                    presentFragment(new AutoDeleteMessagesActivity());
                }
            } if (position == blockedRow) {
                presentFragment(new PrivacyUsersActivity());
            } else if (position == sessionsRow) {
                devicesActivityPreload.resetFragment();
                presentFragment(devicesActivityPreload);
            } else if (position == webSessionsRow) {
                webSessionsActivityPreload.resetFragment();
                presentFragment(webSessionsActivityPreload);
            } else if (position == deleteAccountRow) {
                if (getParentActivity() == null) {
                    return;
                }
                int ttl = getContactsController().getDeleteAccountTTL();
                int selected;
                if (ttl <= 31) {
                    selected = 0;
                } else if (ttl <= 93) {
                    selected = 1;
                } else if (ttl <= 182) {
                    selected = 2;
                } else if (ttl == 548) {
                    selected = 4;
                } else if (ttl == 730) {
                    selected = 5;
                } else {
                    selected = 3;
                }
                AlertDialog.Builder builder = new AlertDialog.Builder(getParentActivity());
                builder.setTitle(getString("DeleteAccountTitle", R.string.DeleteAccountTitle));
                String[] items = new String[]{
<<<<<<< HEAD
                        LocaleController.formatPluralString("Months", 1),
                        LocaleController.formatPluralString("Months", 3),
                        LocaleController.formatPluralString("Months", 6),
                        LocaleController.formatPluralString("Years", 1),
                        LocaleController.formatString("DeleteAccountContextButton", R.string.DeleteAccountContextButton),
=======
                    formatPluralString("Months", 1),
                    formatPluralString("Months", 3),
                    formatPluralString("Months", 6),
                    formatPluralString("Months", 12),
                    formatPluralString("Months", 18),
                    formatPluralString("Months", 24)
>>>>>>> 1e891826
                };
                final LinearLayout linearLayout = new LinearLayout(getParentActivity());
                linearLayout.setOrientation(LinearLayout.VERTICAL);
                builder.setView(linearLayout);

                for (int a = 0; a < items.length; a++) {
                    RadioColorCell cell = new RadioColorCell(getParentActivity());
                    cell.setPadding(dp(4), 0, dp(4), 0);
                    cell.setTag(a);
                    cell.setCheckColor(Theme.getColor(Theme.key_radioBackground), Theme.getColor(Theme.key_dialogRadioBackgroundChecked));
                    cell.setTextAndValue(items[a], selected == a);
                    linearLayout.addView(cell);
                    cell.setOnClickListener(v -> {
                        builder.getDismissRunnable().run();
                        Integer which = (Integer) v.getTag();

                        int value = 0;
                        if (which == 0) {
                            value = 30;
                        } else if (which == 1) {
                            value = 90;
                        } else if (which == 2) {
                            value = 182;
                        } else if (which == 3) {
                            value = 365;
                        } else if (which == 4) {
<<<<<<< HEAD
                            if (currentPassword != null && currentPassword.has_password) {
                                LogoutActivity currentLogoutActivity = new LogoutActivity();
                                currentLogoutActivity.isDeleteAccountActivity = true;
                                currentLogoutActivity.runnable = () -> {
                                    var bottomSheet = new DeleteAccountBottomSheet(context, this, this::finishFragment);
                                    bottomSheet.show();
                                };
                                presentFragment(currentLogoutActivity);
                            } else {
                                AlertDialog.Builder alertBuilder = new AlertDialog.Builder(getContext());
                                alertBuilder.setTitle(LocaleController.getString("DeleteAccount", R.string.DeleteAccount));
                                alertBuilder.setMessage(LocaleController.getString("DeleteAccountLastPopupFailed", R.string.DeleteAccountLastPopupFailed));
                                alertBuilder.setPositiveButton(LocaleController.getString("OK", R.string.OK), null);
                                alertBuilder.show();
                            }

                            return;
=======
                            value = 548;
                        } else if (which == 5) {
                            value = 730;
>>>>>>> 1e891826
                        }
                        final AlertDialog progressDialog = new AlertDialog(getParentActivity(), AlertDialog.ALERT_TYPE_SPINNER);
                        progressDialog.setCanCancel(false);
                        progressDialog.show();

                        final TLRPC.TL_account_setAccountTTL req = new TLRPC.TL_account_setAccountTTL();
                        req.ttl = new TLRPC.TL_accountDaysTTL();
                        req.ttl.days = value;
                        getConnectionsManager().sendRequest(req, (response, error) -> AndroidUtilities.runOnUIThread(() -> {
                            try {
                                progressDialog.dismiss();
                            } catch (Exception e) {
                                FileLog.e(e);
                            }
                            if (response instanceof TLRPC.TL_boolTrue) {
                                deleteAccountUpdate = true;
                                getContactsController().setDeleteAccountTTL(req.ttl.days);
                                listAdapter.notifyDataSetChanged();
                            }
                        }));
                    });
                }
                builder.setNegativeButton(getString(R.string.Cancel), null);
                showDialog(builder.create());
            } else if (position == lastSeenRow) {
                presentFragment(new PrivacyControlActivity(ContactsController.PRIVACY_RULES_TYPE_LASTSEEN));
            } else if (position == phoneNumberRow) {
                presentFragment(new PrivacyControlActivity(ContactsController.PRIVACY_RULES_TYPE_PHONE));
            } else if (position == groupsRow) {
                presentFragment(new PrivacyControlActivity(ContactsController.PRIVACY_RULES_TYPE_INVITE));
            } else if (position == callsRow) {
                presentFragment(new PrivacyControlActivity(ContactsController.PRIVACY_RULES_TYPE_CALLS));
            } else if (position == profilePhotoRow) {
                presentFragment(new PrivacyControlActivity(ContactsController.PRIVACY_RULES_TYPE_PHOTO));
            } else if (position == bioRow) {
                presentFragment(new PrivacyControlActivity(ContactsController.PRIVACY_RULES_TYPE_BIO));
            } else if (position == birthdayRow) {
                presentFragment(new PrivacyControlActivity(ContactsController.PRIVACY_RULES_TYPE_BIRTHDAY));
            } else if (position == forwardsRow) {
                presentFragment(new PrivacyControlActivity(ContactsController.PRIVACY_RULES_TYPE_FORWARDS));
            } else if (position == voicesRow) {
                presentFragment(new PrivacyControlActivity(ContactsController.PRIVACY_RULES_TYPE_VOICE_MESSAGES));
            } else if (position == noncontactsRow) {
                presentFragment(new PrivacyControlActivity(ContactsController.PRIVACY_RULES_TYPE_MESSAGES));
            } else if (position == emailLoginRow) {
                if (currentPassword == null || currentPassword.login_email_pattern == null) {
                    return;
                }

                SpannableStringBuilder spannable = SpannableStringBuilder.valueOf(currentPassword.login_email_pattern);
                int startIndex = currentPassword.login_email_pattern.indexOf('*');
                int endIndex = currentPassword.login_email_pattern.lastIndexOf('*');
                if (startIndex != endIndex && startIndex != -1 && endIndex != -1) {
                    TextStyleSpan.TextStyleRun run = new TextStyleSpan.TextStyleRun();
                    run.flags |= TextStyleSpan.FLAG_STYLE_SPOILER;
                    run.start = startIndex;
                    run.end = endIndex + 1;
                    spannable.setSpan(new TextStyleSpan(run), startIndex, endIndex + 1, 0);
                }

                new AlertDialog.Builder(context)
                        .setTitle(spannable)
                        .setMessage(getString(R.string.EmailLoginChangeMessage))
                        .setPositiveButton(getString(R.string.ChangeEmail), (dialog, which) -> presentFragment(new LoginActivity().changeEmail(() -> {
                            Bulletin.LottieLayout layout = new Bulletin.LottieLayout(getContext(), null);
                            layout.setAnimation(R.raw.email_check_inbox);
                            layout.textView.setText(getString(R.string.YourLoginEmailChangedSuccess));
                            int duration = Bulletin.DURATION_SHORT;
                            Bulletin.make(PrivacySettingsActivity.this, layout, duration).show();

                            try {
                                fragmentView.performHapticFeedback(HapticFeedbackConstants.KEYBOARD_TAP, HapticFeedbackConstants.FLAG_IGNORE_GLOBAL_SETTING);
                            } catch (Exception ignored) {}

                            loadPasswordSettings();
                        })))
                        .setNegativeButton(getString(R.string.Cancel), null)
                        .show();
            } else if (position == passwordRow) {
                if (currentPassword == null) {
                    return;
                }
                if (!TwoStepVerificationActivity.canHandleCurrentPassword(currentPassword, false)) {
                    AlertsCreator.showUpdateAppAlert(getParentActivity(), getString("UpdateAppAlert", R.string.UpdateAppAlert), true);
                }
                if (currentPassword.has_password) {
                    TwoStepVerificationActivity fragment = new TwoStepVerificationActivity();
                    fragment.setPassword(currentPassword);
                    presentFragment(fragment);
                } else {
                    int type;
                    if (TextUtils.isEmpty(currentPassword.email_unconfirmed_pattern)) {
                        type = TwoStepVerificationSetupActivity.TYPE_INTRO;
                    } else {
                        type = TwoStepVerificationSetupActivity.TYPE_EMAIL_CONFIRM;
                    }
                    presentFragment(new TwoStepVerificationSetupActivity(type, currentPassword));
                }
            } else if (position == passcodeRow) {
                presentFragment(PasscodeActivity.determineOpenFragment());
            } else if (position == secretWebpageRow) {
                if (getMessagesController().secretWebpagePreview == 1) {
                    getMessagesController().secretWebpagePreview = 0;
                } else {
                    getMessagesController().secretWebpagePreview = 1;
                }
                MessagesController.getGlobalMainSettings().edit().putInt("secretWebpage2", getMessagesController().secretWebpagePreview).commit();
                if (view instanceof TextCheckCell) {
                    ((TextCheckCell) view).setChecked(getMessagesController().secretWebpagePreview == 1);
                }
            } else if (position == contactsDeleteRow) {
                if (getParentActivity() == null) {
                    return;
                }
                AlertDialog.Builder builder = new AlertDialog.Builder(getParentActivity());
                builder.setTitle(getString("SyncContactsDeleteTitle", R.string.SyncContactsDeleteTitle));
                builder.setMessage(AndroidUtilities.replaceTags(getString("SyncContactsDeleteText", R.string.SyncContactsDeleteText)));
                builder.setNegativeButton(getString("Cancel", R.string.Cancel), null);
                builder.setPositiveButton(getString("Delete", R.string.Delete), (dialogInterface, i) -> {
                    AlertDialog.Builder builder12 = new AlertDialog.Builder(getParentActivity(), 3, null);
                    progressDialog = builder12.show();
                    progressDialog.setCanCancel(false);

                    if (currentSync != newSync) {
                        currentSync = getUserConfig().syncContacts = newSync;
                        getUserConfig().saveConfig(false);
                    }
                    getContactsController().deleteAllContacts(() -> progressDialog.dismiss());
                });
                AlertDialog alertDialog = builder.create();
                showDialog(alertDialog);
                TextView button = (TextView) alertDialog.getButton(DialogInterface.BUTTON_POSITIVE);
                if (button != null) {
                    button.setTextColor(Theme.getColor(Theme.key_text_RedBold));
                }
            } else if (position == contactsSuggestRow) {
                final TextCheckCell cell = (TextCheckCell) view;
                if (newSuggest) {
                    AlertDialog.Builder builder = new AlertDialog.Builder(getParentActivity());
                    builder.setTitle(getString("SuggestContactsTitle", R.string.SuggestContactsTitle));
                    builder.setMessage(getString("SuggestContactsAlert", R.string.SuggestContactsAlert));
                    builder.setPositiveButton(getString("MuteDisable", R.string.MuteDisable), (dialogInterface, i) -> {
                        TLRPC.TL_payments_clearSavedInfo req = new TLRPC.TL_payments_clearSavedInfo();
                        req.credentials = clear[1];
                        req.info = clear[0];
                        getUserConfig().tmpPassword = null;
                        getUserConfig().saveConfig(false);
                        getConnectionsManager().sendRequest(req, (response, error) -> AndroidUtilities.runOnUIThread(() -> {
                            newSuggest = !newSuggest;
                            cell.setChecked(newSuggest);
                        }));
                    });
                    builder.setNegativeButton(getString("Cancel", R.string.Cancel), null);
                    AlertDialog alertDialog = builder.create();
                    showDialog(alertDialog);
                    TextView button = (TextView) alertDialog.getButton(DialogInterface.BUTTON_POSITIVE);
                    if (button != null) {
                        button.setTextColor(Theme.getColor(Theme.key_text_RedBold));
                    }
                } else {
                    cell.setChecked(newSuggest = true);
                }
            } else if (position == newChatsRow) {
                final TextCheckCell cell = (TextCheckCell) view;
                archiveChats = !archiveChats;
                cell.setChecked(archiveChats);
            } else if (position == contactsSyncRow) {
                newSync = !newSync;
                if (view instanceof TextCheckCell) {
                    ((TextCheckCell) view).setChecked(newSync);
                }
            } else if (position == secretMapRow) {
                AlertsCreator.showSecretLocationAlert(getParentActivity(), currentAccount, () -> {
                    listAdapter.notifyDataSetChanged();
                    secretMapUpdate = true;
                }, false, null);
            } else if (position == paymentsClearRow) {
                AlertDialog.Builder builder = new AlertDialog.Builder(getParentActivity());
                builder.setTitle(getString("PrivacyPaymentsClearAlertTitle", R.string.PrivacyPaymentsClearAlertTitle));
                builder.setMessage(getString("PrivacyPaymentsClearAlertText", R.string.PrivacyPaymentsClearAlertText));

                LinearLayout linearLayout = new LinearLayout(getParentActivity());
                linearLayout.setOrientation(LinearLayout.VERTICAL);
                builder.setView(linearLayout);

                for (int a = 0; a < 2; a++) {
                    String name;
                    if (a == 0) {
                        name = getString("PrivacyClearShipping", R.string.PrivacyClearShipping);
                    } else {
                        name = getString("PrivacyClearPayment", R.string.PrivacyClearPayment);
                    }
                    clear[a] = true;
                    CheckBoxCell checkBoxCell = new CheckBoxCell(getParentActivity(), 1, 21, null);
                    checkBoxCell.setTag(a);
                    checkBoxCell.setBackgroundDrawable(Theme.getSelectorDrawable(false));
                    checkBoxCell.setPadding(dp(4), 0, dp(4), 0);
                    linearLayout.addView(checkBoxCell, LayoutHelper.createLinear(LayoutHelper.MATCH_PARENT, 50));
                    checkBoxCell.setText(name, null, true, false);
                    checkBoxCell.setTextColor(Theme.getColor(Theme.key_dialogTextBlack));
                    checkBoxCell.setOnClickListener(v -> {
                        CheckBoxCell cell = (CheckBoxCell) v;
                        int num = (Integer) cell.getTag();
                        clear[num] = !clear[num];
                        cell.setChecked(clear[num], true);
                    });
                }
                builder.setPositiveButton(getString("ClearButton", R.string.ClearButton), (dialogInterface, i) -> {
                    try {
                        if (visibleDialog != null) {
                            visibleDialog.dismiss();
                        }
                    } catch (Exception e) {
                        FileLog.e(e);
                    }
                    AlertDialog.Builder builder1 = new AlertDialog.Builder(getParentActivity());
                    builder1.setTitle(getString("PrivacyPaymentsClearAlertTitle", R.string.PrivacyPaymentsClearAlertTitle));
                    builder1.setMessage(getString("PrivacyPaymentsClearAlert", R.string.PrivacyPaymentsClearAlert));
                    builder1.setPositiveButton(getString("ClearButton", R.string.ClearButton), (dialogInterface2, i2) -> {
                        TLRPC.TL_payments_clearSavedInfo req = new TLRPC.TL_payments_clearSavedInfo();
                        req.credentials = clear[1];
                        req.info = clear[0];
                        getUserConfig().tmpPassword = null;
                        getUserConfig().saveConfig(false);
                        getConnectionsManager().sendRequest(req, (response, error) -> {

                        });
                        String text;
                        if (clear[0] && clear[1]) {
                            text = getString("PrivacyPaymentsPaymentShippingCleared", R.string.PrivacyPaymentsPaymentShippingCleared);
                        } else if (clear[0]) {
                            text = getString("PrivacyPaymentsShippingInfoCleared", R.string.PrivacyPaymentsShippingInfoCleared);
                        } else if (clear[1]) {
                            text = getString("PrivacyPaymentsPaymentInfoCleared", R.string.PrivacyPaymentsPaymentInfoCleared);
                        } else {
                            return;
                        }
                        BulletinFactory.of(PrivacySettingsActivity.this).createSimpleBulletin(R.raw.chats_infotip, text).show();
                    });
                    builder1.setNegativeButton(getString("Cancel", R.string.Cancel), null);
                    showDialog(builder1.create());
                    AlertDialog alertDialog = builder1.create();
                    showDialog(alertDialog);
                    TextView button = (TextView) alertDialog.getButton(DialogInterface.BUTTON_POSITIVE);
                    if (button != null) {
                        button.setTextColor(Theme.getColor(Theme.key_text_RedBold));
                    }
                });
                builder.setNegativeButton(getString("Cancel", R.string.Cancel), null);

                showDialog(builder.create());
                AlertDialog alertDialog = builder.create();
                showDialog(alertDialog);
                TextView button = (TextView) alertDialog.getButton(DialogInterface.BUTTON_POSITIVE);
                if (button != null) {
                    button.setTextColor(Theme.getColor(Theme.key_text_RedBold));
                }
            } else if (position == passportRow) {
                presentFragment(new PassportActivity(PassportActivity.TYPE_PASSWORD, 0, "", "", null, null, null, null, null));
            } else if (position == botsBiometryRow) {
                presentFragment(new BotBiometrySettings());
            }
        });

        BotBiometry.getBots(getContext(), currentAccount, bots -> {
            biometryBots.clear();
            biometryBots.addAll(bots);
            updateRows(true);
        });

        return fragmentView;
    }

    @Override
    public void didReceivedNotification(int id, int account, Object... args) {
        if (id == NotificationCenter.privacyRulesUpdated) {
            TLRPC.TL_globalPrivacySettings privacySettings = getContactsController().getGlobalPrivacySettings();
            if (privacySettings != null) {
                archiveChats = privacySettings.archive_and_mute_new_noncontact_peers;
                noncontactsValue = privacySettings.new_noncontact_peers_require_premium;
            }
            if (listAdapter != null) {
                listAdapter.notifyDataSetChanged();
            }
        } else if (id == NotificationCenter.blockedUsersDidLoad) {
            listAdapter.notifyItemChanged(blockedRow);
        } else if (id == NotificationCenter.didSetOrRemoveTwoStepPassword) {
            if (args.length > 0) {
                currentPassword = (TLRPC.account_Password) args[0];
                if (listAdapter != null) {
                    listAdapter.notifyItemChanged(passwordRow);
                }
            } else {
                currentPassword = null;
                loadPasswordSettings();
                updateRows();
            }
        } if (id == NotificationCenter.didUpdateGlobalAutoDeleteTimer) {
            if (listAdapter != null) {
                listAdapter.notifyItemChanged(autoDeleteMesages);
            }
        }
    }

    private void updateRows() {
        updateRows(true);
    }

    private void updateRows(boolean notify) {
        rowCount = 0;

        securitySectionRow = rowCount++;
        passwordRow = rowCount++;
        autoDeleteMesages = rowCount++;
        passcodeRow = rowCount++;
        if (currentPassword != null ? currentPassword.login_email_pattern != null : SharedConfig.hasEmailLogin) {
            emailLoginRow = rowCount++;
        } else {
            emailLoginRow = -1;
        }
        blockedRow = rowCount++;
        if (currentPassword != null) {
            boolean hasEmail = currentPassword.login_email_pattern != null;
            if (SharedConfig.hasEmailLogin != hasEmail) {
                SharedConfig.hasEmailLogin = hasEmail;
                SharedConfig.saveConfig();
            }
        }
        sessionsRow = rowCount++;
        sessionsDetailRow = rowCount++;

        privacySectionRow = rowCount++;
        phoneNumberRow = rowCount++;
        lastSeenRow = rowCount++;
        profilePhotoRow = rowCount++;
        forwardsRow = rowCount++;
        callsRow = rowCount++;
        groupsDetailRow = -1;
        if (!getMessagesController().premiumFeaturesBlocked() || getUserConfig().isPremium()) {
            voicesRow = rowCount++;
            noncontactsRow = rowCount++;
        } else {
            voicesRow = -1;
            noncontactsRow = -1;
        }
        birthdayRow = rowCount++;
        bioRow = rowCount++;
        groupsRow = rowCount++;
        privacyShadowRow = rowCount++;

        if (getMessagesController().autoarchiveAvailable || getUserConfig().isPremium()) {
            newChatsHeaderRow = rowCount++;
            newChatsRow = rowCount++;
            newChatsSectionRow = rowCount++;
        } else {
            newChatsHeaderRow = -1;
            newChatsRow = -1;
            newChatsSectionRow = -1;
        }
        advancedSectionRow = rowCount++;
        deleteAccountRow = rowCount++;
        deleteAccountDetailRow = rowCount++;
        botsSectionRow = rowCount++;
        if (getUserConfig().hasSecureData) {
            passportRow = rowCount++;
        } else {
            passportRow = -1;
        }
        paymentsClearRow = rowCount++;
        if (!biometryBots.isEmpty()) {
            botsBiometryRow = rowCount++;
        } else {
            botsBiometryRow = -1;
        }
        if (webSessionsActivityPreload != null && webSessionsActivityPreload.getSessionsCount() > 0) {
            webSessionsRow = rowCount++;
            botsDetailRow = rowCount++;
            botsAndWebsitesShadowRow = -1;
        } else {
            webSessionsRow = -1;
            botsDetailRow = -1;
            botsAndWebsitesShadowRow = rowCount++;
        }
        contactsSectionRow = rowCount++;
        contactsDeleteRow = rowCount++;
        contactsSyncRow = rowCount++;
        contactsSuggestRow = rowCount++;
        contactsDetailRow = rowCount++;
        secretSectionRow = rowCount++;
        secretMapRow = rowCount++;
        secretWebpageRow = rowCount++;
        secretDetailRow = rowCount++;
        if (listAdapter != null && notify) {
            listAdapter.notifyDataSetChanged();
        }
    }

    public PrivacySettingsActivity setCurrentPassword(TLRPC.account_Password currentPassword) {
        this.currentPassword = currentPassword;
        if (currentPassword != null) {
            initPassword();
        }
        return this;
    }

    private void initPassword() {
        TwoStepVerificationActivity.initPasswordNewAlgo(currentPassword);
        if (!getUserConfig().hasSecureData && currentPassword.has_secure_values) {
            getUserConfig().hasSecureData = true;
            getUserConfig().saveConfig(false);
            updateRows();
        } else {
            if (currentPassword != null) {
                int wasEmailRow = emailLoginRow;
                boolean appear = currentPassword.login_email_pattern != null && emailLoginRow == -1;
                boolean disappear = currentPassword.login_email_pattern == null && emailLoginRow != -1;

                if (appear || disappear) {
                    updateRows(false);

                    if (listAdapter != null) {
                        if (appear) {
                            listAdapter.notifyItemInserted(emailLoginRow);
                        } else {
                            listAdapter.notifyItemRemoved(wasEmailRow);
                        }
                    }
                }
            }

            if (listAdapter != null) {
                listAdapter.notifyItemChanged(passwordRow);
            }
        }
    }

    private void loadPasswordSettings() {
        TLRPC.TL_account_getPassword req = new TLRPC.TL_account_getPassword();
        getConnectionsManager().sendRequest(req, (response, error) -> {
            if (response != null) {
                TLRPC.account_Password password = (TLRPC.account_Password) response;
                AndroidUtilities.runOnUIThread(() -> {
                    currentPassword = password;
                    initPassword();
                });
            }
        }, ConnectionsManager.RequestFlagFailOnServerErrors | ConnectionsManager.RequestFlagWithoutLogin);
    }

    public static String formatRulesString(AccountInstance accountInstance, int rulesType) {
        ArrayList<TLRPC.PrivacyRule> privacyRules = accountInstance.getContactsController().getPrivacyRules(rulesType);
        if (privacyRules == null || privacyRules.size() == 0) {
            if (rulesType == 3) {
                return getString("P2PNobody", R.string.P2PNobody);
            } else {
                return getString("LastSeenNobody", R.string.LastSeenNobody);
            }
        }
        int type = -1;
        int plus = 0;
        int minus = 0;
        boolean premium = false;
        for (int a = 0; a < privacyRules.size(); a++) {
            TLRPC.PrivacyRule rule = privacyRules.get(a);
            if (rule instanceof TLRPC.TL_privacyValueAllowChatParticipants) {
                TLRPC.TL_privacyValueAllowChatParticipants participants = (TLRPC.TL_privacyValueAllowChatParticipants) rule;
                for (int b = 0, N = participants.chats.size(); b < N; b++) {
                    TLRPC.Chat chat = accountInstance.getMessagesController().getChat(participants.chats.get(b));
                    if (chat == null) {
                        continue;
                    }
                    plus += chat.participants_count;
                }
            } else if (rule instanceof TLRPC.TL_privacyValueDisallowChatParticipants) {
                TLRPC.TL_privacyValueDisallowChatParticipants participants = (TLRPC.TL_privacyValueDisallowChatParticipants) rule;
                for (int b = 0, N = participants.chats.size(); b < N; b++) {
                    TLRPC.Chat chat = accountInstance.getMessagesController().getChat(participants.chats.get(b));
                    if (chat == null) {
                        continue;
                    }
                    minus += chat.participants_count;
                }
            } else if (rule instanceof TLRPC.TL_privacyValueAllowUsers) {
                TLRPC.TL_privacyValueAllowUsers privacyValueAllowUsers = (TLRPC.TL_privacyValueAllowUsers) rule;
                plus += privacyValueAllowUsers.users.size();
            } else if (rule instanceof TLRPC.TL_privacyValueDisallowUsers) {
                TLRPC.TL_privacyValueDisallowUsers privacyValueDisallowUsers = (TLRPC.TL_privacyValueDisallowUsers) rule;
                minus += privacyValueDisallowUsers.users.size();
            } else if (rule instanceof TLRPC.TL_privacyValueAllowPremium) {
                premium = true;
            } else if (type == -1) {
                if (rule instanceof TLRPC.TL_privacyValueAllowAll) {
                    type = 0;
                } else if (rule instanceof TLRPC.TL_privacyValueDisallowAll) {
                    type = 1;
                } else {
                    type = 2;
                }
            }
        }
        if (type == 0 || type == -1 && minus > 0) {
            if (rulesType == 3) {
                if (minus == 0) {
                    return getString("P2PEverybody", R.string.P2PEverybody);
                } else {
                    return LocaleController.formatString("P2PEverybodyMinus", R.string.P2PEverybodyMinus, minus);
                }
            } else {
                if (minus == 0) {
                    return getString("LastSeenEverybody", R.string.LastSeenEverybody);
                } else {
                    return LocaleController.formatString("LastSeenEverybodyMinus", R.string.LastSeenEverybodyMinus, minus);
                }
            }
        } else if (type == 2 || type == -1 && minus > 0 && plus > 0) {
            if (rulesType == PrivacyControlActivity.PRIVACY_RULES_TYPE_P2P) {
                if (plus == 0 && minus == 0) {
                    return getString("P2PContacts", R.string.P2PContacts);
                } else {
                    if (plus != 0 && minus != 0) {
                        return LocaleController.formatString(R.string.P2PContactsMinusPlus, minus, plus);
                    } else if (minus != 0) {
                        return LocaleController.formatString(R.string.P2PContactsMinus, minus);
                    } else {
                        return LocaleController.formatString(R.string.P2PContactsPlus, plus);
                    }
                }
            } else {
                if (plus == 0 && minus == 0) {
                    return getString(premium ? R.string.LastSeenContactsPremium : R.string.LastSeenContacts);
                } else {
                    if (plus != 0 && minus != 0) {
                        return LocaleController.formatString(premium ? R.string.LastSeenContactsPremiumMinusPlus : R.string.LastSeenContactsMinusPlus, minus, plus);
                    } else if (minus != 0) {
                        return LocaleController.formatString(premium ? R.string.LastSeenContactsPremiumMinus : R.string.LastSeenContactsMinus, minus);
                    } else {
                        return LocaleController.formatString(premium ? R.string.LastSeenContactsPremiumPlus : R.string.LastSeenContactsPlus, plus);
                    }
                }
            }
        } else if (type == 1 || plus > 0) {
            if (rulesType == PrivacyControlActivity.PRIVACY_RULES_TYPE_P2P) {
                if (plus == 0) {
                    return getString("P2PNobody", R.string.P2PNobody);
                } else {
                    return LocaleController.formatString("P2PNobodyPlus", R.string.P2PNobodyPlus, plus);
                }
            } else {
                if (plus == 0) {
                    return getString(premium ? R.string.LastSeenNobodyPremium : R.string.LastSeenNobody);
                } else {
                    return LocaleController.formatString(premium ? R.string.LastSeenNobodyPremiumPlus : R.string.LastSeenNobodyPlus, plus);
                }
            }
        }
        return "unknown";
    }

    @Override
    public void onResume() {
        super.onResume();
        if (listAdapter != null) {
            listAdapter.notifyDataSetChanged();
        }
    }

    private class ListAdapter extends RecyclerListView.SelectionAdapter {

        private Context mContext;

        public ListAdapter(Context context) {
            mContext = context;
        }

        @Override
        public boolean isEnabled(RecyclerView.ViewHolder holder) {
            int position = holder.getAdapterPosition();
            return position == passcodeRow || position == passwordRow || position == blockedRow || position == sessionsRow || position == secretWebpageRow || position == webSessionsRow ||
                    position == groupsRow && !getContactsController().getLoadingPrivacyInfo(ContactsController.PRIVACY_RULES_TYPE_INVITE) ||
                    position == lastSeenRow && !getContactsController().getLoadingPrivacyInfo(ContactsController.PRIVACY_RULES_TYPE_LASTSEEN) ||
                    position == callsRow && !getContactsController().getLoadingPrivacyInfo(ContactsController.PRIVACY_RULES_TYPE_CALLS) ||
                    position == profilePhotoRow && !getContactsController().getLoadingPrivacyInfo(ContactsController.PRIVACY_RULES_TYPE_PHOTO) ||
                    position == bioRow && !getContactsController().getLoadingPrivacyInfo(ContactsController.PRIVACY_RULES_TYPE_BIO) ||
                    position == birthdayRow && !getContactsController().getLoadingPrivacyInfo(ContactsController.PRIVACY_RULES_TYPE_BIRTHDAY) ||
                    position == forwardsRow && !getContactsController().getLoadingPrivacyInfo(ContactsController.PRIVACY_RULES_TYPE_FORWARDS) ||
                    position == phoneNumberRow && !getContactsController().getLoadingPrivacyInfo(ContactsController.PRIVACY_RULES_TYPE_PHONE) ||
                    position == voicesRow && !getContactsController().getLoadingPrivacyInfo(ContactsController.PRIVACY_RULES_TYPE_VOICE_MESSAGES) ||
                    position == noncontactsRow ||
                    position == deleteAccountRow && !getContactsController().getLoadingDeleteInfo() ||
                    position == newChatsRow && !getContactsController().getLoadingGlobalSettings() ||
                    position == emailLoginRow || position == paymentsClearRow || position == secretMapRow ||
                    position == contactsSyncRow || position == passportRow || position == contactsDeleteRow ||
                    position == contactsSuggestRow || position == autoDeleteMesages || position == botsBiometryRow;
        }

        @Override
        public int getItemCount() {
            return rowCount;
        }

        @Override
        public RecyclerView.ViewHolder onCreateViewHolder(ViewGroup parent, int viewType) {
            View view;
            switch (viewType) {
                case 0:
                    view = new TextSettingsCell(mContext);
                    view.setBackgroundColor(Theme.getColor(Theme.key_windowBackgroundWhite));
                    break;
                case 1:
                    view = new TextInfoPrivacyCell(mContext);
                    break;
                case 2:
                    view = new HeaderCell(mContext);
                    view.setBackgroundColor(Theme.getColor(Theme.key_windowBackgroundWhite));
                    break;
                case 4:
                    view = new ShadowSectionCell(mContext);
                    break;
                case 5:
                    view = new TextCell(mContext);
                    view.setBackgroundColor(Theme.getColor(Theme.key_windowBackgroundWhite));
                    break;
                case 3:
                default:
                    view = new TextCheckCell(mContext);
                    view.setBackgroundColor(Theme.getColor(Theme.key_windowBackgroundWhite));
                    break;
            }
            return new RecyclerListView.Holder(view);
        }

        @Override
        public void onBindViewHolder(RecyclerView.ViewHolder holder, int position) {
            switch (holder.getItemViewType()) {
                case 0:
                    boolean showLoading = false;
                    String value = null;
                    int loadingLen = 16;
                    boolean animated = holder.itemView.getTag() != null && ((Integer) holder.itemView.getTag()) == position;
                    holder.itemView.setTag(position);
                    TextSettingsCell textCell = (TextSettingsCell) holder.itemView;
                    if (position == webSessionsRow) {
                        textCell.setText(getString("WebSessionsTitle", R.string.WebSessionsTitle), false);
                    } else if (position == phoneNumberRow) {
                        if (getContactsController().getLoadingPrivacyInfo(ContactsController.PRIVACY_RULES_TYPE_PHONE)) {
                            showLoading = true;
                            loadingLen = 30;
                        } else {
                            value = formatRulesString(getAccountInstance(), ContactsController.PRIVACY_RULES_TYPE_PHONE);
                        }
                        textCell.setTextAndValue(getString("PrivacyPhone", R.string.PrivacyPhone), value, true);
                    } else if (position == lastSeenRow) {
                        if (getContactsController().getLoadingPrivacyInfo(ContactsController.PRIVACY_RULES_TYPE_LASTSEEN)) {
                            showLoading = true;
                            loadingLen = 30;
                        } else {
                            value = formatRulesString(getAccountInstance(), ContactsController.PRIVACY_RULES_TYPE_LASTSEEN);
                        }
                        textCell.setTextAndValue(getString("PrivacyLastSeen", R.string.PrivacyLastSeen), value, true);
                    } else if (position == groupsRow) {
                        if (getContactsController().getLoadingPrivacyInfo(ContactsController.PRIVACY_RULES_TYPE_INVITE)) {
                            showLoading = true;
                            loadingLen = 30;
                        } else {
                            value = formatRulesString(getAccountInstance(), ContactsController.PRIVACY_RULES_TYPE_INVITE);
                        }
                        textCell.setTextAndValue(getString(R.string.PrivacyInvites), value, false);
                    } else if (position == callsRow) {
                        if (getContactsController().getLoadingPrivacyInfo(ContactsController.PRIVACY_RULES_TYPE_CALLS)) {
                            showLoading = true;
                            loadingLen = 30;
                        } else {
                            value = formatRulesString(getAccountInstance(), ContactsController.PRIVACY_RULES_TYPE_CALLS);
                        }
                        textCell.setTextAndValue(getString("Calls", R.string.Calls), value, true);
                    } else if (position == profilePhotoRow) {
                        if (getContactsController().getLoadingPrivacyInfo(ContactsController.PRIVACY_RULES_TYPE_PHOTO)) {
                            showLoading = true;
                            loadingLen = 30;
                        } else {
                            value = formatRulesString(getAccountInstance(), ContactsController.PRIVACY_RULES_TYPE_PHOTO);
                        }
                        textCell.setTextAndValue(getString("PrivacyProfilePhoto", R.string.PrivacyProfilePhoto), value, true);
                    } else if (position == bioRow) {
                        if (getContactsController().getLoadingPrivacyInfo(ContactsController.PRIVACY_RULES_TYPE_BIO)) {
                            showLoading = true;
                            loadingLen = 30;
                        } else {
                            value = formatRulesString(getAccountInstance(), ContactsController.PRIVACY_RULES_TYPE_BIO);
                        }
                        textCell.setTextAndValue(getString("PrivacyBio", R.string.PrivacyBio), value, true);
                    } else if (position == birthdayRow) {
                        if (getContactsController().getLoadingPrivacyInfo(ContactsController.PRIVACY_RULES_TYPE_BIRTHDAY)) {
                            showLoading = true;
                            loadingLen = 30;
                        } else {
                            value = formatRulesString(getAccountInstance(), ContactsController.PRIVACY_RULES_TYPE_BIRTHDAY);
                        }
                        textCell.setTextAndValue(getString(R.string.PrivacyBirthday), value, true);
                    } else if (position == forwardsRow) {
                        if (getContactsController().getLoadingPrivacyInfo(ContactsController.PRIVACY_RULES_TYPE_FORWARDS)) {
                            showLoading = true;
                            loadingLen = 30;
                        } else {
                            value = formatRulesString(getAccountInstance(), ContactsController.PRIVACY_RULES_TYPE_FORWARDS);
                        }
                        textCell.setTextAndValue(getString("PrivacyForwards", R.string.PrivacyForwards), value, true);
                    } else if (position == voicesRow) {
                        if (getContactsController().getLoadingPrivacyInfo(ContactsController.PRIVACY_RULES_TYPE_VOICE_MESSAGES)) {
                            showLoading = true;
                            loadingLen = 30;
                        } else if (!getUserConfig().isPremium()) {
                            value = getString(R.string.P2PEverybody);
                        } else {
                            value = formatRulesString(getAccountInstance(), ContactsController.PRIVACY_RULES_TYPE_VOICE_MESSAGES);
                        }
                        textCell.setTextAndValue(addPremiumStar(getString(R.string.PrivacyVoiceMessages)), value, noncontactsRow != -1);
                        ImageView imageView = textCell.getValueImageView();
                        imageView.setColorFilter(new PorterDuffColorFilter(Theme.getColor(Theme.key_windowBackgroundWhiteGrayIcon), PorterDuff.Mode.MULTIPLY));
                    } else if (position == noncontactsRow) {
                        value = getString(noncontactsValue ? R.string.ContactsAndPremium : R.string.P2PEverybody);
                        textCell.setTextAndValue(getMessagesController().newNoncontactPeersRequirePremiumWithoutOwnpremium ? getString(R.string.PrivacyMessages) : addPremiumStar(getString(R.string.PrivacyMessages)), value, bioRow != -1);
                    } else if (position == passportRow) {
                        textCell.setText(getString("TelegramPassport", R.string.TelegramPassport), true);
                    } else if (position == deleteAccountRow) {
                        if (getContactsController().getLoadingDeleteInfo()) {
                            showLoading = true;
                        } else {
                            int ttl = getContactsController().getDeleteAccountTTL();
                            if (ttl <= 182) {
                                value = formatPluralString("Months", ttl / 30);
                            } else if (ttl == 365) {
                                value = formatPluralString("Months", 12);
                            } else if (ttl == 548) {
                                value = formatPluralString("Months", 18);
                            } else if (ttl == 730) {
                                value = formatPluralString("Months", 24);
                            } else if (ttl > 30) {
                                value = formatPluralString("Months", (int) Math.round(ttl / 30.0));
                            } else {
                                value = formatPluralString("Days", ttl);
                            }
                        }
                        textCell.setTextAndValue(getString("DeleteAccountIfAwayFor3", R.string.DeleteAccountIfAwayFor3), value, deleteAccountUpdate, false);
                        deleteAccountUpdate = false;
                    } else if (position == paymentsClearRow) {
                        textCell.setText(getString("PrivacyPaymentsClear", R.string.PrivacyPaymentsClear), true);
                    } else if (position == botsBiometryRow) {
                        textCell.setText(getString(R.string.PrivacyBiometryBotsButton), true);
                    } else if (position == secretMapRow) {
                        switch (SharedConfig.mapPreviewType) {
                            case 0:
                                value = getString("MapPreviewProviderTelegram", R.string.MapPreviewProviderTelegram);
                                break;
                            case 1:
                                value = getString("MapPreviewProviderGoogle", R.string.MapPreviewProviderGoogle);
                                break;
                            case 2:
                                value = getString("MapPreviewProviderNobody", R.string.MapPreviewProviderNobody);
                                break;
                            case 3:
                            default:
                                value = getString("MapPreviewProviderYandex", R.string.MapPreviewProviderYandex);
                                break;
                        }
                        textCell.setTextAndValue(getString("MapPreviewProvider", R.string.MapPreviewProvider), value, secretMapUpdate, true);
                        secretMapUpdate = false;
                    } else if (position == contactsDeleteRow) {
                        textCell.setText(getString("SyncContactsDelete", R.string.SyncContactsDelete), true);
                    }
                    textCell.setDrawLoading(showLoading, loadingLen, animated);
                    break;
                case 1:
                    TextInfoPrivacyCell privacyCell = (TextInfoPrivacyCell) holder.itemView;
                    boolean last = position == getItemCount() - 1;
                    privacyCell.setBackground(Theme.getThemedDrawableByKey(mContext, last ? R.drawable.greydivider_bottom : R.drawable.greydivider, Theme.key_windowBackgroundGrayShadow));
                    if (position == deleteAccountDetailRow) {
                        privacyCell.setText(getString("DeleteAccountHelp", R.string.DeleteAccountHelp));
                    } else if (position == groupsDetailRow) {
                        privacyCell.setText(getString("GroupsAndChannelsHelp", R.string.GroupsAndChannelsHelp));
                    } else if (position == sessionsDetailRow) {
                        privacyCell.setText(getString("SessionsSettingsInfo", R.string.SessionsSettingsInfo));
                    } else if (position == secretDetailRow) {
                        privacyCell.setText(getString("SecretWebPageInfo", R.string.SecretWebPageInfo));
                    } else if (position == botsDetailRow) {
                        privacyCell.setText(getString("PrivacyBotsInfo", R.string.PrivacyBotsInfo));
                    } else if (position == privacyShadowRow) {
                        privacyCell.setText(getString(R.string.PrivacyInvitesInfo));
                    } else if (position == contactsDetailRow) {
                        /*if (newSync) {
                            privacyCell.setText(LocaleController.getString(R.string.SyncContactsInfoOn));
                        } else {
                            privacyCell.setText(LocaleController.getString(R.string.SyncContactsInfoOff));
                        }*/
                        privacyCell.setText(getString("SuggestContactsInfo", R.string.SuggestContactsInfo));
                    } else if (position == newChatsSectionRow) {
                        privacyCell.setText(getString("ArchiveAndMuteInfo", R.string.ArchiveAndMuteInfo));
                    }
                    break;
                case 2:
                    HeaderCell headerCell = (HeaderCell) holder.itemView;
                    if (position == privacySectionRow) {
                        headerCell.setText(getString("PrivacyTitle", R.string.PrivacyTitle));
                    } else if (position == securitySectionRow) {
                        headerCell.setText(getString("SecurityTitle", R.string.SecurityTitle));
                    } else if (position == advancedSectionRow) {
                        headerCell.setText(getString("DeleteMyAccount", R.string.DeleteMyAccount));
                    } else if (position == secretSectionRow) {
                        headerCell.setText(getString("SecretChat", R.string.SecretChat));
                    } else if (position == botsSectionRow) {
                        headerCell.setText(getString("PrivacyBots", R.string.PrivacyBots));
                    } else if (position == contactsSectionRow) {
                        headerCell.setText(getString("Contacts", R.string.Contacts));
                    } else if (position == newChatsHeaderRow) {
                        headerCell.setText(getString("NewChatsFromNonContacts", R.string.NewChatsFromNonContacts));
                    }
                    break;
                case 3:
                    TextCheckCell textCheckCell = (TextCheckCell) holder.itemView;
                    if (position == secretWebpageRow) {
                        textCheckCell.setTextAndCheck(getString("SecretWebPage", R.string.SecretWebPage), getMessagesController().secretWebpagePreview == 1, false);
                    } else if (position == contactsSyncRow) {
                        textCheckCell.setTextAndCheck(getString("SyncContacts", R.string.SyncContacts), newSync, true);
                    } else if (position == contactsSuggestRow) {
                        textCheckCell.setTextAndCheck(getString("SuggestContacts", R.string.SuggestContacts), newSuggest, false);
                    } else if (position == newChatsRow) {
                        textCheckCell.setTextAndCheck(getString("ArchiveAndMute", R.string.ArchiveAndMute), archiveChats, false);
                    }
                    break;
                case 5:
                    TextCell textCell2 = (TextCell) holder.itemView;
                    animated = holder.itemView.getTag() != null && ((Integer) holder.itemView.getTag()) == position;
                    holder.itemView.setTag(position);
                    showLoading = false;
                    loadingLen = 16;
                    value = null;
                    textCell2.setPrioritizeTitleOverValue(false);
                    if (position == autoDeleteMesages) {
                        int ttl = getUserConfig().getGlobalTTl();
                        if (ttl == -1) {
                            showLoading = true;
                        } else if (ttl > 0) {
                            value = LocaleController.formatTTLString(ttl * 60);
                        } else {
                            value = getString("PasswordOff", R.string.PasswordOff);
                        }
                        textCell2.setTextAndValueAndIcon(getString("AutoDeleteMessages", R.string.AutoDeleteMessages), value, true, R.drawable.msg2_autodelete, true);
                    } else if (position == sessionsRow) {
                        String count = "";
                        if (devicesActivityPreload.getSessionsCount() == 0) {
                            if (getMessagesController().lastKnownSessionsCount == 0) {
                                showLoading = true;
                            } else {
                                count = String.format(LocaleController.getInstance().getCurrentLocale(), "%d", getMessagesController().lastKnownSessionsCount);
                            }
                        } else {
                            count = String.format(LocaleController.getInstance().getCurrentLocale(), "%d", devicesActivityPreload.getSessionsCount());
                        }
                        getMessagesController().lastKnownSessionsCount = devicesActivityPreload.getSessionsCount();
                        textCell2.setTextAndValueAndIcon(getString("SessionsTitle", R.string.SessionsTitle), count, true, R.drawable.msg2_devices, false);
                    } else if (position == emailLoginRow) {
                        CharSequence val = "";
                        if (currentPassword == null) {
                            showLoading = true;
                        } else {
                            SpannableStringBuilder spannable = SpannableStringBuilder.valueOf(currentPassword.login_email_pattern);
                            int startIndex = currentPassword.login_email_pattern.indexOf('*');
                            int endIndex = currentPassword.login_email_pattern.lastIndexOf('*');
                            if (startIndex != endIndex && startIndex != -1 && endIndex != -1) {
                                TextStyleSpan.TextStyleRun run = new TextStyleSpan.TextStyleRun();
                                run.flags |= TextStyleSpan.FLAG_STYLE_SPOILER;
                                run.start = startIndex;
                                run.end = endIndex + 1;
                                spannable.setSpan(new TextStyleSpan(run), startIndex, endIndex + 1, 0);
                            }
                            val = spannable;
                        }
                        textCell2.setPrioritizeTitleOverValue(true);
                        textCell2.setTextAndSpoilersValueAndIcon(getString(R.string.EmailLogin), val, R.drawable.msg2_email, true);
                    } else if (position == passwordRow) {
                        value = "";
                        if (currentPassword == null) {
                            showLoading = true;
                        } else if (currentPassword.has_password) {
                            value = getString("PasswordOn", R.string.PasswordOn);
                        } else {
                            value = getString("PasswordOff", R.string.PasswordOff);
                        }
                        textCell2.setTextAndValueAndIcon(getString("TwoStepVerification", R.string.TwoStepVerification), value, true, R.drawable.msg2_permissions, true);
                    } else if (position == passcodeRow) {
                        int icon;
                        if (SharedConfig.passcodeHash.length() != 0) {
                            value = getString("PasswordOn", R.string.PasswordOn);
                            icon = R.drawable.msg2_secret;
                        } else {
                            value = getString("PasswordOff", R.string.PasswordOff);
                            icon = R.drawable.msg2_secret;
                        }
                        textCell2.setTextAndValueAndIcon(getString("Passcode", R.string.Passcode), value, true, icon, true);
                    } else if (position == blockedRow) {
                        int totalCount = getMessagesController().totalBlockedCount;
                        if (totalCount == 0) {
                            value = getString("BlockedEmpty", R.string.BlockedEmpty);
                        } else if (totalCount > 0) {
                            value = String.format(LocaleController.getInstance().getCurrentLocale(), "%d", totalCount);
                        } else {
                            showLoading = true;
                            value = "";
                        }
                        textCell2.setTextAndValueAndIcon(getString("BlockedUsers", R.string.BlockedUsers), value, true, R.drawable.msg2_block2, true);
                    }
                    textCell2.setDrawLoading(showLoading, loadingLen, animated);
                    break;
            }
        }

        @Override
        public int getItemViewType(int position) {
            if (position == passportRow || position == lastSeenRow || position == phoneNumberRow ||
                    position == deleteAccountRow || position == webSessionsRow || position == groupsRow || position == paymentsClearRow ||
                    position == secretMapRow || position == contactsDeleteRow || position == botsBiometryRow) {
                return 0;
            } else if (position == privacyShadowRow || position == deleteAccountDetailRow || position == groupsDetailRow || position == sessionsDetailRow || position == secretDetailRow || position == botsDetailRow || position == contactsDetailRow || position == newChatsSectionRow) {
                return 1;
            } else if (position == securitySectionRow || position == advancedSectionRow || position == privacySectionRow || position == secretSectionRow || position == botsSectionRow || position == contactsSectionRow || position == newChatsHeaderRow) {
                return 2;
            } else if (position == secretWebpageRow || position == contactsSyncRow || position == contactsSuggestRow || position == newChatsRow) {
                return 3;
            } else if (position == botsAndWebsitesShadowRow) {
                return 4;
            } else if (position == autoDeleteMesages || position == sessionsRow || position == emailLoginRow || position == passwordRow || position == passcodeRow || position == blockedRow) {
                return 5;
            }
            return 0;
        }
    }

    private SpannableString premiumStar;
    private CharSequence addPremiumStar(String text) {
//        if (getUserConfig().isPremium()) {
//            return text;
//        }
        if (premiumStar == null) {
            premiumStar = new SpannableString("★");
            Drawable drawable = new AnimatedEmojiDrawable.WrapSizeDrawable(PremiumGradient.getInstance().premiumStarMenuDrawable, dp(18), dp(18));
            drawable.setBounds(0, 0, dp(18), dp(18));
            premiumStar.setSpan(new ImageSpan(drawable, DynamicDrawableSpan.ALIGN_CENTER), 0, premiumStar.length(), Spanned.SPAN_INCLUSIVE_EXCLUSIVE);
        }
        return new SpannableStringBuilder(text).append("  ").append(premiumStar);
    }

    @Override
    public ArrayList<ThemeDescription> getThemeDescriptions() {
        ArrayList<ThemeDescription> themeDescriptions = new ArrayList<>();

        themeDescriptions.add(new ThemeDescription(listView, ThemeDescription.FLAG_CELLBACKGROUNDCOLOR, new Class[]{TextSettingsCell.class, HeaderCell.class, TextCheckCell.class}, null, null, null, Theme.key_windowBackgroundWhite));
        themeDescriptions.add(new ThemeDescription(fragmentView, ThemeDescription.FLAG_BACKGROUND, null, null, null, null, Theme.key_windowBackgroundGray));

        themeDescriptions.add(new ThemeDescription(actionBar, ThemeDescription.FLAG_BACKGROUND, null, null, null, null, Theme.key_actionBarDefault));
        themeDescriptions.add(new ThemeDescription(listView, ThemeDescription.FLAG_LISTGLOWCOLOR, null, null, null, null, Theme.key_actionBarDefault));
        themeDescriptions.add(new ThemeDescription(actionBar, ThemeDescription.FLAG_AB_ITEMSCOLOR, null, null, null, null, Theme.key_actionBarDefaultIcon));
        themeDescriptions.add(new ThemeDescription(actionBar, ThemeDescription.FLAG_AB_TITLECOLOR, null, null, null, null, Theme.key_actionBarDefaultTitle));
        themeDescriptions.add(new ThemeDescription(actionBar, ThemeDescription.FLAG_AB_SELECTORCOLOR, null, null, null, null, Theme.key_actionBarDefaultSelector));

        themeDescriptions.add(new ThemeDescription(listView, ThemeDescription.FLAG_SELECTOR, null, null, null, null, Theme.key_listSelector));

        themeDescriptions.add(new ThemeDescription(listView, 0, new Class[]{View.class}, Theme.dividerPaint, null, null, Theme.key_divider));

        themeDescriptions.add(new ThemeDescription(listView, 0, new Class[]{TextSettingsCell.class}, new String[]{"textView"}, null, null, null, Theme.key_windowBackgroundWhiteBlackText));
        themeDescriptions.add(new ThemeDescription(listView, 0, new Class[]{TextSettingsCell.class}, new String[]{"valueTextView"}, null, null, null, Theme.key_windowBackgroundWhiteValueText));

        themeDescriptions.add(new ThemeDescription(listView, 0, new Class[]{HeaderCell.class}, new String[]{"textView"}, null, null, null, Theme.key_windowBackgroundWhiteBlueHeader));

        themeDescriptions.add(new ThemeDescription(listView, ThemeDescription.FLAG_BACKGROUNDFILTER, new Class[]{TextInfoPrivacyCell.class}, null, null, null, Theme.key_windowBackgroundGrayShadow));
        themeDescriptions.add(new ThemeDescription(listView, 0, new Class[]{TextInfoPrivacyCell.class}, new String[]{"textView"}, null, null, null, Theme.key_windowBackgroundWhiteGrayText4));

        themeDescriptions.add(new ThemeDescription(listView, 0, new Class[]{TextCheckCell.class}, new String[]{"textView"}, null, null, null, Theme.key_windowBackgroundWhiteBlackText));
        themeDescriptions.add(new ThemeDescription(listView, 0, new Class[]{TextCheckCell.class}, new String[]{"valueTextView"}, null, null, null, Theme.key_windowBackgroundWhiteGrayText2));
        themeDescriptions.add(new ThemeDescription(listView, 0, new Class[]{TextCheckCell.class}, new String[]{"checkBox"}, null, null, null, Theme.key_switchTrack));
        themeDescriptions.add(new ThemeDescription(listView, 0, new Class[]{TextCheckCell.class}, new String[]{"checkBox"}, null, null, null, Theme.key_switchTrackChecked));

        return themeDescriptions;
    }
}<|MERGE_RESOLUTION|>--- conflicted
+++ resolved
@@ -310,20 +310,13 @@
                 AlertDialog.Builder builder = new AlertDialog.Builder(getParentActivity());
                 builder.setTitle(getString("DeleteAccountTitle", R.string.DeleteAccountTitle));
                 String[] items = new String[]{
-<<<<<<< HEAD
-                        LocaleController.formatPluralString("Months", 1),
-                        LocaleController.formatPluralString("Months", 3),
-                        LocaleController.formatPluralString("Months", 6),
-                        LocaleController.formatPluralString("Years", 1),
-                        LocaleController.formatString("DeleteAccountContextButton", R.string.DeleteAccountContextButton),
-=======
                     formatPluralString("Months", 1),
                     formatPluralString("Months", 3),
                     formatPluralString("Months", 6),
                     formatPluralString("Months", 12),
                     formatPluralString("Months", 18),
-                    formatPluralString("Months", 24)
->>>>>>> 1e891826
+                    formatPluralString("Months", 24),
+                        LocaleController.formatString("DeleteAccountContextButton", R.string.DeleteAccountContextButton),
                 };
                 final LinearLayout linearLayout = new LinearLayout(getParentActivity());
                 linearLayout.setOrientation(LinearLayout.VERTICAL);
@@ -350,7 +343,10 @@
                         } else if (which == 3) {
                             value = 365;
                         } else if (which == 4) {
-<<<<<<< HEAD
+                            value = 548;
+                        } else if (which == 5) {
+                            value = 730;
+                        } else if (which == 253) {
                             if (currentPassword != null && currentPassword.has_password) {
                                 LogoutActivity currentLogoutActivity = new LogoutActivity();
                                 currentLogoutActivity.isDeleteAccountActivity = true;
@@ -368,11 +364,6 @@
                             }
 
                             return;
-=======
-                            value = 548;
-                        } else if (which == 5) {
-                            value = 730;
->>>>>>> 1e891826
                         }
                         final AlertDialog progressDialog = new AlertDialog(getParentActivity(), AlertDialog.ALERT_TYPE_SPINNER);
                         progressDialog.setCanCancel(false);
@@ -1123,21 +1114,12 @@
                     } else if (position == botsBiometryRow) {
                         textCell.setText(getString(R.string.PrivacyBiometryBotsButton), true);
                     } else if (position == secretMapRow) {
-                        switch (SharedConfig.mapPreviewType) {
-                            case 0:
-                                value = getString("MapPreviewProviderTelegram", R.string.MapPreviewProviderTelegram);
-                                break;
-                            case 1:
-                                value = getString("MapPreviewProviderGoogle", R.string.MapPreviewProviderGoogle);
-                                break;
-                            case 2:
-                                value = getString("MapPreviewProviderNobody", R.string.MapPreviewProviderNobody);
-                                break;
-                            case 3:
-                            default:
-                                value = getString("MapPreviewProviderYandex", R.string.MapPreviewProviderYandex);
-                                break;
-                        }
+                        value = switch (SharedConfig.mapPreviewType) {
+                            case 0 -> getString(R.string.MapPreviewProviderTelegram);
+                            case 1 -> getString(R.string.MapPreviewProviderGoogle);
+                            case 2 -> getString(R.string.MapPreviewProviderNobody);
+                            default -> getString(R.string.MapPreviewProviderYandex);
+                        };
                         textCell.setTextAndValue(getString("MapPreviewProvider", R.string.MapPreviewProvider), value, secretMapUpdate, true);
                         secretMapUpdate = false;
                     } else if (position == contactsDeleteRow) {
