--- conflicted
+++ resolved
@@ -485,16 +485,11 @@
             if (!animated) {
                 //progressToLock = (currentFilter.locked || isFolderHidden()) ? 1f : 0;
             }
-<<<<<<< HEAD
-
-            textView.setText(Emoji.replaceEmoji(name, textView.getPaint().getFontMetricsInt(), dp(20), false));
-=======
             CharSequence title = name;
             title = Emoji.replaceEmoji(title, textView.getPaint().getFontMetricsInt(), false);
             title = MessageObject.replaceAnimatedEmoji(title, filter.entities, textView.getPaint().getFontMetricsInt());
             textView.setEmojiCacheType(filter.title_noanimate ? AnimatedEmojiDrawable.CACHE_TYPE_NOANIMATE_FOLDER : AnimatedEmojiDrawable.CACHE_TYPE_MESSAGES);
             textView.setText(title);
->>>>>>> eee720ef
 
             Drawable drawable;
             if ((isFolderHidden() || wasFolderHidden) && !filter.locked) {
@@ -840,7 +835,6 @@
         public static ItemInner asHint() {
             return new ItemInner(VIEW_TYPE_HINT);
         }
-
         public static ItemInner asShadow(CharSequence text) {
             ItemInner i = new ItemInner(VIEW_TYPE_SHADOW);
             i.text = text;
@@ -1087,11 +1081,7 @@
                         if (suggested.filter.exclude_muted) {
                             filter.flags |= MessagesController.DIALOG_FILTER_FLAG_EXCLUDE_MUTED;
                         }
-<<<<<<< HEAD
-                        FilterCreateActivity.saveFilterToServer(filter, filter.flags, filter.emoticon, filter.name, filter.color, filter.alwaysShow, filter.neverShow, filter.pinnedDialogs, true, true, true, true, true, FiltersSetupActivity.this, () -> {
-=======
-                        FilterCreateActivity.saveFilterToServer(filter, filter.flags, filter.name, filter.entities, filter.title_noanimate, filter.color, filter.alwaysShow, filter.neverShow, filter.pinnedDialogs, true, true, true, true, true, FiltersSetupActivity.this, () -> {
->>>>>>> eee720ef
+                        FilterCreateActivity.saveFilterToServer(filter, filter.flags, filter.name, filter.emoticon, filter.entities, filter.title_noanimate, filter.color, filter.alwaysShow, filter.neverShow, filter.pinnedDialogs, true, true, true, true, true, FiltersSetupActivity.this, () -> {
                             getMessagesController().suggestedFilters.remove(suggested);
                             getNotificationCenter().postNotificationName(NotificationCenter.dialogFiltersUpdated);
                         });
