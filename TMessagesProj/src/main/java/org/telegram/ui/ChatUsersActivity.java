--- conflicted
+++ resolved
@@ -738,13 +738,10 @@
                         defaultBannedRights.send_photos = !defaultBannedRights.send_photos;
                     } else if (position == sendMediaVideosRow) {
                         defaultBannedRights.send_videos = !defaultBannedRights.send_videos;
-<<<<<<< HEAD
                     } else if (position == sendStickersRow) {
                         defaultBannedRights.send_stickers = !defaultBannedRights.send_stickers;
-=======
-                    } else if (position == sendMediaStickerGifsRow) {
-                        defaultBannedRights.send_stickers = defaultBannedRights.send_games = defaultBannedRights.send_gifs = defaultBannedRights.send_inline = !defaultBannedRights.send_stickers;
->>>>>>> b4dbcd16
+                    // } else if (position == sendMediaStickerGifsRow) {
+                    //     defaultBannedRights.send_stickers = defaultBannedRights.send_games = defaultBannedRights.send_gifs = defaultBannedRights.send_inline = !defaultBannedRights.send_stickers;
                     } else if (position == sendMediaMusicRow) {
                         defaultBannedRights.send_audios = !defaultBannedRights.send_audios;
                     } else if (position == sendMediaFilesRow) {
