/*
 * This is the source code of Telegram for Android v. 5.x.x.
 * It is licensed under GNU GPL v. 2 or later.
 * You should have received a copy of the license in this archive (see LICENSE).
 *
 * Copyright Nikolai Kudashov, 2013-2018.
 */

package org.telegram.ui;

import static org.telegram.ui.Components.Premium.LimitReachedBottomSheet.TYPE_ACCOUNTS;
import static org.telegram.ui.Components.Premium.LimitReachedBottomSheet.TYPE_BOOSTS_FOR_USERS;

import android.Manifest;
import android.animation.Animator;
import android.animation.AnimatorListenerAdapter;
import android.animation.ObjectAnimator;
import android.animation.ValueAnimator;
import android.annotation.SuppressLint;
import android.app.Activity;
import android.app.ActivityManager;
import android.app.Dialog;
import android.content.Context;
import android.content.Intent;
import android.content.SharedPreferences;
import android.content.pm.PackageManager;
import android.content.res.Configuration;
import android.database.Cursor;
import android.graphics.Bitmap;
import android.graphics.Canvas;
import android.graphics.Color;
import android.graphics.Path;
import android.graphics.Point;
import android.location.LocationManager;
import android.media.AudioManager;
import android.net.Uri;
import android.os.Build;
import android.os.Bundle;
import android.os.Parcelable;
import android.os.StatFs;
import android.os.StrictMode;
import android.os.SystemClock;
import android.provider.ContactsContract;
import android.provider.Settings;
import android.text.Spannable;
import android.text.SpannableStringBuilder;
import android.text.TextPaint;
import android.text.TextUtils;
import android.text.style.ClickableSpan;
import android.util.Base64;
import android.util.SparseArray;
import android.util.SparseIntArray;
import android.view.ActionMode;
import android.view.Gravity;
import android.view.HapticFeedbackConstants;
import android.view.KeyEvent;
import android.view.Menu;
import android.view.MotionEvent;
import android.view.View;
import android.view.ViewAnimationUtils;
import android.view.ViewGroup;
import android.view.ViewTreeObserver;
import android.view.Window;
import android.view.WindowManager;
import android.widget.FrameLayout;
import android.widget.ImageView;
import android.widget.LinearLayout;
import android.widget.RelativeLayout;
import android.widget.Toast;

import androidx.annotation.NonNull;
import androidx.arch.core.util.Function;
import androidx.core.app.ActivityCompat;
import androidx.core.content.pm.ShortcutInfoCompat;
import androidx.core.content.pm.ShortcutManagerCompat;
import androidx.core.graphics.ColorUtils;
import androidx.recyclerview.widget.ItemTouchHelper;
import androidx.recyclerview.widget.LinearLayoutManager;
import androidx.recyclerview.widget.RecyclerView;

import com.google.android.gms.common.api.Status;
import com.google.common.primitives.Longs;
import com.google.firebase.appindexing.Action;
import com.google.firebase.appindexing.FirebaseUserActions;
import com.google.firebase.appindexing.builders.AssistActionBuilder;

import it.octogram.android.MonetThemeController;
import it.octogram.android.crashlytics.Crashlytics;
import it.octogram.android.CustomEmojiController;
import it.octogram.android.preferences.fragment.PreferencesFragment;
import it.octogram.android.preferences.ui.DatacenterActivity;
import it.octogram.android.preferences.ui.OctoAppearanceUI;
import it.octogram.android.preferences.ui.OctoCameraSettingsUI;
import it.octogram.android.preferences.ui.OctoExperimentsUI;
import it.octogram.android.preferences.ui.OctoGeneralSettingsUI;
import it.octogram.android.preferences.ui.OctoMainSettingsUI;
import org.telegram.PhoneFormat.PhoneFormat;
import org.telegram.messenger.AccountInstance;
import org.telegram.messenger.AndroidUtilities;
import org.telegram.messenger.ApplicationLoader;
import org.telegram.messenger.AutoDeleteMediaTask;
import org.telegram.messenger.BackupAgent;
import org.telegram.messenger.BotWebViewVibrationEffect;
import org.telegram.messenger.BuildVars;
import org.telegram.messenger.ChannelBoostsController;
import org.telegram.messenger.ChatObject;
import org.telegram.messenger.ContactsController;
import org.telegram.messenger.ContactsLoadingObserver;
import org.telegram.messenger.DialogObject;
import org.telegram.messenger.FileLoader;
import org.telegram.messenger.FileLog;
import org.telegram.messenger.FingerprintController;
import org.telegram.messenger.FlagSecureReason;
import org.telegram.messenger.GenericProvider;
import org.telegram.messenger.LiteMode;
import org.telegram.messenger.LocaleController;
import org.telegram.messenger.LocationController;
import org.telegram.messenger.MediaController;
import org.telegram.messenger.MediaDataController;
import org.telegram.messenger.MessageObject;
import org.telegram.messenger.MessagesController;
import org.telegram.messenger.MessagesStorage;
import org.telegram.messenger.NotificationCenter;
import org.telegram.messenger.NotificationsController;
import org.telegram.messenger.OpenAttachedMenuBotReceiver;
import org.telegram.messenger.PushListenerController;
import org.telegram.messenger.R;
import org.telegram.messenger.SendMessagesHelper;
import org.telegram.messenger.SharedConfig;
import org.telegram.messenger.TopicsController;
import org.telegram.messenger.UserConfig;
import org.telegram.messenger.UserObject;
import org.telegram.messenger.Utilities;
import org.telegram.messenger.browser.Browser;
import org.telegram.messenger.voip.VideoCapturerDevice;
import org.telegram.messenger.voip.VoIPPendingCall;
import org.telegram.messenger.voip.VoIPService;
import org.telegram.tgnet.ConnectionsManager;
import org.telegram.tgnet.TLObject;
import org.telegram.tgnet.TLRPC;
import org.telegram.tgnet.tl.TL_stories;
import org.telegram.tgnet.tl.TL_chatlists;
import org.telegram.ui.ActionBar.AlertDialog;
import org.telegram.ui.ActionBar.BaseFragment;
import org.telegram.ui.ActionBar.DrawerLayoutContainer;
import org.telegram.ui.ActionBar.INavigationLayout;
import org.telegram.ui.ActionBar.Theme;
import org.telegram.ui.Adapters.DrawerLayoutAdapter;
import org.telegram.ui.Cells.ChatMessageCell;
import org.telegram.ui.Cells.DrawerActionCell;
import org.telegram.ui.Cells.DrawerAddCell;
import org.telegram.ui.Cells.DrawerProfileCell;
import org.telegram.ui.Cells.DrawerUserCell;
import org.telegram.ui.Cells.LanguageCell;
import org.telegram.ui.Components.AlertsCreator;
import org.telegram.ui.Components.AnimatedEmojiDrawable;
import org.telegram.ui.Components.AppIconBulletinLayout;
import org.telegram.ui.Components.AttachBotIntroTopView;
import org.telegram.ui.Components.AudioPlayerAlert;
import org.telegram.ui.Components.BatteryDrawable;
import org.telegram.ui.Components.BlockingUpdateView;
import org.telegram.ui.Components.BotWebViewSheet;
import org.telegram.ui.Components.Bulletin;
import org.telegram.ui.Components.BulletinFactory;
import org.telegram.ui.Components.CubicBezierInterpolator;
import org.telegram.ui.Components.Easings;
import org.telegram.ui.Components.EmbedBottomSheet;
import org.telegram.ui.Components.EmojiPacksAlert;
import org.telegram.ui.Components.FireworksOverlay;
import org.telegram.ui.Components.FloatingDebug.FloatingDebugController;
import org.telegram.ui.Components.FolderBottomSheet;
import org.telegram.ui.Components.Forum.ForumUtilities;
import org.telegram.ui.Components.GroupCallPip;
import org.telegram.ui.Components.JoinGroupAlert;
import org.telegram.ui.Components.LayoutHelper;
import org.telegram.ui.Components.MediaActivity;
import org.telegram.ui.Components.PasscodeView;
import org.telegram.ui.Components.PhonebookShareAlert;
import org.telegram.ui.Components.PipRoundVideoView;
import org.telegram.ui.Components.Premium.LimitReachedBottomSheet;
import org.telegram.ui.Components.Premium.boosts.BoostPagerBottomSheet;
import org.telegram.ui.Components.Premium.boosts.GiftInfoBottomSheet;
import org.telegram.ui.Components.Premium.boosts.UserSelectorBottomSheet;
import org.telegram.ui.Components.RLottieDrawable;
import org.telegram.ui.Components.RLottieImageView;
import org.telegram.ui.Components.RecyclerListView;
import org.telegram.ui.Components.SearchTagsList;
import org.telegram.ui.Components.SharingLocationsAlert;
import org.telegram.ui.Components.SideMenultItemAnimator;
import org.telegram.ui.Components.SizeNotifierFrameLayout;
import org.telegram.ui.Components.StickerSetBulletinLayout;
import org.telegram.ui.Components.StickersAlert;
import org.telegram.ui.Components.TermsOfServiceView;
import org.telegram.ui.Components.ThemeEditorView;
import org.telegram.ui.Components.UndoView;
import org.telegram.ui.Components.spoilers.SpoilerEffect2;
import org.telegram.ui.Components.voip.VoIPHelper;
import org.telegram.ui.Stories.StoriesController;
import org.telegram.ui.Stories.StoriesListPlaceProvider;
import org.telegram.ui.Stories.StoryViewer;
import org.telegram.ui.Stories.recorder.StoryRecorder;
import org.webrtc.voiceengine.WebRtcAudioTrack;

import java.io.BufferedReader;
import java.io.File;
import java.io.InputStream;
import java.io.InputStreamReader;
import java.text.DateFormat;
import java.text.ParseException;
import java.text.SimpleDateFormat;
import java.util.ArrayList;
import java.util.Date;
import java.util.HashMap;
import java.util.List;
import java.util.Map;
import java.util.Set;
import java.util.concurrent.CountDownLatch;
import java.util.concurrent.atomic.AtomicBoolean;
import java.util.function.Consumer;
import java.util.regex.Matcher;
import java.util.regex.Pattern;

import it.octogram.android.OctoConfig;
import it.octogram.android.utils.ForwardContext;
import it.octogram.android.utils.LanguageController;

public class LaunchActivity extends BasePermissionsActivity implements INavigationLayout.INavigationLayoutDelegate, NotificationCenter.NotificationCenterDelegate, DialogsActivity.DialogsActivityDelegate {
    public final static String EXTRA_FORCE_NOT_INTERNAL_APPS = "force_not_internal_apps";
    public final static Pattern PREFIX_T_ME_PATTERN = Pattern.compile("^(?:http(?:s|)://|)([A-z0-9-]+?)\\.t\\.me");

    public static boolean isResumed;
    public static Runnable onResumeStaticCallback;

    private static final String EXTRA_ACTION_TOKEN = "actions.fulfillment.extra.ACTION_TOKEN";
    public ArrayList<INavigationLayout> sheetFragmentsStack = new ArrayList<>();

    private boolean finished;
    private String videoPath;
    private String voicePath;
    private String sendingText;
    private ArrayList<SendMessagesHelper.SendingMediaInfo> photoPathsArray;
    private ArrayList<String> documentsPathsArray;
    private ArrayList<Uri> documentsUrisArray;
    private Uri exportingChatUri;
    private String documentsMimeType;
    private ArrayList<String> documentsOriginalPathsArray;
    private ArrayList<TLRPC.User> contactsToSend;
    private Uri contactsToSendUri;
    private int currentConnectionState;
    private static ArrayList<BaseFragment> mainFragmentsStack = new ArrayList<>();
    private static ArrayList<BaseFragment> layerFragmentsStack = new ArrayList<>();
    private static ArrayList<BaseFragment> rightFragmentsStack = new ArrayList<>();
    private ViewTreeObserver.OnGlobalLayoutListener onGlobalLayoutListener;
    private ArrayList<Parcelable> importingStickers;
    private ArrayList<String> importingStickersEmoji;
    private String importingStickersSoftware;

    private ActionMode visibleActionMode;

    private boolean wasMutedByAdminRaisedHand;

    private ImageView themeSwitchImageView;
    private View themeSwitchSunView;
    private RLottieDrawable themeSwitchSunDrawable;
    private INavigationLayout actionBarLayout;
    private INavigationLayout layersActionBarLayout;
    private INavigationLayout rightActionBarLayout;
    private RelativeLayout launchLayout;
    private FrameLayout shadowTablet;
    private FrameLayout shadowTabletSide;
    private SizeNotifierFrameLayout backgroundTablet;
    private FrameLayout frameLayout;
    private FireworksOverlay fireworksOverlay;
    public DrawerLayoutContainer drawerLayoutContainer;
    private DrawerLayoutAdapter drawerLayoutAdapter;
    private PasscodeView passcodeView;
    private List<PasscodeView> overlayPasscodeViews = new ArrayList<>();
    private TermsOfServiceView termsOfServiceView;
    private BlockingUpdateView blockingUpdateView;
    public final ArrayList<Dialog> visibleDialogs = new ArrayList<>();
    private Dialog proxyErrorDialog;
    private RecyclerListView sideMenu;
    private SelectAnimatedEmojiDialog.SelectAnimatedEmojiDialogWindow selectAnimatedEmojiDialog;
    private SideMenultItemAnimator itemAnimator;
    private FrameLayout sideMenuContainer;
    private View rippleAbove;
    private IUpdateLayout updateLayout;
    public Dialog getVisibleDialog() {
        for (int i = visibleDialogs.size() - 1; i >= 0; --i) {
            Dialog dialog = visibleDialogs.get(i);
            if (dialog.isShowing()) {
                return dialog;
            }
        }
        return null;
    }

    private Dialog localeDialog;
    private boolean loadingLocaleDialog;
    private HashMap<String, String> systemLocaleStrings;
    private HashMap<String, String> englishLocaleStrings;

    private Intent passcodeSaveIntent;
    private boolean passcodeSaveIntentIsNew;
    private boolean passcodeSaveIntentIsRestore;

    private boolean tabletFullSize;

    private String loadingThemeFileName;
    private String loadingThemeWallpaperName;
    private TLRPC.TL_wallPaper loadingThemeWallpaper;
    private Theme.ThemeInfo loadingThemeInfo;
    private TLRPC.TL_theme loadingTheme;
    private boolean loadingThemeAccent;
    private AlertDialog loadingThemeProgressDialog;

    private boolean isNavigationBarColorFrozen = false;

    private boolean navigateToPremiumBot;
    private Runnable navigateToPremiumGiftCallback;

    private Runnable lockRunnable;

    private List<Runnable> onUserLeaveHintListeners = new ArrayList<>();

    private static final int PLAY_SERVICES_REQUEST_CHECK_SETTINGS = 140;
    public static final int SCREEN_CAPTURE_REQUEST_CODE = 520;

    public static final int BLUETOOTH_CONNECT_TYPE = 0;
    private SparseIntArray requestedPermissions = new SparseIntArray();
    private int requsetPermissionsPointer = 5934;
    public static boolean systemBlurEnabled;
    private Consumer<Boolean> blurListener = new Consumer<Boolean>() {
        @Override
        public void accept(Boolean aBoolean) {
            systemBlurEnabled = aBoolean;
        }
    };

    private FlagSecureReason flagSecureReason;

    public static LaunchActivity instance;
    private View customNavigationBar;

    @Override
    protected void onCreate(Bundle savedInstanceState) {
        if (BuildVars.DEBUG_VERSION) {
            StrictMode.setVmPolicy(new StrictMode.VmPolicy.Builder(StrictMode.getVmPolicy())
                    .detectLeakedClosableObjects()
                    .penaltyLog()
                    .build());
        }
        instance = this;
        ApplicationLoader.postInitApplication();
        AndroidUtilities.checkDisplaySize(this, getResources().getConfiguration());
        currentAccount = UserConfig.selectedAccount;
        if (!UserConfig.getInstance(currentAccount).isClientActivated()) {
            Intent intent = getIntent();
            boolean isProxy = false;
            if (intent != null && intent.getAction() != null) {
                if (Intent.ACTION_SEND.equals(intent.getAction()) || Intent.ACTION_SEND_MULTIPLE.equals(intent.getAction())) {
                    super.onCreate(savedInstanceState);
                    finish();
                    return;
                } else if (Intent.ACTION_VIEW.equals(intent.getAction())) {
                    Uri uri = intent.getData();
                    if (uri != null) {
                        String url = uri.toString().toLowerCase();
                        isProxy = url.startsWith("tg:proxy") || url.startsWith("tg://proxy") || url.startsWith("tg:socks") || url.startsWith("tg://socks");
                    }
                }
            }
        }
        requestWindowFeature(Window.FEATURE_NO_TITLE);
        setTheme(R.style.Theme_TMessages);
        if (Build.VERSION.SDK_INT >= Build.VERSION_CODES.LOLLIPOP) {
            try {
                setTaskDescription(new ActivityManager.TaskDescription(null, null, Theme.getColor(Theme.key_actionBarDefault) | 0xff000000));
            } catch (Throwable ignore) {

            }
            try {
                getWindow().setNavigationBarColor(0xff000000);
            } catch (Throwable ignore) {

            }
        }
        getWindow().setBackgroundDrawableResource(R.drawable.transparent);
        flagSecureReason = new FlagSecureReason(getWindow(), () -> SharedConfig.passcodeHash.length() > 0 && !SharedConfig.allowScreenCapture);
        flagSecureReason.attach();

        super.onCreate(savedInstanceState);
        if (Build.VERSION.SDK_INT >= 24) {
            AndroidUtilities.isInMultiwindow = isInMultiWindowMode();
        }
        Theme.createCommonChatResources();
        Theme.createDialogsResources(this);
        if (SharedConfig.passcodeHash.length() != 0 && SharedConfig.appLocked) {
            SharedConfig.lastPauseTime = (int) (SystemClock.elapsedRealtime() / 1000);
        }
        AndroidUtilities.fillStatusBarHeight(this, false);
        actionBarLayout = INavigationLayout.newLayout(this);

        frameLayout = new FrameLayout(this) {
            @Override
            protected void dispatchDraw(Canvas canvas) {
                super.dispatchDraw(canvas);
                drawRippleAbove(canvas, this);
            }
        };
        setContentView(frameLayout, new ViewGroup.LayoutParams(ViewGroup.LayoutParams.MATCH_PARENT, ViewGroup.LayoutParams.MATCH_PARENT));
        if (Build.VERSION.SDK_INT >= 21) {
            themeSwitchImageView = new ImageView(this);
            themeSwitchImageView.setVisibility(View.GONE);
        }

        drawerLayoutContainer = new DrawerLayoutContainer(this) {
            private boolean wasPortrait;
            @Override
            protected void onLayout(boolean changed, int l, int t, int r, int b) {
                super.onLayout(changed, l, t, r, b);
                setDrawerPosition(getDrawerPosition());

                boolean portrait = (b - t) > (r - l);
                if (portrait != wasPortrait) {
                    post(() -> {
                        if (selectAnimatedEmojiDialog != null) {
                            selectAnimatedEmojiDialog.dismiss();
                            selectAnimatedEmojiDialog = null;
                        }
                    });
                    wasPortrait = portrait;
                }
            }

            @Override
            public void closeDrawer() {
                super.closeDrawer();
                if (selectAnimatedEmojiDialog != null) {
                    selectAnimatedEmojiDialog.dismiss();
                    selectAnimatedEmojiDialog = null;
                }
            }

            @Override
            public void closeDrawer(boolean fast) {
                super.closeDrawer(fast);
                if (selectAnimatedEmojiDialog != null) {
                    selectAnimatedEmojiDialog.dismiss();
                    selectAnimatedEmojiDialog = null;
                }
            }
        };
        drawerLayoutContainer.setBehindKeyboardColor(Theme.getColor(Theme.key_windowBackgroundWhite));

        frameLayout.addView(drawerLayoutContainer, LayoutHelper.createFrame(LayoutHelper.MATCH_PARENT, LayoutHelper.MATCH_PARENT));

        if (Build.VERSION.SDK_INT >= 21) {
            themeSwitchSunView = new View(this) {
                @Override
                protected void onDraw(Canvas canvas) {
                    if (themeSwitchSunDrawable != null) {
                        themeSwitchSunDrawable.draw(canvas);
                        invalidate();
                    }
                }
            };
            frameLayout.addView(themeSwitchSunView, LayoutHelper.createFrame(48, 48));
            themeSwitchSunView.setVisibility(View.GONE);
        }
        frameLayout.addView(fireworksOverlay = new FireworksOverlay(this) {
            {
                setVisibility(GONE);
            }

            @Override
            public void start() {
                setVisibility(VISIBLE);
                super.start();
            }

            @Override
            protected void onStop() {
                super.onStop();
                setVisibility(GONE);
            }
        });
        setupActionBarLayout();
        sideMenuContainer = new FrameLayout(this);
        sideMenu = new RecyclerListView(this) {
            @Override
            public boolean drawChild(Canvas canvas, View child, long drawingTime) {
                int restore = -1;
                if (itemAnimator != null && itemAnimator.isRunning() && itemAnimator.isAnimatingChild(child)) {
                    restore = canvas.save();
                    canvas.clipRect(0, itemAnimator.getAnimationClipTop(), getMeasuredWidth(), getMeasuredHeight());
                }
                boolean result = super.drawChild(canvas, child, drawingTime);
                if (restore >= 0) {
                    canvas.restoreToCount(restore);
                    invalidate();
                    invalidateViews();
                }
                return result;
            }
        };
        itemAnimator = new SideMenultItemAnimator(sideMenu);
        sideMenu.setItemAnimator(itemAnimator);
        sideMenu.setBackgroundColor(Theme.getColor(Theme.key_chats_menuBackground));
        sideMenuContainer.setBackgroundColor(Theme.getColor(Theme.key_chats_menuBackground));
        sideMenu.setLayoutManager(new LinearLayoutManager(this, LinearLayoutManager.VERTICAL, false));
        sideMenu.setAllowItemsInteractionDuringAnimation(false);
        sideMenu.setAdapter(drawerLayoutAdapter = new DrawerLayoutAdapter(this, itemAnimator, drawerLayoutContainer));
        drawerLayoutAdapter.setOnPremiumDrawableClick(e -> showSelectStatusDialog());
        sideMenuContainer.addView(sideMenu, LayoutHelper.createFrame(LayoutHelper.MATCH_PARENT, LayoutHelper.MATCH_PARENT));
        drawerLayoutContainer.setDrawerLayout(sideMenuContainer, sideMenu);
        FrameLayout.LayoutParams layoutParams = (FrameLayout.LayoutParams) sideMenuContainer.getLayoutParams();
        Point screenSize = AndroidUtilities.getRealScreenSize();
        layoutParams.width = AndroidUtilities.isTablet() ? AndroidUtilities.dp(320) : Math.min(AndroidUtilities.dp(320), Math.min(screenSize.x, screenSize.y) - AndroidUtilities.dp(56));
        layoutParams.height = LayoutHelper.MATCH_PARENT;
        sideMenuContainer.setLayoutParams(layoutParams);
        sideMenu.setOnItemClickListener((view, position, x, y) -> {
            if (drawerLayoutAdapter.click(view, position)) {
                drawerLayoutContainer.closeDrawer(false);
                return;
            }
            if (position == 0) {
                DrawerProfileCell profileCell = (DrawerProfileCell) view;
                if (profileCell.isInAvatar(x, y)) {
                    openSettings(profileCell.hasAvatar());
                } else {
                    drawerLayoutAdapter.setAccountsShown(!drawerLayoutAdapter.isAccountsShown(), true);
                }
            } else if (view instanceof DrawerUserCell) {
                switchToAccount(((DrawerUserCell) view).getAccountNumber(), true);
                drawerLayoutContainer.closeDrawer(false);
            } else if (view instanceof DrawerAddCell) {
                int freeAccounts = 0;
                Integer availableAccount = null;
                for (int a = UserConfig.MAX_ACCOUNT_COUNT - 1; a >= 0; a--) {
                    if (!UserConfig.getInstance(a).isClientActivated()) {
                        freeAccounts++;
                        if (availableAccount == null) {
                            availableAccount = a;
                        }
                    }
                }
                if (!UserConfig.hasPremiumOnAccounts()) {
                    freeAccounts -= (UserConfig.MAX_ACCOUNT_COUNT - UserConfig.MAX_ACCOUNT_DEFAULT_COUNT);
                }
                if (freeAccounts > 0 && availableAccount != null) {
                    presentFragment(new LoginActivity(availableAccount));
                    drawerLayoutContainer.closeDrawer(false);
                } else if (!UserConfig.hasPremiumOnAccounts()) {
                    if (actionBarLayout.getFragmentStack().size() > 0) {
                        BaseFragment fragment = actionBarLayout.getFragmentStack().get(0);
                        LimitReachedBottomSheet limitReachedBottomSheet = new LimitReachedBottomSheet(fragment, this, TYPE_ACCOUNTS, currentAccount, null);
                        fragment.showDialog(limitReachedBottomSheet);
                        limitReachedBottomSheet.onShowPremiumScreenRunnable = () -> drawerLayoutContainer.closeDrawer(false);
                    }
                }
            } else {
                int id = drawerLayoutAdapter.getId(position);
                TLRPC.TL_attachMenuBot attachMenuBot = drawerLayoutAdapter.getAttachMenuBot(position);
                if (attachMenuBot != null) {
                    if (attachMenuBot.inactive || attachMenuBot.side_menu_disclaimer_needed) {
                        WebAppDisclaimerAlert.show(this, (allowSendMessage) -> {
                            TLRPC.TL_messages_toggleBotInAttachMenu botRequest = new TLRPC.TL_messages_toggleBotInAttachMenu();
                            botRequest.bot = MessagesController.getInstance(currentAccount).getInputUser(attachMenuBot.bot_id);
                            botRequest.enabled = true;
                            botRequest.write_allowed = true;
                            ConnectionsManager.getInstance(currentAccount).sendRequest(botRequest, (response2, error2) -> AndroidUtilities.runOnUIThread(() -> {
                                attachMenuBot.inactive = attachMenuBot.side_menu_disclaimer_needed = false;
                                showAttachMenuBot(attachMenuBot, null);
                                MediaDataController.getInstance(currentAccount).updateAttachMenuBotsInCache();
                            }), ConnectionsManager.RequestFlagInvokeAfter | ConnectionsManager.RequestFlagFailOnServerErrors);
                        }, null);
                    } else {
                        showAttachMenuBot(attachMenuBot, null);
                    }
                    return;
                }
                if (id == 2) {
                    Bundle args = new Bundle();
                    presentFragment(new GroupCreateActivity(args));
                    drawerLayoutContainer.closeDrawer(false);
                } else if (id == 3) {
                    Bundle args = new Bundle();
                    args.putBoolean("onlyUsers", true);
                    args.putBoolean("destroyAfterSelect", true);
                    args.putBoolean("createSecretChat", true);
                    args.putBoolean("allowBots", false);
                    args.putBoolean("allowSelf", false);
                    presentFragment(new ContactsActivity(args));
                    drawerLayoutContainer.closeDrawer(false);
                } else if (id == 4) {
                    SharedPreferences preferences = MessagesController.getGlobalMainSettings();
                    if (!BuildVars.DEBUG_VERSION && preferences.getBoolean("channel_intro", false)) {
                        Bundle args = new Bundle();
                        args.putInt("step", 0);
                        presentFragment(new ChannelCreateActivity(args));
                    } else {
                        presentFragment(new ActionIntroActivity(ActionIntroActivity.ACTION_TYPE_CHANNEL_CREATE));
                        preferences.edit().putBoolean("channel_intro", true).commit();
                    }
                    drawerLayoutContainer.closeDrawer(false);
                } else if (id == 6) {
                    Bundle args = new Bundle();
                    args.putBoolean("needFinishFragment", false);
                    presentFragment(new ContactsActivity(args));
                    drawerLayoutContainer.closeDrawer(false);
                } else if (id == 7) {
                    presentFragment(new InviteContactsActivity());
                    drawerLayoutContainer.closeDrawer(false);
                } else if (id == 8) {
                    openSettings(false);
                } else if (id == 9) {
                    Browser.openUrl(LaunchActivity.this, LocaleController.getString("TelegramFaqUrl", R.string.TelegramFaqUrl));
                    drawerLayoutContainer.closeDrawer(false);
                } else if (id == 10) {
                    presentFragment(new CallLogActivity());
                    drawerLayoutContainer.closeDrawer(false);
                } else if (id == 11) {
                    Bundle args = new Bundle();
                    args.putLong("user_id", UserConfig.getInstance(currentAccount).getClientUserId());
                    presentFragment(new ChatActivity(args));
                    drawerLayoutContainer.closeDrawer(false);
                } else if (id == 12) {
                    if (Build.VERSION.SDK_INT >= 23) {
                        if (checkSelfPermission(Manifest.permission.ACCESS_COARSE_LOCATION) != PackageManager.PERMISSION_GRANTED) {
                            presentFragment(new ActionIntroActivity(ActionIntroActivity.ACTION_TYPE_NEARBY_LOCATION_ACCESS));
                            drawerLayoutContainer.closeDrawer(false);
                            return;
                        }
                    }
                    boolean enabled = true;
                    if (Build.VERSION.SDK_INT >= Build.VERSION_CODES.P) {
                        LocationManager lm = (LocationManager) ApplicationLoader.applicationContext.getSystemService(Context.LOCATION_SERVICE);
                        enabled = lm.isLocationEnabled();
                    } else if (Build.VERSION.SDK_INT >= 19) {
                        try {
                            int mode = Settings.Secure.getInt(ApplicationLoader.applicationContext.getContentResolver(), Settings.Secure.LOCATION_MODE, Settings.Secure.LOCATION_MODE_OFF);
                            enabled = (mode != Settings.Secure.LOCATION_MODE_OFF);
                        } catch (Throwable e) {
                            FileLog.e(e);
                        }
                    }
                    if (enabled) {
                        presentFragment(new PeopleNearbyActivity());
                    } else {
                        presentFragment(new ActionIntroActivity(ActionIntroActivity.ACTION_TYPE_NEARBY_LOCATION_ENABLED));
                    }
                    drawerLayoutContainer.closeDrawer(false);
                } else if (id == 13) {
                    Browser.openUrl(LaunchActivity.this, LocaleController.getString("TelegramFeaturesUrl", R.string.TelegramFeaturesUrl));
                    drawerLayoutContainer.closeDrawer(false);
                } else if (id == 15) {
                    showSelectStatusDialog();
                } else if (id == 16) {
                    Bundle args = new Bundle();
                    args.putLong("dialog_id", UserConfig.getInstance(currentAccount).getClientUserId());
                    args.putInt("type", MediaActivity.TYPE_STORIES);
                    drawerLayoutContainer.closeDrawer(true);
                    presentFragment(new MediaActivity(args, null));
                } else if (id == 100) {
                    presentFragment(new PreferencesFragment(new OctoMainSettingsUI()));
                    drawerLayoutContainer.closeDrawer(false);
                } else if (id == 101) {
                    presentFragment(new DatacenterActivity());
                    drawerLayoutContainer.closeDrawer(false);
                } else if (id == 204) {
                    ActionIntroActivity fragment = new ActionIntroActivity(ActionIntroActivity.ACTION_TYPE_QR_LOGIN);
                    fragment.setQrLoginDelegate(code -> {
                        AlertDialog progressDialog = new AlertDialog(LaunchActivity.this, 3);
                        progressDialog.setCanCancel(false);
                        progressDialog.show();
                        byte[] token = Base64.decode(code.substring("tg://login?token=".length()), Base64.URL_SAFE);
                        TLRPC.TL_auth_acceptLoginToken req = new TLRPC.TL_auth_acceptLoginToken();
                        req.token = token;
                        ConnectionsManager.getInstance(currentAccount).sendRequest(req, (response, error) -> AndroidUtilities.runOnUIThread(() -> {
                            try {
                                progressDialog.dismiss();
                            } catch (Exception ignore) {
                            }
                            if (!(response instanceof TLRPC.TL_authorization)) {
                                AndroidUtilities.runOnUIThread(() -> AlertsCreator.showSimpleAlert(fragment, LocaleController.getString("AuthAnotherClient", R.string.AuthAnotherClient), LocaleController.getString("ErrorOccurred", R.string.ErrorOccurred) + "\n" + error.text));
                            }
                        }));
                    });
                    actionBarLayout.presentFragment(fragment, false, true, true, false);
                    if (AndroidUtilities.isTablet()) {
                        actionBarLayout.showLastFragment();
                        rightActionBarLayout.showLastFragment();
                        drawerLayoutContainer.setAllowOpenDrawer(false, false);
                    } else {
                        drawerLayoutContainer.setAllowOpenDrawer(true, false);
                    }
                    drawerLayoutContainer.closeDrawer(false);
                } else if (id == 205) {
                    presentFragment(new SessionsActivity(0));
                    drawerLayoutContainer.closeDrawer(false);
                } else if (id == 206) {
                    presentFragment(new LiteModeSettingsActivity());
                    drawerLayoutContainer.closeDrawer(false);
                } else if (id == 207) {
                    presentFragment(new ProxyListActivity());
                    drawerLayoutContainer.closeDrawer(false);
                }
            }
        });
        final ItemTouchHelper sideMenuTouchHelper = new ItemTouchHelper(new ItemTouchHelper.SimpleCallback(ItemTouchHelper.UP | ItemTouchHelper.DOWN, 0) {

            private RecyclerView.ViewHolder selectedViewHolder;

            @Override
            public boolean onMove(@NonNull RecyclerView recyclerView, @NonNull RecyclerView.ViewHolder viewHolder, @NonNull RecyclerView.ViewHolder target) {
                if (viewHolder.getItemViewType() != target.getItemViewType()) {
                    return false;
                }
                drawerLayoutAdapter.swapElements(viewHolder.getAdapterPosition(), target.getAdapterPosition());
                return true;
            }

            @Override
            public void onSwiped(@NonNull RecyclerView.ViewHolder viewHolder, int direction) {
            }

            @Override
            public boolean isLongPressDragEnabled() {
                return false;
            }

            @Override
            public void onSelectedChanged(RecyclerView.ViewHolder viewHolder, int actionState) {
                clearSelectedViewHolder();
                if (actionState != ItemTouchHelper.ACTION_STATE_IDLE) {
                    selectedViewHolder = viewHolder;
                    final View view = viewHolder.itemView;
                    sideMenu.cancelClickRunnables(false);
                    view.setBackgroundColor(Theme.getColor(Theme.key_dialogBackground));
                    if (Build.VERSION.SDK_INT >= 21) {
                        ObjectAnimator.ofFloat(view, "elevation", AndroidUtilities.dp(1)).setDuration(150).start();
                    }
                }
            }

            @Override
            public void clearView(RecyclerView recyclerView, RecyclerView.ViewHolder viewHolder) {
                clearSelectedViewHolder();
            }

            private void clearSelectedViewHolder() {
                if (selectedViewHolder != null) {
                    final View view = selectedViewHolder.itemView;
                    selectedViewHolder = null;
                    view.setTranslationX(0f);
                    view.setTranslationY(0f);
                    if (Build.VERSION.SDK_INT >= 21) {
                        final ObjectAnimator animator = ObjectAnimator.ofFloat(view, "elevation", 0f);
                        animator.addListener(new AnimatorListenerAdapter() {
                            @Override
                            public void onAnimationEnd(Animator animation) {
                                view.setBackground(null);
                            }
                        });
                        animator.setDuration(150).start();
                    }
                }
            }

            @Override
            public void onChildDraw(@NonNull Canvas c, @NonNull RecyclerView recyclerView, @NonNull RecyclerView.ViewHolder viewHolder, float dX, float dY, int actionState, boolean isCurrentlyActive) {
                final View view = viewHolder.itemView;
                if (drawerLayoutAdapter.isAccountsShown()) {
                    RecyclerView.ViewHolder topViewHolder = recyclerView.findViewHolderForAdapterPosition(drawerLayoutAdapter.getFirstAccountPosition() - 1);
                    RecyclerView.ViewHolder bottomViewHolder = recyclerView.findViewHolderForAdapterPosition(drawerLayoutAdapter.getLastAccountPosition() + 1);
                    if (topViewHolder != null && topViewHolder.itemView != null && topViewHolder.itemView.getBottom() == view.getTop() && dY < 0f) {
                        dY = 0f;
                    } else if (bottomViewHolder != null && bottomViewHolder.itemView != null && bottomViewHolder.itemView.getTop() == view.getBottom() && dY > 0f) {
                        dY = 0f;
                    }
                }
                view.setTranslationX(dX);
                view.setTranslationY(dY);
            }
        });
        sideMenuTouchHelper.attachToRecyclerView(sideMenu);
        sideMenu.setOnItemLongClickListener((view, position) -> {
            if (view instanceof DrawerUserCell) {
                final int accountNumber = ((DrawerUserCell) view).getAccountNumber();
                if (accountNumber == currentAccount || AndroidUtilities.isTablet()) {
                    sideMenuTouchHelper.startDrag(sideMenu.getChildViewHolder(view));
                } else {
                    final BaseFragment fragment = new DialogsActivity(null) {
                        @Override
                        public void onTransitionAnimationEnd(boolean isOpen, boolean backward) {
                            super.onTransitionAnimationEnd(isOpen, backward);
                            if (!isOpen && backward) { // closed
                                drawerLayoutContainer.setDrawCurrentPreviewFragmentAbove(false);
                                actionBarLayout.getView().invalidate();
                            }
                        }

                        @Override
                        public void onPreviewOpenAnimationEnd() {
                            super.onPreviewOpenAnimationEnd();
                            drawerLayoutContainer.setAllowOpenDrawer(false, false);
                            drawerLayoutContainer.setDrawCurrentPreviewFragmentAbove(false);
                            switchToAccount(accountNumber, true);
                            actionBarLayout.getView().invalidate();
                        }
                    };
                    fragment.setCurrentAccount(accountNumber);
                    actionBarLayout.presentFragmentAsPreview(fragment);
                    drawerLayoutContainer.setDrawCurrentPreviewFragmentAbove(true);
                    return true;
                }
            }
            if (view instanceof DrawerActionCell) {
                int id = drawerLayoutAdapter.getId(position);
                TLRPC.TL_attachMenuBot attachMenuBot = drawerLayoutAdapter.getAttachMenuBot(position);
                if (attachMenuBot != null) {
                    BotWebViewSheet.deleteBot(currentAccount, attachMenuBot.bot_id, null);
                    return true;
                }
            }
            return false;
        });
        updateLayout = ApplicationLoader.applicationLoaderInstance.takeUpdateLayout(this, sideMenu, sideMenuContainer);
        drawerLayoutContainer.setParentActionBarLayout(actionBarLayout);
        actionBarLayout.setDrawerLayoutContainer(drawerLayoutContainer);
        actionBarLayout.setFragmentStack(mainFragmentsStack);
        actionBarLayout.setFragmentStackChangedListener(() -> {
            checkSystemBarColors(true, false);
            if (getLastFragment() != null && getLastFragment().storyViewer != null && getLastFragment().storyViewer.isShown()) {
                getLastFragment().storyViewer.updatePlayingMode();
            }
        });
        actionBarLayout.setDelegate(this);
        Theme.loadWallpaper(true);

        checkCurrentAccount();
        updateCurrentConnectionState(currentAccount);
        NotificationCenter.getGlobalInstance().postNotificationName(NotificationCenter.closeOtherAppActivities, this);

        currentConnectionState = ConnectionsManager.getInstance(currentAccount).getConnectionState();
        NotificationCenter.getGlobalInstance().addObserver(this, NotificationCenter.needShowAlert);
        NotificationCenter.getGlobalInstance().addObserver(this, NotificationCenter.reloadInterface);
        NotificationCenter.getGlobalInstance().addObserver(this, NotificationCenter.suggestedLangpack);
        NotificationCenter.getGlobalInstance().addObserver(this, NotificationCenter.didSetNewTheme);
        NotificationCenter.getGlobalInstance().addObserver(this, NotificationCenter.needSetDayNightTheme);
        NotificationCenter.getGlobalInstance().addObserver(this, NotificationCenter.needCheckSystemBarColors);
        NotificationCenter.getGlobalInstance().addObserver(this, NotificationCenter.closeOtherAppActivities);
        NotificationCenter.getGlobalInstance().addObserver(this, NotificationCenter.didSetPasscode);
        NotificationCenter.getGlobalInstance().addObserver(this, NotificationCenter.didSetNewWallpapper);
        NotificationCenter.getGlobalInstance().addObserver(this, NotificationCenter.notificationsCountUpdated);
        NotificationCenter.getGlobalInstance().addObserver(this, NotificationCenter.screenStateChanged);
        NotificationCenter.getGlobalInstance().addObserver(this, NotificationCenter.showBulletin);
        NotificationCenter.getGlobalInstance().addObserver(this, NotificationCenter.appUpdateAvailable);
        NotificationCenter.getGlobalInstance().addObserver(this, NotificationCenter.requestPermissions);
        NotificationCenter.getGlobalInstance().addObserver(this, NotificationCenter.billingConfirmPurchaseError);
        NotificationCenter.getInstance(currentAccount).addObserver(this, NotificationCenter.currentUserPremiumStatusChanged);
        LiteMode.addOnPowerSaverAppliedListener(this::onPowerSaver);
        if (actionBarLayout.getFragmentStack().isEmpty() && (layersActionBarLayout == null || layersActionBarLayout.getFragmentStack().isEmpty())) {
            if (!UserConfig.getInstance(currentAccount).isClientActivated()) {
                actionBarLayout.addFragmentToStack(getClientNotActivatedFragment());
                drawerLayoutContainer.setAllowOpenDrawer(false, false);
            } else {
                DialogsActivity dialogsActivity = new DialogsActivity(null);
                dialogsActivity.setSideMenu(sideMenu);
                actionBarLayout.addFragmentToStack(dialogsActivity);
                drawerLayoutContainer.setAllowOpenDrawer(true, false);
            }

            try {
                if (savedInstanceState != null) {
                    String fragmentName = savedInstanceState.getString("fragment");
                    if (fragmentName != null) {
                        Bundle args = savedInstanceState.getBundle("args");
                        switch (fragmentName) {
                            case "chat":
                                if (args != null) {
                                    ChatActivity chat = new ChatActivity(args);
                                    if (actionBarLayout.addFragmentToStack(chat)) {
                                        chat.restoreSelfArgs(savedInstanceState);
                                    }
                                }
                                break;
                            case "settings": {
                                args.putLong("user_id", UserConfig.getInstance(currentAccount).clientUserId);
                                ProfileActivity settings = new ProfileActivity(args);
                                actionBarLayout.addFragmentToStack(settings);
                                settings.restoreSelfArgs(savedInstanceState);
                                break;
                            }
                            case "group":
                                if (args != null) {
                                    GroupCreateFinalActivity group = new GroupCreateFinalActivity(args);
                                    if (actionBarLayout.addFragmentToStack(group)) {
                                        group.restoreSelfArgs(savedInstanceState);
                                    }
                                }
                                break;
                            case "channel":
                                if (args != null) {
                                    ChannelCreateActivity channel = new ChannelCreateActivity(args);
                                    if (actionBarLayout.addFragmentToStack(channel)) {
                                        channel.restoreSelfArgs(savedInstanceState);
                                    }
                                }
                                break;
                            case "chat_profile":
                                if (args != null) {
                                    ProfileActivity profile = new ProfileActivity(args);
                                    if (actionBarLayout.addFragmentToStack(profile)) {
                                        profile.restoreSelfArgs(savedInstanceState);
                                    }
                                }
                                break;
                            case "wallpapers": {
                                WallpapersListActivity settings = new WallpapersListActivity(WallpapersListActivity.TYPE_ALL);
                                actionBarLayout.addFragmentToStack(settings);
                                settings.restoreSelfArgs(savedInstanceState);
                                break;
                            }
                        }
                    }
                }
            } catch (Exception e) {
                FileLog.e(e);
            }
        } else {
            BaseFragment fragment = actionBarLayout.getFragmentStack().size() > 0 ? actionBarLayout.getFragmentStack().get(0) : layersActionBarLayout.getFragmentStack().get(0);
            if (fragment instanceof DialogsActivity) {
                ((DialogsActivity) fragment).setSideMenu(sideMenu);
            }
            boolean allowOpen = true;
            if (AndroidUtilities.isTablet()) {
                allowOpen = actionBarLayout.getFragmentStack().size() <= 1 && layersActionBarLayout.getFragmentStack().isEmpty();
                if (layersActionBarLayout.getFragmentStack().size() == 1 && (layersActionBarLayout.getFragmentStack().get(0) instanceof LoginActivity || layersActionBarLayout.getFragmentStack().get(0) instanceof IntroActivity)) {
                    allowOpen = false;
                }
            }
            if (actionBarLayout.getFragmentStack().size() == 1 && (actionBarLayout.getFragmentStack().get(0) instanceof LoginActivity || actionBarLayout.getFragmentStack().get(0) instanceof IntroActivity)) {
                allowOpen = false;
            }
            drawerLayoutContainer.setAllowOpenDrawer(allowOpen, false);
        }
        checkLayout();
        checkSystemBarColors();
        handleIntent(getIntent(), false, savedInstanceState != null, false);
        try {
            String os1 = Build.DISPLAY;
            String os2 = Build.USER;
            if (os1 != null) {
                os1 = os1.toLowerCase();
            } else {
                os1 = "";
            }
            if (os2 != null) {
                os2 = os1.toLowerCase();
            } else {
                os2 = "";
            }
            if (BuildVars.LOGS_ENABLED) {
                FileLog.d("OS name " + os1 + " " + os2);
            }
            if ((os1.contains("flyme") || os2.contains("flyme")) && Build.VERSION.SDK_INT <= 24) {
                AndroidUtilities.incorrectDisplaySizeFix = true;
                final View view = getWindow().getDecorView().getRootView();
                view.getViewTreeObserver().addOnGlobalLayoutListener(onGlobalLayoutListener = () -> {
                    int height = view.getMeasuredHeight();
                    FileLog.d("height = " + height + " displayHeight = " + AndroidUtilities.displaySize.y);
                    if (Build.VERSION.SDK_INT >= 21) {
                        height -= AndroidUtilities.statusBarHeight;
                    }
                    if (height > AndroidUtilities.dp(100) && height < AndroidUtilities.displaySize.y && height + AndroidUtilities.dp(100) > AndroidUtilities.displaySize.y) {
                        AndroidUtilities.displaySize.y = height;
                        if (BuildVars.LOGS_ENABLED) {
                            FileLog.d("fix display size y to " + AndroidUtilities.displaySize.y);
                        }
                    }
                });
            }
        } catch (Exception e) {
            FileLog.e(e);
        }
        MediaController.getInstance().setBaseActivity(this, true);
        ApplicationLoader.startAppCenter(this);
        if (updateLayout != null) {
            updateLayout.updateAppUpdateViews(currentAccount, false);
        }

        if (Build.VERSION.SDK_INT >= Build.VERSION_CODES.M) {
            FingerprintController.checkKeyReady();
        }

        if (Build.VERSION.SDK_INT >= Build.VERSION_CODES.P) {
            ActivityManager am = (ActivityManager) getSystemService(Context.ACTIVITY_SERVICE);
            if (am.isBackgroundRestricted() && System.currentTimeMillis() - SharedConfig.BackgroundActivityPrefs.getLastCheckedBackgroundActivity() >= 86400000L && SharedConfig.BackgroundActivityPrefs.getDismissedCount() < 3) {
                AlertsCreator.createBackgroundActivityDialog(this).show();
                SharedConfig.BackgroundActivityPrefs.setLastCheckedBackgroundActivity(System.currentTimeMillis());
            }
        }

        if (Build.VERSION.SDK_INT >= Build.VERSION_CODES.S) {
            getWindow().getDecorView().addOnAttachStateChangeListener(new View.OnAttachStateChangeListener() {
                        @Override
                        public void onViewAttachedToWindow(View v) {
                            getWindowManager().addCrossWindowBlurEnabledListener(blurListener);
                        }

                        @Override
                        public void onViewDetachedFromWindow(View v) {
                            getWindowManager().removeCrossWindowBlurEnabledListener(blurListener);
                        }
                    });
        }
        if (Build.VERSION.SDK_INT >= Build.VERSION_CODES.S) {
            MonetThemeController.registerReceiver(this);
        }
        CustomEmojiController.checkEmojiPacks();
        BackupAgent.requestBackup(this);

        RestrictedLanguagesSelectActivity.checkRestrictedLanguages(false);
    }

    private void showAttachMenuBot(TLRPC.TL_attachMenuBot attachMenuBot, String startApp) {
        drawerLayoutContainer.closeDrawer();
        BotWebViewSheet webViewSheet = new BotWebViewSheet(this, getLastFragment().getResourceProvider());
        webViewSheet.setParentActivity(this);
        webViewSheet.requestWebView(currentAccount, attachMenuBot.bot_id, attachMenuBot.bot_id, attachMenuBot.short_name, null, BotWebViewSheet.TYPE_SIMPLE_WEB_VIEW_BUTTON, 0, false, null, null, false, startApp, null,  BotWebViewSheet.FLAG_FROM_SIDE_MENU);
        webViewSheet.show();
        visibleDialogs.add(webViewSheet);
    }

    @Override
    public void onThemeProgress(float progress) {
        if (ArticleViewer.hasInstance() && ArticleViewer.getInstance().isVisible()) {
            ArticleViewer.getInstance().updateThemeColors(progress);
        }
        drawerLayoutContainer.setBehindKeyboardColor(Theme.getColor(Theme.key_windowBackgroundWhite));
        if (PhotoViewer.hasInstance()) {
            PhotoViewer.getInstance().updateColors();
        }
    }

    private void setupActionBarLayout() {
        int i = drawerLayoutContainer.indexOfChild(launchLayout) != -1 ? drawerLayoutContainer.indexOfChild(launchLayout) : drawerLayoutContainer.indexOfChild(actionBarLayout.getView());
        if (i != -1) {
            drawerLayoutContainer.removeViewAt(i);
        }
        if (AndroidUtilities.isTablet()) {
            getWindow().setSoftInputMode(WindowManager.LayoutParams.SOFT_INPUT_ADJUST_RESIZE);

            launchLayout = new RelativeLayout(this) {
                private Path path = new Path();
                private boolean inLayout;

                @Override
                public void requestLayout() {
                    if (inLayout) {
                        return;
                    }
                    super.requestLayout();
                }

                @Override
                protected void onMeasure(int widthMeasureSpec, int heightMeasureSpec) {
                    inLayout = true;
                    int width = MeasureSpec.getSize(widthMeasureSpec);
                    int height = MeasureSpec.getSize(heightMeasureSpec);
                    setMeasuredDimension(width, height);

                    if (!AndroidUtilities.isInMultiwindow && (!AndroidUtilities.isSmallTablet() || getResources().getConfiguration().orientation == Configuration.ORIENTATION_LANDSCAPE)) {
                        tabletFullSize = false;
                        int leftWidth = width / 100 * 35;
                        if (leftWidth < AndroidUtilities.dp(320)) {
                            leftWidth = AndroidUtilities.dp(320);
                        }
                        actionBarLayout.getView().measure(MeasureSpec.makeMeasureSpec(leftWidth, MeasureSpec.EXACTLY), MeasureSpec.makeMeasureSpec(height, MeasureSpec.EXACTLY));
                        shadowTabletSide.measure(MeasureSpec.makeMeasureSpec(AndroidUtilities.dp(1), MeasureSpec.EXACTLY), MeasureSpec.makeMeasureSpec(height, MeasureSpec.EXACTLY));
                        rightActionBarLayout.getView().measure(MeasureSpec.makeMeasureSpec(width - leftWidth, MeasureSpec.EXACTLY), MeasureSpec.makeMeasureSpec(height, MeasureSpec.EXACTLY));
                    } else {
                        tabletFullSize = true;
                        actionBarLayout.getView().measure(MeasureSpec.makeMeasureSpec(width, MeasureSpec.EXACTLY), MeasureSpec.makeMeasureSpec(height, MeasureSpec.EXACTLY));
                    }
                    backgroundTablet.measure(MeasureSpec.makeMeasureSpec(width, MeasureSpec.EXACTLY), MeasureSpec.makeMeasureSpec(height, MeasureSpec.EXACTLY));
                    shadowTablet.measure(MeasureSpec.makeMeasureSpec(width, MeasureSpec.EXACTLY), MeasureSpec.makeMeasureSpec(height, MeasureSpec.EXACTLY));
                    layersActionBarLayout.getView().measure(MeasureSpec.makeMeasureSpec(Math.min(AndroidUtilities.dp(530), width - AndroidUtilities.dp(16)), MeasureSpec.EXACTLY), MeasureSpec.makeMeasureSpec(height - AndroidUtilities.statusBarHeight - AndroidUtilities.dp(16), MeasureSpec.EXACTLY));

                    inLayout = false;
                }

                @Override
                protected void onLayout(boolean changed, int l, int t, int r, int b) {
                    int width = r - l;
                    int height = b - t;

                    if (!AndroidUtilities.isInMultiwindow && (!AndroidUtilities.isSmallTablet() || getResources().getConfiguration().orientation == Configuration.ORIENTATION_LANDSCAPE)) {
                        int leftWidth = width / 100 * 35;
                        if (leftWidth < AndroidUtilities.dp(320)) {
                            leftWidth = AndroidUtilities.dp(320);
                        }
                        shadowTabletSide.layout(leftWidth, 0, leftWidth + shadowTabletSide.getMeasuredWidth(), shadowTabletSide.getMeasuredHeight());
                        actionBarLayout.getView().layout(0, 0, actionBarLayout.getView().getMeasuredWidth(), actionBarLayout.getView().getMeasuredHeight());
                        rightActionBarLayout.getView().layout(leftWidth, 0, leftWidth + rightActionBarLayout.getView().getMeasuredWidth(), rightActionBarLayout.getView().getMeasuredHeight());
                    } else {
                        actionBarLayout.getView().layout(0, 0, actionBarLayout.getView().getMeasuredWidth(), actionBarLayout.getView().getMeasuredHeight());
                    }
                    int x = (width - layersActionBarLayout.getView().getMeasuredWidth()) / 2;
                    int y = (height - layersActionBarLayout.getView().getMeasuredHeight() + AndroidUtilities.statusBarHeight) / 2;
                    layersActionBarLayout.getView().layout(x, y, x + layersActionBarLayout.getView().getMeasuredWidth(), y + layersActionBarLayout.getView().getMeasuredHeight());
                    backgroundTablet.layout(0, 0, backgroundTablet.getMeasuredWidth(), backgroundTablet.getMeasuredHeight());
                    shadowTablet.layout(0, 0, shadowTablet.getMeasuredWidth(), shadowTablet.getMeasuredHeight());
                }
            };
            if (i != -1) {
                drawerLayoutContainer.addView(launchLayout, i, LayoutHelper.createFrame(LayoutHelper.MATCH_PARENT, LayoutHelper.MATCH_PARENT));
            } else {
                drawerLayoutContainer.addView(launchLayout, LayoutHelper.createFrame(LayoutHelper.MATCH_PARENT, LayoutHelper.MATCH_PARENT));
            }

            backgroundTablet = new SizeNotifierFrameLayout(this) {
                @Override
                protected boolean isActionBarVisible() {
                    return false;
                }
            };
            backgroundTablet.setOccupyStatusBar(false);
            backgroundTablet.setBackgroundImage(Theme.getCachedWallpaper(), Theme.isWallpaperMotion());
            launchLayout.addView(backgroundTablet, LayoutHelper.createRelative(LayoutHelper.MATCH_PARENT, LayoutHelper.MATCH_PARENT));

            ViewGroup parent = (ViewGroup) actionBarLayout.getView().getParent();
            if (parent != null) {
                parent.removeView(actionBarLayout.getView());
            }
            launchLayout.addView(actionBarLayout.getView());

            rightActionBarLayout = INavigationLayout.newLayout(this);
            rightActionBarLayout.setFragmentStack(rightFragmentsStack);
            rightActionBarLayout.setDelegate(this);
            launchLayout.addView(rightActionBarLayout.getView());

            shadowTabletSide = new FrameLayout(this);
            shadowTabletSide.setBackgroundColor(0x40295274);
            launchLayout.addView(shadowTabletSide);

            shadowTablet = new FrameLayout(this);
            shadowTablet.setVisibility(layerFragmentsStack.isEmpty() ? View.GONE : View.VISIBLE);
            shadowTablet.setBackgroundColor(0x7f000000);
            launchLayout.addView(shadowTablet);
            shadowTablet.setOnTouchListener((v, event) -> {
                if (!actionBarLayout.getFragmentStack().isEmpty() && event.getAction() == MotionEvent.ACTION_UP) {
                    float x = event.getX();
                    float y = event.getY();
                    int[] location = new int[2];
                    layersActionBarLayout.getView().getLocationOnScreen(location);
                    int viewX = location[0];
                    int viewY = location[1];

                    if (layersActionBarLayout.checkTransitionAnimation() || x > viewX && x < viewX + layersActionBarLayout.getView().getWidth() && y > viewY && y < viewY + layersActionBarLayout.getView().getHeight()) {
                        return false;
                    } else {
                        if (!layersActionBarLayout.getFragmentStack().isEmpty()) {
                            for (int a = 0; a < layersActionBarLayout.getFragmentStack().size() - 1; a++) {
                                layersActionBarLayout.removeFragmentFromStack(layersActionBarLayout.getFragmentStack().get(0));
                                a--;
                            }
                            layersActionBarLayout.closeLastFragment(true);
                        }
                        return true;
                    }
                }
                return false;
            });

            shadowTablet.setOnClickListener(v -> {

            });

            layersActionBarLayout = INavigationLayout.newLayout(this);
            layersActionBarLayout.setRemoveActionBarExtraHeight(true);
            layersActionBarLayout.setBackgroundView(shadowTablet);
            layersActionBarLayout.setUseAlphaAnimations(true);
            layersActionBarLayout.setFragmentStack(layerFragmentsStack);
            layersActionBarLayout.setDelegate(this);
            layersActionBarLayout.setDrawerLayoutContainer(drawerLayoutContainer);

            View layersView = layersActionBarLayout.getView();
            layersView.setBackgroundResource(R.drawable.popup_fixed_alert3);
            layersView.setVisibility(layerFragmentsStack.isEmpty() ? View.GONE : View.VISIBLE);
            launchLayout.addView(layersView);
        } else {
            ViewGroup parent = (ViewGroup) actionBarLayout.getView().getParent();
            if (parent != null) {
                parent.removeView(actionBarLayout.getView());
            }

            actionBarLayout.setFragmentStack(mainFragmentsStack);
            if (i != -1) {
                drawerLayoutContainer.addView(actionBarLayout.getView(), i, new ViewGroup.LayoutParams(ViewGroup.LayoutParams.MATCH_PARENT, ViewGroup.LayoutParams.MATCH_PARENT));
            } else {
                drawerLayoutContainer.addView(actionBarLayout.getView(), new ViewGroup.LayoutParams(ViewGroup.LayoutParams.MATCH_PARENT, ViewGroup.LayoutParams.MATCH_PARENT));
            }
        }
        FloatingDebugController.setActive(this, SharedConfig.isFloatingDebugActive, false);
    }

    public void addOnUserLeaveHintListener(Runnable callback) {
        onUserLeaveHintListeners.add(callback);
    }

    public void removeOnUserLeaveHintListener(Runnable callback) {
        onUserLeaveHintListeners.remove(callback);
    }

    private BaseFragment getClientNotActivatedFragment() {
        if (LoginActivity.loadCurrentState(false, currentAccount).getInt("currentViewNum", 0) != 0) {
            return new LoginActivity();
        }
        return new IntroActivity();
    }

    public void showSelectStatusDialog() {
        if (selectAnimatedEmojiDialog != null || SharedConfig.appLocked) {
            return;
        }
        BaseFragment fragment = actionBarLayout.getLastFragment();
        if (fragment == null) {
            return;
        }
        final View profileCell = sideMenu.getChildAt(0);
        final SelectAnimatedEmojiDialog.SelectAnimatedEmojiDialogWindow[] popup = new SelectAnimatedEmojiDialog.SelectAnimatedEmojiDialogWindow[1];
        TLRPC.User user = MessagesController.getInstance(UserConfig.selectedAccount).getUser(UserConfig.getInstance(UserConfig.selectedAccount).getClientUserId());
        int xoff = 0, yoff = 0;
        boolean hasEmoji = false;
        AnimatedEmojiDrawable.SwapAnimatedEmojiDrawable scrimDrawable = null;
        View scrimDrawableParent = null;
        if (profileCell instanceof DrawerProfileCell) {
            scrimDrawable = ((DrawerProfileCell) profileCell).getEmojiStatusDrawable();
            if (scrimDrawable != null) {
                scrimDrawable.play();
            }
            scrimDrawableParent = ((DrawerProfileCell) profileCell).getEmojiStatusDrawableParent();
            hasEmoji = scrimDrawable != null && scrimDrawable.getDrawable() instanceof AnimatedEmojiDrawable;
            ((DrawerProfileCell) profileCell).getEmojiStatusLocation(AndroidUtilities.rectTmp2);
            yoff = -(profileCell.getHeight() - AndroidUtilities.rectTmp2.centerY()) - AndroidUtilities.dp(16);
            xoff = AndroidUtilities.rectTmp2.centerX();
            if (Build.VERSION.SDK_INT >= Build.VERSION_CODES.M &&
                    getWindow() != null &&
                    getWindow().getDecorView() != null &&
                    getWindow().getDecorView().getRootWindowInsets() != null
            ) {
                xoff -= getWindow().getDecorView().getRootWindowInsets().getStableInsetLeft();
            }
        }
        SelectAnimatedEmojiDialog popupLayout = new SelectAnimatedEmojiDialog(fragment, this, true, xoff, SelectAnimatedEmojiDialog.TYPE_EMOJI_STATUS, null) {
            @Override
            public void onSettings() {
                if (drawerLayoutContainer != null) {
                    drawerLayoutContainer.closeDrawer();
                }
            }

            @Override
            protected void onEmojiSelected(View emojiView, Long documentId, TLRPC.Document document, Integer until) {
                TLRPC.EmojiStatus emojiStatus;
                if (documentId == null) {
                    emojiStatus = new TLRPC.TL_emojiStatusEmpty();
                } else if (until != null) {
                    emojiStatus = new TLRPC.TL_emojiStatusUntil();
                    ((TLRPC.TL_emojiStatusUntil) emojiStatus).document_id = documentId;
                    ((TLRPC.TL_emojiStatusUntil) emojiStatus).until = until;
                } else {
                    emojiStatus = new TLRPC.TL_emojiStatus();
                    ((TLRPC.TL_emojiStatus) emojiStatus).document_id = documentId;
                }
                MessagesController.getInstance(currentAccount).updateEmojiStatus(emojiStatus);
                TLRPC.User user = UserConfig.getInstance(currentAccount).getCurrentUser();
                if (user != null) {
                    for (int i = 0; i < sideMenu.getChildCount(); ++i) {
                        View child = sideMenu.getChildAt(i);
                        if (child instanceof DrawerUserCell) {
                            ((DrawerUserCell) child).setAccount(((DrawerUserCell) child).getAccountNumber());
                        } else if (child instanceof DrawerProfileCell) {
                            if (documentId != null) {
                                ((DrawerProfileCell) child).animateStateChange(documentId);
                            }
                            ((DrawerProfileCell) child).setUser(user, drawerLayoutAdapter.isAccountsShown());
                        } else if (child instanceof DrawerActionCell && drawerLayoutAdapter.getId(sideMenu.getChildAdapterPosition(child)) == 15) {
                            boolean hasStatus = user != null && DialogObject.getEmojiStatusDocumentId(user.emoji_status) != 0;
                            ((DrawerActionCell) child).updateTextAndIcon(
                                hasStatus ?
                                    LocaleController.getString("ChangeEmojiStatus", R.string.ChangeEmojiStatus) :
                                    LocaleController.getString("SetEmojiStatus", R.string.SetEmojiStatus),
                                hasStatus ?
                                    R.drawable.msg_status_edit :
                                    R.drawable.msg_status_set
                            );
                        }
                    }
                }
                if (popup[0] != null) {
                    selectAnimatedEmojiDialog = null;
                    popup[0].dismiss();
                }
            }
        };
        if (user != null) {
            popupLayout.setExpireDateHint(DialogObject.getEmojiStatusUntil(user.emoji_status));
        }
        popupLayout.setSelected(scrimDrawable != null && scrimDrawable.getDrawable() instanceof AnimatedEmojiDrawable ? ((AnimatedEmojiDrawable) scrimDrawable.getDrawable()).getDocumentId() : null);
        popupLayout.setSaveState(2);
        popupLayout.setScrimDrawable(scrimDrawable, scrimDrawableParent);
        popup[0] = selectAnimatedEmojiDialog = new SelectAnimatedEmojiDialog.SelectAnimatedEmojiDialogWindow(popupLayout, LayoutHelper.WRAP_CONTENT, LayoutHelper.WRAP_CONTENT) {
            @Override
            public void dismiss() {
                super.dismiss();
                selectAnimatedEmojiDialog = null;
            }
        };
        popup[0].showAsDropDown(sideMenu.getChildAt(0), 0, yoff, Gravity.TOP);
        popup[0].dimBehind();
    }

    public FireworksOverlay getFireworksOverlay() {
        return fireworksOverlay;
    }

    private void openSettings(boolean expanded) {
        Bundle args = new Bundle();
        args.putLong("user_id", UserConfig.getInstance(currentAccount).clientUserId);
        if (expanded) {
            args.putBoolean("expandPhoto", true);
        }
        ProfileActivity fragment = new ProfileActivity(args);
        presentFragment(fragment);
        drawerLayoutContainer.closeDrawer(false);
    }

    private void checkSystemBarColors() {
        checkSystemBarColors(false, true, !isNavigationBarColorFrozen, true);
    }

    public void checkSystemBarColors(boolean useCurrentFragment) {
        checkSystemBarColors(useCurrentFragment, true, !isNavigationBarColorFrozen, true);
    }

    private void checkSystemBarColors(boolean checkStatusBar, boolean checkNavigationBar) {
        checkSystemBarColors(false, checkStatusBar, checkNavigationBar, true);
    }

    public void checkSystemBarColors(boolean useCurrentFragment, boolean checkStatusBar, boolean checkNavigationBar, boolean checkButtons) {
        BaseFragment currentFragment = !mainFragmentsStack.isEmpty() ? mainFragmentsStack.get(mainFragmentsStack.size() - 1) : null;
        if (currentFragment != null && (currentFragment.isRemovingFromStack() || currentFragment.isInPreviewMode())) {
            currentFragment = mainFragmentsStack.size() > 1 ? mainFragmentsStack.get(mainFragmentsStack.size() - 2) : null;
        }
        boolean forceLightStatusBar = currentFragment != null && currentFragment.hasForceLightStatusBar();
        if (Build.VERSION.SDK_INT >= Build.VERSION_CODES.M) {
            if (checkStatusBar) {
                boolean enable;
                if (currentFragment != null) {
                    enable = currentFragment.isLightStatusBar();
                } else {
                    int color = Theme.getColor(Theme.key_actionBarDefault, null, true);
                    enable = ColorUtils.calculateLuminance(color) > 0.7f;
                }
                AndroidUtilities.setLightStatusBar(getWindow(), enable, forceLightStatusBar);
            }
            if (Build.VERSION.SDK_INT >= Build.VERSION_CODES.O && checkNavigationBar && (!useCurrentFragment || currentFragment == null || !currentFragment.isInPreviewMode())) {
                final int color = currentFragment != null && useCurrentFragment ? currentFragment.getNavigationBarColor() : Theme.getColor(Theme.key_windowBackgroundGray, null, true);
                setNavigationBarColor(color, checkButtons);
            }
        }
        if ((SharedConfig.noStatusBar || forceLightStatusBar) && Build.VERSION.SDK_INT >= 21 && checkStatusBar) {
            getWindow().setStatusBarColor(0);
        }
    }

    public FrameLayout getMainContainerFrameLayout() {
        return frameLayout;
    }

    private boolean switchingAccount;
    public void switchToAccount(int account, boolean removeAll) {
        switchToAccount(account, removeAll, obj -> new DialogsActivity(null));
    }

    public void switchToAccount(int account, boolean removeAll, GenericProvider<Void, DialogsActivity> dialogsActivityProvider) {
        if (account == UserConfig.selectedAccount || !UserConfig.isValidAccount(account)) {
            return;
        }
        switchingAccount = true;

        ConnectionsManager.getInstance(currentAccount).setAppPaused(true, false);
        UserConfig.selectedAccount = account;
        UserConfig.getInstance(0).saveConfig(false);

        checkCurrentAccount();
        if (AndroidUtilities.isTablet()) {
            layersActionBarLayout.removeAllFragments();
            rightActionBarLayout.removeAllFragments();
            if (!tabletFullSize) {
                shadowTabletSide.setVisibility(View.VISIBLE);
                if (rightActionBarLayout.getFragmentStack().isEmpty()) {
                    backgroundTablet.setVisibility(View.VISIBLE);
                }
                rightActionBarLayout.getView().setVisibility(View.GONE);
            }
            layersActionBarLayout.getView().setVisibility(View.GONE);
        }
        if (removeAll) {
            actionBarLayout.removeAllFragments();
        } else {
            actionBarLayout.removeFragmentFromStack(0);
        }
        DialogsActivity dialogsActivity = dialogsActivityProvider.provide(null);
        dialogsActivity.setSideMenu(sideMenu);
        actionBarLayout.addFragmentToStack(dialogsActivity, 0);
        drawerLayoutContainer.setAllowOpenDrawer(true, false);
        actionBarLayout.rebuildFragments(INavigationLayout.REBUILD_FLAG_REBUILD_LAST);
        if (AndroidUtilities.isTablet()) {
            layersActionBarLayout.rebuildFragments(INavigationLayout.REBUILD_FLAG_REBUILD_LAST);
            rightActionBarLayout.rebuildFragments(INavigationLayout.REBUILD_FLAG_REBUILD_LAST);
        }
        if (!ApplicationLoader.mainInterfacePaused) {
            ConnectionsManager.getInstance(currentAccount).setAppPaused(false, false);
        }
        if (UserConfig.getInstance(account).unacceptedTermsOfService != null) {
            showTosActivity(account, UserConfig.getInstance(account).unacceptedTermsOfService);
        }
        updateCurrentConnectionState(currentAccount);

        switchingAccount = false;
    }

    private void switchToAvailableAccountOrLogout() {
        int account = -1;
        for (int a = 0; a < UserConfig.MAX_ACCOUNT_COUNT; a++) {
            if (UserConfig.getInstance(a).isClientActivated()) {
                account = a;
                break;
            }
        }
        if (termsOfServiceView != null) {
            termsOfServiceView.setVisibility(View.GONE);
        }
        if (account != -1) {
            switchToAccount(account, true);
        } else {
            if (drawerLayoutAdapter != null) {
                drawerLayoutAdapter.notifyDataSetChanged();
            }
            RestrictedLanguagesSelectActivity.checkRestrictedLanguages(true);
            clearFragments();
            actionBarLayout.rebuildLogout();
            if (AndroidUtilities.isTablet()) {
                layersActionBarLayout.rebuildLogout();
                rightActionBarLayout.rebuildLogout();
            }
            presentFragment(new IntroActivity().setOnLogout());
        }
    }

    public static void clearFragments() {
        for (BaseFragment fragment : mainFragmentsStack) {
            fragment.onFragmentDestroy();
        }
        mainFragmentsStack.clear();
        if (AndroidUtilities.isTablet()) {
            for (BaseFragment fragment : layerFragmentsStack) {
                fragment.onFragmentDestroy();
            }
            layerFragmentsStack.clear();
            for (BaseFragment fragment : rightFragmentsStack) {
                fragment.onFragmentDestroy();
            }
            rightFragmentsStack.clear();
        }
    }

    public int getMainFragmentsCount() {
        return mainFragmentsStack.size();
    }

    private void checkCurrentAccount() {
        if (currentAccount != UserConfig.selectedAccount) {
            NotificationCenter.getInstance(currentAccount).removeObserver(this, NotificationCenter.openBoostForUsersDialog);
            NotificationCenter.getInstance(currentAccount).removeObserver(this, NotificationCenter.appDidLogout);
            NotificationCenter.getInstance(currentAccount).removeObserver(this, NotificationCenter.mainUserInfoChanged);
            NotificationCenter.getInstance(currentAccount).removeObserver(this, NotificationCenter.attachMenuBotsDidLoad);
            NotificationCenter.getInstance(currentAccount).removeObserver(this, NotificationCenter.didUpdateConnectionState);
            NotificationCenter.getInstance(currentAccount).removeObserver(this, NotificationCenter.needShowAlert);
            NotificationCenter.getInstance(currentAccount).removeObserver(this, NotificationCenter.wasUnableToFindCurrentLocation);
            NotificationCenter.getInstance(currentAccount).removeObserver(this, NotificationCenter.openArticle);
            NotificationCenter.getInstance(currentAccount).removeObserver(this, NotificationCenter.hasNewContactsToImport);
            NotificationCenter.getInstance(currentAccount).removeObserver(this, NotificationCenter.needShowPlayServicesAlert);
            NotificationCenter.getInstance(currentAccount).removeObserver(this, NotificationCenter.fileLoaded);
            NotificationCenter.getInstance(currentAccount).removeObserver(this, NotificationCenter.fileLoadProgressChanged);
            NotificationCenter.getInstance(currentAccount).removeObserver(this, NotificationCenter.fileLoadFailed);
            NotificationCenter.getInstance(currentAccount).removeObserver(this, NotificationCenter.historyImportProgressChanged);
            NotificationCenter.getInstance(currentAccount).removeObserver(this, NotificationCenter.groupCallUpdated);
            NotificationCenter.getInstance(currentAccount).removeObserver(this, NotificationCenter.stickersImportComplete);
            NotificationCenter.getInstance(currentAccount).removeObserver(this, NotificationCenter.newSuggestionsAvailable);
            NotificationCenter.getInstance(currentAccount).removeObserver(this, NotificationCenter.currentUserPremiumStatusChanged);
            NotificationCenter.getInstance(currentAccount).removeObserver(this, NotificationCenter.chatSwithcedToForum);
            NotificationCenter.getInstance(currentAccount).removeObserver(this, NotificationCenter.storiesEnabledUpdate);
        }
        currentAccount = UserConfig.selectedAccount;
        NotificationCenter.getInstance(currentAccount).addObserver(this, NotificationCenter.openBoostForUsersDialog);
        NotificationCenter.getInstance(currentAccount).addObserver(this, NotificationCenter.appDidLogout);
        NotificationCenter.getInstance(currentAccount).addObserver(this, NotificationCenter.mainUserInfoChanged);
        NotificationCenter.getInstance(currentAccount).addObserver(this, NotificationCenter.attachMenuBotsDidLoad);
        NotificationCenter.getInstance(currentAccount).addObserver(this, NotificationCenter.didUpdateConnectionState);
        NotificationCenter.getInstance(currentAccount).addObserver(this, NotificationCenter.needShowAlert);
        NotificationCenter.getInstance(currentAccount).addObserver(this, NotificationCenter.wasUnableToFindCurrentLocation);
        NotificationCenter.getInstance(currentAccount).addObserver(this, NotificationCenter.openArticle);
        NotificationCenter.getInstance(currentAccount).addObserver(this, NotificationCenter.hasNewContactsToImport);
        NotificationCenter.getInstance(currentAccount).addObserver(this, NotificationCenter.needShowPlayServicesAlert);
        NotificationCenter.getInstance(currentAccount).addObserver(this, NotificationCenter.fileLoaded);
        NotificationCenter.getInstance(currentAccount).addObserver(this, NotificationCenter.fileLoadProgressChanged);
        NotificationCenter.getInstance(currentAccount).addObserver(this, NotificationCenter.fileLoadFailed);
        NotificationCenter.getInstance(currentAccount).addObserver(this, NotificationCenter.historyImportProgressChanged);
        NotificationCenter.getInstance(currentAccount).addObserver(this, NotificationCenter.groupCallUpdated);
        NotificationCenter.getInstance(currentAccount).addObserver(this, NotificationCenter.stickersImportComplete);
        NotificationCenter.getInstance(currentAccount).addObserver(this, NotificationCenter.newSuggestionsAvailable);
        NotificationCenter.getInstance(currentAccount).addObserver(this, NotificationCenter.currentUserShowLimitReachedDialog);
        NotificationCenter.getInstance(currentAccount).addObserver(this, NotificationCenter.currentUserPremiumStatusChanged);
        NotificationCenter.getInstance(currentAccount).addObserver(this, NotificationCenter.chatSwithcedToForum);
        NotificationCenter.getInstance(currentAccount).addObserver(this, NotificationCenter.storiesEnabledUpdate);
    }

    private void checkLayout() {
        if (!AndroidUtilities.isTablet() || rightActionBarLayout == null || AndroidUtilities.getWasTablet() != null && AndroidUtilities.getWasTablet() != AndroidUtilities.isTabletForce()) {
            return;
        }

        if (!AndroidUtilities.isInMultiwindow && (!AndroidUtilities.isSmallTablet() || getResources().getConfiguration().orientation == Configuration.ORIENTATION_LANDSCAPE)) {
            tabletFullSize = false;
            List<BaseFragment> fragmentStack = actionBarLayout.getFragmentStack();
            if (fragmentStack.size() >= 2) {
                for (int a = 1; a < fragmentStack.size(); a++) {
                    BaseFragment chatFragment = fragmentStack.get(a);
                    if (chatFragment instanceof ChatActivity) {
                        ((ChatActivity) chatFragment).setIgnoreAttachOnPause(true);
                    }
                    chatFragment.onPause();
                    chatFragment.onFragmentDestroy();
                    chatFragment.setParentLayout(null);
                    fragmentStack.remove(chatFragment);
                    rightActionBarLayout.addFragmentToStack(chatFragment);
                    a--;
                }
                if (passcodeView == null || passcodeView.getVisibility() != View.VISIBLE) {
                    actionBarLayout.rebuildFragments(INavigationLayout.REBUILD_FLAG_REBUILD_LAST);
                    rightActionBarLayout.rebuildFragments(INavigationLayout.REBUILD_FLAG_REBUILD_LAST);
                }
            }
            rightActionBarLayout.getView().setVisibility(rightActionBarLayout.getFragmentStack().isEmpty() ? View.GONE : View.VISIBLE);
            backgroundTablet.setVisibility(rightActionBarLayout.getFragmentStack().isEmpty() ? View.VISIBLE : View.GONE);
            shadowTabletSide.setVisibility(!actionBarLayout.getFragmentStack().isEmpty() ? View.VISIBLE : View.GONE);
        } else {
            tabletFullSize = true;
            List<BaseFragment> fragmentStack = rightActionBarLayout.getFragmentStack();
            if (!fragmentStack.isEmpty()) {
                for (int a = 0; a < fragmentStack.size(); a++) {
                    BaseFragment chatFragment = fragmentStack.get(a);
                    if (chatFragment instanceof ChatActivity) {
                        ((ChatActivity) chatFragment).setIgnoreAttachOnPause(true);
                    }
                    chatFragment.onPause();
                    chatFragment.onFragmentDestroy();
                    chatFragment.setParentLayout(null);
                    fragmentStack.remove(chatFragment);
                    actionBarLayout.addFragmentToStack(chatFragment);
                    a--;
                }
                if (passcodeView == null || passcodeView.getVisibility() != View.VISIBLE) {
                    actionBarLayout.rebuildFragments(INavigationLayout.REBUILD_FLAG_REBUILD_LAST);
                }
            }
            shadowTabletSide.setVisibility(View.GONE);
            rightActionBarLayout.getView().setVisibility(View.GONE);
            backgroundTablet.setVisibility(!actionBarLayout.getFragmentStack().isEmpty() ? View.GONE : View.VISIBLE);
        }
    }

    private void showUpdateActivity(int account, TLRPC.TL_help_appUpdate update, boolean check) {
        if (blockingUpdateView == null) {
            blockingUpdateView = new BlockingUpdateView(LaunchActivity.this) {
                @Override
                public void setVisibility(int visibility) {
                    super.setVisibility(visibility);
                    if (visibility == View.GONE) {
                        drawerLayoutContainer.setAllowOpenDrawer(true, false);
                    }
                }
            };
            drawerLayoutContainer.addView(blockingUpdateView, LayoutHelper.createFrame(LayoutHelper.MATCH_PARENT, LayoutHelper.MATCH_PARENT));
        }
        blockingUpdateView.show(account, update, check);
        drawerLayoutContainer.setAllowOpenDrawer(false, false);
    }

    private void showTosActivity(int account, TLRPC.TL_help_termsOfService tos) {
        if (termsOfServiceView == null) {
            termsOfServiceView = new TermsOfServiceView(this);
            termsOfServiceView.setAlpha(0f);
            drawerLayoutContainer.addView(termsOfServiceView, LayoutHelper.createFrame(LayoutHelper.MATCH_PARENT, LayoutHelper.MATCH_PARENT));
            termsOfServiceView.setDelegate(new TermsOfServiceView.TermsOfServiceViewDelegate() {
                @Override
                public void onAcceptTerms(int account) {
                    UserConfig.getInstance(account).unacceptedTermsOfService = null;
                    UserConfig.getInstance(account).saveConfig(false);
                    drawerLayoutContainer.setAllowOpenDrawer(true, false);
                    if (mainFragmentsStack.size() > 0) {
                        mainFragmentsStack.get(mainFragmentsStack.size() - 1).onResume();
                    }
                    termsOfServiceView.animate()
                            .alpha(0f)
                            .setDuration(150)
                            .setInterpolator(AndroidUtilities.accelerateInterpolator)
                            .withEndAction(() -> termsOfServiceView.setVisibility(View.GONE))
                            .start();
                }

                @Override
                public void onDeclineTerms(int account) {
                    drawerLayoutContainer.setAllowOpenDrawer(true, false);
                    termsOfServiceView.setVisibility(View.GONE);
                }
            });
        }
        TLRPC.TL_help_termsOfService currentTos = UserConfig.getInstance(account).unacceptedTermsOfService;
        if (currentTos != tos && (currentTos == null || !currentTos.id.data.equals(tos.id.data))) {
            UserConfig.getInstance(account).unacceptedTermsOfService = tos;
            UserConfig.getInstance(account).saveConfig(false);
        }
        termsOfServiceView.show(account, tos);
        drawerLayoutContainer.setAllowOpenDrawer(false, false);
        termsOfServiceView.animate().alpha(1f).setDuration(150).setInterpolator(AndroidUtilities.decelerateInterpolator).setListener(null).start();
    }

    public void showPasscodeActivity(boolean fingerprint, boolean animated, int x, int y, Runnable onShow, Runnable onStart) {
        if (drawerLayoutContainer == null) {
            return;
        }
        if (passcodeView == null) {
            passcodeView = new PasscodeView(this);
            drawerLayoutContainer.addView(passcodeView, LayoutHelper.createFrame(LayoutHelper.MATCH_PARENT, LayoutHelper.MATCH_PARENT));
        }
        if (selectAnimatedEmojiDialog != null) {
            selectAnimatedEmojiDialog.dismiss();
            selectAnimatedEmojiDialog = null;
        }
        SharedConfig.appLocked = true;
        if (SecretMediaViewer.hasInstance() && SecretMediaViewer.getInstance().isVisible()) {
            SecretMediaViewer.getInstance().closePhoto(false, false);
        } else if (PhotoViewer.hasInstance() && PhotoViewer.getInstance().isVisible()) {
            PhotoViewer.getInstance().closePhoto(false, true);
        } else if (ArticleViewer.hasInstance() && ArticleViewer.getInstance().isVisible()) {
            ArticleViewer.getInstance().close(false, true);
        }
        StoryRecorder.destroyInstance();
        MessageObject messageObject = MediaController.getInstance().getPlayingMessageObject();
        if (messageObject != null && messageObject.isRoundVideo()) {
            MediaController.getInstance().cleanupPlayer(true, true);
        }
        passcodeView.onShow(overlayPasscodeViews.isEmpty() && fingerprint, animated, x, y, () -> {
            actionBarLayout.getView().setVisibility(View.INVISIBLE);
            if (AndroidUtilities.isTablet()) {
                if (layersActionBarLayout != null && layersActionBarLayout.getView() != null && layersActionBarLayout.getView().getVisibility() == View.VISIBLE) {
                    layersActionBarLayout.getView().setVisibility(View.INVISIBLE);
                }
                if (rightActionBarLayout != null && rightActionBarLayout.getView() != null) {
                    rightActionBarLayout.getView().setVisibility(View.INVISIBLE);
                }
            }
            if (onShow != null) {
                onShow.run();
            }
        }, onStart);
        for (int i = 0; i < overlayPasscodeViews.size(); i++) {
            PasscodeView overlay = overlayPasscodeViews.get(i);
            overlay.onShow(fingerprint && i == overlayPasscodeViews.size() - 1, animated, x, y, null, null);
        }
        SharedConfig.isWaitingForPasscodeEnter = true;
        drawerLayoutContainer.setAllowOpenDrawer(false, false);
        PasscodeView.PasscodeViewDelegate delegate = view -> {
            SharedConfig.isWaitingForPasscodeEnter = false;
            if (passcodeSaveIntent != null) {
                handleIntent(passcodeSaveIntent, passcodeSaveIntentIsNew, passcodeSaveIntentIsRestore, true, null, false);
                passcodeSaveIntent = null;
            }
            drawerLayoutContainer.setAllowOpenDrawer(true, false);
            actionBarLayout.getView().setVisibility(View.VISIBLE);
            actionBarLayout.rebuildFragments(INavigationLayout.REBUILD_FLAG_REBUILD_LAST);
            actionBarLayout.updateTitleOverlay();
            if (AndroidUtilities.isTablet()) {
                layersActionBarLayout.rebuildFragments(INavigationLayout.REBUILD_FLAG_REBUILD_LAST);
                rightActionBarLayout.rebuildFragments(INavigationLayout.REBUILD_FLAG_REBUILD_LAST);
                if (layersActionBarLayout.getView().getVisibility() == View.INVISIBLE) {
                    layersActionBarLayout.getView().setVisibility(View.VISIBLE);
                }
                rightActionBarLayout.getView().setVisibility(View.VISIBLE);
            }
            NotificationCenter.getGlobalInstance().postNotificationName(NotificationCenter.passcodeDismissed, view);
            try {
                NotificationsController.getInstance(UserConfig.selectedAccount).showNotifications();
            } catch (Exception e) {
                FileLog.e(e);
            }
        };
        passcodeView.setDelegate(delegate);
        for (PasscodeView overlay : overlayPasscodeViews) {
            overlay.setDelegate(delegate);
        }
        try {
            NotificationsController.getInstance(UserConfig.selectedAccount).showNotifications();
        } catch (Exception e) {
            FileLog.e(e);
        }
    }

    public boolean allowShowFingerprintDialog(PasscodeView passcodeView) {
        return overlayPasscodeViews.isEmpty() ? passcodeView == this.passcodeView : overlayPasscodeViews.get(overlayPasscodeViews.size() - 1) == passcodeView;
    }

    private boolean handleIntent(Intent intent, boolean isNew, boolean restore, boolean fromPassword) {
        return handleIntent(intent, isNew, restore, fromPassword, null);
    }

    private boolean handleIntent(Intent intent, boolean isNew, boolean restore, boolean fromPassword, Browser.Progress progress) {
        return handleIntent(intent, isNew, restore, fromPassword, progress, true);
    }

    @SuppressLint("Range")
    private boolean handleIntent(Intent intent, boolean isNew, boolean restore, boolean fromPassword, Browser.Progress progress, boolean rebuildFragments) {
        if (GiftInfoBottomSheet.handleIntent(intent, progress)) {
            return true;
        }
        if (UserSelectorBottomSheet.handleIntent(intent, progress)) {
            return true;
        }
        if (AndroidUtilities.handleProxyIntent(this, intent)) {
            return true;
        }
        if (intent == null || !Intent.ACTION_MAIN.equals(intent.getAction())) {
            if (PhotoViewer.hasInstance() && PhotoViewer.getInstance().isVisible()) {
                PhotoViewer.getInstance().closePhoto(false, true);
            }
            StoryRecorder.destroyInstance();
        }
        int flags = intent.getFlags();
        String action = intent.getAction();
        final int[] intentAccount = new int[]{intent.getIntExtra("currentAccount", UserConfig.selectedAccount)};
        switchToAccount(intentAccount[0], true);
        boolean isVoipIntent = action != null && action.equals("voip");
        if (!fromPassword && (AndroidUtilities.needShowPasscode(true) || SharedConfig.isWaitingForPasscodeEnter)) {
            showPasscodeActivity(true, false, -1, -1, null, null);
            UserConfig.getInstance(currentAccount).saveConfig(false);
            if (!isVoipIntent) {
                passcodeSaveIntent = intent;
                passcodeSaveIntentIsNew = isNew;
                passcodeSaveIntentIsRestore = restore;
                return false;
            }
        }
        boolean pushOpened = false;
        long push_user_id = 0;
        long push_chat_id = 0;
        long[] push_story_dids = null;
        int push_story_id = 0;
        long profile_user_id = 0;
        long push_topic_id = 0;
        int push_enc_id = 0;
        int push_msg_id = 0;
        int open_settings = 0;
        int open_widget_edit = -1;
        int open_widget_edit_type = -1;
        int open_new_dialog = 0;
        long dialogId = 0;
        boolean showDialogsList = false;
        boolean showPlayer = false;
        boolean showLocations = false;
        boolean showGroupVoip = false;
        boolean showCallLog = false;
        boolean audioCallUser = false;
        boolean videoCallUser = false;
        boolean needCallAlert = false;
        boolean newContact = false;
        boolean newContactAlert = false;
        boolean scanQr = false;
        boolean openBot = false;
        long botId = 0;
        long botType = -1;
        String searchQuery = null;
        String callSearchQuery = null;
        String newContactName = null;
        String newContactPhone = null;
        boolean forceNotInternalForApps = intent.getBooleanExtra(EXTRA_FORCE_NOT_INTERNAL_APPS, false);

        photoPathsArray = null;
        videoPath = null;
        voicePath = null;
        sendingText = null;
        documentsPathsArray = null;
        documentsOriginalPathsArray = null;
        documentsMimeType = null;
        documentsUrisArray = null;
        exportingChatUri = null;
        contactsToSend = null;
        contactsToSendUri = null;
        importingStickers = null;
        importingStickersEmoji = null;
        importingStickersSoftware = null;

        if ((flags & Intent.FLAG_ACTIVITY_LAUNCHED_FROM_HISTORY) == 0) {
            if (intent != null && intent.getAction() != null && !restore) {
                if (Intent.ACTION_SEND.equals(intent.getAction())) {
                    if (SharedConfig.directShare && intent != null && intent.getExtras() != null) {
                        dialogId = intent.getExtras().getLong("dialogId", 0);
                        String hash = null;
                        if (dialogId == 0) {
                            try {
                                String id = intent.getExtras().getString(ShortcutManagerCompat.EXTRA_SHORTCUT_ID);
                                if (id != null) {
                                    List<ShortcutInfoCompat> list = ShortcutManagerCompat.getDynamicShortcuts(ApplicationLoader.applicationContext);
                                    for (int a = 0, N = list.size(); a < N; a++) {
                                        ShortcutInfoCompat info = list.get(a);
                                        if (id.equals(info.getId())) {
                                            Bundle extras = info.getIntent().getExtras();
                                            dialogId = extras.getLong("dialogId", 0);
                                            hash = extras.getString("hash", null);
                                            break;
                                        }
                                    }
                                }
                            } catch (Throwable e) {
                                FileLog.e(e);
                            }
                        } else {
                            hash = intent.getExtras().getString("hash", null);
                        }
                        if (SharedConfig.directShareHash == null || !SharedConfig.directShareHash.equals(hash)) {
                            dialogId = 0;
                        }
                    }

                    boolean error = false;
                    String type = intent.getType();
                    if (type != null && type.equals(ContactsContract.Contacts.CONTENT_VCARD_TYPE)) {
                        try {
                            Uri uri = (Uri) intent.getExtras().get(Intent.EXTRA_STREAM);
                            if (uri != null) {
                                contactsToSend = AndroidUtilities.loadVCardFromStream(uri, currentAccount, false, null, null);
                                if (contactsToSend.size() > 5) {
                                    contactsToSend = null;
                                    documentsUrisArray = new ArrayList<>();
                                    documentsUrisArray.add(uri);
                                    documentsMimeType = type;
                                } else {
                                    contactsToSendUri = uri;
                                }
                            } else {
                                error = true;
                            }
                        } catch (Exception e) {
                            FileLog.e(e);
                            error = true;
                        }
                    } else {
                        String text = intent.getStringExtra(Intent.EXTRA_TEXT);
                        if (text == null) {
                            CharSequence textSequence = intent.getCharSequenceExtra(Intent.EXTRA_TEXT);
                            if (textSequence != null) {
                                text = textSequence.toString();
                            }
                        }
                        String subject = intent.getStringExtra(Intent.EXTRA_SUBJECT);

                        if (!TextUtils.isEmpty(text)) {
                            if ((text.startsWith("http://") || text.startsWith("https://")) && !TextUtils.isEmpty(subject)) {
                                text = subject + "\n" + text;
                            }
                            sendingText = text;
                        } else if (!TextUtils.isEmpty(subject)) {
                            sendingText = subject;
                        }

                        Parcelable parcelable = intent.getParcelableExtra(Intent.EXTRA_STREAM);
                        if (parcelable != null) {
                            String path;
                            if (!(parcelable instanceof Uri)) {
                                parcelable = Uri.parse(parcelable.toString());
                            }
                            Uri uri = (Uri) parcelable;
                            if (uri != null) {
                                if (AndroidUtilities.isInternalUri(uri)) {
                                    error = true;
                                }
                            }
                            if (!error && uri != null) {
                                if (type != null && type.startsWith("image/") || uri.toString().toLowerCase().endsWith(".jpg")) {
                                    if (photoPathsArray == null) {
                                        photoPathsArray = new ArrayList<>();
                                    }
                                    SendMessagesHelper.SendingMediaInfo info = new SendMessagesHelper.SendingMediaInfo();
                                    info.uri = uri;
                                    photoPathsArray.add(info);
                                } else {
                                    String originalPath = uri.toString();
                                    if (dialogId == 0 && originalPath != null) {
                                        if (BuildVars.LOGS_ENABLED) {
                                            FileLog.d("export path = " + originalPath);
                                        }
                                        Set<String> exportUris = MessagesController.getInstance(intentAccount[0]).exportUri;
                                        String fileName = FileLoader.fixFileName(MediaController.getFileName(uri));
                                        for (String u : exportUris) {
                                            try {
                                                Pattern pattern = Pattern.compile(u);
                                                if (pattern.matcher(originalPath).find() || pattern.matcher(fileName).find()) {
                                                    exportingChatUri = uri;
                                                    break;
                                                }
                                            } catch (Exception e) {
                                                FileLog.e(e);
                                            }
                                        }
                                        if (exportingChatUri == null) {
                                            if (originalPath.startsWith("content://com.kakao.talk") && originalPath.endsWith("KakaoTalkChats.txt")) {
                                                exportingChatUri = uri;
                                            }
                                        }
                                    }
                                    if (exportingChatUri == null) {
                                        path = AndroidUtilities.getPath(uri);
                                        if (!BuildVars.NO_SCOPED_STORAGE) {
                                            path = MediaController.copyFileToCache(uri, "file");
                                        }
                                        if (path != null) {
                                            if (path.startsWith("file:")) {
                                                path = path.replace("file://", "");
                                            }
                                            if (type != null && type.startsWith("video/")) {
                                                videoPath = path;
                                            } else if (type != null && type.startsWith("audio/ogg") && type.contains("codecs=opus") && MediaController.isOpusFile(path) == 1) {
                                                voicePath = path;
                                            } else {
                                                if (documentsPathsArray == null) {
                                                    documentsPathsArray = new ArrayList<>();
                                                    documentsOriginalPathsArray = new ArrayList<>();
                                                }
                                                documentsPathsArray.add(path);
                                                documentsOriginalPathsArray.add(uri.toString());
                                            }
                                        } else {
                                            if (documentsUrisArray == null) {
                                                documentsUrisArray = new ArrayList<>();
                                            }
                                            documentsUrisArray.add(uri);
                                            documentsMimeType = type;
                                        }
                                    }
                                }
                            }
                        } else if (sendingText == null) {
                            error = true;
                        }
                    }
                    if (error) {
                        Toast.makeText(this, "Unsupported content", Toast.LENGTH_SHORT).show();
                    }
                } else if ("org.telegram.messenger.CREATE_STICKER_PACK".equals(intent.getAction())) {
                    try {
                        importingStickers = intent.getParcelableArrayListExtra(Intent.EXTRA_STREAM);
                        importingStickersEmoji = intent.getStringArrayListExtra("STICKER_EMOJIS");
                        importingStickersSoftware = intent.getStringExtra("IMPORTER");
                    } catch (Throwable e) {
                        FileLog.e(e);
                        importingStickers = null;
                        importingStickersEmoji = null;
                        importingStickersSoftware = null;
                    }
                } else if (Intent.ACTION_SEND_MULTIPLE.equals(intent.getAction())) {
                    boolean error = false;
                    try {
                        ArrayList<Parcelable> uris = intent.getParcelableArrayListExtra(Intent.EXTRA_STREAM);
                        String type = intent.getType();
                        if (uris != null) {
                            for (int a = 0; a < uris.size(); a++) {
                                Parcelable parcelable = uris.get(a);
                                if (!(parcelable instanceof Uri)) {
                                    parcelable = Uri.parse(parcelable.toString());
                                }
                                Uri uri = (Uri) parcelable;
                                if (uri != null) {
                                    if (AndroidUtilities.isInternalUri(uri)) {
                                        uris.remove(a);
                                        a--;
                                    }
                                }
                            }
                            if (uris.isEmpty()) {
                                uris = null;
                            }
                        }
                        if (uris != null) {
                            if (type != null && type.startsWith("image/")) {
                                for (int a = 0; a < uris.size(); a++) {
                                    Parcelable parcelable = uris.get(a);
                                    if (!(parcelable instanceof Uri)) {
                                        parcelable = Uri.parse(parcelable.toString());
                                    }
                                    Uri uri = (Uri) parcelable;
                                    if (photoPathsArray == null) {
                                        photoPathsArray = new ArrayList<>();
                                    }
                                    SendMessagesHelper.SendingMediaInfo info = new SendMessagesHelper.SendingMediaInfo();
                                    info.uri = uri;
                                    photoPathsArray.add(info);
                                }
                            } else {
                                Set<String> exportUris = MessagesController.getInstance(intentAccount[0]).exportUri;
                                for (int a = 0; a < uris.size(); a++) {
                                    Parcelable parcelable = uris.get(a);
                                    if (!(parcelable instanceof Uri)) {
                                        parcelable = Uri.parse(parcelable.toString());
                                    }
                                    Uri uri = (Uri) parcelable;
                                    String path = AndroidUtilities.getPath(uri);
                                    String originalPath = parcelable.toString();
                                    if (originalPath == null) {
                                        originalPath = path;
                                    }

                                    if (BuildVars.LOGS_ENABLED) {
                                        FileLog.d("export path = " + originalPath);
                                    }
                                    if (dialogId == 0 && originalPath != null && exportingChatUri == null) {
                                        boolean ok = false;
                                        String fileName = FileLoader.fixFileName(MediaController.getFileName(uri));
                                        for (String u : exportUris) {
                                            try {
                                                Pattern pattern = Pattern.compile(u);
                                                if (pattern.matcher(originalPath).find() || pattern.matcher(fileName).find()) {
                                                    exportingChatUri = uri;
                                                    ok = true;
                                                    break;
                                                }
                                            } catch (Exception e) {
                                                FileLog.e(e);
                                            }
                                        }
                                        if (ok) {
                                            continue;
                                        } else if (originalPath.startsWith("content://com.kakao.talk") && originalPath.endsWith("KakaoTalkChats.txt")) {
                                            exportingChatUri = uri;
                                            continue;
                                        }
                                    }
                                    if (path != null) {
                                        if (path.startsWith("file:")) {
                                            path = path.replace("file://", "");
                                        }
                                        if (documentsPathsArray == null) {
                                            documentsPathsArray = new ArrayList<>();
                                            documentsOriginalPathsArray = new ArrayList<>();
                                        }
                                        documentsPathsArray.add(path);
                                        documentsOriginalPathsArray.add(originalPath);
                                    } else {
                                        if (documentsUrisArray == null) {
                                            documentsUrisArray = new ArrayList<>();
                                        }
                                        documentsUrisArray.add(uri);
                                        documentsMimeType = type;
                                    }
                                }
                            }
                        } else {
                            error = true;
                        }
                    } catch (Exception e) {
                        FileLog.e(e);
                        error = true;
                    }
                    if (error) {
                        Toast.makeText(this, "Unsupported content", Toast.LENGTH_SHORT).show();
                    }
                } else if (Intent.ACTION_VIEW.equals(intent.getAction())) {
                    Uri data = intent.getData();
                    if (data != null) {
                        String username = null;
                        String login = null;
                        String group = null;
                        String sticker = null;
                        String emoji = null;
                        HashMap<String, String> auth = null;
                        String unsupportedUrl = null;
                        String botAppMaybe = null;
                        String startApp = null;
                        String botUser = null;
                        String botChat = null;
                        String botChannel = null;
                        String botChatAdminParams = null;
                        String message = null;
                        String phone = null;
                        String game = null;
                        String voicechat = null;
                        String livestream = null;
                        String phoneHash = null;
                        String lang = null;
                        String theme = null;
                        String code = null;
                        String contactToken = null;
                        String folderSlug = null;
                        TLRPC.TL_wallPaper wallPaper = null;
                        String inputInvoiceSlug = null;
                        Integer messageId = null;
                        Long channelId = null;
                        Long threadId = null;
                        boolean isBoost = false;
                        Integer commentId = null;
                        int videoTimestamp = -1;
                        boolean hasUrl = false;
                        String setAsAttachBot = null;
                        String attachMenuBotToOpen = null;
                        String attachMenuBotChoose = null;
                        int storyId = 0;
                        final String scheme = data.getScheme();
                        if (scheme != null) {
                            switch (scheme) {
                                case "http":
                                case "https": {
                                    String host = data.getHost().toLowerCase();
                                    Matcher prefixMatcher = PREFIX_T_ME_PATTERN.matcher(host);
                                    boolean isPrefix = prefixMatcher.find();
                                    if (host.equals("telegram.me") || host.equals("t.me") || host.equals("telegram.dog") || isPrefix) {
                                        if (isPrefix) {
                                            data = Uri.parse("https://t.me/" + prefixMatcher.group(1) + (TextUtils.isEmpty(data.getPath()) ? "" : data.getPath()) + (TextUtils.isEmpty(data.getQuery()) ? "" : "?" + data.getQuery()));
                                        }
                                        String path = data.getPath();
                                        if (path != null && path.length() > 1) {
                                            path = path.substring(1);
                                            if (path.startsWith("$")) {
                                                inputInvoiceSlug = path.substring(1);
                                            } else if (path.startsWith("invoice/")) {
                                                inputInvoiceSlug = path.substring(path.indexOf('/') + 1);
                                            } else if (path.startsWith("bg/")) {
                                                wallPaper = new TLRPC.TL_wallPaper();
                                                wallPaper.settings = new TLRPC.TL_wallPaperSettings();
                                                wallPaper.slug = path.replace("bg/", "");
                                                boolean ok = false;
                                                if (wallPaper.slug != null && wallPaper.slug.length() == 6) {
                                                    try {
                                                        wallPaper.settings.background_color = Integer.parseInt(wallPaper.slug, 16) | 0xff000000;
                                                        wallPaper.slug = null;
                                                        ok = true;
                                                    } catch (Exception ignore) {

                                                    }
                                                } else if (wallPaper.slug != null && wallPaper.slug.length() >= 13 && AndroidUtilities.isValidWallChar(wallPaper.slug.charAt(6))) {
                                                    try {
                                                        wallPaper.settings.background_color = Integer.parseInt(wallPaper.slug.substring(0, 6), 16) | 0xff000000;
                                                        wallPaper.settings.second_background_color = Integer.parseInt(wallPaper.slug.substring(7, 13), 16) | 0xff000000;
                                                        if (wallPaper.slug.length() >= 20 && AndroidUtilities.isValidWallChar(wallPaper.slug.charAt(13))) {
                                                            wallPaper.settings.third_background_color = Integer.parseInt(wallPaper.slug.substring(14, 20), 16) | 0xff000000;
                                                        }
                                                        if (wallPaper.slug.length() == 27 && AndroidUtilities.isValidWallChar(wallPaper.slug.charAt(20))) {
                                                            wallPaper.settings.fourth_background_color = Integer.parseInt(wallPaper.slug.substring(21), 16) | 0xff000000;
                                                        }
                                                        try {
                                                            String rotation = data.getQueryParameter("rotation");
                                                            if (!TextUtils.isEmpty(rotation)) {
                                                                wallPaper.settings.rotation = Utilities.parseInt(rotation);
                                                            }
                                                        } catch (Exception ignore) {

                                                        }
                                                        wallPaper.slug = null;
                                                        ok = true;
                                                    } catch (Exception ignore) {

                                                    }
                                                }
                                                if (!ok) {
                                                    String mode = data.getQueryParameter("mode");
                                                    if (mode != null) {
                                                        mode = mode.toLowerCase();
                                                        String[] modes = mode.split(" ");
                                                        if (modes != null && modes.length > 0) {
                                                            for (int a = 0; a < modes.length; a++) {
                                                                if ("blur".equals(modes[a])) {
                                                                    wallPaper.settings.blur = true;
                                                                } else if ("motion".equals(modes[a])) {
                                                                    wallPaper.settings.motion = true;
                                                                }
                                                            }
                                                        }
                                                    }
                                                    String intensity = data.getQueryParameter("intensity");
                                                    if (!TextUtils.isEmpty(intensity)) {
                                                        wallPaper.settings.intensity = Utilities.parseInt(intensity);
                                                    } else {
                                                        wallPaper.settings.intensity = 50;
                                                    }
                                                    try {
                                                        String bgColor = data.getQueryParameter("bg_color");
                                                        if (!TextUtils.isEmpty(bgColor)) {
                                                            wallPaper.settings.background_color = Integer.parseInt(bgColor.substring(0, 6), 16) | 0xff000000;
                                                            if (bgColor.length() >= 13) {
                                                                wallPaper.settings.second_background_color = Integer.parseInt(bgColor.substring(7, 13), 16) | 0xff000000;
                                                                if (bgColor.length() >= 20 && AndroidUtilities.isValidWallChar(bgColor.charAt(13))) {
                                                                    wallPaper.settings.third_background_color = Integer.parseInt(bgColor.substring(14, 20), 16) | 0xff000000;
                                                                }
                                                                if (bgColor.length() == 27 && AndroidUtilities.isValidWallChar(bgColor.charAt(20))) {
                                                                    wallPaper.settings.fourth_background_color = Integer.parseInt(bgColor.substring(21), 16) | 0xff000000;
                                                                }
                                                            }
                                                        } else {
                                                            wallPaper.settings.background_color = 0xffffffff;
                                                        }
                                                    } catch (Exception ignore) {

                                                    }
                                                    try {
                                                        String rotation = data.getQueryParameter("rotation");
                                                        if (!TextUtils.isEmpty(rotation)) {
                                                            wallPaper.settings.rotation = Utilities.parseInt(rotation);
                                                        }
                                                    } catch (Exception ignore) {

                                                    }
                                                }
                                            } else if (path.startsWith("login/")) {
                                                int intCode = Utilities.parseInt(path.replace("login/", ""));
                                                if (intCode != 0) {
                                                    code = "" + intCode;
                                                }
                                            } else if (path.startsWith("joinchat/")) {
                                                group = path.replace("joinchat/", "");
                                            } else if (path.startsWith("+")) {
                                                group = path.replace("+", "");
                                                if (AndroidUtilities.isNumeric(group)) {
                                                    username = group;
                                                    group = null;
                                                }
                                            } else if (path.startsWith("addstickers/")) {
                                                sticker = path.replace("addstickers/", "");
                                            } else if (path.startsWith("addemoji/")) {
                                                emoji = path.replace("addemoji/", "");
                                            } else if (path.startsWith("msg/") || path.startsWith("share/")) {
                                                message = data.getQueryParameter("url");
                                                if (message == null) {
                                                    message = "";
                                                }
                                                if (data.getQueryParameter("text") != null) {
                                                    if (message.length() > 0) {
                                                        hasUrl = true;
                                                        message += "\n";
                                                    }
                                                    message += data.getQueryParameter("text");
                                                }
                                                if (message.length() > 4096 * 4) {
                                                    message = message.substring(0, 4096 * 4);
                                                }
                                                while (message.endsWith("\n")) {
                                                    message = message.substring(0, message.length() - 1);
                                                }
                                            } else if (path.startsWith("confirmphone")) {
                                                phone = data.getQueryParameter("phone");
                                                phoneHash = data.getQueryParameter("hash");
                                            } else if (path.startsWith("setlanguage/")) {
                                                lang = path.substring(12);
                                            } else if (path.startsWith("addtheme/")) {
                                                theme = path.substring(9);
                                            } else if (path.equalsIgnoreCase("boost") || path.startsWith("boost/")) {
                                                isBoost = true;
                                                String c = data.getQueryParameter("c");
                                                List<String> segments = data.getPathSegments();
                                                if (segments.size() >= 2) {
                                                    username = segments.get(1);
                                                } else if (!TextUtils.isEmpty(c)) {
                                                    channelId = Utilities.parseLong(c);
                                                }
                                            } else if (path.startsWith("c/")) {
                                                List<String> segments = data.getPathSegments();
                                                if (segments.size() >= 3) {
                                                    channelId = Utilities.parseLong(segments.get(1));
                                                    messageId = Utilities.parseInt(segments.get(2));
                                                    if (messageId == 0 || channelId == 0) {
                                                        messageId = null;
                                                        channelId = null;
                                                    }
                                                    threadId = Utilities.parseLong(data.getQueryParameter("thread"));
                                                    if (threadId == 0) {
                                                        threadId = null;
                                                    }
                                                    if (threadId == null) {
                                                        threadId = Utilities.parseLong(data.getQueryParameter("topic"));
                                                        if (threadId == 0) {
                                                            threadId = null;
                                                        }
                                                    }
                                                    if (threadId == null && messageId != null && segments.size() >= 4) {
                                                        threadId = (long) (int) messageId;
                                                        messageId = Utilities.parseInt(segments.get(3));
                                                    }
                                                }
                                                if (data.getQuery() != null && segments.size() == 2) {
                                                    isBoost = data.getQuery().equals("boost");
                                                    channelId = Utilities.parseLong(segments.get(1));
                                                }
                                            } else if (path.startsWith("contact/")) {
                                                contactToken = path.substring(8);
                                            } else if (path.startsWith("folder/")) {
                                                folderSlug = path.substring(7);
                                            } else if (path.startsWith("addlist/")) {
                                                folderSlug = path.substring(8);
                                            } else if (path.length() >= 1) {
                                                botAppMaybe = null;
                                                ArrayList<String> segments = new ArrayList<>(data.getPathSegments());
                                                if (segments.size() > 0 && segments.get(0).equals("s")) {
                                                    segments.remove(0);
                                                }
                                                if (segments.size() > 0) {
                                                    username = segments.get(0);
                                                    if (segments.size() >= 3 && "s".equals(segments.get(1))) {
                                                        try {
                                                            storyId = Integer.parseInt(segments.get(2));
                                                        } catch (Exception ignore) {}
                                                    } else if (segments.size() > 1) {
                                                        botAppMaybe = segments.get(1);
                                                        startApp = data.getQueryParameter("startapp");
                                                        try {
                                                            messageId = Utilities.parseInt(segments.get(1));
                                                            if (messageId == 0) {
                                                                messageId = null;
                                                            }
                                                        } catch (NumberFormatException ignored) {
                                                            messageId = null;
                                                        }
                                                    } else if (segments.size() == 1) {
                                                        startApp = data.getQueryParameter("startapp");
                                                    }
                                                }
                                                if (messageId != null) {
                                                    videoTimestamp = getTimestampFromLink(data);
                                                }
                                                botUser = data.getQueryParameter("start");
                                                botChat = data.getQueryParameter("startgroup");
                                                botChannel = data.getQueryParameter("startchannel");
                                                botChatAdminParams = data.getQueryParameter("admin");
                                                game = data.getQueryParameter("game");
                                                voicechat = data.getQueryParameter("voicechat");
                                                livestream = data.getQueryParameter("livestream");
                                                setAsAttachBot = data.getQueryParameter("startattach");
                                                attachMenuBotChoose = data.getQueryParameter("choose");
                                                attachMenuBotToOpen = data.getQueryParameter("attach");
                                                threadId = Utilities.parseLong(data.getQueryParameter("thread"));
                                                if (data.getQuery() != null) {
                                                    isBoost = data.getQuery().equals("boost");
                                                }
//                                                storyId = Utilities.parseInt(data.getQueryParameter("story"));
                                                if (threadId == 0) {
                                                    threadId = null;
                                                }
                                                if (threadId == null) {
                                                    threadId = Utilities.parseLong(data.getQueryParameter("topic"));
                                                    if (threadId == 0) {
                                                        threadId = null;
                                                    }
                                                }
                                                if (threadId == null && messageId != null && segments.size() >= 3) {
                                                    threadId = (long) (int) messageId;
                                                    messageId = Utilities.parseInt(segments.get(2));
                                                }
                                                commentId = Utilities.parseInt(data.getQueryParameter("comment"));
                                                if (commentId == 0) {
                                                    commentId = null;
                                                }
                                            }
                                        }
                                    }
                                    break;
                                }
                                case "tg": {
                                    String url = data.toString();
                                    if (url.startsWith("tg:premium_offer") || url.startsWith("tg://premium_offer")) {
                                        String finalUrl = url;
                                        AndroidUtilities.runOnUIThread(() -> {
                                        if (!actionBarLayout.getFragmentStack().isEmpty()) {
                                            BaseFragment fragment = actionBarLayout.getFragmentStack().get(0);
                                            Uri uri = Uri.parse(finalUrl);
                                            fragment.presentFragment(new PremiumPreviewFragment(uri.getQueryParameter("ref")));
                                        }});
                                    } else if (url.startsWith("tg:resolve") || url.startsWith("tg://resolve")) {
                                        url = url.replace("tg:resolve", "tg://telegram.org").replace("tg://resolve", "tg://telegram.org");
                                        data = Uri.parse(url);
                                        username = data.getQueryParameter("domain");
                                        if (username == null) {
                                            username = data.getQueryParameter("phone");
                                            if (username != null && username.startsWith("+")) {
                                                username = username.substring(1);
                                            }
                                        }
                                        botAppMaybe = data.getQueryParameter("appname");
                                        startApp = data.getQueryParameter("startapp");
                                        if ("telegrampassport".equals(username)) {
                                            username = null;
                                            auth = new HashMap<>();
                                            String scope = data.getQueryParameter("scope");
                                            if (!TextUtils.isEmpty(scope) && scope.startsWith("{") && scope.endsWith("}")) {
                                                auth.put("nonce", data.getQueryParameter("nonce"));
                                            } else {
                                                auth.put("payload", data.getQueryParameter("payload"));
                                            }
                                            auth.put("bot_id", data.getQueryParameter("bot_id"));
                                            auth.put("scope", scope);
                                            auth.put("public_key", data.getQueryParameter("public_key"));
                                            auth.put("callback_url", data.getQueryParameter("callback_url"));
                                        } else {
                                            botUser = data.getQueryParameter("start");
                                            botChat = data.getQueryParameter("startgroup");
                                            botChannel = data.getQueryParameter("startchannel");
                                            botChatAdminParams = data.getQueryParameter("admin");
                                            game = data.getQueryParameter("game");
                                            voicechat = data.getQueryParameter("voicechat");
                                            livestream = data.getQueryParameter("livestream");
                                            setAsAttachBot = data.getQueryParameter("startattach");
                                            attachMenuBotChoose = data.getQueryParameter("choose");
                                            attachMenuBotToOpen = data.getQueryParameter("attach");
                                            messageId = Utilities.parseInt(data.getQueryParameter("post"));
                                            storyId = Utilities.parseInt(data.getQueryParameter("story"));
                                            if (messageId == 0) {
                                                messageId = null;
                                            }
                                            threadId = Utilities.parseLong(data.getQueryParameter("thread"));
                                            if (threadId == 0) {
                                                threadId = null;
                                            }
                                            if (threadId == null) {
                                                threadId = Utilities.parseLong(data.getQueryParameter("topic"));
                                                if (threadId == 0) {
                                                    threadId = null;
                                                }
                                            }
                                            commentId = Utilities.parseInt(data.getQueryParameter("comment"));
                                            if (commentId == 0) {
                                                commentId = null;
                                            }
                                        }
                                    } else if (url.startsWith("tg:invoice") || url.startsWith("tg://invoice")) {
                                        url = url.replace("tg:invoice", "tg://invoice");
                                        data = Uri.parse(url);
                                        inputInvoiceSlug = data.getQueryParameter("slug");
                                    } else if (url.startsWith("tg:contact") || url.startsWith("tg://contact")) {
                                        url = url.replace("tg:contact", "tg://contact");
                                        data = Uri.parse(url);
                                        contactToken = data.getQueryParameter("token");
                                    } else if (url.startsWith("tg:privatepost") || url.startsWith("tg://privatepost")) {
                                        url = url.replace("tg:privatepost", "tg://telegram.org").replace("tg://privatepost", "tg://telegram.org");
                                        data = Uri.parse(url);
                                        messageId = Utilities.parseInt(data.getQueryParameter("post"));
                                        channelId = Utilities.parseLong(data.getQueryParameter("channel"));
                                        if (messageId == 0 || channelId == 0) {
                                            messageId = null;
                                            channelId = null;
                                        }
                                        threadId = Utilities.parseLong(data.getQueryParameter("thread"));
                                        if (threadId == 0) {
                                            threadId = null;
                                        }
                                        if (threadId == null) {
                                            threadId = Utilities.parseLong(data.getQueryParameter("topic"));
                                            if (threadId == 0) {
                                                threadId = null;
                                            }
                                        }
                                        commentId = Utilities.parseInt(data.getQueryParameter("comment"));
                                        if (commentId == 0) {
                                            commentId = null;
                                        }
                                    } else if (url.startsWith("tg:bg") || url.startsWith("tg://bg")) {
                                        url = url.replace("tg:bg", "tg://telegram.org").replace("tg://bg", "tg://telegram.org");
                                        data = Uri.parse(url);
                                        wallPaper = new TLRPC.TL_wallPaper();
                                        wallPaper.settings = new TLRPC.TL_wallPaperSettings();
                                        wallPaper.slug = data.getQueryParameter("slug");
                                        if (wallPaper.slug == null) {
                                            wallPaper.slug = data.getQueryParameter("color");
                                        }
                                        boolean ok = false;
                                        if (wallPaper.slug != null && wallPaper.slug.length() == 6) {
                                            try {
                                                wallPaper.settings.background_color = Integer.parseInt(wallPaper.slug, 16) | 0xff000000;
                                                wallPaper.slug = null;
                                                ok = true;
                                            } catch (Exception ignore) {

                                            }
                                        } else if (wallPaper.slug != null && wallPaper.slug.length() >= 13 && AndroidUtilities.isValidWallChar(wallPaper.slug.charAt(6))) {
                                            try {
                                                wallPaper.settings.background_color = Integer.parseInt(wallPaper.slug.substring(0, 6), 16) | 0xff000000;
                                                wallPaper.settings.second_background_color = Integer.parseInt(wallPaper.slug.substring(7, 13), 16) | 0xff000000;
                                                if (wallPaper.slug.length() >= 20 && AndroidUtilities.isValidWallChar(wallPaper.slug.charAt(13))) {
                                                    wallPaper.settings.third_background_color = Integer.parseInt(wallPaper.slug.substring(14, 20), 16) | 0xff000000;
                                                }
                                                if (wallPaper.slug.length() == 27 && AndroidUtilities.isValidWallChar(wallPaper.slug.charAt(20))) {
                                                    wallPaper.settings.fourth_background_color = Integer.parseInt(wallPaper.slug.substring(21), 16) | 0xff000000;
                                                }
                                                try {
                                                    String rotation = data.getQueryParameter("rotation");
                                                    if (!TextUtils.isEmpty(rotation)) {
                                                        wallPaper.settings.rotation = Utilities.parseInt(rotation);
                                                    }
                                                } catch (Exception ignore) {

                                                }
                                                wallPaper.slug = null;
                                                ok = true;
                                            } catch (Exception ignore) {

                                            }
                                        }
                                        if (!ok) {
                                            String mode = data.getQueryParameter("mode");
                                            if (mode != null) {
                                                mode = mode.toLowerCase();
                                                String[] modes = mode.split(" ");
                                                if (modes != null && modes.length > 0) {
                                                    for (int a = 0; a < modes.length; a++) {
                                                        if ("blur".equals(modes[a])) {
                                                            wallPaper.settings.blur = true;
                                                        } else if ("motion".equals(modes[a])) {
                                                            wallPaper.settings.motion = true;
                                                        }
                                                    }
                                                }
                                            }
                                            wallPaper.settings.intensity = Utilities.parseInt(data.getQueryParameter("intensity"));
                                            try {
                                                String bgColor = data.getQueryParameter("bg_color");
                                                if (!TextUtils.isEmpty(bgColor)) {
                                                    wallPaper.settings.background_color = Integer.parseInt(bgColor.substring(0, 6), 16) | 0xff000000;
                                                    if (bgColor.length() >= 13) {
                                                        wallPaper.settings.second_background_color = Integer.parseInt(bgColor.substring(8, 13), 16) | 0xff000000;
                                                        if (bgColor.length() >= 20 && AndroidUtilities.isValidWallChar(bgColor.charAt(13))) {
                                                            wallPaper.settings.third_background_color = Integer.parseInt(bgColor.substring(14, 20), 16) | 0xff000000;
                                                        }
                                                        if (bgColor.length() == 27 && AndroidUtilities.isValidWallChar(bgColor.charAt(20))) {
                                                            wallPaper.settings.fourth_background_color = Integer.parseInt(bgColor.substring(21), 16) | 0xff000000;
                                                        }
                                                    }
                                                }
                                            } catch (Exception ignore) {

                                            }
                                            try {
                                                String rotation = data.getQueryParameter("rotation");
                                                if (!TextUtils.isEmpty(rotation)) {
                                                    wallPaper.settings.rotation = Utilities.parseInt(rotation);
                                                }
                                            } catch (Exception ignore) {

                                            }
                                        }
                                    } else if (url.startsWith("tg:join") || url.startsWith("tg://join")) {
                                        url = url.replace("tg:join", "tg://telegram.org").replace("tg://join", "tg://telegram.org");
                                        data = Uri.parse(url);
                                        group = data.getQueryParameter("invite");
                                    } else if (url.startsWith("tg:addstickers") || url.startsWith("tg://addstickers")) {
                                        url = url.replace("tg:addstickers", "tg://telegram.org").replace("tg://addstickers", "tg://telegram.org");
                                        data = Uri.parse(url);
                                        sticker = data.getQueryParameter("set");
                                    } else if (url.startsWith("tg:addemoji") || url.startsWith("tg://addemoji")) {
                                        url = url.replace("tg:addemoji", "tg://telegram.org").replace("tg://addemoji", "tg://telegram.org");
                                        data = Uri.parse(url);
                                        emoji = data.getQueryParameter("set");
                                    } else if (url.startsWith("tg:msg") || url.startsWith("tg://msg") || url.startsWith("tg://share") || url.startsWith("tg:share")) {
                                        url = url.replace("tg:msg", "tg://telegram.org").replace("tg://msg", "tg://telegram.org").replace("tg://share", "tg://telegram.org").replace("tg:share", "tg://telegram.org");
                                        data = Uri.parse(url);
                                        message = data.getQueryParameter("url");
                                        if (message == null) {
                                            message = "";
                                        }
                                        if (data.getQueryParameter("text") != null) {
                                            if (message.length() > 0) {
                                                hasUrl = true;
                                                message += "\n";
                                            }
                                            message += data.getQueryParameter("text");
                                        }
                                        if (message.length() > 4096 * 4) {
                                            message = message.substring(0, 4096 * 4);
                                        }
                                        while (message.endsWith("\n")) {
                                            message = message.substring(0, message.length() - 1);
                                        }
                                    } else if (url.startsWith("tg:confirmphone") || url.startsWith("tg://confirmphone")) {
                                        url = url.replace("tg:confirmphone", "tg://telegram.org").replace("tg://confirmphone", "tg://telegram.org");
                                        data = Uri.parse(url);

                                        phone = data.getQueryParameter("phone");
                                        phoneHash = data.getQueryParameter("hash");
                                    } else if (url.startsWith("tg:login") || url.startsWith("tg://login")) {
                                        url = url.replace("tg:login", "tg://telegram.org").replace("tg://login", "tg://telegram.org");
                                        data = Uri.parse(url);
                                        login = data.getQueryParameter("token");
                                        int intCode = Utilities.parseInt(data.getQueryParameter("code"));
                                        if (intCode != 0) {
                                            code = "" + intCode;
                                        }
                                    } else if (url.startsWith("tg:user") || url.startsWith("tg://user")) {
                                        url = url.replace("tg:user", "tg://telegram.org").replace("tg://user", "tg://telegram.org");
                                        data = Uri.parse(url);
                                        String userID = data.getQueryParameter("id");
                                        if (userID != null) {
                                            try {
                                                profile_user_id = Long.parseLong(userID);
                                            } catch (NumberFormatException ignore) {
                                            }
                                        }
                                    } else if (url.startsWith("tg:openmessage") || url.startsWith("tg://openmessage")) {
                                        url = url.replace("tg:openmessage", "tg://telegram.org").replace("tg://openmessage", "tg://telegram.org");
                                        data = Uri.parse(url);

                                        String userID = data.getQueryParameter("user_id");
                                        String chatID = data.getQueryParameter("chat_id");
                                        String msgID = data.getQueryParameter("message_id");
                                        if (userID != null) {
                                            try {
                                                push_user_id = Long.parseLong(userID);
                                            } catch (NumberFormatException ignore) {
                                            }
                                        } else if (chatID != null) {
                                            try {
                                                push_chat_id = Long.parseLong(chatID);
                                            } catch (NumberFormatException ignore) {
                                            }
                                        }
                                        if (msgID != null) {
                                            try {
                                                push_msg_id = Integer.parseInt(msgID);
                                            } catch (NumberFormatException ignore) {
                                            }
                                        }
                                    } else if (url.startsWith("tg:passport") || url.startsWith("tg://passport") || url.startsWith("tg:secureid")) {
                                        url = url.replace("tg:passport", "tg://telegram.org").replace("tg://passport", "tg://telegram.org").replace("tg:secureid", "tg://telegram.org");
                                        data = Uri.parse(url);
                                        auth = new HashMap<>();
                                        String scope = data.getQueryParameter("scope");
                                        if (!TextUtils.isEmpty(scope) && scope.startsWith("{") && scope.endsWith("}")) {
                                            auth.put("nonce", data.getQueryParameter("nonce"));
                                        } else {
                                            auth.put("payload", data.getQueryParameter("payload"));
                                        }
                                        auth.put("bot_id", data.getQueryParameter("bot_id"));
                                        auth.put("scope", scope);
                                        auth.put("public_key", data.getQueryParameter("public_key"));
                                        auth.put("callback_url", data.getQueryParameter("callback_url"));
                                    } else if (url.startsWith("tg:setlanguage") || url.startsWith("tg://setlanguage")) {
                                        url = url.replace("tg:setlanguage", "tg://telegram.org").replace("tg://setlanguage", "tg://telegram.org");
                                        data = Uri.parse(url);
                                        lang = data.getQueryParameter("lang");
                                    } else if (url.startsWith("tg:addtheme") || url.startsWith("tg://addtheme")) {
                                        url = url.replace("tg:addtheme", "tg://telegram.org").replace("tg://addtheme", "tg://telegram.org");
                                        data = Uri.parse(url);
                                        theme = data.getQueryParameter("slug");
                                    } else if (url.startsWith("tg:settings") || url.startsWith("tg://settings")) {
                                        if (url.contains("themes") || url.contains("theme")) {
                                            open_settings = 2;
                                        } else if (url.contains("devices")) {
                                            open_settings = 3;
                                        } else if (url.contains("folders")) {
                                            open_settings = 4;
                                        } else if (url.contains("change_number")) {
                                            open_settings = 5;
                                        } else if (url.contains("language")) {
                                            open_settings = 10;
                                        } else if (url.contains("auto_delete")) {
                                            open_settings = 11;
                                        } else if (url.contains("privacy")) {
                                            open_settings = 12;
                                        } else if (url.contains("?enablelogs")) {
                                            open_settings = 7;
                                        } else if (url.contains("?sendlogs")) {
                                            open_settings = 8;
                                        } else if (url.contains("?disablelogs")) {
                                            open_settings = 9;
                                        } else if (url.contains("premium_sms")) {
                                            open_settings = 13;
                                        } else {
                                            open_settings = 1;
                                        }
                                    } else if (url.startsWith("tg:chupagram") || url.startsWith("tg://chupagram")) {
                                        if (!OctoConfig.INSTANCE.unlockedChupa.getValue()) {
                                            BaseFragment fragment = mainFragmentsStack.get(mainFragmentsStack.size() - 1);
                                            AppIconBulletinLayout layout = new AppIconBulletinLayout(fragment.getParentActivity(), LauncherIconController.LauncherIcon.CHUPA, null);
                                            layout.textView.setText(LocaleController.getString("UnlockedHiddenChupaIcon", R.string.UnlockedHiddenChupaIcon));
                                            fireworksOverlay.start();
                                            layout.performHapticFeedback(HapticFeedbackConstants.KEYBOARD_TAP, HapticFeedbackConstants.FLAG_IGNORE_GLOBAL_SETTING);
                                            Bulletin.make(fragment, layout, Bulletin.DURATION_SHORT).show();
                                            OctoConfig.INSTANCE.updateBooleanSetting(OctoConfig.INSTANCE.unlockedChupa, true);
                                        }
                                    } else if (url.startsWith("tg:yukigram") || url.startsWith("tg://yukigram")) {
                                        if (!OctoConfig.INSTANCE.unlockedYuki.getValue()) {
                                            BaseFragment fragment = mainFragmentsStack.get(mainFragmentsStack.size() - 1);
                                            AppIconBulletinLayout layout = new AppIconBulletinLayout(fragment.getParentActivity(), LauncherIconController.LauncherIcon.YUKI, null);
                                            layout.textView.setText(LocaleController.getString("UnlockedHiddenYukiIcon", R.string.UnlockedHiddenYukiIcon));
                                            fireworksOverlay.start();
                                            layout.performHapticFeedback(HapticFeedbackConstants.KEYBOARD_TAP, HapticFeedbackConstants.FLAG_IGNORE_GLOBAL_SETTING);
                                            Bulletin.make(fragment, layout, Bulletin.DURATION_SHORT).show();
                                            OctoConfig.INSTANCE.updateBooleanSetting(OctoConfig.INSTANCE.unlockedYuki, true);
                                        }
                                    } else if (url.startsWith("tg:experimental") || url.startsWith("tg://experimental")) {
                                        AndroidUtilities.runOnUIThread(() -> presentFragment(new PreferencesFragment(new OctoExperimentsUI())));
                                        if (AndroidUtilities.isTablet()) {
                                            actionBarLayout.showLastFragment();
                                            rightActionBarLayout.showLastFragment();
                                            drawerLayoutContainer.setAllowOpenDrawer(false, false);
                                        } else {
                                            drawerLayoutContainer.setAllowOpenDrawer(true, false);
                                        }
                                    } else if (url.startsWith("tg:camera") || url.startsWith("tg://camera")) {
                                        AndroidUtilities.runOnUIThread(() -> presentFragment(new PreferencesFragment(new OctoCameraSettingsUI())));
                                        if (AndroidUtilities.isTablet()) {
                                            actionBarLayout.showLastFragment();
                                            rightActionBarLayout.showLastFragment();
                                            drawerLayoutContainer.setAllowOpenDrawer(false, false);
                                        } else {
                                            drawerLayoutContainer.setAllowOpenDrawer(true, false);
                                        }
                                    } else if (url.startsWith("tg:general") || url.startsWith("tg://general")) {
                                        AndroidUtilities.runOnUIThread(() -> presentFragment(new PreferencesFragment(new OctoGeneralSettingsUI())));
                                        if (AndroidUtilities.isTablet()) {
                                            actionBarLayout.showLastFragment();
                                            rightActionBarLayout.showLastFragment();
                                            drawerLayoutContainer.setAllowOpenDrawer(false, false);
                                        } else {
                                            drawerLayoutContainer.setAllowOpenDrawer(true, false);
                                        }
                                    } else if (url.startsWith("tg:octosettings") || url.startsWith("tg://octosettings")) {
                                        AndroidUtilities.runOnUIThread(() -> presentFragment(new PreferencesFragment(new OctoMainSettingsUI())));
                                        if (AndroidUtilities.isTablet()) {
                                            actionBarLayout.showLastFragment();
                                            rightActionBarLayout.showLastFragment();
                                            drawerLayoutContainer.setAllowOpenDrawer(false, false);
                                        } else {
                                            drawerLayoutContainer.setAllowOpenDrawer(true, false);
                                        }
                                    } else if (url.startsWith("tg:appearance") || url.startsWith("tg://appearance")) {
                                        AndroidUtilities.runOnUIThread(() -> presentFragment(new PreferencesFragment(new OctoAppearanceUI())));
                                        if (AndroidUtilities.isTablet()) {
                                            actionBarLayout.showLastFragment();
                                            rightActionBarLayout.showLastFragment();
                                            drawerLayoutContainer.setAllowOpenDrawer(false, false);
                                        } else {
                                            drawerLayoutContainer.setAllowOpenDrawer(true, false);
                                        }
                                    } else if ((url.startsWith("tg:search") || url.startsWith("tg://search"))) {
                                        url = url.replace("tg:search", "tg://telegram.org").replace("tg://search", "tg://telegram.org");
                                        data = Uri.parse(url);
                                        searchQuery = data.getQueryParameter("query");
                                        if (searchQuery != null) {
                                            searchQuery = searchQuery.trim();
                                        } else {
                                            searchQuery = "";
                                        }
                                    } else if ((url.startsWith("tg:calllog") || url.startsWith("tg://calllog"))) {
                                        showCallLog = true;
                                    } else if ((url.startsWith("tg:call") || url.startsWith("tg://call"))) {
                                        if (UserConfig.getInstance(currentAccount).isClientActivated()) {
                                            final String extraForceCall = "extra_force_call";
                                            if (ContactsController.getInstance(currentAccount).contactsLoaded || intent.hasExtra(extraForceCall)) {
                                                final String callFormat = data.getQueryParameter("format");
                                                final String callUserName = data.getQueryParameter("name");
                                                final String callPhone = data.getQueryParameter("phone");
                                                final List<TLRPC.TL_contact> contacts = findContacts(callUserName, callPhone, false);

                                                if (contacts.isEmpty() && callPhone != null) {
                                                    newContactName = callUserName;
                                                    newContactPhone = callPhone;
                                                    newContactAlert = true;
                                                } else {
                                                    if (contacts.size() == 1) {
                                                        push_user_id = contacts.get(0).user_id;
                                                    }

                                                    if (push_user_id == 0) {
                                                        callSearchQuery = callUserName != null ? callUserName : "";
                                                    }

                                                    if ("video".equalsIgnoreCase(callFormat)) {
                                                        videoCallUser = true;
                                                    } else {
                                                        audioCallUser = true;
                                                    }

                                                    needCallAlert = true;
                                                }
                                            } else {
                                                final Intent copyIntent = new Intent(intent);
                                                copyIntent.removeExtra(EXTRA_ACTION_TOKEN);
                                                copyIntent.putExtra(extraForceCall, true);
                                                ContactsLoadingObserver.observe((contactsLoaded) -> handleIntent(copyIntent, true, false, false), 1000);
                                            }
                                        }
                                    } else if ((url.startsWith("tg:scanqr") || url.startsWith("tg://scanqr"))) {
                                        scanQr = true;
                                    } else if ((url.startsWith("tg:addcontact") || url.startsWith("tg://addcontact"))) {
                                        url = url.replace("tg:addcontact", "tg://telegram.org").replace("tg://addcontact", "tg://telegram.org");
                                        data = Uri.parse(url);
                                        newContactName = data.getQueryParameter("name");

                                        // use getQueryParameters to keep the "+" sign
                                        List<String> phoneParams = data.getQueryParameters("phone");
                                        if (phoneParams != null && phoneParams.size() > 0) {
                                            newContactPhone = phoneParams.get(0);
                                        }
                                        newContact = true;
                                    } else if (url.startsWith("tg:addlist") || url.startsWith("tg://addlist")) {
                                        url = url.replace("tg:addlist", "tg://telegram.org").replace("tg://addlist", "tg://telegram.org");
                                        data = Uri.parse(url);
                                        folderSlug = data.getQueryParameter("slug");
                                    } else {
                                        unsupportedUrl = url.replace("tg://", "").replace("tg:", "");
                                        int index;
                                        if ((index = unsupportedUrl.indexOf('?')) >= 0) {
                                            unsupportedUrl = unsupportedUrl.substring(0, index);
                                        }
                                    }
                                    break;
                                }
                            }
                        }
                        if (intent.hasExtra(EXTRA_ACTION_TOKEN)) {
                            final boolean success = UserConfig.getInstance(currentAccount).isClientActivated() && "tg".equals(scheme) && unsupportedUrl == null;
                            final Action assistAction = new AssistActionBuilder()
                                    .setActionToken(intent.getStringExtra(EXTRA_ACTION_TOKEN))
                                    .setActionStatus(success ? Action.Builder.STATUS_TYPE_COMPLETED : Action.Builder.STATUS_TYPE_FAILED)
                                    .build();
                            FirebaseUserActions.getInstance(this).end(assistAction);
                            intent.removeExtra(EXTRA_ACTION_TOKEN);
                        }
                        if (code != null || UserConfig.getInstance(currentAccount).isClientActivated()) {
                            if (phone != null || phoneHash != null) {
                                AlertDialog cancelDeleteProgressDialog = new AlertDialog(LaunchActivity.this, AlertDialog.ALERT_TYPE_SPINNER);
                                cancelDeleteProgressDialog.setCanCancel(false);
                                cancelDeleteProgressDialog.show();

                                TLRPC.TL_account_sendConfirmPhoneCode req = new TLRPC.TL_account_sendConfirmPhoneCode();
                                req.hash = phoneHash;
                                req.settings = new TLRPC.TL_codeSettings();
                                req.settings.allow_flashcall = false;
                                req.settings.allow_app_hash = req.settings.allow_firebase = PushListenerController.GooglePushListenerServiceProvider.INSTANCE.hasServices();
                                SharedPreferences preferences = ApplicationLoader.applicationContext.getSharedPreferences("mainconfig", Activity.MODE_PRIVATE);
                                if (req.settings.allow_app_hash) {
                                    preferences.edit().putString("sms_hash", BuildVars.getSmsHash()).apply();
                                } else {
                                    preferences.edit().remove("sms_hash").apply();
                                }

                                Bundle params = new Bundle();
                                params.putString("phone", phone);

                                String finalPhone = phone;
                                ConnectionsManager.getInstance(currentAccount).sendRequest(req, (response, error) -> AndroidUtilities.runOnUIThread(() -> {
                                    cancelDeleteProgressDialog.dismiss();
                                    if (error == null) {
                                        presentFragment(new LoginActivity().cancelAccountDeletion(finalPhone, params, (TLRPC.TL_auth_sentCode) response));
                                    } else {
                                        AlertsCreator.processError(currentAccount, error, getActionBarLayout().getLastFragment(), req);
                                    }
                                }), ConnectionsManager.RequestFlagFailOnServerErrors);
                            } else if (username != null || group != null || sticker != null || emoji != null || contactToken != null || folderSlug != null || message != null || game != null || voicechat != null || auth != null || unsupportedUrl != null || lang != null || code != null || wallPaper != null || inputInvoiceSlug != null || channelId != null || theme != null || login != null) {
                                if (message != null && message.startsWith("@")) {
                                    message = " " + message;
                                }
                                runLinkRequest(intentAccount[0], username, group, sticker, emoji, botUser, botChat, botChannel, botChatAdminParams, message, contactToken, folderSlug, hasUrl, messageId, channelId, threadId, commentId, game, auth, lang, unsupportedUrl, code, login, wallPaper, inputInvoiceSlug, theme, voicechat, livestream, 0, videoTimestamp, setAsAttachBot, attachMenuBotToOpen, attachMenuBotChoose, botAppMaybe, startApp, progress, forceNotInternalForApps, storyId, isBoost);
                            } else {
                                try (Cursor cursor = getContentResolver().query(intent.getData(), null, null, null, null)) {
                                    if (cursor != null) {
                                        if (cursor.moveToFirst()) {
                                            long userId = cursor.getLong(cursor.getColumnIndex(ContactsContract.Data.DATA4));
                                            int accountId = Utilities.parseInt(cursor.getString(cursor.getColumnIndex(ContactsContract.RawContacts.ACCOUNT_NAME)));
                                            for (int a = -1; a < UserConfig.MAX_ACCOUNT_COUNT; a++) {
                                                int i = a == -1 ? intentAccount[0] : a;
                                                if ((a == -1 && MessagesStorage.getInstance(i).containsLocalDialog(userId)) || UserConfig.getInstance(i).getClientUserId() == accountId) {
                                                    intentAccount[0] = i;
                                                    switchToAccount(intentAccount[0], true);
                                                    break;
                                                }
                                            }
                                            NotificationCenter.getInstance(intentAccount[0]).postNotificationName(NotificationCenter.closeChats);
                                            push_user_id = userId;
                                            String mimeType = cursor.getString(cursor.getColumnIndex(ContactsContract.Data.MIMETYPE));
                                            if (TextUtils.equals(mimeType, "vnd.android.cursor.item/vnd.it.octogram.android.android.call")) {
                                                audioCallUser = true;
                                            } else if (TextUtils.equals(mimeType, "vnd.android.cursor.item/vnd.it.octogram.android.android.call.video")) {
                                                videoCallUser = true;
                                            }
                                        }
                                    }
                                } catch (Exception e) {
                                    FileLog.e(e);
                                }
                            }
                        }
                    }
                } else if (intent.getAction().equals("org.telegram.messenger.OPEN_ACCOUNT")) {
                    open_settings = 1;
                } else if (intent.getAction().equals("new_dialog")) {
                    open_new_dialog = 1;
                } else if (intent.getAction().startsWith("com.tmessages.openchat")) {
//                    Integer chatIdInt = intent.getIntExtra("chatId", 0);
                    long chatId = intent.getLongExtra("chatId", 0);
//                    Integer userIdInt = intent.getIntExtra("userId", 0);
                    long[] storyDialogIds = intent.getLongArrayExtra("storyDialogIds");
                    long userId = intent.getLongExtra("userId", 0);
                    int encId = intent.getIntExtra("encId", 0);
                    int widgetId = intent.getIntExtra("appWidgetId", 0);
                    long topicId = intent.getLongExtra("topicId", 0);
                    if (widgetId != 0) {
                        open_settings = 6;
                        open_widget_edit = widgetId;
                        open_widget_edit_type = intent.getIntExtra("appWidgetType", 0);
                    } else {
                        if (push_msg_id == 0) {
                            push_msg_id = intent.getIntExtra("message_id", 0);
                        }
                        if (storyDialogIds != null) {
                            NotificationCenter.getInstance(intentAccount[0]).postNotificationName(NotificationCenter.closeChats);
                            push_story_dids = storyDialogIds;
//                            push_story_id = intent.getIntExtra("storyId", 0);
                            showDialogsList = true;
                        } else if (chatId != 0) {
                            NotificationCenter.getInstance(intentAccount[0]).postNotificationName(NotificationCenter.closeChats);
                            push_chat_id = chatId;
                            push_topic_id = topicId;
                        } else if (userId != 0) {
                            NotificationCenter.getInstance(intentAccount[0]).postNotificationName(NotificationCenter.closeChats);
                            push_user_id = userId;
                        } else if (encId != 0) {
                            NotificationCenter.getInstance(intentAccount[0]).postNotificationName(NotificationCenter.closeChats);
                            push_enc_id = encId;
                        } else {
                            showDialogsList = true;
                        }
                    }
                } else if (intent.getAction().startsWith(OpenAttachedMenuBotReceiver.ACTION)) {
                    botId = intent.getLongExtra("botId", 0);
                    if (botId != 0) {
                        openBot = true;
                    }
                } else if (intent.getAction().equals("com.tmessages.openplayer")) {
                    showPlayer = true;
                } else if (intent.getAction().equals("org.tmessages.openlocations")) {
                    showLocations = true;
                } else if (action.equals("voip_chat")) {
                    showGroupVoip = true;
                }
            }
        }
        if (UserConfig.getInstance(currentAccount).isClientActivated()) {
            if (searchQuery != null) {
                final BaseFragment lastFragment = actionBarLayout.getLastFragment();
                if (lastFragment instanceof DialogsActivity) {
                    final DialogsActivity dialogsActivity = (DialogsActivity) lastFragment;
                    if (dialogsActivity.isMainDialogList()) {
                        if (dialogsActivity.getFragmentView() != null && isNew) {
                            dialogsActivity.search(searchQuery, true);
                        } else {
                            dialogsActivity.setInitialSearchString(searchQuery);
                        }
                    }
                } else {
                    showDialogsList = true;
                }
            }

            if (push_story_dids != null) {
                NotificationCenter.getInstance(intentAccount[0]).postNotificationName(NotificationCenter.closeChats);
                openStories(push_story_dids, true);
            } else if (push_user_id != 0) {
                if (audioCallUser || videoCallUser) {
                    if (needCallAlert) {
                        final BaseFragment lastFragment = actionBarLayout.getLastFragment();
                        if (lastFragment != null) {
                            AlertsCreator.createCallDialogAlert(lastFragment, lastFragment.getMessagesController().getUser(push_user_id), videoCallUser);
                        }
                    } else {
                        VoIPPendingCall.startOrSchedule(this, push_user_id, videoCallUser, AccountInstance.getInstance(intentAccount[0]));
                    }
                } else {
                    Bundle args = new Bundle();
                    args.putLong("user_id", push_user_id);
                    if (push_msg_id != 0) {
                        args.putInt("message_id", push_msg_id);
                    }
                    if (mainFragmentsStack.isEmpty() || MessagesController.getInstance(intentAccount[0]).checkCanOpenChat(args, mainFragmentsStack.get(mainFragmentsStack.size() - 1))) {
                        ChatActivity fragment = new ChatActivity(args);
                        if (getActionBarLayout().presentFragment(new INavigationLayout.NavigationParams(fragment).setNoAnimation(true))) {
                            pushOpened = true;
                            drawerLayoutContainer.closeDrawer();
                        }
                    }
                }
            } else if (push_chat_id != 0) {
                Bundle args = new Bundle();
                args.putLong("chat_id", push_chat_id);
                if (push_msg_id != 0) {
                    args.putInt("message_id", push_msg_id);
                }
                if (mainFragmentsStack.isEmpty() || MessagesController.getInstance(intentAccount[0]).checkCanOpenChat(args, mainFragmentsStack.get(mainFragmentsStack.size() - 1))) {
                    ChatActivity fragment = new ChatActivity(args);

                    if (push_topic_id > 0) {
                        TLRPC.TL_forumTopic topic = MessagesController.getInstance(currentAccount).getTopicsController().findTopic(push_chat_id, push_topic_id);
                        FileLog.d("LaunchActivity openForum " + push_chat_id + " " + push_topic_id + " TL_forumTopic " + topic);
                        if (topic != null) {
                            ForumUtilities.applyTopic(fragment, MessagesStorage.TopicKey.of(-push_chat_id, push_topic_id));
                        } else {
                            boolean finalIsNew = isNew;
                            long finalPush_chat_id = push_chat_id;
                            long finalPush_topic_id = push_topic_id;
                            MessagesController.getInstance(currentAccount).getTopicsController().loadTopic(push_chat_id, push_topic_id, () -> {
                                TLRPC.TL_forumTopic loadedTopic = MessagesController.getInstance(currentAccount).getTopicsController().findTopic(finalPush_chat_id, finalPush_topic_id);
                                FileLog.d("LaunchActivity openForum after load " + finalPush_chat_id + " " + finalPush_topic_id + " TL_forumTopic " + loadedTopic);
                                if (actionBarLayout != null) {
                                    ForumUtilities.applyTopic(fragment, MessagesStorage.TopicKey.of(-finalPush_chat_id, finalPush_topic_id));
                                    getActionBarLayout().presentFragment(fragment);
                                }
                            });
                            return true;
                        }
                    }
                    if (getActionBarLayout().presentFragment(new INavigationLayout.NavigationParams(fragment).setNoAnimation(true))) {
                        pushOpened = true;
                        drawerLayoutContainer.closeDrawer();
                    }
                }
            } else if (push_enc_id != 0) {
                Bundle args = new Bundle();
                args.putInt("enc_id", push_enc_id);
                ChatActivity fragment = new ChatActivity(args);
                if (getActionBarLayout().presentFragment(new INavigationLayout.NavigationParams(fragment).setNoAnimation(true))) {
                    pushOpened = true;
                    drawerLayoutContainer.closeDrawer();
                }
            } else if (profile_user_id != 0) {
                Bundle args = new Bundle();
                args.putLong("user_id", profile_user_id);
                ProfileActivity fragment = new ProfileActivity(args);
                AndroidUtilities.runOnUIThread(() -> presentFragment(fragment, false, false));
                if (AndroidUtilities.isTablet()) {
                    actionBarLayout.showLastFragment();
                    rightActionBarLayout.showLastFragment();
                    drawerLayoutContainer.setAllowOpenDrawer(false, false);
                } else {
                    drawerLayoutContainer.setAllowOpenDrawer(true, false);
                }
            } else if (showDialogsList) {
                if (!AndroidUtilities.isTablet()) {
                    actionBarLayout.removeAllFragments();
                } else {
                    if (!layersActionBarLayout.getFragmentStack().isEmpty()) {
                        for (int a = 0; a < layersActionBarLayout.getFragmentStack().size() - 1; a++) {
                            layersActionBarLayout.removeFragmentFromStack(layersActionBarLayout.getFragmentStack().get(0));
                            a--;
                        }
                        layersActionBarLayout.closeLastFragment(false);
                    }
                }
                pushOpened = false;
                isNew = false;
            } else if (showPlayer) {
                if (!actionBarLayout.getFragmentStack().isEmpty()) {
                    BaseFragment fragment = actionBarLayout.getFragmentStack().get(0);
                    fragment.showDialog(new AudioPlayerAlert(this, null));
                }
                pushOpened = false;
            } else if (showLocations) {
                if (!actionBarLayout.getFragmentStack().isEmpty()) {
                    BaseFragment fragment = actionBarLayout.getFragmentStack().get(0);
                    fragment.showDialog(new SharingLocationsAlert(this, info -> {
                        intentAccount[0] = info.messageObject.currentAccount;
                        switchToAccount(intentAccount[0], true);

                        LocationActivity locationActivity = new LocationActivity(2);
                        locationActivity.setMessageObject(info.messageObject);
                        final long dialog_id = info.messageObject.getDialogId();
                        locationActivity.setDelegate((location, live, notify, scheduleDate) -> SendMessagesHelper.getInstance(intentAccount[0]).sendMessage(SendMessagesHelper.SendMessageParams.of(location, dialog_id, null, null, null, null, notify, scheduleDate)));
                        presentFragment(locationActivity);
                    }, null));
                }
                pushOpened = false;
            } else if (exportingChatUri != null) {
                runImportRequest(exportingChatUri, documentsUrisArray);
            } else if (importingStickers != null) {
                AndroidUtilities.runOnUIThread(() -> {
                    if (!actionBarLayout.getFragmentStack().isEmpty()) {
                        BaseFragment fragment = actionBarLayout.getFragmentStack().get(0);
                        fragment.showDialog(new StickersAlert(this, importingStickersSoftware, importingStickers, importingStickersEmoji, null));
                    }
                });
                pushOpened = false;
            } else if (videoPath != null || voicePath != null || photoPathsArray != null || sendingText != null || documentsPathsArray != null || contactsToSend != null || documentsUrisArray != null) {
                if (!AndroidUtilities.isTablet()) {
                    NotificationCenter.getInstance(intentAccount[0]).postNotificationName(NotificationCenter.closeChats);
                }
                if (dialogId == 0) {
                    openDialogsToSend(false);
                    pushOpened = true;
                } else {
                    ArrayList<MessagesStorage.TopicKey> dids = new ArrayList<>();
                    dids.add(MessagesStorage.TopicKey.of(dialogId, 0));
                    didSelectDialogs(null, dids, null, false, null);
                }
            } else if (open_settings == 7 || open_settings == 8 || open_settings == 9) {
                CharSequence bulletinText = null;
                boolean can = BuildVars.DEBUG_PRIVATE_VERSION; // TODO: check source
                if (!can) {
                    bulletinText = "Locked in release.";
                } else if (open_settings == 7) {
                    bulletinText = "Logs enabled.";
                    ApplicationLoader.applicationContext.getSharedPreferences("systemConfig", Context.MODE_PRIVATE).edit().putBoolean("logsEnabled", BuildVars.LOGS_ENABLED = true).commit();
                } else if (open_settings == 8) {
                    ProfileActivity.sendLogs(LaunchActivity.this, false);
                } else if (open_settings == 9) {
                    bulletinText = "Logs disabled.";
                    ApplicationLoader.applicationContext.getSharedPreferences("systemConfig", Context.MODE_PRIVATE).edit().putBoolean("logsEnabled", BuildVars.LOGS_ENABLED = false).commit();
                }

                if (bulletinText != null) {
                    BaseFragment fragment = actionBarLayout.getLastFragment();
                    if (fragment != null) {
                        BulletinFactory.of(fragment).createSimpleBulletin(R.raw.info, bulletinText).show();
                    }
                }
            } else if (open_settings != 0) {
                BaseFragment fragment;
                boolean closePrevious = false;
                if (open_settings == 1) {
                    Bundle args = new Bundle();
                    args.putLong("user_id", UserConfig.getInstance(currentAccount).clientUserId);
                    fragment = new ProfileActivity(args);
                } else if (open_settings == 2) {
                    fragment = new ThemeActivity(ThemeActivity.THEME_TYPE_BASIC);
                } else if (open_settings == 3) {
                    fragment = new SessionsActivity(0);
                } else if (open_settings == 4) {
                    fragment = new FiltersSetupActivity();
                } else if (open_settings == 5) {
                    fragment = new ActionIntroActivity(ActionIntroActivity.ACTION_TYPE_CHANGE_PHONE_NUMBER);
                    closePrevious = true;
                } else if (open_settings == 6) {
                    fragment = new EditWidgetActivity(open_widget_edit_type, open_widget_edit);
                } else if (open_settings == 10) {
                    fragment = new LanguageSelectActivity();
                } else if (open_settings == 11) {
                    fragment = new AutoDeleteMessagesActivity();
                } else if (open_settings == 12) {
                    fragment = new PrivacySettingsActivity();
                } else if (ApplicationLoader.applicationLoaderInstance != null) {
                    fragment = ApplicationLoader.applicationLoaderInstance.openSettings(open_settings);
                } else {
                    fragment = null;
                }
                boolean closePreviousFinal = closePrevious;
                if (open_settings == 6) {
                    getActionBarLayout().presentFragment(new INavigationLayout.NavigationParams(fragment).setNoAnimation(true));
                } else {
                    AndroidUtilities.runOnUIThread(() -> presentFragment(fragment, closePreviousFinal, false));
                }
                if (AndroidUtilities.isTablet()) {
                    actionBarLayout.rebuildFragments(INavigationLayout.REBUILD_FLAG_REBUILD_LAST);
                    rightActionBarLayout.rebuildFragments(INavigationLayout.REBUILD_FLAG_REBUILD_LAST);
                    drawerLayoutContainer.setAllowOpenDrawer(false, false);
                } else {
                    drawerLayoutContainer.setAllowOpenDrawer(true, false);
                }
                pushOpened = true;
            } else if (open_new_dialog != 0) {
                Bundle args = new Bundle();
                args.putBoolean("destroyAfterSelect", true);
                getActionBarLayout().presentFragment(new INavigationLayout.NavigationParams(new ContactsActivity(args)).setNoAnimation(true));
                if (AndroidUtilities.isTablet()) {
                    actionBarLayout.rebuildFragments(INavigationLayout.REBUILD_FLAG_REBUILD_LAST);
                    rightActionBarLayout.rebuildFragments(INavigationLayout.REBUILD_FLAG_REBUILD_LAST);
                    drawerLayoutContainer.setAllowOpenDrawer(false, false);
                } else {
                    drawerLayoutContainer.setAllowOpenDrawer(true, false);
                }
                pushOpened = true;
            } else if (callSearchQuery != null) {
                final Bundle args = new Bundle();
                args.putBoolean("destroyAfterSelect", true);
                args.putBoolean("returnAsResult", true);
                args.putBoolean("onlyUsers", true);
                args.putBoolean("allowSelf", false);
                final ContactsActivity contactsFragment = new ContactsActivity(args);
                contactsFragment.setInitialSearchString(callSearchQuery);
                final boolean videoCall = videoCallUser;
                contactsFragment.setDelegate((user, param, activity) -> {
                    final TLRPC.UserFull userFull = MessagesController.getInstance(currentAccount).getUserFull(user.id);
                    VoIPHelper.startCall(user, videoCall, userFull != null && userFull.video_calls_available, LaunchActivity.this, userFull, AccountInstance.getInstance(intentAccount[0]));
                });
                getActionBarLayout().presentFragment(new INavigationLayout.NavigationParams(contactsFragment).setRemoveLast(actionBarLayout.getLastFragment() instanceof ContactsActivity));
                if (AndroidUtilities.isTablet()) {
                    actionBarLayout.rebuildFragments(INavigationLayout.REBUILD_FLAG_REBUILD_LAST);
                    rightActionBarLayout.rebuildFragments(INavigationLayout.REBUILD_FLAG_REBUILD_LAST);
                    drawerLayoutContainer.setAllowOpenDrawer(false, false);
                } else {
                    drawerLayoutContainer.setAllowOpenDrawer(true, false);
                }
                pushOpened = true;
            } else if (scanQr) {
                ActionIntroActivity fragment = new ActionIntroActivity(ActionIntroActivity.ACTION_TYPE_QR_LOGIN);
                fragment.setQrLoginDelegate(code -> {
                    AlertDialog progressDialog = new AlertDialog(LaunchActivity.this, AlertDialog.ALERT_TYPE_SPINNER);
                    progressDialog.setCanCancel(false);
                    progressDialog.show();
                    byte[] token = Base64.decode(code.substring("tg://login?token=".length()), Base64.URL_SAFE);
                    TLRPC.TL_auth_acceptLoginToken req = new TLRPC.TL_auth_acceptLoginToken();
                    req.token = token;
                    ConnectionsManager.getInstance(currentAccount).sendRequest(req, (response, error) -> AndroidUtilities.runOnUIThread(() -> {
                        try {
                            progressDialog.dismiss();
                        } catch (Exception ignore) {
                        }
                        if (!(response instanceof TLRPC.TL_authorization)) {
                            AndroidUtilities.runOnUIThread(() -> AlertsCreator.showSimpleAlert(fragment, LocaleController.getString("AuthAnotherClient", R.string.AuthAnotherClient), LocaleController.getString("ErrorOccurred", R.string.ErrorOccurred) + "\n" + error.text));
                        }
                    }));
                });
                getActionBarLayout().presentFragment(new INavigationLayout.NavigationParams(fragment).setNoAnimation(true));
                if (AndroidUtilities.isTablet()) {
                    actionBarLayout.rebuildFragments(INavigationLayout.REBUILD_FLAG_REBUILD_LAST);
                    rightActionBarLayout.rebuildFragments(INavigationLayout.REBUILD_FLAG_REBUILD_LAST);
                    drawerLayoutContainer.setAllowOpenDrawer(false, false);
                } else {
                    drawerLayoutContainer.setAllowOpenDrawer(true, false);
                }
                pushOpened = true;
            } else if (newContact) {
                final NewContactBottomSheet fragment = new NewContactBottomSheet(actionBarLayout.getLastFragment(), this);
                if (newContactName != null) {
                    final String[] names = newContactName.split(" ", 2);
                    fragment.setInitialName(names[0], names.length > 1 ? names[1] : null);
                }
                if (newContactPhone != null) {
                    fragment.setInitialPhoneNumber(PhoneFormat.stripExceptNumbers(newContactPhone, true), false);
                }
                fragment.show();
               // getActionBarLayout().presentFragment(new INavigationLayout.NavigationParams(fragment).setNoAnimation(true));
                if (AndroidUtilities.isTablet()) {
                    actionBarLayout.rebuildFragments(INavigationLayout.REBUILD_FLAG_REBUILD_LAST);
                    rightActionBarLayout.rebuildFragments(INavigationLayout.REBUILD_FLAG_REBUILD_LAST);
                    drawerLayoutContainer.setAllowOpenDrawer(false, false);
                } else {
                    drawerLayoutContainer.setAllowOpenDrawer(true, false);
                }
                pushOpened = true;
            } else if (showGroupVoip) {
                GroupCallActivity.create(this, AccountInstance.getInstance(currentAccount), null, null, false, null);
                if (GroupCallActivity.groupCallInstance != null) {
                    GroupCallActivity.groupCallUiVisible = true;
                }
            } else if (newContactAlert) {
                final BaseFragment lastFragment = actionBarLayout.getLastFragment();
                if (lastFragment != null && lastFragment.getParentActivity() != null) {
                    final String finalNewContactName = newContactName;
                    final String finalNewContactPhone = NewContactBottomSheet.getPhoneNumber(this, UserConfig.getInstance(currentAccount).getCurrentUser(), newContactPhone, false);
                    final AlertDialog newContactAlertDialog = new AlertDialog.Builder(lastFragment.getParentActivity())
                            .setTitle(LocaleController.getString("NewContactAlertTitle", R.string.NewContactAlertTitle))
                            .setMessage(AndroidUtilities.replaceTags(LocaleController.formatString("NewContactAlertMessage", R.string.NewContactAlertMessage, PhoneFormat.getInstance().format(finalNewContactPhone))))
                            .setPositiveButton(LocaleController.getString("NewContactAlertButton", R.string.NewContactAlertButton), (d, i) -> {
                                final NewContactBottomSheet fragment = new NewContactBottomSheet(lastFragment, this);
                                fragment.setInitialPhoneNumber(finalNewContactPhone, false);
                                if (finalNewContactName != null) {
                                    final String[] names = finalNewContactName.split(" ", 2);
                                    fragment.setInitialName(names[0], names.length > 1 ? names[1] : null);
                                }
                                fragment.show();
                                //lastFragment.presentFragment(fragment);
                            })
                            .setNegativeButton(LocaleController.getString("Cancel", R.string.Cancel), null)
                            .create();
                    lastFragment.showDialog(newContactAlertDialog);
                    pushOpened = true;
                }
            } else if (showCallLog) {
                getActionBarLayout().presentFragment(new INavigationLayout.NavigationParams(new CallLogActivity()).setNoAnimation(true));
                if (AndroidUtilities.isTablet()) {
                    actionBarLayout.rebuildFragments(INavigationLayout.REBUILD_FLAG_REBUILD_LAST);
                    rightActionBarLayout.rebuildFragments(INavigationLayout.REBUILD_FLAG_REBUILD_LAST);
                    drawerLayoutContainer.setAllowOpenDrawer(false, false);
                } else {
                    drawerLayoutContainer.setAllowOpenDrawer(true, false);
                }
                pushOpened = true;
            } else if (openBot) {
                processAttachedMenuBotFromShortcut(botId);
                pushOpened = false;
            }
        }
        if (!pushOpened && !isNew) {
            if (AndroidUtilities.isTablet()) {
                if (!UserConfig.getInstance(currentAccount).isClientActivated()) {
                    if (layersActionBarLayout.getFragmentStack().isEmpty()) {
                        layersActionBarLayout.addFragmentToStack(getClientNotActivatedFragment(), INavigationLayout.FORCE_NOT_ATTACH_VIEW);
                        drawerLayoutContainer.setAllowOpenDrawer(false, false);
                    }
                } else {
                    if (actionBarLayout.getFragmentStack().isEmpty()) {
                        DialogsActivity dialogsActivity = new DialogsActivity(null);
                        dialogsActivity.setSideMenu(sideMenu);
                        if (searchQuery != null) {
                            dialogsActivity.setInitialSearchString(searchQuery);
                        }
                        actionBarLayout.addFragmentToStack(dialogsActivity, INavigationLayout.FORCE_NOT_ATTACH_VIEW);
                        drawerLayoutContainer.setAllowOpenDrawer(true, false);
                    }
                }
            } else {
                if (actionBarLayout.getFragmentStack().isEmpty()) {
                    if (!UserConfig.getInstance(currentAccount).isClientActivated()) {
                        actionBarLayout.addFragmentToStack(getClientNotActivatedFragment(), INavigationLayout.FORCE_NOT_ATTACH_VIEW);
                        drawerLayoutContainer.setAllowOpenDrawer(false, false);
                    } else {
                        DialogsActivity dialogsActivity = new DialogsActivity(null);
                        dialogsActivity.setSideMenu(sideMenu);
                        if (searchQuery != null) {
                            dialogsActivity.setInitialSearchString(searchQuery);
                        }
                        actionBarLayout.addFragmentToStack(dialogsActivity, INavigationLayout.FORCE_NOT_ATTACH_VIEW);
                        drawerLayoutContainer.setAllowOpenDrawer(true, false);
                    }
                }
            }
            if (rebuildFragments) {
                actionBarLayout.rebuildFragments(INavigationLayout.REBUILD_FLAG_REBUILD_LAST);
                if (AndroidUtilities.isTablet()) {
                    layersActionBarLayout.rebuildFragments(INavigationLayout.REBUILD_FLAG_REBUILD_LAST);
                    rightActionBarLayout.rebuildFragments(INavigationLayout.REBUILD_FLAG_REBUILD_LAST);
                }
            }
        }
        if (isVoipIntent) {
            VoIPFragment.show(this, intentAccount[0]);
        }
        if (!showGroupVoip && (intent == null || !Intent.ACTION_MAIN.equals(intent.getAction())) && GroupCallActivity.groupCallInstance != null) {
            GroupCallActivity.groupCallInstance.dismiss();
        }

        intent.setAction(null);
        return pushOpened;
    }

    public static int getTimestampFromLink(Uri data) {
        List<String> segments = data.getPathSegments();
        String timestampStr = null;
        if (segments.contains("video")) {
            timestampStr = data.getQuery();
        } else if (data.getQueryParameter("t") != null) {
            timestampStr = data.getQueryParameter("t");
        }
        int videoTimestamp = -1;
        if (timestampStr != null) {
            try {
                videoTimestamp = Integer.parseInt(timestampStr);
            } catch (Throwable ignore) {

            }
            if (videoTimestamp == -1) {
                DateFormat dateFormat = new SimpleDateFormat("mm:ss");
                Date reference = null;
                try {
                    reference = dateFormat.parse("00:00");
                    Date date = dateFormat.parse(timestampStr);
                    videoTimestamp = (int) ((date.getTime() - reference.getTime()) / 1000L);
                } catch (ParseException e) {
                    e.printStackTrace();
                }
            }
        }
        return videoTimestamp;
    }

    private void openDialogsToSend(boolean animated) {
        Bundle args = new Bundle();
        args.putBoolean("onlySelect", true);
        args.putBoolean("canSelectTopics", true);
        args.putInt("dialogsType", DialogsActivity.DIALOGS_TYPE_FORWARD);
        args.putBoolean("allowSwitchAccount", true);
        if (contactsToSend != null) {
            if (contactsToSend.size() != 1) {
                args.putString("selectAlertString", LocaleController.getString("SendContactToText", R.string.SendMessagesToText));
                args.putString("selectAlertStringGroup", LocaleController.getString("SendContactToGroupText", R.string.SendContactToGroupText));
            }
        } else {
            args.putString("selectAlertString", LocaleController.getString("SendMessagesToText", R.string.SendMessagesToText));
            args.putString("selectAlertStringGroup", LocaleController.getString("SendMessagesToGroupText", R.string.SendMessagesToGroupText));
        }
        DialogsActivity fragment = new DialogsActivity(args) {
            @Override
            public boolean shouldShowNextButton(DialogsActivity dialogsFragment, ArrayList<Long> dids, CharSequence message, boolean param) {
                if (exportingChatUri != null) {
                    return false;
                }
                if (contactsToSend != null && contactsToSend.size() == 1 && !mainFragmentsStack.isEmpty()) {
                    return true;
                }
                if (dids.size() <= 1) {
                    return videoPath != null || photoPathsArray != null && photoPathsArray.size() > 0;
                }
                return false;
            }
        };
        fragment.forwardContext = new ForwardContext() {
            @Override
            public ArrayList<MessageObject> getForwardingMessages() {
                return null;
            }

            @Override
            public boolean forceShowScheduleAndSound() {
                return true;
            }
        };
        fragment.setDelegate(this);
        boolean removeLast;
        if (AndroidUtilities.isTablet()) {
            removeLast = layersActionBarLayout.getFragmentStack().size() > 0 && layersActionBarLayout.getFragmentStack().get(layersActionBarLayout.getFragmentStack().size() - 1) instanceof DialogsActivity;
        } else {
            removeLast = actionBarLayout.getFragmentStack().size() > 1 && actionBarLayout.getFragmentStack().get(actionBarLayout.getFragmentStack().size() - 1) instanceof DialogsActivity;
        }
        getActionBarLayout().presentFragment(fragment, removeLast, !animated, true, false);
        if (SecretMediaViewer.hasInstance() && SecretMediaViewer.getInstance().isVisible()) {
            SecretMediaViewer.getInstance().closePhoto(false, false);
        } else if (PhotoViewer.hasInstance() && PhotoViewer.getInstance().isVisible()) {
            PhotoViewer.getInstance().closePhoto(false, true);
        } else if (ArticleViewer.hasInstance() && ArticleViewer.getInstance().isVisible()) {
            ArticleViewer.getInstance().close(false, true);
        }
        StoryRecorder.destroyInstance();
        if (GroupCallActivity.groupCallInstance != null) {
            GroupCallActivity.groupCallInstance.dismiss();
        }

        if (!animated) {
            drawerLayoutContainer.setAllowOpenDrawer(false, false);
            if (AndroidUtilities.isTablet()) {
                actionBarLayout.rebuildFragments(INavigationLayout.REBUILD_FLAG_REBUILD_LAST);
                rightActionBarLayout.rebuildFragments(INavigationLayout.REBUILD_FLAG_REBUILD_LAST);
            } else {
                drawerLayoutContainer.setAllowOpenDrawer(true, false);
            }
        }
    }

    private int runCommentRequest(int intentAccount, Runnable dismissLoading, Integer messageId, Integer commentId, Long threadId, TLRPC.Chat chat) {
        return runCommentRequest(intentAccount, dismissLoading, messageId, commentId, threadId, chat, null, null, 0, -1);
    }

    private int runCommentRequest(int intentAccount, Runnable dismissLoading, Integer messageId, Integer commentId, Long threadId, TLRPC.Chat chat, Runnable onOpened, String quote, int fromMessageId, int quoteOffset) {
        if (chat == null) {
            return 0;
        }
        TLRPC.TL_messages_getDiscussionMessage req = new TLRPC.TL_messages_getDiscussionMessage();
        req.peer = MessagesController.getInputPeer(chat);
        req.msg_id = commentId != null ? messageId : (int) (long) threadId;
        return ConnectionsManager.getInstance(intentAccount).sendRequest(req, (response, error) -> AndroidUtilities.runOnUIThread(() -> {
            boolean chatOpened = false;
            if (response instanceof TLRPC.TL_messages_discussionMessage) {
                TLRPC.TL_messages_discussionMessage res = (TLRPC.TL_messages_discussionMessage) response;
                MessagesController.getInstance(intentAccount).putUsers(res.users, false);
                MessagesController.getInstance(intentAccount).putChats(res.chats, false);
                ArrayList<MessageObject> arrayList = new ArrayList<>();
                for (int a = 0, N = res.messages.size(); a < N; a++) {
                    arrayList.add(new MessageObject(UserConfig.selectedAccount, res.messages.get(a), true, true));
                }
                if (!arrayList.isEmpty() || chat.forum && threadId != null && threadId == 1) {
                    if (chat.forum) {
                        openTopicRequest(intentAccount, (int) (long) threadId, chat, commentId != null ? commentId : messageId, null, onOpened, quote, fromMessageId, arrayList, quoteOffset);
                        chatOpened = true;
                    } else {
                        Bundle args = new Bundle();
                        args.putLong("chat_id", -arrayList.get(0).getDialogId());
                        args.putInt("message_id", Math.max(1, messageId));
                        ChatActivity chatActivity = new ChatActivity(args);
                        chatActivity.setThreadMessages(arrayList, chat, req.msg_id, res.read_inbox_max_id, res.read_outbox_max_id, null);
                        if (commentId != null) {
                            if (quote != null) {
                                chatActivity.setHighlightQuote(commentId, quote, quoteOffset);
                            } else {
                                chatActivity.setHighlightMessageId(commentId);
                            }
                        } else if (threadId != null) {
                            if (quote != null) {
                                chatActivity.setHighlightQuote(messageId, quote, quoteOffset);
                            } else {
                                chatActivity.setHighlightMessageId(messageId);
                            }
                        }
                        presentFragment(chatActivity);
                        chatOpened = true;
                    }
                }
            }
            if (!chatOpened) {
                try {
                    if (!mainFragmentsStack.isEmpty()) {
                        BulletinFactory.of(mainFragmentsStack.get(mainFragmentsStack.size() - 1)).createErrorBulletin(LocaleController.getString("ChannelPostDeleted", R.string.ChannelPostDeleted)).show();
                    }
                } catch (Exception e) {
                    FileLog.e(e);
                }
            }
            try {
                if (dismissLoading != null) {
                    dismissLoading.run();
                }
                if (onOpened != null) {
                    onOpened.run();
                }
            } catch (Exception e) {
                FileLog.e(e);
            }
        }));
    }

    private void openTopicRequest(int intentAccount, int topicId, TLRPC.Chat chat, int messageId, TLRPC.TL_forumTopic forumTopic, Runnable whenDone, String quote, int fromMessageId, ArrayList<MessageObject> arrayList, int quoteOffset) {
        if (forumTopic == null) {
            forumTopic = MessagesController.getInstance(intentAccount).getTopicsController().findTopic(chat.id, topicId);
        }
        if (forumTopic == null) {
            TLRPC.TL_channels_getForumTopicsByID getForumTopicsByID = new TLRPC.TL_channels_getForumTopicsByID();
            getForumTopicsByID.channel = MessagesController.getInstance(currentAccount).getInputChannel(chat.id);
            getForumTopicsByID.topics.add(topicId);
            ConnectionsManager.getInstance(intentAccount).sendRequest(getForumTopicsByID, (response2, error2) -> AndroidUtilities.runOnUIThread(() -> {
                if (error2 == null) {
                    TLRPC.TL_messages_forumTopics topics = (TLRPC.TL_messages_forumTopics) response2;
                    SparseArray<TLRPC.Message> messagesMap = new SparseArray<>();
                    for (int i = 0; i < topics.messages.size(); i++) {
                        messagesMap.put(topics.messages.get(i).id, topics.messages.get(i));
                    }
                    MessagesController.getInstance(intentAccount).putUsers(topics.users, false);
                    MessagesController.getInstance(intentAccount).putChats(topics.chats, false);

                    MessagesController.getInstance(intentAccount).getTopicsController().processTopics(chat.id, topics.topics, messagesMap, false, TopicsController.LOAD_TYPE_LOAD_UNKNOWN, -1);

                    TLRPC.TL_forumTopic topic = MessagesController.getInstance(intentAccount).getTopicsController().findTopic(chat.id, topicId);
                    openTopicRequest(intentAccount, topicId, chat, messageId, topic, whenDone, quote, fromMessageId, arrayList, quoteOffset);
                };
            }));
            return;
        }
        BaseFragment lastFragment = !mainFragmentsStack.isEmpty() ? mainFragmentsStack.get(mainFragmentsStack.size() - 1) : null;
        if (lastFragment instanceof ChatActivity && ((ChatActivity) lastFragment).getDialogId() == -chat.id && ((ChatActivity) lastFragment).isTopic && ((ChatActivity) lastFragment).getTopicId() == forumTopic.id) {
            if (quote != null) {
                ((ChatActivity) lastFragment).setHighlightQuote(messageId, quote, quoteOffset);
            }
            ((ChatActivity) lastFragment).scrollToMessageId(messageId, fromMessageId, true, 0, true, 0, null);
        } else {
            Bundle args = new Bundle();
            args.putLong("chat_id", chat.id);
            if (messageId != forumTopic.id) {
                args.putInt("message_id", Math.max(1, messageId));
            }
            ChatActivity chatActivity = new ChatActivity(args);
            if (arrayList.isEmpty()) {
                TLRPC.Message message = new TLRPC.Message();
                message.id = 1;
                message.action = new TLRPC.TL_messageActionChannelMigrateFrom();
                arrayList.add(new MessageObject(intentAccount, message, false, false));
            }
            chatActivity.setThreadMessages(arrayList, chat, messageId, forumTopic.read_inbox_max_id, forumTopic.read_outbox_max_id, forumTopic);
            if (messageId != forumTopic.id) {
                if (quote != null) {
                    chatActivity.setHighlightQuote(messageId, quote, quoteOffset);
                } else {
                    chatActivity.setHighlightMessageId(messageId);
                }
                chatActivity.scrollToMessageId(messageId, fromMessageId, true, 0, true, 0, null);
            }
            presentFragment(chatActivity);
        }
        if (whenDone != null) {
            whenDone.run();
        }
    }

    private void runImportRequest(final Uri importUri,
                                  ArrayList<Uri> documents) {
        final int intentAccount = UserConfig.selectedAccount;
        final AlertDialog progressDialog = new AlertDialog(this, AlertDialog.ALERT_TYPE_SPINNER);
        final int[] requestId = new int[]{0};
        Runnable cancelRunnable = null;

        String content;
        InputStream inputStream = null;
        try {
            int linesCount = 0;
            inputStream = getContentResolver().openInputStream(importUri);
            BufferedReader r = new BufferedReader(new InputStreamReader(inputStream));
            StringBuilder total = new StringBuilder();
            for (String line; (line = r.readLine()) != null && linesCount < 100; ) {
                total.append(line).append('\n');
                linesCount++;
            }
            content = total.toString();
        } catch (Exception e) {
            FileLog.e(e);
            return;
        } finally {
            try {
                if (inputStream != null) {
                    inputStream.close();
                }
            } catch (Exception e2) {
                FileLog.e(e2);
            }
        }
        final TLRPC.TL_messages_checkHistoryImport req = new TLRPC.TL_messages_checkHistoryImport();
        req.import_head = content;
        requestId[0] = ConnectionsManager.getInstance(intentAccount).sendRequest(req, (response, error) -> AndroidUtilities.runOnUIThread(() -> {
            if (!LaunchActivity.this.isFinishing()) {
                if (response != null && actionBarLayout != null) {
                    final TLRPC.TL_messages_historyImportParsed res = (TLRPC.TL_messages_historyImportParsed) response;
                    Bundle args = new Bundle();
                    args.putBoolean("onlySelect", true);
                    args.putString("importTitle", res.title);

                    args.putBoolean("allowSwitchAccount", true);
                    if (res.pm) {
                        args.putInt("dialogsType", DialogsActivity.DIALOGS_TYPE_IMPORT_HISTORY_USERS);
                    } else if (res.group) {
                        args.putInt("dialogsType", DialogsActivity.DIALOGS_TYPE_IMPORT_HISTORY_GROUPS);
                    } else {
                        String uri = importUri.toString();
                        Set<String> uris = MessagesController.getInstance(intentAccount).exportPrivateUri;
                        boolean ok = false;
                        for (String u : uris) {
                            if (uri.contains(u)) {
                                args.putInt("dialogsType", DialogsActivity.DIALOGS_TYPE_IMPORT_HISTORY_USERS);
                                ok = true;
                                break;
                            }
                        }
                        if (!ok) {
                            uris = MessagesController.getInstance(intentAccount).exportGroupUri;
                            for (String u : uris) {
                                if (uri.contains(u)) {
                                    args.putInt("dialogsType", DialogsActivity.DIALOGS_TYPE_IMPORT_HISTORY_GROUPS);
                                    ok = true;
                                    break;
                                }
                            }
                            if (!ok) {
                                args.putInt("dialogsType", DialogsActivity.DIALOGS_TYPE_IMPORT_HISTORY);
                            }
                        }
                    }

                    if (SecretMediaViewer.hasInstance() && SecretMediaViewer.getInstance().isVisible()) {
                        SecretMediaViewer.getInstance().closePhoto(false, false);
                    } else if (PhotoViewer.hasInstance() && PhotoViewer.getInstance().isVisible()) {
                        PhotoViewer.getInstance().closePhoto(false, true);
                    } else if (ArticleViewer.hasInstance() && ArticleViewer.getInstance().isVisible()) {
                        ArticleViewer.getInstance().close(false, true);
                    }
                    StoryRecorder.destroyInstance();
                    if (GroupCallActivity.groupCallInstance != null) {
                        GroupCallActivity.groupCallInstance.dismiss();
                    }

                    drawerLayoutContainer.setAllowOpenDrawer(false, false);
                    if (AndroidUtilities.isTablet()) {
                        actionBarLayout.rebuildFragments(INavigationLayout.REBUILD_FLAG_REBUILD_LAST);
                        rightActionBarLayout.rebuildFragments(INavigationLayout.REBUILD_FLAG_REBUILD_LAST);
                    } else {
                        drawerLayoutContainer.setAllowOpenDrawer(true, false);
                    }

                    DialogsActivity fragment = new DialogsActivity(args);
                    fragment.setDelegate(this);
                    boolean removeLast;
                    if (AndroidUtilities.isTablet()) {
                        removeLast = layersActionBarLayout.getFragmentStack().size() > 0 && layersActionBarLayout.getFragmentStack().get(layersActionBarLayout.getFragmentStack().size() - 1) instanceof DialogsActivity;
                    } else {
                        removeLast = actionBarLayout.getFragmentStack().size() > 1 && actionBarLayout.getFragmentStack().get(actionBarLayout.getFragmentStack().size() - 1) instanceof DialogsActivity;
                    }
                    getActionBarLayout().presentFragment(fragment, removeLast, false, true, false);
                } else {
                    if (documentsUrisArray == null) {
                        documentsUrisArray = new ArrayList<>();
                    }
                    documentsUrisArray.add(0, exportingChatUri);
                    exportingChatUri = null;
                    openDialogsToSend(true);
                }
                try {
                    progressDialog.dismiss();
                } catch (Exception e) {
                    FileLog.e(e);
                }
            }
        }, ConnectionsManager.RequestFlagFailOnServerErrors));
        final Runnable cancelRunnableFinal = cancelRunnable;
        progressDialog.setOnCancelListener(dialog -> {
            ConnectionsManager.getInstance(intentAccount).cancelRequest(requestId[0], true);
            if (cancelRunnableFinal != null) {
                cancelRunnableFinal.run();
            }
        });
        try {
            progressDialog.showDelayed(300);
        } catch (Exception ignore) {

        }
    }

    private void openGroupCall(AccountInstance accountInstance, TLRPC.Chat chat, String hash) {
        VoIPHelper.startCall(chat, null, hash, false, this, mainFragmentsStack.get(mainFragmentsStack.size() - 1), accountInstance);
    }

    public void openMessage(long dialogId, int messageId, String quote, final Browser.Progress progress, int fromMessageId, final int quoteOffset) {
        if (dialogId < 0) {
            TLRPC.Chat chat = MessagesController.getInstance(currentAccount).getChat(-dialogId);
            if (chat != null && ChatObject.isForum(chat)) {
                if (progress != null) {
                    progress.init();
                }
                openForumFromLink(dialogId, messageId, quote, () -> {
                    if (progress != null) {
                        progress.end();
                    }
                }, fromMessageId, quoteOffset);
                return;
            }
        }
        if (progress != null) {
            progress.init();
        }
        Bundle args = new Bundle();
        if (dialogId >= 0) {
            args.putLong("user_id", dialogId);
        } else {
            TLRPC.Chat chatLocal = MessagesController.getInstance(currentAccount).getChat(-dialogId);
            if (chatLocal != null && chatLocal.forum) {
                openForumFromLink(dialogId, messageId, quote, () -> {
                    if (progress != null) {
                        progress.end();
                    }
                }, fromMessageId, quoteOffset);
                return;
            }
            args.putLong("chat_id", -dialogId);
        }
        args.putInt("message_id", messageId);
        BaseFragment lastFragment = !mainFragmentsStack.isEmpty() ? mainFragmentsStack.get(mainFragmentsStack.size() - 1) : null;
        if (lastFragment == null || MessagesController.getInstance(currentAccount).checkCanOpenChat(args, lastFragment)) {
            AndroidUtilities.runOnUIThread(() -> {
                ChatActivity chatActivity = new ChatActivity(args);
                chatActivity.setHighlightQuote(messageId, quote, quoteOffset);
                if (!(AndroidUtilities.isTablet() ? rightActionBarLayout : getActionBarLayout()).presentFragment(chatActivity) && dialogId < 0) {
                    TLRPC.TL_channels_getChannels req = new TLRPC.TL_channels_getChannels();
                    TLRPC.TL_inputChannel inputChannel = new TLRPC.TL_inputChannel();
                    inputChannel.channel_id = -dialogId;
                    req.id.add(inputChannel);
                    final int reqId = ConnectionsManager.getInstance(currentAccount).sendRequest(req, (response, error) -> AndroidUtilities.runOnUIThread(() -> {
                        if (progress != null) {
                            progress.end();
                        }
                        boolean notFound = true;
                        if (response instanceof TLRPC.TL_messages_chats) {
                            TLRPC.TL_messages_chats res = (TLRPC.TL_messages_chats) response;
                            if (!res.chats.isEmpty()) {
                                notFound = false;
                                MessagesController.getInstance(currentAccount).putChats(res.chats, false);
                                TLRPC.Chat chat = res.chats.get(0);
                                if (chat != null && chat.forum) {
                                    openForumFromLink(-dialogId, messageId, null);
                                }
                                if (lastFragment == null || MessagesController.getInstance(currentAccount).checkCanOpenChat(args, lastFragment)) {
                                    ChatActivity chatActivity2 = new ChatActivity(args);
                                    chatActivity.setHighlightQuote(messageId, quote, quoteOffset);
                                    getActionBarLayout().presentFragment(chatActivity2);
                                }
                            }
                        }
                        if (notFound) {
                            showAlertDialog(AlertsCreator.createNoAccessAlert(LaunchActivity.this, LocaleController.getString(R.string.DialogNotAvailable), LocaleController.getString(R.string.LinkNotFound), null));
                        }
                    }));
                    if (progress != null) {
                        progress.onCancel(() -> {
                            ConnectionsManager.getInstance(currentAccount).cancelRequest(reqId, true);
                        });
                    }
                } else {
                    if (progress != null) {
                        progress.end();
                    }
                }
            });
        }
    }

    private void runLinkRequest(final int intentAccount,
                                final String username,
                                final String group,
                                final String sticker,
                                final String emoji,
                                final String botUser,
                                final String botChat,
                                final String botChannel,
                                final String botChatAdminParams,
                                final String message,
                                final String contactToken,
                                final String folderSlug,
                                final boolean hasUrl,
                                final Integer messageId,
                                final Long channelId,
                                final Long threadId,
                                final Integer commentId,
                                final String game,
                                final HashMap<String, String> auth,
                                final String lang,
                                final String unsupportedUrl,
                                final String code,
                                final String loginToken,
                                final TLRPC.TL_wallPaper wallPaper,
                                final String inputInvoiceSlug,
                                final String theme,
                                final String voicechat,
                                final String livestream,
                                final int state,
                                final int videoTimestamp,
                                final String setAsAttachBot,
                                final String attachMenuBotToOpen,
                                final String attachMenuBotChoose,
                                final String botAppMaybe,
                                final String botAppStartParam,
                                final Browser.Progress progress,
                                final boolean forceNotInternalForApps,
                                final int storyId,
                                final boolean isBoost) {
        if (state == 0 && ChatActivity.SCROLL_DEBUG_DELAY && progress != null) {
            Runnable runnable = () -> runLinkRequest(intentAccount, username, group, sticker, emoji, botUser, botChat, botChannel, botChatAdminParams, message, contactToken, folderSlug, hasUrl, messageId, channelId, threadId, commentId, game, auth, lang, unsupportedUrl, code, loginToken, wallPaper, inputInvoiceSlug, theme, voicechat, livestream, 1, videoTimestamp, setAsAttachBot, attachMenuBotToOpen, attachMenuBotChoose, botAppMaybe, botAppStartParam, progress, forceNotInternalForApps, storyId, isBoost);
            progress.init();
            progress.onCancel(() -> AndroidUtilities.cancelRunOnUIThread(runnable));
            AndroidUtilities.runOnUIThread(runnable, 7500);
            return;
        } else if (state == 0 && UserConfig.getActivatedAccountsCount() >= 2 && auth != null) {
            AlertsCreator.createAccountSelectDialog(this, account -> {
                if (account != intentAccount) {
                    switchToAccount(account, true);
                }
                runLinkRequest(account, username, group, sticker, emoji, botUser, botChat, botChannel, botChatAdminParams, message, contactToken, folderSlug, hasUrl, messageId, channelId, threadId, commentId, game, auth, lang, unsupportedUrl, code, loginToken, wallPaper, inputInvoiceSlug, theme, voicechat, livestream, 1, videoTimestamp, setAsAttachBot, attachMenuBotToOpen, attachMenuBotChoose, botAppMaybe, botAppStartParam, progress, forceNotInternalForApps, storyId, isBoost);
            }).show();
            return;
        } else if (code != null) {
            if (NotificationCenter.getGlobalInstance().hasObservers(NotificationCenter.didReceiveSmsCode)) {
                NotificationCenter.getGlobalInstance().postNotificationName(NotificationCenter.didReceiveSmsCode, code);
            } else {
                AlertDialog.Builder builder = new AlertDialog.Builder(LaunchActivity.this);
                builder.setTitle(LocaleController.getString("AppName", R.string.AppName));
                builder.setMessage(AndroidUtilities.replaceTags(LocaleController.formatString("OtherLoginCode", R.string.OtherLoginCode, code)));
                builder.setPositiveButton(LocaleController.getString("OK", R.string.OK), null);
                showAlertDialog(builder);
            }
            return;
        } else if (loginToken != null) {
            AlertDialog.Builder builder = new AlertDialog.Builder(LaunchActivity.this);
            builder.setTitle(LocaleController.getString("AuthAnotherClient", R.string.AuthAnotherClient));
            builder.setMessage(LocaleController.getString("AuthAnotherClientUrl", R.string.AuthAnotherClientUrl));
            builder.setPositiveButton(LocaleController.getString("OK", R.string.OK), null);
            showAlertDialog(builder);
            return;
        }
        final AlertDialog progressDialog = new AlertDialog(this, AlertDialog.ALERT_TYPE_SPINNER);
        final Runnable dismissLoading = () -> {
            if (progress != null) {
                progress.end();
            }
            if (progressDialog != null) {
                progressDialog.dismiss();
            }
        };
        final int[] requestId = new int[]{0};
        Runnable cancelRunnable = null;

        if (contactToken != null) {
            TLRPC.TL_contacts_importContactToken req = new TLRPC.TL_contacts_importContactToken();
            req.token = contactToken;
            requestId[0] = ConnectionsManager.getInstance(intentAccount).sendRequest(req, (response, error) -> AndroidUtilities.runOnUIThread(() -> {
                if (response instanceof TLRPC.User) {
                    TLRPC.User user = (TLRPC.User) response;
                    MessagesController.getInstance(intentAccount).putUser(user, false);
                    Bundle args = new Bundle();
                    args.putLong("user_id", user.id);
                    presentFragment(new ChatActivity(args));
                } else {
                    FileLog.e("cant import contact token. token=" + contactToken + " err=" + (error == null ? null : error.text));
                    BulletinFactory.of(mainFragmentsStack.get(mainFragmentsStack.size() - 1)).createErrorBulletin(LocaleController.getString(R.string.NoUsernameFound)).show();
                }

                try {
                    dismissLoading.run();
                } catch (Exception e) {
                    FileLog.e(e);
                }
            }));
        } else if (folderSlug != null) {
            TL_chatlists.TL_chatlists_checkChatlistInvite req = new TL_chatlists.TL_chatlists_checkChatlistInvite();
            req.slug = folderSlug;
            requestId[0] = ConnectionsManager.getInstance(intentAccount).sendRequest(req, (response, error) -> AndroidUtilities.runOnUIThread(() -> {
                BaseFragment fragment = mainFragmentsStack.get(mainFragmentsStack.size() - 1);
                if (response instanceof TL_chatlists.chatlist_ChatlistInvite) {
                    TL_chatlists.chatlist_ChatlistInvite inv = (TL_chatlists.chatlist_ChatlistInvite) response;
                    ArrayList<TLRPC.Chat> chats = null;
                    ArrayList<TLRPC.User> users = null;
                    if (inv instanceof TL_chatlists.TL_chatlists_chatlistInvite) {
                        chats = ((TL_chatlists.TL_chatlists_chatlistInvite) inv).chats;
                        users = ((TL_chatlists.TL_chatlists_chatlistInvite) inv).users;
                    } else if (inv instanceof TL_chatlists.TL_chatlists_chatlistInviteAlready) {
                        chats = ((TL_chatlists.TL_chatlists_chatlistInviteAlready) inv).chats;
                        users = ((TL_chatlists.TL_chatlists_chatlistInviteAlready) inv).users;
                    }
                    MessagesController.getInstance(intentAccount).putChats(chats, false);
                    MessagesController.getInstance(intentAccount).putUsers(users, false);
                    if (!(inv instanceof TL_chatlists.TL_chatlists_chatlistInvite && ((TL_chatlists.TL_chatlists_chatlistInvite) inv).peers.isEmpty())) {
                        final FolderBottomSheet sheet = new FolderBottomSheet(fragment, folderSlug, inv);
                        if (fragment != null) {
                            fragment.showDialog(sheet);
                        } else {
                            sheet.show();
                        }
                    } else {
                        BulletinFactory.of(fragment).createErrorBulletin(LocaleController.getString(R.string.NoFolderFound)).show();
                    }
                } else {
                    BulletinFactory.of(fragment).createErrorBulletin(LocaleController.getString(R.string.NoFolderFound)).show();
                }

                try {
                    dismissLoading.run();
                } catch (Exception e) {
                    FileLog.e(e);
                }
            }));
        } else if (inputInvoiceSlug != null) {
            TLRPC.TL_payments_getPaymentForm req = new TLRPC.TL_payments_getPaymentForm();
            TLRPC.TL_inputInvoiceSlug invoiceSlug = new TLRPC.TL_inputInvoiceSlug();
            invoiceSlug.slug = inputInvoiceSlug;
            req.invoice = invoiceSlug;
            requestId[0] = ConnectionsManager.getInstance(intentAccount).sendRequest(req, (response, error) -> AndroidUtilities.runOnUIThread(() -> {
                if (error != null) {
                    BulletinFactory.of(mainFragmentsStack.get(mainFragmentsStack.size() - 1)).createErrorBulletin(LocaleController.getString(R.string.PaymentInvoiceLinkInvalid)).show();
                } else if (!LaunchActivity.this.isFinishing()) {
                    PaymentFormActivity paymentFormActivity = null;
                    if (response instanceof TLRPC.TL_payments_paymentForm) {
                        TLRPC.TL_payments_paymentForm form = (TLRPC.TL_payments_paymentForm) response;
                        MessagesController.getInstance(intentAccount).putUsers(form.users, false);
                        paymentFormActivity = new PaymentFormActivity(form, inputInvoiceSlug, getActionBarLayout().getLastFragment());
                    } else if (response instanceof TLRPC.TL_payments_paymentReceipt) {
                        paymentFormActivity = new PaymentFormActivity((TLRPC.TL_payments_paymentReceipt) response);
                    }

                    if (paymentFormActivity != null) {
                        if (navigateToPremiumGiftCallback != null) {
                            Runnable callback = navigateToPremiumGiftCallback;
                            navigateToPremiumGiftCallback = null;
                            paymentFormActivity.setPaymentFormCallback(status -> {
                                if (status == PaymentFormActivity.InvoiceStatus.PAID) {
                                    callback.run();
                                }
                            });
                        }
                        presentFragment(paymentFormActivity);
                    }
                }

                try {
                    dismissLoading.run();
                } catch (Exception e) {
                    FileLog.e(e);
                }
            }));
        } else if (username != null) {
            if (progress != null) {
                progress.init();
            }
            MessagesController.getInstance(intentAccount).getUserNameResolver().resolve(username, (peerId) -> {
                if (!LaunchActivity.this.isFinishing()) {
                    boolean hideProgressDialog = true;
                    if (storyId != 0 && peerId != null) {
                        hideProgressDialog = false;
                        MessagesController.getInstance(currentAccount).getStoriesController().resolveStoryLink(peerId, storyId, storyItem -> {
                            try {
                                dismissLoading.run();
                            } catch (Exception e) {
                                FileLog.e(e);
                            }
                            BaseFragment baseFragment = getLastFragment();
                            if (storyItem == null) {
                                BulletinFactory factory = BulletinFactory.global();
                                if (factory != null) {
                                    factory.createSimpleBulletin(R.raw.story_bomb2, LocaleController.getString("StoryNotFound", R.string.StoryNotFound)).show();
                                }
                                return;
                            } else if (storyItem instanceof TL_stories.TL_storyItemDeleted) {
                                BulletinFactory factory = BulletinFactory.global();
                                if (factory != null) {
                                    factory.createSimpleBulletin(R.raw.story_bomb1, LocaleController.getString("StoryNotFound", R.string.StoryNotFound)).show();
                                }
                                return;
                            }
                            if (baseFragment != null) {
                                storyItem.dialogId = peerId;
                                StoryViewer storyViewer = baseFragment.getOrCreateStoryViewer();
                                if (storyViewer.isShown() && storyViewer.attachedToParent()) {
                                    StoryViewer overlayStoryViewer = baseFragment.getOrCreateOverlayStoryViewer();
                                    final StoryViewer storyViewer1 = storyViewer;
                                    overlayStoryViewer.setOnCloseListener(() -> storyViewer1.setOverlayVisible(false));
                                    storyViewer.setOverlayVisible(true);
                                    storyViewer = overlayStoryViewer;
                                }
                                storyViewer.instantClose();
                                storyViewer.open(this, storyItem, null);
                            }
                        });
                    } else if (peerId != null && actionBarLayout != null && (game == null && voicechat == null || game != null && peerId > 0 || voicechat != null && peerId > 0 || livestream != null && peerId < 0)) {
                        if (!TextUtils.isEmpty(botAppMaybe)) {
                            TLRPC.User user = MessagesController.getInstance(intentAccount).getUser(peerId);
                            if (user != null && user.bot) {
                                if (user.bot_attach_menu && !MediaDataController.getInstance(intentAccount).botInAttachMenu(user.id)) {
                                    TLRPC.TL_messages_getAttachMenuBot getAttachMenuBot = new TLRPC.TL_messages_getAttachMenuBot();
                                    getAttachMenuBot.bot = MessagesController.getInstance(intentAccount).getInputUser(peerId);
                                    ConnectionsManager.getInstance(intentAccount).sendRequest(getAttachMenuBot, (response1, error1) -> AndroidUtilities.runOnUIThread(() -> {
                                        if (error1 != null) {
                                            AndroidUtilities.runOnUIThread(() -> runLinkRequest(intentAccount, username, group, sticker, emoji, botUser, botChat, botChannel, botChatAdminParams, message, contactToken, folderSlug, hasUrl, messageId, channelId, threadId, commentId, game, auth, lang, unsupportedUrl, code, loginToken, wallPaper, inputInvoiceSlug, theme, voicechat, livestream, state, videoTimestamp, setAsAttachBot, attachMenuBotToOpen, attachMenuBotChoose, null, null, progress, forceNotInternalForApps, storyId, isBoost));
                                        } else if (response1 instanceof TLRPC.TL_attachMenuBotsBot) {
                                            TLRPC.TL_attachMenuBotsBot bot = (TLRPC.TL_attachMenuBotsBot) response1;
                                            TLRPC.TL_attachMenuBot attachBot = bot.bot;
                                            final boolean botAttachable = attachBot != null && (attachBot.show_in_side_menu || attachBot.show_in_attach_menu);
                                            if ((attachBot.inactive || attachBot.side_menu_disclaimer_needed) && botAttachable) {
                                                WebAppDisclaimerAlert.show(this, (allowSendMessage) -> {
                                                    attachBot.inactive = false;
                                                    attachBot.request_write_access = false;

                                                    TLRPC.TL_messages_toggleBotInAttachMenu botRequest = new TLRPC.TL_messages_toggleBotInAttachMenu();
                                                    botRequest.bot = MessagesController.getInstance(intentAccount).getInputUser(peerId);
                                                    botRequest.enabled = true;
                                                    botRequest.write_allowed = true;

                                                    ConnectionsManager.getInstance(intentAccount).sendRequest(botRequest, (response2, error2) -> AndroidUtilities.runOnUIThread(() -> {
                                                        if (response2 instanceof TLRPC.TL_boolTrue) {
                                                            MediaDataController.getInstance(intentAccount).loadAttachMenuBots(false, true, null);
                                                        }
                                                    }), ConnectionsManager.RequestFlagInvokeAfter | ConnectionsManager.RequestFlagFailOnServerErrors);

                                                    processWebAppBot(intentAccount, username, group, sticker, emoji, botUser, botChat, botChannel, botChatAdminParams, message, contactToken, folderSlug, hasUrl, messageId, channelId, threadId, commentId, game, auth, lang, unsupportedUrl, code, loginToken, wallPaper, inputInvoiceSlug, theme, voicechat, livestream, state, videoTimestamp, setAsAttachBot, attachMenuBotToOpen, attachMenuBotChoose, botAppMaybe, botAppStartParam, progress, forceNotInternalForApps, storyId, isBoost, user, dismissLoading, botAttachable, true);
                                                }, null);
                                            } else if (attachBot.request_write_access || forceNotInternalForApps) {
                                                AtomicBoolean allowWrite = new AtomicBoolean(true);
                                                AlertsCreator.createBotLaunchAlert(getLastFragment(), allowWrite, user, () -> {
                                                    attachBot.inactive = false;
                                                    attachBot.request_write_access = !allowWrite.get();

                                                    TLRPC.TL_messages_toggleBotInAttachMenu botRequest = new TLRPC.TL_messages_toggleBotInAttachMenu();
                                                    botRequest.bot = MessagesController.getInstance(intentAccount).getInputUser(peerId);
                                                    botRequest.write_allowed = allowWrite.get();

                                                    ConnectionsManager.getInstance(intentAccount).sendRequest(botRequest, (response2, error2) -> AndroidUtilities.runOnUIThread(() -> {
                                                        if (response2 instanceof TLRPC.TL_boolTrue) {
                                                            MediaDataController.getInstance(intentAccount).loadAttachMenuBots(false, true, null);
                                                        }
                                                    }), ConnectionsManager.RequestFlagInvokeAfter | ConnectionsManager.RequestFlagFailOnServerErrors);

                                                    processWebAppBot(intentAccount, username, group, sticker, emoji, botUser, botChat, botChannel, botChatAdminParams, message, contactToken, folderSlug, hasUrl, messageId, channelId, threadId, commentId, game, auth, lang, unsupportedUrl, code, loginToken, wallPaper, inputInvoiceSlug, theme, voicechat, livestream, state, videoTimestamp, setAsAttachBot, attachMenuBotToOpen, attachMenuBotChoose, botAppMaybe, botAppStartParam, progress, forceNotInternalForApps, storyId, isBoost, user, dismissLoading, false, false);
                                                });
                                            } else {
                                                processWebAppBot(intentAccount, username, group, sticker, emoji, botUser, botChat, botChannel, botChatAdminParams, message, contactToken, folderSlug, hasUrl, messageId, channelId, threadId, commentId, game, auth, lang, unsupportedUrl, code, loginToken, wallPaper, inputInvoiceSlug, theme, voicechat, livestream, state, videoTimestamp, setAsAttachBot, attachMenuBotToOpen, attachMenuBotChoose, botAppMaybe, botAppStartParam, progress, forceNotInternalForApps, storyId, isBoost, user, dismissLoading, false, false);
                                            }
                                        }
                                    }));
                                } else {
                                    processWebAppBot(intentAccount, username, group, sticker, emoji, botUser, botChat, botChannel, botChatAdminParams, message, contactToken, folderSlug, hasUrl, messageId, channelId, threadId, commentId, game, auth, lang, unsupportedUrl, code, loginToken, wallPaper, inputInvoiceSlug, theme, voicechat, livestream, state, videoTimestamp, setAsAttachBot, attachMenuBotToOpen, attachMenuBotChoose, botAppMaybe, botAppStartParam, progress, forceNotInternalForApps, storyId, isBoost, user, dismissLoading, false, false);
                                }
                                return;
                            }
                        }

                        if (isBoost) {
                            TLRPC.Chat chat = MessagesController.getInstance(intentAccount).getChat(-peerId);
                            if (ChatObject.isBoostSupported(chat)) {
                                processBoostDialog(peerId, dismissLoading, progress);
                                return;
                            }
                        }

                        if ((setAsAttachBot != null || botAppStartParam != null) && attachMenuBotToOpen == null) {
                            TLRPC.User user = MessagesController.getInstance(intentAccount).getUser(peerId);
                            if (user != null && user.bot) {
                                if (user.bot_attach_menu) {
                                    processAttachMenuBot(intentAccount, peerId, attachMenuBotChoose, user, setAsAttachBot, botAppStartParam);
                                } else {
                                    BulletinFactory.of(mainFragmentsStack.get(mainFragmentsStack.size() - 1)).createErrorBulletin(LocaleController.getString(R.string.BotCantAddToAttachMenu)).show();
                                }
                            } else {
                                BulletinFactory.of(mainFragmentsStack.get(mainFragmentsStack.size() - 1)).createErrorBulletin(LocaleController.getString(R.string.BotSetAttachLinkNotBot)).show();
                            }
                        } else if (messageId != null && (commentId != null || threadId != null) && peerId < 0) {
                            TLRPC.Chat chat = MessagesController.getInstance(intentAccount).getChat(-peerId);
                            requestId[0] = runCommentRequest(intentAccount, dismissLoading, messageId, commentId, threadId, chat);
                            if (requestId[0] != 0) {
                                hideProgressDialog = false;
                            }
                        } else if (game != null) {
                            Bundle args = new Bundle();
                            args.putBoolean("onlySelect", true);
                            args.putBoolean("cantSendToChannels", true);
                            args.putInt("dialogsType", DialogsActivity.DIALOGS_TYPE_BOT_SHARE);
                            args.putString("selectAlertString", LocaleController.getString("SendGameToText", R.string.SendGameToText));
                            args.putString("selectAlertStringGroup", LocaleController.getString("SendGameToGroupText", R.string.SendGameToGroupText));
                            DialogsActivity fragment = new DialogsActivity(args);
                            TLRPC.User user = MessagesController.getInstance(intentAccount).getUser(peerId);
                            fragment.setDelegate((fragment1, dids, message1, param, topicsFragment) -> {
                                long did = dids.get(0).dialogId;
                                TLRPC.TL_inputMediaGame inputMediaGame = new TLRPC.TL_inputMediaGame();
                                inputMediaGame.id = new TLRPC.TL_inputGameShortName();
                                inputMediaGame.id.short_name = game;
                                inputMediaGame.id.bot_id = MessagesController.getInstance(intentAccount).getInputUser(user);
                                SendMessagesHelper.getInstance(intentAccount).sendGame(MessagesController.getInstance(intentAccount).getInputPeer(did), inputMediaGame, 0, 0);

                                Bundle args1 = new Bundle();
                                args1.putBoolean("scrollToTopOnResume", true);
                                if (DialogObject.isEncryptedDialog(did)) {
                                    args1.putInt("enc_id", DialogObject.getEncryptedChatId(did));
                                } else if (DialogObject.isUserDialog(did)) {
                                    args1.putLong("user_id", did);
                                } else {
                                    args1.putLong("chat_id", -did);
                                }
                                if (MessagesController.getInstance(intentAccount).checkCanOpenChat(args1, fragment1)) {
                                    NotificationCenter.getInstance(intentAccount).postNotificationName(NotificationCenter.closeChats);
                                    getActionBarLayout().presentFragment(new ChatActivity(args1), true, false, true, false);
                                }
                                return true;
                            });
                            boolean removeLast;
                            if (AndroidUtilities.isTablet()) {
                                removeLast = layersActionBarLayout.getFragmentStack().size() > 0 && layersActionBarLayout.getFragmentStack().get(layersActionBarLayout.getFragmentStack().size() - 1) instanceof DialogsActivity;
                            } else {
                                removeLast = actionBarLayout.getFragmentStack().size() > 1 && actionBarLayout.getFragmentStack().get(actionBarLayout.getFragmentStack().size() - 1) instanceof DialogsActivity;
                            }
                            getActionBarLayout().presentFragment(fragment, removeLast, true, true, false);
                            if (SecretMediaViewer.hasInstance() && SecretMediaViewer.getInstance().isVisible()) {
                                SecretMediaViewer.getInstance().closePhoto(false, false);
                            } else if (PhotoViewer.hasInstance() && PhotoViewer.getInstance().isVisible()) {
                                PhotoViewer.getInstance().closePhoto(false, true);
                            } else if (ArticleViewer.hasInstance() && ArticleViewer.getInstance().isVisible()) {
                                ArticleViewer.getInstance().close(false, true);
                            }
                            StoryRecorder.destroyInstance();
                            if (GroupCallActivity.groupCallInstance != null) {
                                GroupCallActivity.groupCallInstance.dismiss();
                            }
                            drawerLayoutContainer.setAllowOpenDrawer(false, false);
                            if (AndroidUtilities.isTablet()) {
                                actionBarLayout.rebuildFragments(INavigationLayout.REBUILD_FLAG_REBUILD_LAST);
                                rightActionBarLayout.rebuildFragments(INavigationLayout.REBUILD_FLAG_REBUILD_LAST);
                            } else {
                                drawerLayoutContainer.setAllowOpenDrawer(true, false);
                            }
                        } else if (botChat != null || botChannel != null) {
                            final TLRPC.User user = MessagesController.getInstance(intentAccount).getUser(peerId);
                            if (user == null || user.bot && user.bot_nochats) {
                                try {
                                    if (!mainFragmentsStack.isEmpty()) {
                                        BulletinFactory.of(mainFragmentsStack.get(mainFragmentsStack.size() - 1)).createErrorBulletin(LocaleController.getString("BotCantJoinGroups", R.string.BotCantJoinGroups)).show();
                                    }
                                } catch (Exception e) {
                                    FileLog.e(e);
                                }
                                return;
                            }
                            Bundle args = new Bundle();
                            args.putBoolean("onlySelect", true);
                            args.putInt("dialogsType", DialogsActivity.DIALOGS_TYPE_ADD_USERS_TO);
                            args.putBoolean("resetDelegate", false);
                            args.putBoolean("closeFragment", false);
                            args.putBoolean("allowGroups", botChat != null);
                            args.putBoolean("allowChannels", botChannel != null);
                            final String botHash = TextUtils.isEmpty(botChat) ? (TextUtils.isEmpty(botChannel) ? null : botChannel) : botChat;
//                            args.putString("addToGroupAlertString", LocaleController.formatString("AddToTheGroupAlertText", R.string.AddToTheGroupAlertText, UserObject.getUserName(user), "%1$s"));
                            DialogsActivity fragment = new DialogsActivity(args);
                            fragment.setDelegate((fragment12, dids, message1, param, topicsFragment) -> {
                                long did = dids.get(0).dialogId;

                                TLRPC.Chat chat = MessagesController.getInstance(currentAccount).getChat(-did);
                                if (chat != null && (chat.creator || chat.admin_rights != null && chat.admin_rights.add_admins)) {
                                    MessagesController.getInstance(intentAccount).checkIsInChat(false, chat, user, (isInChatAlready, currentRights, currentRank) -> AndroidUtilities.runOnUIThread(() -> {
                                        TLRPC.TL_chatAdminRights requestingRights = null;
                                        if (botChatAdminParams != null) {
                                            String[] adminParams = botChatAdminParams.split("\\+| ");
                                            requestingRights = new TLRPC.TL_chatAdminRights();
                                            final int count = adminParams.length;
                                            for (int i = 0; i < count; ++i) {
                                                String adminParam = adminParams[i];
                                                switch (adminParam) {
                                                    case "change_info":
                                                        requestingRights.change_info = true;
                                                        break;
                                                    case "post_messages":
                                                        requestingRights.post_messages = true;
                                                        break;
                                                    case "edit_messages":
                                                        requestingRights.edit_messages = true;
                                                        break;
                                                    case "add_admins":
                                                    case "promote_members":
                                                        requestingRights.add_admins = true;
                                                        break;
                                                    case "delete_messages":
                                                        requestingRights.delete_messages = true;
                                                        break;
                                                    case "ban_users":
                                                    case "restrict_members":
                                                        requestingRights.ban_users = true;
                                                        break;
                                                    case "invite_users":
                                                        requestingRights.invite_users = true;
                                                        break;
                                                    case "pin_messages":
                                                        requestingRights.pin_messages = true;
                                                        break;
                                                    case "manage_video_chats":
                                                    case "manage_call":
                                                        requestingRights.manage_call = true;
                                                        break;
                                                    case "manage_chat":
                                                    case "other":
                                                        requestingRights.other = true;
                                                        break;
                                                    case "anonymous":
                                                        requestingRights.anonymous = true;
                                                        break;
                                                }
                                            }
                                        }
                                        TLRPC.TL_chatAdminRights editRights = null;
                                        if (requestingRights != null || currentRights != null) {
                                            if (requestingRights == null) {
                                                editRights = currentRights;
                                            } else if (currentRights == null) {
                                                editRights = requestingRights;
                                            } else {
                                                editRights = currentRights;
                                                editRights.change_info = requestingRights.change_info || editRights.change_info;
                                                editRights.post_messages = requestingRights.post_messages || editRights.post_messages;
                                                editRights.edit_messages = requestingRights.edit_messages || editRights.edit_messages;
                                                editRights.add_admins = requestingRights.add_admins || editRights.add_admins;
                                                editRights.delete_messages = requestingRights.delete_messages || editRights.delete_messages;
                                                editRights.ban_users = requestingRights.ban_users || editRights.ban_users;
                                                editRights.invite_users = requestingRights.invite_users || editRights.invite_users;
                                                editRights.pin_messages = requestingRights.pin_messages || editRights.pin_messages;
                                                editRights.manage_call = requestingRights.manage_call || editRights.manage_call;
                                                editRights.anonymous = requestingRights.anonymous || editRights.anonymous;
                                                editRights.other = requestingRights.other || editRights.other;
                                            }
                                        }
                                        if (isInChatAlready && requestingRights == null && !TextUtils.isEmpty(botHash)) {
                                            Runnable onFinish = () -> {
                                                NotificationCenter.getInstance(intentAccount).postNotificationName(NotificationCenter.closeChats);

                                                Bundle args1 = new Bundle();
                                                args1.putBoolean("scrollToTopOnResume", true);
                                                args1.putLong("chat_id", chat.id);
                                                if (!MessagesController.getInstance(currentAccount).checkCanOpenChat(args1, fragment)) {
                                                    return;
                                                }
                                                ChatActivity chatActivity = new ChatActivity(args1);
                                                presentFragment(chatActivity, true, false);
                                            };
                                            MessagesController.getInstance(currentAccount).addUserToChat(chat.id, user, 0, botHash, fragment, true, onFinish, null);
                                        } else {
                                            ChatRightsEditActivity editRightsActivity = new ChatRightsEditActivity(user.id, -did, editRights, null, null, currentRank, ChatRightsEditActivity.TYPE_ADD_BOT, true, !isInChatAlready, botHash);
                                            editRightsActivity.setDelegate(new ChatRightsEditActivity.ChatRightsEditActivityDelegate() {
                                                @Override
                                                public void didSetRights(int rights, TLRPC.TL_chatAdminRights rightsAdmin, TLRPC.TL_chatBannedRights rightsBanned, String rank) {
                                                    fragment.removeSelfFromStack();
                                                    NotificationCenter.getInstance(intentAccount).postNotificationName(NotificationCenter.closeChats);
                                                }

                                                @Override
                                                public void didChangeOwner(TLRPC.User user) {
                                                }
                                            });
                                            getActionBarLayout().presentFragment(editRightsActivity, false);
                                        }
                                    }));
                                } else {
                                    AlertDialog.Builder builder = new AlertDialog.Builder(this);
                                    builder.setTitle(LocaleController.getString("AddBot", R.string.AddBot));
                                    String chatName = chat == null ? "" : chat.title;
                                    builder.setMessage(AndroidUtilities.replaceTags(LocaleController.formatString("AddMembersAlertNamesText", R.string.AddMembersAlertNamesText, UserObject.getUserName(user), chatName)));
                                    builder.setNegativeButton(LocaleController.getString("Cancel", R.string.Cancel), null);
                                    builder.setPositiveButton(LocaleController.getString("AddBot", R.string.AddBot), (di, i) -> {
                                        Bundle args12 = new Bundle();
                                        args12.putBoolean("scrollToTopOnResume", true);
                                        args12.putLong("chat_id", -did);

                                        ChatActivity chatActivity = new ChatActivity(args12);
                                        NotificationCenter.getInstance(intentAccount).postNotificationName(NotificationCenter.closeChats);
                                        MessagesController.getInstance(intentAccount).addUserToChat(-did, user, 0, botHash, chatActivity, null);
                                        getActionBarLayout().presentFragment(chatActivity, true, false, true, false);
                                    });
                                    builder.show();
                                }
                                return true;
                            });
                            presentFragment(fragment);
                        } else {
                            long dialog_id;
                            boolean isBot = false;
                            Bundle args = new Bundle();
                            TLRPC.User user = MessagesController.getInstance(intentAccount).getUser(peerId);
                            if (peerId < 0) {
                                args.putLong("chat_id", -peerId);
                                dialog_id = peerId;
                            } else {
                                args.putLong("user_id", peerId);
                                dialog_id = peerId;
                            }
                            if (botUser != null && user != null && user.bot) {
                                args.putString("botUser", botUser);
                                isBot = true;
                            }
                            if (navigateToPremiumBot) {
                                navigateToPremiumBot = false;
                                args.putBoolean("premium_bot", true);
                            }
                            if (messageId != null) {
                                args.putInt("message_id", messageId);
                            }
                            if (voicechat != null) {
                                args.putString("voicechat", voicechat);
                            }
                            if (livestream != null) {
                                args.putString("livestream", livestream);
                            }
                            if (videoTimestamp >= 0) {
                                args.putInt("video_timestamp", videoTimestamp);
                            }
                            if (attachMenuBotToOpen != null) {
                                args.putString("attach_bot", attachMenuBotToOpen);
                            }
                            if (setAsAttachBot != null) {
                                args.putString("attach_bot_start_command", setAsAttachBot);
                            }
                            BaseFragment lastFragment = !mainFragmentsStack.isEmpty() && voicechat == null ? mainFragmentsStack.get(mainFragmentsStack.size() - 1) : null;
                            if (lastFragment == null || MessagesController.getInstance(intentAccount).checkCanOpenChat(args, lastFragment)) {
                                final boolean sameDialogId = lastFragment instanceof ChatActivity && ((ChatActivity) lastFragment).getDialogId() == dialog_id;
                                if (isBot && sameDialogId) {
                                    ((ChatActivity) lastFragment).setBotUser(botUser);
                                } else if (attachMenuBotToOpen != null && sameDialogId) {
                                    ((ChatActivity) lastFragment).openAttachBotLayout(attachMenuBotToOpen);
                                } else {
                                    TLRPC.Chat chat = MessagesController.getInstance(currentAccount).getChat(-dialog_id);
                                    if (chat != null && chat.forum) {
                                        Long topicId = threadId;
                                        if (topicId == null && messageId != null) {
                                            topicId = (long) (int) messageId;
                                        }
                                        if (topicId != null && topicId != 0) {
                                            openForumFromLink(dialog_id, messageId, () -> {
                                                try {
                                                    dismissLoading.run();
                                                } catch (Exception e) {
                                                    FileLog.e(e);
                                                }
                                            });
                                        } else {
                                            Bundle bundle = new Bundle();
                                            bundle.putLong("chat_id", -dialog_id);
                                            presentFragment(TopicsFragment.getTopicsOrChat(this, bundle));
                                            try {
                                                dismissLoading.run();
                                            } catch (Exception e) {
                                                FileLog.e(e);
                                            }
                                        }
                                    } else {
                                        MessagesController.getInstance(intentAccount).ensureMessagesLoaded(dialog_id, messageId == null ? 0 : messageId, new MessagesController.MessagesLoadedCallback() {
                                            @Override
                                            public void onMessagesLoaded(boolean fromCache) {
                                                try {
                                                    dismissLoading.run();
                                                } catch (Exception e) {
                                                    FileLog.e(e);
                                                }
                                                if (!LaunchActivity.this.isFinishing()) {
                                                    BaseFragment voipLastFragment;
                                                    if (livestream == null || !(lastFragment instanceof ChatActivity) || ((ChatActivity) lastFragment).getDialogId() != dialog_id) {
                                                        if (lastFragment instanceof ChatActivity && ((ChatActivity) lastFragment).getDialogId() == dialog_id && messageId == null) {
                                                            ChatActivity chatActivity = (ChatActivity) lastFragment;
                                                            ViewGroup v = chatActivity.getChatListView();
                                                            AndroidUtilities.shakeViewSpring(v, 5);
                                                            BotWebViewVibrationEffect.APP_ERROR.vibrate();

                                                            v = chatActivity.getChatActivityEnterView();
                                                            for (int i = 0; i < v.getChildCount(); i++) {
                                                                AndroidUtilities.shakeViewSpring(v.getChildAt(i), 5);
                                                            }
                                                            v = chatActivity.getActionBar();
                                                            for (int i = 0; i < v.getChildCount(); i++) {
                                                                AndroidUtilities.shakeViewSpring(v.getChildAt(i), 5);
                                                            }
                                                            voipLastFragment = lastFragment;
                                                        } else {
                                                            ChatActivity fragment = new ChatActivity(args);
                                                            getActionBarLayout().presentFragment(fragment);
                                                            voipLastFragment = fragment;
                                                        }
                                                    } else {
                                                        voipLastFragment = lastFragment;
                                                    }

                                                    AndroidUtilities.runOnUIThread(() -> {
                                                        if (livestream != null) {
                                                            AccountInstance accountInstance = AccountInstance.getInstance(currentAccount);
                                                            ChatObject.Call cachedCall = accountInstance.getMessagesController().getGroupCall(-dialog_id, false);
                                                            if (cachedCall != null) {
                                                                VoIPHelper.startCall(accountInstance.getMessagesController().getChat(-dialog_id), accountInstance.getMessagesController().getInputPeer(dialog_id), null, false, cachedCall == null || !cachedCall.call.rtmp_stream, LaunchActivity.this, voipLastFragment, accountInstance);
                                                            } else {
                                                                TLRPC.ChatFull chatFull = accountInstance.getMessagesController().getChatFull(-dialog_id);
                                                                if (chatFull != null) {
                                                                    if (chatFull.call == null) {
                                                                        if (voipLastFragment.getParentActivity() != null) {
                                                                            BulletinFactory.of(voipLastFragment).createSimpleBulletin(R.raw.linkbroken, LocaleController.getString("InviteExpired", R.string.InviteExpired)).show();
                                                                        }
                                                                    } else {
                                                                        accountInstance.getMessagesController().getGroupCall(-dialog_id, true, () -> AndroidUtilities.runOnUIThread(() -> {
                                                                            ChatObject.Call call = accountInstance.getMessagesController().getGroupCall(-dialog_id, false);
                                                                            VoIPHelper.startCall(accountInstance.getMessagesController().getChat(-dialog_id), accountInstance.getMessagesController().getInputPeer(dialog_id), null, false, call == null || !call.call.rtmp_stream, LaunchActivity.this, voipLastFragment, accountInstance);
                                                                        }));
                                                                    }
                                                                }
                                                            }
                                                        }
                                                    }, 150);
                                                }
                                            }

                                            @Override
                                            public void onError() {
                                                if (!LaunchActivity.this.isFinishing()) {
                                                    BaseFragment fragment = mainFragmentsStack.get(mainFragmentsStack.size() - 1);
                                                    AlertsCreator.showSimpleAlert(fragment, LocaleController.getString("JoinToGroupErrorNotExist", R.string.JoinToGroupErrorNotExist));
                                                }
                                                try {
                                                    dismissLoading.run();
                                                } catch (Exception e) {
                                                    FileLog.e(e);
                                                }
                                            }
                                        });
                                    }
                                    hideProgressDialog = false;
                                }
                            }
                        }
                    } else {
                        try {
                            BaseFragment lastFragment = LaunchActivity.getLastFragment();
                            if (lastFragment != null) {
                                if (lastFragment instanceof ChatActivity) {
                                    ((ChatActivity) lastFragment).shakeContent();
                                }
                                if (AndroidUtilities.isNumeric(username)) {
                                    BulletinFactory.of(lastFragment).createErrorBulletin(LocaleController.getString("NoPhoneFound", R.string.NoPhoneFound)).show();
                                } else {
                                    BulletinFactory.of(lastFragment).createErrorBulletin(LocaleController.getString("NoUsernameFound", R.string.NoUsernameFound)).show();
                                }
                            }
                        } catch (Exception e) {
                            FileLog.e(e);
                        }
                    }

                    if (hideProgressDialog) {
                        try {
                            dismissLoading.run();
                        } catch (Exception e) {
                            FileLog.e(e);
                        }
                    }
                }
            });
        } else if (group != null) {
            if (state == 0) {
                final TLRPC.TL_messages_checkChatInvite req = new TLRPC.TL_messages_checkChatInvite();
                req.hash = group;
                requestId[0] = ConnectionsManager.getInstance(intentAccount).sendRequest(req, (response, error) -> AndroidUtilities.runOnUIThread(() -> {
                    if (!LaunchActivity.this.isFinishing()) {
                        boolean hideProgressDialog = true;
                        if (error == null && actionBarLayout != null) {
                            TLRPC.ChatInvite invite = (TLRPC.ChatInvite) response;
                            if (invite.chat != null && (!ChatObject.isLeftFromChat(invite.chat) || !invite.chat.kicked && (ChatObject.isPublic(invite.chat) || invite instanceof TLRPC.TL_chatInvitePeek || invite.chat.has_geo))) {
                                MessagesController.getInstance(intentAccount).putChat(invite.chat, false);
                                ArrayList<TLRPC.Chat> chats = new ArrayList<>();
                                chats.add(invite.chat);
                                MessagesStorage.getInstance(intentAccount).putUsersAndChats(null, chats, false, true);
                                Bundle args = new Bundle();
                                args.putLong("chat_id", invite.chat.id);
                                if (mainFragmentsStack.isEmpty() || MessagesController.getInstance(intentAccount).checkCanOpenChat(args, mainFragmentsStack.get(mainFragmentsStack.size() - 1))) {
                                    boolean[] canceled = new boolean[1];
                                    progressDialog.setOnCancelListener(dialog -> canceled[0] = true);
                                    if (invite.chat.forum) {
                                        Bundle bundle = new Bundle();
                                        bundle.putLong("chat_id", invite.chat.id);
                                        presentFragment(TopicsFragment.getTopicsOrChat(this, bundle));
                                    } else {
                                        MessagesController.getInstance(intentAccount).ensureMessagesLoaded(-invite.chat.id, 0, new MessagesController.MessagesLoadedCallback() {
                                            @Override
                                            public void onMessagesLoaded(boolean fromCache) {
                                                try {
                                                    dismissLoading.run();
                                                } catch (Exception e) {
                                                    FileLog.e(e);
                                                }
                                                if (canceled[0]) {
                                                    return;
                                                }
                                                ChatActivity fragment = new ChatActivity(args);
                                                if (invite instanceof TLRPC.TL_chatInvitePeek) {
                                                    fragment.setChatInvite(invite);
                                                }
                                                getActionBarLayout().presentFragment(fragment);
                                            }

                                            @Override
                                            public void onError() {
                                                if (!LaunchActivity.this.isFinishing()) {
                                                    BaseFragment fragment = mainFragmentsStack.get(mainFragmentsStack.size() - 1);
                                                    AlertsCreator.showSimpleAlert(fragment, LocaleController.getString("JoinToGroupErrorNotExist", R.string.JoinToGroupErrorNotExist));
                                                }
                                                try {
                                                    dismissLoading.run();
                                                } catch (Exception e) {
                                                    FileLog.e(e);
                                                }
                                            }
                                        });
                                        hideProgressDialog = false;
                                    }

                                }
                            } else {
                                BaseFragment fragment = mainFragmentsStack.get(mainFragmentsStack.size() - 1);
                                fragment.showDialog(new JoinGroupAlert(LaunchActivity.this, invite, group, fragment, (fragment instanceof ChatActivity ? ((ChatActivity) fragment).themeDelegate : null)));
                            }
                        } else {
                            AlertDialog.Builder builder = new AlertDialog.Builder(LaunchActivity.this);
                            builder.setTitle(LocaleController.getString("AppName", R.string.AppName));
                            if (error.text.startsWith("FLOOD_WAIT")) {
                                builder.setMessage(LocaleController.getString("FloodWait", R.string.FloodWait));
                            } else if (error.text.startsWith("INVITE_HASH_EXPIRED")) {
                                builder.setTitle(LocaleController.getString("ExpiredLink", R.string.ExpiredLink));
                                builder.setMessage(LocaleController.getString("InviteExpired", R.string.InviteExpired));
                            } else {
                                builder.setMessage(LocaleController.getString("JoinToGroupErrorNotExist", R.string.JoinToGroupErrorNotExist));
                            }
                            builder.setPositiveButton(LocaleController.getString("OK", R.string.OK), null);
                            showAlertDialog(builder);
                        }

                        try {
                            if (hideProgressDialog) {
                                dismissLoading.run();
                            }
                        } catch (Exception e) {
                            FileLog.e(e);
                        }
                    }
                }), ConnectionsManager.RequestFlagFailOnServerErrors);
            } else if (state == 1) {
                TLRPC.TL_messages_importChatInvite req = new TLRPC.TL_messages_importChatInvite();
                req.hash = group;
                ConnectionsManager.getInstance(intentAccount).sendRequest(req, (response, error) -> {
                    if (error == null) {
                        TLRPC.Updates updates = (TLRPC.Updates) response;
                        MessagesController.getInstance(intentAccount).processUpdates(updates, false);
                    }
                    AndroidUtilities.runOnUIThread(() -> {
                        if (!LaunchActivity.this.isFinishing()) {
                            try {
                                dismissLoading.run();
                            } catch (Exception e) {
                                FileLog.e(e);
                            }
                            if (error == null) {
                                if (actionBarLayout != null) {
                                    TLRPC.Updates updates = (TLRPC.Updates) response;
                                    if (!updates.chats.isEmpty()) {
                                        TLRPC.Chat chat = updates.chats.get(0);
                                        chat.left = false;
                                        chat.kicked = false;
                                        MessagesController.getInstance(intentAccount).putUsers(updates.users, false);
                                        MessagesController.getInstance(intentAccount).putChats(updates.chats, false);
                                        Bundle args = new Bundle();
                                        args.putLong("chat_id", chat.id);
                                        if (mainFragmentsStack.isEmpty() || MessagesController.getInstance(intentAccount).checkCanOpenChat(args, mainFragmentsStack.get(mainFragmentsStack.size() - 1))) {
                                            ChatActivity fragment = new ChatActivity(args);
                                            NotificationCenter.getInstance(intentAccount).postNotificationName(NotificationCenter.closeChats);
                                            getActionBarLayout().presentFragment(fragment, false, true, true, false);
                                        }
                                    }
                                }
                            } else {
                                AlertDialog.Builder builder = new AlertDialog.Builder(LaunchActivity.this);
                                builder.setTitle(LocaleController.getString("AppName", R.string.AppName));
                                if (error.text.startsWith("FLOOD_WAIT")) {
                                    builder.setMessage(LocaleController.getString("FloodWait", R.string.FloodWait));
                                } else if (error.text.equals("USERS_TOO_MUCH")) {
                                    builder.setMessage(LocaleController.getString("JoinToGroupErrorFull", R.string.JoinToGroupErrorFull));
                                } else {
                                    builder.setMessage(LocaleController.getString("JoinToGroupErrorNotExist", R.string.JoinToGroupErrorNotExist));
                                }
                                builder.setPositiveButton(LocaleController.getString("OK", R.string.OK), null);
                                showAlertDialog(builder);
                            }
                        }
                    });
                }, ConnectionsManager.RequestFlagFailOnServerErrors);
            }
        } else if (sticker != null) {
            if (!mainFragmentsStack.isEmpty()) {
                TLRPC.TL_inputStickerSetShortName stickerset = new TLRPC.TL_inputStickerSetShortName();
                stickerset.short_name = sticker != null ? sticker : emoji;
                BaseFragment fragment = mainFragmentsStack.get(mainFragmentsStack.size() - 1);
                StickersAlert alert;
                if (fragment instanceof ChatActivity) {
                    ChatActivity chatActivity = (ChatActivity) fragment;
                    alert = new StickersAlert(LaunchActivity.this, fragment, stickerset, null, chatActivity.getChatActivityEnterViewForStickers(), chatActivity.getResourceProvider());
                    alert.setCalcMandatoryInsets(chatActivity.isKeyboardVisible());
                } else {
                    alert = new StickersAlert(LaunchActivity.this, fragment, stickerset, null, null);
                }
                alert.probablyEmojis = emoji != null;
                fragment.showDialog(alert);
            }
            return;
        } else if (emoji != null) {
            if (!mainFragmentsStack.isEmpty()) {
                TLRPC.TL_inputStickerSetShortName stickerset = new TLRPC.TL_inputStickerSetShortName();
                stickerset.short_name = sticker != null ? sticker : emoji;
                ArrayList<TLRPC.InputStickerSet> sets = new ArrayList<>(1);
                sets.add(stickerset);
                BaseFragment fragment = mainFragmentsStack.get(mainFragmentsStack.size() - 1);
                EmojiPacksAlert alert;
                if (fragment instanceof ChatActivity) {
                    ChatActivity chatActivity = (ChatActivity) fragment;
                    alert = new EmojiPacksAlert(fragment, LaunchActivity.this, chatActivity.getResourceProvider(), sets);
                    alert.setCalcMandatoryInsets(chatActivity.isKeyboardVisible());
                } else {
                    alert = new EmojiPacksAlert(fragment, LaunchActivity.this, null, sets);
                }
                fragment.showDialog(alert);
            }
            return;
        } else if (message != null) {
            Bundle args = new Bundle();
            args.putBoolean("onlySelect", true);
            args.putInt("dialogsType", DialogsActivity.DIALOGS_TYPE_FORWARD);
            DialogsActivity fragment = new DialogsActivity(args);
            fragment.setDelegate((fragment13, dids, m, param, topicsFragment) -> {
                long did = dids.get(0).dialogId;
                Bundle args13 = new Bundle();
                args13.putBoolean("scrollToTopOnResume", true);
                args13.putBoolean("hasUrl", hasUrl);
                if (DialogObject.isEncryptedDialog(did)) {
                    args13.putInt("enc_id", DialogObject.getEncryptedChatId(did));
                } else if (DialogObject.isUserDialog(did)) {
                    args13.putLong("user_id", did);
                } else {
                    args13.putLong("chat_id", -did);
                }
                if (MessagesController.getInstance(intentAccount).checkCanOpenChat(args13, fragment13)) {
                    NotificationCenter.getInstance(intentAccount).postNotificationName(NotificationCenter.closeChats);
                    MediaDataController.getInstance(intentAccount).saveDraft(did, 0, message, null, null, false);
                    getActionBarLayout().presentFragment(new ChatActivity(args13), true, false, true, false);
                }
                return true;
            });
            presentFragment(fragment, false, true);
        } else if (auth != null) {
            final int bot_id = Utilities.parseInt(auth.get("bot_id"));
            if (bot_id == 0) {
                return;
            }
            final String payload = auth.get("payload");
            final String nonce = auth.get("nonce");
            final String callbackUrl = auth.get("callback_url");
            final TLRPC.TL_account_getAuthorizationForm req = new TLRPC.TL_account_getAuthorizationForm();
            req.bot_id = bot_id;
            req.scope = auth.get("scope");
            req.public_key = auth.get("public_key");
            requestId[0] = ConnectionsManager.getInstance(intentAccount).sendRequest(req, (response, error) -> {
                final TLRPC.TL_account_authorizationForm authorizationForm = (TLRPC.TL_account_authorizationForm) response;
                if (authorizationForm != null) {
                    TLRPC.TL_account_getPassword req2 = new TLRPC.TL_account_getPassword();
                    requestId[0] = ConnectionsManager.getInstance(intentAccount).sendRequest(req2, (response1, error1) -> AndroidUtilities.runOnUIThread(() -> {
                        try {
                            dismissLoading.run();
                        } catch (Exception e) {
                            FileLog.e(e);
                        }
                        if (response1 != null) {
                            TLRPC.account_Password accountPassword = (TLRPC.account_Password) response1;
                            MessagesController.getInstance(intentAccount).putUsers(authorizationForm.users, false);
                            presentFragment(new PassportActivity(PassportActivity.TYPE_PASSWORD, req.bot_id, req.scope, req.public_key, payload, nonce, callbackUrl, authorizationForm, accountPassword));
                        }
                    }));
                } else {
                    AndroidUtilities.runOnUIThread(() -> {
                        try {
                            dismissLoading.run();
                            if ("APP_VERSION_OUTDATED".equals(error.text)) {
                                AlertsCreator.showUpdateAppAlert(LaunchActivity.this, LocaleController.getString("UpdateAppAlert", R.string.UpdateAppAlert), true);
                            } else {
                                showAlertDialog(AlertsCreator.createSimpleAlert(LaunchActivity.this, LocaleController.getString("ErrorOccurred", R.string.ErrorOccurred) + "\n" + error.text));
                            }
                        } catch (Exception e) {
                            FileLog.e(e);
                        }
                    });
                }
            });
        } else if (unsupportedUrl != null) {
            TLRPC.TL_help_getDeepLinkInfo req = new TLRPC.TL_help_getDeepLinkInfo();
            req.path = unsupportedUrl;
            requestId[0] = ConnectionsManager.getInstance(currentAccount).sendRequest(req, (response, error) -> AndroidUtilities.runOnUIThread(() -> {
                try {
                    dismissLoading.run();
                } catch (Exception e) {
                    FileLog.e(e);
                }

                if (response instanceof TLRPC.TL_help_deepLinkInfo) {
                    TLRPC.TL_help_deepLinkInfo res = (TLRPC.TL_help_deepLinkInfo) response;
                    AlertsCreator.showUpdateAppAlert(LaunchActivity.this, res.message, res.update_app);
                }
            }));
        } else if (lang != null) {
            TLRPC.TL_langpack_getLanguage req = new TLRPC.TL_langpack_getLanguage();
            req.lang_code = lang;
            req.lang_pack = "android";
            requestId[0] = ConnectionsManager.getInstance(currentAccount).sendRequest(req, (response, error) -> AndroidUtilities.runOnUIThread(() -> {
                try {
                    dismissLoading.run();
                } catch (Exception e) {
                    FileLog.e(e);
                }
                if (response instanceof TLRPC.TL_langPackLanguage) {
                    TLRPC.TL_langPackLanguage res = (TLRPC.TL_langPackLanguage) response;
                    showAlertDialog(AlertsCreator.createLanguageAlert(LaunchActivity.this, res));
                } else if (error != null) {
                    if ("LANG_CODE_NOT_SUPPORTED".equals(error.text)) {
                        showAlertDialog(AlertsCreator.createSimpleAlert(LaunchActivity.this, LocaleController.getString("LanguageUnsupportedError", R.string.LanguageUnsupportedError)));
                    } else {
                        showAlertDialog(AlertsCreator.createSimpleAlert(LaunchActivity.this, LocaleController.getString("ErrorOccurred", R.string.ErrorOccurred) + "\n" + error.text));
                    }
                }
            }));
        } else if (wallPaper != null) {
            boolean ok = false;
            if (TextUtils.isEmpty(wallPaper.slug)) {
                try {
                    WallpapersListActivity.ColorWallpaper colorWallpaper;
                    if (wallPaper.settings.third_background_color != 0) {
                        colorWallpaper = new WallpapersListActivity.ColorWallpaper(Theme.COLOR_BACKGROUND_SLUG, wallPaper.settings.background_color, wallPaper.settings.second_background_color, wallPaper.settings.third_background_color, wallPaper.settings.fourth_background_color);
                    } else {
                        colorWallpaper = new WallpapersListActivity.ColorWallpaper(Theme.COLOR_BACKGROUND_SLUG, wallPaper.settings.background_color, wallPaper.settings.second_background_color, AndroidUtilities.getWallpaperRotation(wallPaper.settings.rotation, false));
                    }
                    ThemePreviewActivity wallpaperActivity = new ThemePreviewActivity(colorWallpaper, null, true, false);
                    AndroidUtilities.runOnUIThread(() -> presentFragment(wallpaperActivity));
                    ok = true;
                } catch (Exception e) {
                    FileLog.e(e);
                }
            }
            if (!ok) {
                TLRPC.TL_account_getWallPaper req = new TLRPC.TL_account_getWallPaper();
                TLRPC.TL_inputWallPaperSlug inputWallPaperSlug = new TLRPC.TL_inputWallPaperSlug();
                inputWallPaperSlug.slug = wallPaper.slug;
                req.wallpaper = inputWallPaperSlug;
                requestId[0] = ConnectionsManager.getInstance(currentAccount).sendRequest(req, (response, error) -> AndroidUtilities.runOnUIThread(() -> {
                    try {
                        dismissLoading.run();
                    } catch (Exception e) {
                        FileLog.e(e);
                    }
                    if (response instanceof TLRPC.TL_wallPaper) {
                        TLRPC.TL_wallPaper res = (TLRPC.TL_wallPaper) response;
                        Object object;
                        if (res.pattern) {
                            WallpapersListActivity.ColorWallpaper colorWallpaper = new WallpapersListActivity.ColorWallpaper(res.slug, wallPaper.settings.background_color, wallPaper.settings.second_background_color, wallPaper.settings.third_background_color, wallPaper.settings.fourth_background_color, AndroidUtilities.getWallpaperRotation(wallPaper.settings.rotation, false), wallPaper.settings.intensity / 100.0f, wallPaper.settings.motion, null);
                            colorWallpaper.pattern = res;
                            object = colorWallpaper;
                        } else {
                            object = res;
                        }
                        ThemePreviewActivity wallpaperActivity = new ThemePreviewActivity(object, null, true, false);
                        wallpaperActivity.setInitialModes(wallPaper.settings.blur, wallPaper.settings.motion, wallPaper.settings.intensity);
                        presentFragment(wallpaperActivity);
                    } else {
                        showAlertDialog(AlertsCreator.createSimpleAlert(LaunchActivity.this, LocaleController.getString("ErrorOccurred", R.string.ErrorOccurred) + "\n" + error.text));
                    }
                }));
            }
        } else if (theme != null) {
            cancelRunnable = () -> {
                loadingThemeFileName = null;
                loadingThemeWallpaperName = null;
                loadingThemeWallpaper = null;
                loadingThemeInfo = null;
                loadingThemeProgressDialog = null;
                loadingTheme = null;

                if (progress != null) {
                    progress.end();
                }
            };
            TLRPC.TL_account_getTheme req = new TLRPC.TL_account_getTheme();
            req.format = "android";
            TLRPC.TL_inputThemeSlug inputThemeSlug = new TLRPC.TL_inputThemeSlug();
            inputThemeSlug.slug = theme;
            req.theme = inputThemeSlug;
            requestId[0] = ConnectionsManager.getInstance(currentAccount).sendRequest(req, (response, error) -> AndroidUtilities.runOnUIThread(() -> {
                int notFound = 2;
                if (response instanceof TLRPC.TL_theme) {
                    TLRPC.TL_theme t = (TLRPC.TL_theme) response;
                    TLRPC.ThemeSettings settings = null;
                    if (t.settings.size() > 0) {
                        settings = t.settings.get(0);
                    }
                    if (settings != null) {
                        String key = Theme.getBaseThemeKey(settings);
                        Theme.ThemeInfo info = Theme.getTheme(key);
                        if (info != null) {
                            TLRPC.TL_wallPaper object;
                            if (settings.wallpaper instanceof TLRPC.TL_wallPaper) {
                                object = (TLRPC.TL_wallPaper) settings.wallpaper;
                                File path = FileLoader.getInstance(currentAccount).getPathToAttach(object.document, true);
                                if (!path.exists()) {
                                    loadingThemeProgressDialog = progressDialog;
                                    loadingThemeAccent = true;
                                    loadingThemeInfo = info;
                                    loadingTheme = t;
                                    loadingThemeWallpaper = object;
                                    loadingThemeWallpaperName = FileLoader.getAttachFileName(object.document);
                                    FileLoader.getInstance(currentAccount).loadFile(object.document, object, FileLoader.PRIORITY_NORMAL, 1);
                                    return;
                                }
                            } else {
                                object = null;
                            }
                            try {
                                dismissLoading.run();
                            } catch (Exception e) {
                                FileLog.e(e);
                            }
                            notFound = 0;
                            openThemeAccentPreview(t, object, info);
                        } else {
                            notFound = 1;
                        }
                    } else if (t.document != null) {
                        loadingThemeAccent = false;
                        loadingTheme = t;
                        loadingThemeFileName = FileLoader.getAttachFileName(loadingTheme.document);
                        loadingThemeProgressDialog = progressDialog;
                        FileLoader.getInstance(currentAccount).loadFile(loadingTheme.document, t, FileLoader.PRIORITY_NORMAL, 1);
                        notFound = 0;
                    } else {
                        notFound = 1;
                    }
                } else if (error != null && "THEME_FORMAT_INVALID".equals(error.text)) {
                    notFound = 1;
                }
                if (notFound != 0) {
                    try {
                        dismissLoading.run();
                    } catch (Exception e) {
                        FileLog.e(e);
                    }
                    if (notFound == 1) {
                        showAlertDialog(AlertsCreator.createSimpleAlert(LaunchActivity.this, LocaleController.getString("Theme", R.string.Theme), LocaleController.getString("ThemeNotSupported", R.string.ThemeNotSupported)));
                    } else {
                        showAlertDialog(AlertsCreator.createSimpleAlert(LaunchActivity.this, LocaleController.getString("Theme", R.string.Theme), LocaleController.getString("ThemeNotFound", R.string.ThemeNotFound)));
                    }
                }
            }));
        } else if (channelId != null && (messageId != null || isBoost)) {
            if (threadId != null) {
                TLRPC.Chat chat = MessagesController.getInstance(intentAccount).getChat(channelId);
                if (chat != null) {
                    requestId[0] = runCommentRequest(intentAccount, dismissLoading, messageId, commentId, threadId, chat);
                } else {
                    TLRPC.TL_channels_getChannels req = new TLRPC.TL_channels_getChannels();
                    TLRPC.TL_inputChannel inputChannel = new TLRPC.TL_inputChannel();
                    inputChannel.channel_id = channelId;
                    req.id.add(inputChannel);
                    requestId[0] = ConnectionsManager.getInstance(currentAccount).sendRequest(req, (response, error) -> AndroidUtilities.runOnUIThread(() -> {
                        boolean notFound = true;
                        if (response instanceof TLRPC.TL_messages_chats) {
                            TLRPC.TL_messages_chats res = (TLRPC.TL_messages_chats) response;
                            if (!res.chats.isEmpty()) {
                                notFound = false;
                                MessagesController.getInstance(currentAccount).putChats(res.chats, false);
                                requestId[0] = runCommentRequest(intentAccount, dismissLoading, messageId, commentId, threadId, res.chats.get(0));
                            }
                        }
                        if (notFound) {
                            try {
                                dismissLoading.run();
                            } catch (Exception e) {
                                FileLog.e(e);
                            }
                            showAlertDialog(AlertsCreator.createNoAccessAlert(LaunchActivity.this, LocaleController.getString(R.string.DialogNotAvailable), LocaleController.getString(R.string.LinkNotFound), null));
                        }
                    }));
                }
            } else {
                Bundle args = new Bundle();
                args.putLong("chat_id", channelId);
                if (messageId != null) {
                    args.putInt("message_id", messageId);
                }
                TLRPC.Chat chatLocal = MessagesController.getInstance(currentAccount).getChat(channelId);
                if (chatLocal != null && ChatObject.isBoostSupported(chatLocal) && isBoost) {
                    processBoostDialog(-channelId, dismissLoading, progress);
                } else if (chatLocal != null && chatLocal.forum) {
                    openForumFromLink(-channelId, messageId,  () -> {
                        try {
                            dismissLoading.run();
                        } catch (Exception e) {
                            FileLog.e(e);
                        }
                    });
                } else {
                    BaseFragment lastFragment = !mainFragmentsStack.isEmpty() ? mainFragmentsStack.get(mainFragmentsStack.size() - 1) : null;
                    if (lastFragment == null || MessagesController.getInstance(intentAccount).checkCanOpenChat(args, lastFragment)) {
                        AndroidUtilities.runOnUIThread(() -> {
                            if (!getActionBarLayout().presentFragment(new ChatActivity(args))) {
                                TLRPC.TL_channels_getChannels req = new TLRPC.TL_channels_getChannels();
                                TLRPC.TL_inputChannel inputChannel = new TLRPC.TL_inputChannel();
                                inputChannel.channel_id = channelId;
                                req.id.add(inputChannel);
                                requestId[0] = ConnectionsManager.getInstance(currentAccount).sendRequest(req, (response, error) -> AndroidUtilities.runOnUIThread(() -> {
                                    try {
                                        dismissLoading.run();
                                    } catch (Exception e) {
                                        FileLog.e(e);
                                    }
                                    boolean notFound = true;
                                    if (response instanceof TLRPC.TL_messages_chats) {
                                        TLRPC.TL_messages_chats res = (TLRPC.TL_messages_chats) response;
                                        if (!res.chats.isEmpty()) {
                                            notFound = false;
                                            MessagesController.getInstance(currentAccount).putChats(res.chats, false);
                                            TLRPC.Chat chat = res.chats.get(0);
                                            if (chat != null && isBoost && ChatObject.isBoostSupported(chat)) {
                                                processBoostDialog(-channelId, null, progress);
                                            } else if (chat != null && chat.forum) {
                                                if (threadId != null) {
                                                    openForumFromLink(-channelId, messageId, null);
                                                } else {
                                                    openForumFromLink(-channelId, null, null);
                                                }
                                            }
                                            if (lastFragment == null || MessagesController.getInstance(intentAccount).checkCanOpenChat(args, lastFragment)) {
                                                getActionBarLayout().presentFragment(new ChatActivity(args));
                                            }
                                        }
                                    }
                                    if (notFound) {
                                        showAlertDialog(AlertsCreator.createNoAccessAlert(LaunchActivity.this, LocaleController.getString(R.string.DialogNotAvailable), LocaleController.getString(R.string.LinkNotFound), null));
                                    }
                                }));
                            }
                        });
                    }
                }
            }
        }

        if (requestId[0] != 0) {
            final Runnable cancelRunnableFinal = cancelRunnable;
            progressDialog.setOnCancelListener(dialog -> {
                ConnectionsManager.getInstance(intentAccount).cancelRequest(requestId[0], true);
                if (cancelRunnableFinal != null) {
                    cancelRunnableFinal.run();
                }
            });
            if (progress != null) {
                progress.onCancel(() -> {
                    ConnectionsManager.getInstance(intentAccount).cancelRequest(requestId[0], true);
                    if (cancelRunnableFinal != null) {
                        cancelRunnableFinal.run();
                    }
                });
            }
            try {
                if (progress != null) {
                    progress.init();
                } else {
                    progressDialog.showDelayed(300);
                }
            } catch (Exception ignore) {}
        }
    }

    private void processWebAppBot(final int intentAccount,
                                  final String username,
                                  final String group,
                                  final String sticker,
                                  final String emoji,
                                  final String botUser,
                                  final String botChat,
                                  final String botChannel,
                                  final String botChatAdminParams,
                                  final String message,
                                  final String contactToken,
                                  final String folderSlug,
                                  final boolean hasUrl,
                                  final Integer messageId,
                                  final Long channelId,
                                  final Long threadId,
                                  final Integer commentId,
                                  final String game,
                                  final HashMap<String, String> auth,
                                  final String lang,
                                  final String unsupportedUrl,
                                  final String code,
                                  final String loginToken,
                                  final TLRPC.TL_wallPaper wallPaper,
                                  final String inputInvoiceSlug,
                                  final String theme,
                                  final String voicechat,
                                  final String livestream,
                                  final int state,
                                  final int videoTimestamp,
                                  final String setAsAttachBot,
                                  final String attachMenuBotToOpen,
                                  final String attachMenuBotChoose,
                                  final String botAppMaybe,
                                  final String botAppStartParam,
                                  final Browser.Progress progress,
                                  final boolean forceNotInternalForApps,
                                  final int storyId,
                                  final boolean isBoost,
                                  TLRPC.User user,
                                  Runnable dismissLoading, boolean botAttachable, boolean ignoreInactive) {

        TLRPC.TL_messages_getBotApp getBotApp = new TLRPC.TL_messages_getBotApp();
        TLRPC.TL_inputBotAppShortName app = new TLRPC.TL_inputBotAppShortName();
        app.bot_id = MessagesController.getInstance(intentAccount).getInputUser(user);
        app.short_name = botAppMaybe;
        getBotApp.app = app;
        ConnectionsManager.getInstance(intentAccount).sendRequest(getBotApp, (response1, error1) -> {
            if (progress != null) {
                progress.end();
            }
            if (error1 != null) {
                AndroidUtilities.runOnUIThread(() -> runLinkRequest(intentAccount, username, group, sticker, emoji, botUser, botChat, botChannel, botChatAdminParams, message, contactToken, folderSlug, hasUrl, messageId, channelId, threadId, commentId, game, auth, lang, unsupportedUrl, code, loginToken, wallPaper, inputInvoiceSlug, theme, voicechat, livestream, state, videoTimestamp, setAsAttachBot, attachMenuBotToOpen, attachMenuBotChoose, null, null, progress, forceNotInternalForApps, storyId, isBoost));
            } else {
                TLRPC.TL_messages_botApp botApp = (TLRPC.TL_messages_botApp) response1;
                AndroidUtilities.runOnUIThread(() -> {
                    dismissLoading.run();

                    AtomicBoolean allowWrite = new AtomicBoolean();
                    BaseFragment lastFragment = mainFragmentsStack.get(mainFragmentsStack.size() - 1);
                    Runnable loadBotSheet = () -> {
                        BotWebViewSheet sheet = new BotWebViewSheet(LaunchActivity.this, lastFragment.getResourceProvider());
                        sheet.setParentActivity(LaunchActivity.this);
                        sheet.requestWebView(intentAccount, user.id, user.id, null, null, BotWebViewSheet.TYPE_WEB_VIEW_BOT_APP, 0, false, lastFragment, botApp.app, allowWrite.get(), botAppStartParam, user);
                        sheet.show();
                        visibleDialogs.add(sheet);
                        if (botApp.inactive || forceNotInternalForApps) {
                            sheet.showJustAddedBulletin();
                        }
                    };

                    if (ignoreInactive) {
                        loadBotSheet.run();
                    } else if (botApp.inactive && botAttachable) {
                        WebAppDisclaimerAlert.show(this, (allowSendMessage) -> {
                            loadBotSheet.run();
                        }, null);
                    } else if (botApp.request_write_access || forceNotInternalForApps) {
                        AlertsCreator.createBotLaunchAlert(lastFragment, allowWrite, user, loadBotSheet);
                    } else {
                        loadBotSheet.run();
                    }
                });
            }
        });

    }

    private void processAttachedMenuBotFromShortcut(long botId) {
        for (int i = 0; i < visibleDialogs.size(); i++) {
            if (visibleDialogs.get(i) instanceof BotWebViewSheet) {
                BotWebViewSheet addedDialog = (BotWebViewSheet) visibleDialogs.get(i);
                if (addedDialog.isShowing() && addedDialog.getBotId() == botId) {
                    return;
                }
            }
        }
        AtomicBoolean isMenuBotsUpdated = new AtomicBoolean(MediaDataController.getInstance(currentAccount).isMenuBotsUpdatedLocal());
        if (!isMenuBotsUpdated.get()) {
            final CountDownLatch countDownLatch = new CountDownLatch(1);
            MessagesStorage.getInstance(currentAccount).getStorageQueue().postRunnable(() -> {
                isMenuBotsUpdated.set(MediaDataController.getInstance(currentAccount).isMenuBotsUpdatedLocal());
                countDownLatch.countDown();
            });
            try {
                countDownLatch.await();
            } catch (Exception e) {
                FileLog.e(e);
                return;
            }
        }
        if (isMenuBotsUpdated.get()) {
            TLRPC.TL_attachMenuBots menuBots = MediaDataController.getInstance(currentAccount).getAttachMenuBots();
            if (menuBots.bots.isEmpty()) {
                // Bot is removed from the menu.
                MediaDataController.getInstance(currentAccount).uninstallShortcut(botId, MediaDataController.SHORTCUT_TYPE_ATTACHED_BOT);
                return;
            }
            for (int i = 0; i < menuBots.bots.size(); i++) {
                if (menuBots.bots.get(i).bot_id == botId) {
                    if (getLastFragment() != null) {
                        showAttachMenuBot(menuBots.bots.get(i), null);
                    }
                    return;
                }
            }
        }
    }

    private void processBoostDialog(Long peerId, Runnable dismissLoading, Browser.Progress progress) {
        processBoostDialog(peerId, dismissLoading, progress, null);
    }

    private void processBoostDialog(Long peerId, Runnable dismissLoading, Browser.Progress progress, ChatMessageCell chatMessageCell) {
        ChannelBoostsController boostsController = MessagesController.getInstance(currentAccount).getBoostsController();
        if (progress != null) {
            progress.init();
        }
        boostsController.getBoostsStats(peerId, boostsStatus -> {
            if (boostsStatus == null) {
                if (progress != null) {
                    progress.end();
                }
                if (dismissLoading != null) {
                    dismissLoading.run();
                }
                return;
            }
            boostsController.userCanBoostChannel(peerId, boostsStatus, canApplyBoost -> {
                if (progress != null) {
                    progress.end();
                }
                BaseFragment lastFragment = getLastFragment();
                if (lastFragment == null) {
                    return;
                }
                Theme.ResourcesProvider resourcesProvider = lastFragment.getResourceProvider();
                if (lastFragment.storyViewer != null && lastFragment.storyViewer.isFullyVisible()) {
                    resourcesProvider = lastFragment.storyViewer.getResourceProvider();
                }
                LimitReachedBottomSheet limitReachedBottomSheet = new LimitReachedBottomSheet(lastFragment, this, TYPE_BOOSTS_FOR_USERS, currentAccount, resourcesProvider);
                limitReachedBottomSheet.setCanApplyBoost(canApplyBoost);

                boolean isCurrentChat = false;
                if (lastFragment instanceof ChatActivity) {
                    isCurrentChat = ((ChatActivity) lastFragment).getDialogId() == peerId;
                } else if (lastFragment instanceof DialogsActivity) {
                    DialogsActivity dialogsActivity = ((DialogsActivity) lastFragment);
                    isCurrentChat = dialogsActivity.rightSlidingDialogContainer != null && dialogsActivity.rightSlidingDialogContainer.getCurrentFragmetDialogId() == peerId;
                }
                limitReachedBottomSheet.setBoostsStats(boostsStatus, isCurrentChat);
                limitReachedBottomSheet.setDialogId(peerId);
                limitReachedBottomSheet.setChatMessageCell(chatMessageCell);

                lastFragment.showDialog(limitReachedBottomSheet);
                try {
                    if (dismissLoading != null) {
                        dismissLoading.run();
                    }
                } catch (Exception e) {
                    FileLog.e(e);
                }
            });
        });
    }

    private void processAttachMenuBot(int intentAccount, long peerId, String attachMenuBotChoose, TLRPC.User user,  String setAsAttachBot, String startAppParam) {
        TLRPC.TL_messages_getAttachMenuBot getAttachMenuBot = new TLRPC.TL_messages_getAttachMenuBot();
        getAttachMenuBot.bot = MessagesController.getInstance(intentAccount).getInputUser(peerId);
        ConnectionsManager.getInstance(intentAccount).sendRequest(getAttachMenuBot, (response1, error1) -> AndroidUtilities.runOnUIThread(() -> {
            if (response1 instanceof TLRPC.TL_attachMenuBotsBot) {
                TLRPC.TL_attachMenuBotsBot attachMenuBotsBot = (TLRPC.TL_attachMenuBotsBot) response1;
                MessagesController.getInstance(intentAccount).putUsers(attachMenuBotsBot.users, false);
                TLRPC.TL_attachMenuBot attachMenuBot = attachMenuBotsBot.bot;
                if (startAppParam != null) {
                    showAttachMenuBot(attachMenuBot, startAppParam);
                    return;
                }
                BaseFragment lastFragment_ = mainFragmentsStack.get(mainFragmentsStack.size() - 1);
                if (AndroidUtilities.isTablet() && !(lastFragment_ instanceof ChatActivity) && !rightFragmentsStack.isEmpty()) {
                    lastFragment_ = rightFragmentsStack.get(rightFragmentsStack.size() - 1);
                }
                final BaseFragment lastFragment = lastFragment_;

                List<String> chooserTargets = new ArrayList<>();
                if (!TextUtils.isEmpty(attachMenuBotChoose)) {
                    for (String target : attachMenuBotChoose.split(" ")) {
                        if (MediaDataController.canShowAttachMenuBotForTarget(attachMenuBot, target)) {
                            chooserTargets.add(target);
                        }
                    }
                }
                DialogsActivity dialogsActivity;

                if (!chooserTargets.isEmpty()) {
                    Bundle args = new Bundle();
                    args.putInt("dialogsType", DialogsActivity.DIALOGS_TYPE_START_ATTACH_BOT);
                    args.putBoolean("onlySelect", true);

                    args.putBoolean("allowGroups", chooserTargets.contains("groups"));
                    args.putBoolean("allowMegagroups", chooserTargets.contains("groups"));
                    args.putBoolean("allowLegacyGroups", chooserTargets.contains("groups"));
                    args.putBoolean("allowUsers", chooserTargets.contains("users"));
                    args.putBoolean("allowChannels", chooserTargets.contains("channels"));
                    args.putBoolean("allowBots", chooserTargets.contains("bots"));

                    dialogsActivity = new DialogsActivity(args);
                    dialogsActivity.setDelegate((fragment, dids, message1, param, topicsFragment) -> {
                        long did = dids.get(0).dialogId;

                        Bundle args1 = new Bundle();
                        args1.putBoolean("scrollToTopOnResume", true);
                        if (DialogObject.isEncryptedDialog(did)) {
                            args1.putInt("enc_id", DialogObject.getEncryptedChatId(did));
                        } else if (DialogObject.isUserDialog(did)) {
                            args1.putLong("user_id", did);
                        } else {
                            args1.putLong("chat_id", -did);
                        }
                        args1.putString("attach_bot", UserObject.getPublicUsername(user));
                        if (setAsAttachBot != null) {
                            args1.putString("attach_bot_start_command", setAsAttachBot);
                        }
                        if (MessagesController.getInstance(intentAccount).checkCanOpenChat(args1, fragment)) {
                            NotificationCenter.getInstance(intentAccount).postNotificationName(NotificationCenter.closeChats);
                            getActionBarLayout().presentFragment(new ChatActivity(args1), true, false, true, false);
                        }
                        return true;
                    });
                } else {
                    dialogsActivity = null;
                }

                if (!attachMenuBot.inactive) {
                    if (dialogsActivity != null) {
                        if (lastFragment != null) {
                            lastFragment.dismissCurrentDialog();
                        }
                        for (int i = 0; i < visibleDialogs.size(); ++i) {
                            Dialog dialog = visibleDialogs.get(i);
                            if (dialog.isShowing()) {
                                visibleDialogs.get(i).dismiss();
                            }
                        }
                        visibleDialogs.clear();
                        presentFragment(dialogsActivity);
                    } else if (lastFragment instanceof ChatActivity) {
                        ChatActivity chatActivity = (ChatActivity) lastFragment;
                        if (!MediaDataController.canShowAttachMenuBot(attachMenuBot, chatActivity.getCurrentUser() != null ? chatActivity.getCurrentUser() : chatActivity.getCurrentChat())) {
                            BulletinFactory.of(lastFragment).createErrorBulletin(LocaleController.getString(R.string.BotAlreadyAddedToAttachMenu)).show();
                            return;
                        }
                        chatActivity.openAttachBotLayout(user.id, setAsAttachBot, false);
                    } else {
                        BulletinFactory.of(lastFragment).createErrorBulletin(LocaleController.getString(R.string.BotAlreadyAddedToAttachMenu)).show();
                    }
                } else {
                    AttachBotIntroTopView introTopView = new AttachBotIntroTopView(LaunchActivity.this);
                    introTopView.setColor(Theme.getColor(Theme.key_chat_attachIcon));
                    introTopView.setBackgroundColor(Theme.getColor(Theme.key_dialogTopBackground));
                    introTopView.setAttachBot(attachMenuBot);

                    WebAppDisclaimerAlert.show(this, (allowSendMessage) -> {
                        TLRPC.TL_messages_toggleBotInAttachMenu botRequest = new TLRPC.TL_messages_toggleBotInAttachMenu();
                        botRequest.bot = MessagesController.getInstance(intentAccount).getInputUser(peerId);
                        botRequest.enabled = true;
                        botRequest.write_allowed = true;

                        ConnectionsManager.getInstance(intentAccount).sendRequest(botRequest, (response2, error2) -> AndroidUtilities.runOnUIThread(() -> {
                            if (response2 instanceof TLRPC.TL_boolTrue) {
                                MediaDataController.getInstance(intentAccount).loadAttachMenuBots(false, true, () -> {
                                    if (dialogsActivity != null) {
                                        if (lastFragment != null) {
                                            lastFragment.dismissCurrentDialog();
                                        }
                                        for (int i = 0; i < visibleDialogs.size(); ++i) {
                                            Dialog dialog = visibleDialogs.get(i);
                                            if (dialog.isShowing()) {
                                                visibleDialogs.get(i).dismiss();
                                            }
                                        }
                                        visibleDialogs.clear();
                                        presentFragment(dialogsActivity);
                                    } else if (lastFragment instanceof ChatActivity) {
                                        ((ChatActivity) lastFragment).openAttachBotLayout(user.id, setAsAttachBot, true);
                                    }
                                });
                            }
                        }), ConnectionsManager.RequestFlagInvokeAfter | ConnectionsManager.RequestFlagFailOnServerErrors);
                    }, attachMenuBot.request_write_access ? user : null);
                }
            } else {
                BulletinFactory.of(mainFragmentsStack.get(mainFragmentsStack.size() - 1)).createErrorBulletin(LocaleController.getString(R.string.BotCantAddToAttachMenu)).show();
            }
        }));
    }

    private void openForumFromLink(long dialogId, Integer messageId, Runnable onOpened) {
        openForumFromLink(dialogId, messageId, null, onOpened, 0, -1);
    }

    private void openForumFromLink(long dialogId, Integer messageId, String quote, Runnable onOpened, int fromMessageId, int quoteOffset) {
        if (messageId == null) {
            Bundle bundle = new Bundle();
            bundle.putLong("chat_id", -dialogId);
            presentFragment(TopicsFragment.getTopicsOrChat(this, bundle));

            if (onOpened != null) {
                onOpened.run();
            }
            return;
        }
        TLRPC.TL_channels_getMessages req = new TLRPC.TL_channels_getMessages();
        req.channel = MessagesController.getInstance(currentAccount).getInputChannel(-dialogId);
        req.id.add(messageId);
        ConnectionsManager.getInstance(currentAccount).sendRequest(req, (res, err) -> {
            AndroidUtilities.runOnUIThread(() -> {
                TLRPC.Message message = null;
                if (res instanceof TLRPC.messages_Messages) {
                    ArrayList<TLRPC.Message> messages = ((TLRPC.messages_Messages) res).messages;
                    for (int i = 0; i < messages.size(); ++i) {
                        if (messages.get(i) != null && messages.get(i).id == messageId) {
                            message = messages.get(i);
                            break;
                        }
                    }
                }

                if (message != null) {
                    runCommentRequest(currentAccount, null, message.id, null, MessageObject.getTopicId(currentAccount, message, MessagesController.getInstance(currentAccount).isForum(message)), MessagesController.getInstance(currentAccount).getChat(-dialogId), onOpened, quote, fromMessageId, quoteOffset);
                    return;
                }

                Bundle bundle = new Bundle();
                bundle.putLong("chat_id", -dialogId);
                presentFragment(TopicsFragment.getTopicsOrChat(this, bundle));

                if (onOpened != null) {
                    onOpened.run();
                }
            });
        });
    }

    private List<TLRPC.TL_contact> findContacts(String userName, String userPhone, boolean allowSelf) {
        final MessagesController messagesController = MessagesController.getInstance(currentAccount);
        final ContactsController contactsController = ContactsController.getInstance(currentAccount);
        final List<TLRPC.TL_contact> contacts = new ArrayList<>(contactsController.contacts);
        final List<TLRPC.TL_contact> foundContacts = new ArrayList<>();

        if (userPhone != null) {
            userPhone = PhoneFormat.stripExceptNumbers(userPhone);
            TLRPC.TL_contact contact = contactsController.contactsByPhone.get(userPhone);
            if (contact == null) {
                String shortUserPhone = userPhone.substring(Math.max(0, userPhone.length() - 7));
                contact = contactsController.contactsByShortPhone.get(shortUserPhone);
            }
            if (contact != null) {
                final TLRPC.User user = messagesController.getUser(contact.user_id);
                if (user != null && (!user.self || allowSelf)) {
                    foundContacts.add(contact);
                } else {
                    // disable search by name
                    userName = null;
                }
            }
        }

        if (foundContacts.isEmpty() && userName != null) {
            final String query1 = userName.trim().toLowerCase();
            if (!TextUtils.isEmpty(query1)) {
                String query2 = LocaleController.getInstance().getTranslitString(query1);
                if (query1.equals(query2) || query2.length() == 0) {
                    query2 = null;
                }
                final String[] queries = new String[]{query1, query2};
                for (int i = 0, size = contacts.size(); i < size; i++) {
                    final TLRPC.TL_contact contact = contacts.get(i);
                    if (contact != null) {
                        final TLRPC.User user = messagesController.getUser(contact.user_id);
                        if (user != null) {
                            if (user.self && !allowSelf) {
                                continue;
                            }

                            final String[] names = new String[3];
                            names[0] = ContactsController.formatName(user.first_name, user.last_name).toLowerCase();
                            names[1] = LocaleController.getInstance().getTranslitString(names[0]);
                            if (names[0].equals(names[1])) {
                                names[1] = null;
                            }
                            if (UserObject.isReplyUser(user)) {
                                names[2] = LocaleController.getString("RepliesTitle", R.string.RepliesTitle).toLowerCase();
                            } else if (user.self) {
                                names[2] = LocaleController.getString("SavedMessages", R.string.SavedMessages).toLowerCase();
                            }

                            boolean found = false;
                            for (String q : queries) {
                                if (q == null) {
                                    continue;
                                }
                                for (int j = 0; j < names.length; j++) {
                                    final String name = names[j];
                                    if (name != null && (name.startsWith(q) || name.contains(" " + q))) {
                                        found = true;
                                        break;
                                    }
                                }
                                String username = UserObject.getPublicUsername(user);
                                if (!found && username != null && username.startsWith(q)) {
                                    found = true;
                                }
                                if (found) {
                                    foundContacts.add(contact);
                                    break;
                                }
                            }
                        }
                    }
                }
            }
        }

        return foundContacts;
    }

    public void checkAppUpdate(boolean force, Browser.Progress progress) {
        if (!force && BuildVars.DEBUG_VERSION || !force && !BuildVars.CHECK_UPDATES) {
            return;
        }
        if (!force && Math.abs(System.currentTimeMillis() - SharedConfig.lastUpdateCheckTime) < MessagesController.getInstance(0).updateCheckDelay * 1000) {
            return;
        }
        TLRPC.TL_help_getAppUpdate req = new TLRPC.TL_help_getAppUpdate();
        try {
            req.source = ApplicationLoader.applicationContext.getPackageManager().getInstallerPackageName(ApplicationLoader.applicationContext.getPackageName());
        } catch (Exception ignore) {

        }
        if (req.source == null) {
            req.source = "";
        }
        final int accountNum = currentAccount;
        int reqId = ConnectionsManager.getInstance(currentAccount).sendRequest(req, (response, error) -> {
            SharedConfig.lastUpdateCheckTime = System.currentTimeMillis();
            SharedConfig.saveConfig();
            if (response instanceof TLRPC.TL_help_appUpdate) {
                final TLRPC.TL_help_appUpdate res = (TLRPC.TL_help_appUpdate) response;
                AndroidUtilities.runOnUIThread(() -> {
                    if (SharedConfig.pendingAppUpdate != null && SharedConfig.pendingAppUpdate.version.equals(res.version)) {
                        return;
                    }
                    final boolean newVersionAvailable = SharedConfig.setNewAppVersionAvailable(res);
                    if (newVersionAvailable) {
                        if (res.can_not_skip) {
                            showUpdateActivity(accountNum, res, false);
                        } else if (ApplicationLoader.isStandaloneBuild() || BuildVars.DEBUG_VERSION) {
                            drawerLayoutAdapter.notifyDataSetChanged();
                            ApplicationLoader.applicationLoaderInstance.showUpdateAppPopup(LaunchActivity.this, res, accountNum);
                        }
                        NotificationCenter.getGlobalInstance().postNotificationName(NotificationCenter.appUpdateAvailable);
                    }
                    if (progress != null) {
                        progress.end();
                        if (!newVersionAvailable) {
                            BaseFragment fragment = getLastFragment();
                            if (fragment != null) {
                                BulletinFactory.of(fragment).createSimpleBulletin(R.raw.chats_infotip, LocaleController.getString(R.string.YourVersionIsLatest)).show();
                            }
                        }
                    }
                });
            } else if (response instanceof TLRPC.TL_help_noAppUpdate) {
                AndroidUtilities.runOnUIThread(() -> {
                    if (progress != null) {
                        progress.end();
                        BaseFragment fragment = getLastFragment();
                        if (fragment != null) {
                            BulletinFactory.of(fragment).createSimpleBulletin(R.raw.chats_infotip, LocaleController.getString(R.string.YourVersionIsLatest)).show();
                        }
                    }
                });
            } else if (error != null) {
                AndroidUtilities.runOnUIThread(() -> {
                    if (progress != null) {
                        progress.end();
                        BaseFragment fragment = getLastFragment();
                        if (fragment != null) {
                            BulletinFactory.of(fragment).showForError(error);
                        }
                    }
                });
            }
        });
        if (progress != null) {
            progress.init();
            progress.onCancel(() -> ConnectionsManager.getInstance(currentAccount).cancelRequest(reqId, true));
        }
    }

    public Dialog showAlertDialog(AlertDialog.Builder builder) {
        try {
            AlertDialog dialog = builder.show();
            dialog.setCanceledOnTouchOutside(true);
            dialog.setOnDismissListener(d -> {
                if (dialog != null) {
                    if (dialog == localeDialog) {
                        BaseFragment fragment = actionBarLayout == null ? null : actionBarLayout.getLastFragment();
                        try {
                            String shorname = LocaleController.getInstance().getCurrentLocaleInfo().shortName;
                            if (fragment != null) {
                                BulletinFactory.of(fragment).createSimpleBulletin(
                                    R.raw.msg_translate,
                                    getStringForLanguageAlert(shorname.equals("en") ? englishLocaleStrings : systemLocaleStrings, "ChangeLanguageLater", R.string.ChangeLanguageLater)
                                ).setDuration(Bulletin.DURATION_PROLONG).show();
                            } else {
                                BulletinFactory.of(Bulletin.BulletinWindow.make(LaunchActivity.this), null).createSimpleBulletin(
                                    R.raw.msg_translate,
                                    getStringForLanguageAlert(shorname.equals("en") ? englishLocaleStrings : systemLocaleStrings, "ChangeLanguageLater", R.string.ChangeLanguageLater)
                                ).setDuration(Bulletin.DURATION_PROLONG).show();
                            }
                        } catch (Exception e) {
                            FileLog.e(e);
                        }
                        localeDialog = null;
                    } else if (dialog == proxyErrorDialog) {
                        SharedPreferences preferences = MessagesController.getGlobalMainSettings();
                        SharedPreferences.Editor editor = MessagesController.getGlobalMainSettings().edit();
                        editor.putBoolean("proxy_enabled", false);
                        editor.putBoolean("proxy_enabled_calls", false);
                        editor.commit();
                        ConnectionsManager.setProxySettings(false, "", 1080, "", "", "");
                        NotificationCenter.getGlobalInstance().postNotificationName(NotificationCenter.proxySettingsChanged);
                        proxyErrorDialog = null;
                    }
                }
                visibleDialogs.remove(dialog);
            });
            visibleDialogs.add(dialog);
            return dialog;
        } catch (Exception e) {
            FileLog.e(e);
        }
        return null;
    }

    public void showBulletin(Function<BulletinFactory, Bulletin> createBulletin) {
        BaseFragment topFragment = null;
        if (!layerFragmentsStack.isEmpty()) {
            topFragment = layerFragmentsStack.get(layerFragmentsStack.size() - 1);
        } else if (!rightFragmentsStack.isEmpty()) {
            topFragment = rightFragmentsStack.get(rightFragmentsStack.size() - 1);
        } else if (!mainFragmentsStack.isEmpty()) {
            topFragment = mainFragmentsStack.get(mainFragmentsStack.size() - 1);
        }
        if (BulletinFactory.canShowBulletin(topFragment)) {
            createBulletin.apply(BulletinFactory.of(topFragment)).show();
        }
    }

    public void setNavigateToPremiumBot(boolean val) {
        navigateToPremiumBot = val;
    }

    public void setNavigateToPremiumGiftCallback(Runnable val) {
        navigateToPremiumGiftCallback = val;
    }

    @Override
    public void onNewIntent(Intent intent) {
        super.onNewIntent(intent);
        handleIntent(intent, true, false, false);
    }

    public void onNewIntent(Intent intent, Browser.Progress progress) {
        super.onNewIntent(intent);
        handleIntent(intent, true, false, false, progress);
    }

    @Override
    public boolean didSelectDialogs(DialogsActivity dialogsFragment, ArrayList<MessagesStorage.TopicKey> dids, CharSequence message, boolean param, TopicsFragment topicsFragment) {
        final int account = dialogsFragment != null ? dialogsFragment.getCurrentAccount() : currentAccount;

        if (exportingChatUri != null) {
            Uri uri = exportingChatUri;
            ArrayList<Uri> documentsUris = documentsUrisArray != null ? new ArrayList<>(documentsUrisArray) : null;
            final AlertDialog progressDialog = new AlertDialog(this, AlertDialog.ALERT_TYPE_SPINNER);
            SendMessagesHelper.getInstance(account).prepareImportHistory(dids.get(0).dialogId, exportingChatUri, documentsUrisArray, (result) -> {
                if (result != 0) {
                    Bundle args = new Bundle();
                    args.putBoolean("scrollToTopOnResume", true);
                    if (!AndroidUtilities.isTablet()) {
                        NotificationCenter.getInstance(account).postNotificationName(NotificationCenter.closeChats);
                    }
                    if (DialogObject.isUserDialog(result)) {
                        args.putLong("user_id", result);
                    } else {
                        args.putLong("chat_id", -result);
                    }
                    ChatActivity fragment = new ChatActivity(args);
                    fragment.setOpenImport();
                    getActionBarLayout().presentFragment(fragment, dialogsFragment != null || param, dialogsFragment == null, true, false);
                } else {
                    documentsUrisArray = documentsUris;
                    if (documentsUrisArray == null) {
                        documentsUrisArray = new ArrayList<>();
                    }
                    documentsUrisArray.add(0, uri);
                    openDialogsToSend(true);
                }
                try {
                    progressDialog.dismiss();
                } catch (Exception e) {
                    FileLog.e(e);
                }
            });
            try {
                progressDialog.showDelayed(300);
            } catch (Exception ignore) {

            }
        } else {
            boolean notify = dialogsFragment == null || dialogsFragment.forwardContext == null || dialogsFragment.forwardContext.getForwardParams().notify;
            int scheduleDate = dialogsFragment == null || dialogsFragment.forwardContext == null ? 0 : dialogsFragment.forwardContext.getForwardParams().scheduleDate;
            final ChatActivity fragment;
            if (dids.size() <= 1) {
                final long did = dids.get(0).dialogId;

                Bundle args = new Bundle();
                args.putBoolean("scrollToTopOnResume", true);
                if (!AndroidUtilities.isTablet()) {
                    NotificationCenter.getInstance(account).postNotificationName(NotificationCenter.closeChats);
                }
                if (DialogObject.isEncryptedDialog(did)) {
                    args.putInt("enc_id", DialogObject.getEncryptedChatId(did));
                } else if (DialogObject.isUserDialog(did)) {
                    args.putLong("user_id", did);
                } else {
                    args.putLong("chat_id", -did);
                }
                if (scheduleDate != 0) {
                    args.putInt("chatMode", ChatActivity.MODE_SCHEDULED);
                }
                if (!MessagesController.getInstance(account).checkCanOpenChat(args, dialogsFragment)) {
                    return false;
                }
                fragment = new ChatActivity(args);
                ForumUtilities.applyTopic(fragment, dids.get(0));
            } else {
                fragment = null;
            }

            int attachesCount = 0;
            if (contactsToSend != null) {
                attachesCount += contactsToSend.size();
            }
            if (videoPath != null) {
                attachesCount++;
            }
            if (voicePath != null) {
                attachesCount++;
            }
            if (photoPathsArray != null) {
                attachesCount += photoPathsArray.size();
            }
            if (documentsPathsArray != null) {
                attachesCount += documentsPathsArray.size();
            }
            if (documentsUrisArray != null) {
                attachesCount += documentsUrisArray.size();
            }
            if (videoPath == null && voicePath == null && photoPathsArray == null && documentsPathsArray == null && documentsUrisArray == null && sendingText != null) {
                attachesCount++;
            }

            for (int i = 0; i < dids.size(); i++) {
                final long did = dids.get(i).dialogId;
                if (AlertsCreator.checkSlowMode(this, currentAccount, did, attachesCount > 1)) {
                    return false;
                }
            }

            if (topicsFragment != null) {
                topicsFragment.removeSelfFromStack();
            }
            boolean presentedFragmentWithRemoveLast = false;
            if (contactsToSend != null && contactsToSend.size() == 1 && !mainFragmentsStack.isEmpty()) {
                presentedFragmentWithRemoveLast = true;
                PhonebookShareAlert alert = new PhonebookShareAlert(mainFragmentsStack.get(mainFragmentsStack.size() - 1), null, null, contactsToSendUri, null, null, null);
                alert.setDelegate((user, notify2, scheduleDate2) -> {
                    if (fragment != null) {
                        getActionBarLayout().presentFragment(fragment, true, false, true, false);
                    }
                    AccountInstance accountInstance = AccountInstance.getInstance(UserConfig.selectedAccount);
                    for (int i = 0; i < dids.size(); i++) {
                        long did = dids.get(i).dialogId;
                        long topicId = dids.get(i).topicId;
                        MessageObject replyToMsg = null;
                        if (topicId != 0) {
                            TLRPC.TL_forumTopic topic = accountInstance.getMessagesController().getTopicsController().findTopic(-did, topicId);
                            if (topic != null && topic.topicStartMessage != null) {
                                replyToMsg = new MessageObject(accountInstance.getCurrentAccount(), topic.topicStartMessage, false, false);
                                replyToMsg.isTopicMainMessage = true;
                            }
                        }

                        SendMessagesHelper.getInstance(account).sendMessage(SendMessagesHelper.SendMessageParams.of(user, did, replyToMsg, replyToMsg, null, null, notify2, scheduleDate));
                        if (!TextUtils.isEmpty(message)) {
                            SendMessagesHelper.prepareSendingText(accountInstance, message.toString(), did, notify, 0);
                        }
                    }
                });
                mainFragmentsStack.get(mainFragmentsStack.size() - 1).showDialog(alert);
            } else {
                String captionToSend = null;
                for (int i = 0; i < dids.size(); i++) {
                    final long did = dids.get(i).dialogId;
                    final long topicId = dids.get(i).topicId;

                    AccountInstance accountInstance = AccountInstance.getInstance(UserConfig.selectedAccount);
                    MessageObject replyToMsg = null;
                    if (topicId != 0) {
                        TLRPC.TL_forumTopic topic = accountInstance.getMessagesController().getTopicsController().findTopic(-did, topicId);
                        if (topic != null && topic.topicStartMessage != null) {
                            replyToMsg = new MessageObject(accountInstance.getCurrentAccount(), topic.topicStartMessage, false, false);
                            replyToMsg.isTopicMainMessage = true;
                        }
                    }
                    boolean photosEditorOpened = false, videoEditorOpened = false;
                    if (fragment != null) {
                        boolean withoutAnimation = dialogsFragment == null || videoPath != null || (photoPathsArray != null && photoPathsArray.size() > 0);
                        getActionBarLayout().presentFragment(fragment, dialogsFragment != null, withoutAnimation, true, false);
                        presentedFragmentWithRemoveLast = dialogsFragment != null;
                        if (videoPath != null && topicId == 0) {
                            fragment.openVideoEditor(videoPath, sendingText);
                            videoEditorOpened = true;
                            sendingText = null;
                        } else if (photoPathsArray != null && photoPathsArray.size() > 0 && topicId == 0) {
                            photosEditorOpened = fragment.openPhotosEditor(photoPathsArray, message == null || message.length() == 0 ? sendingText : message);
                            if (photosEditorOpened) {
                                sendingText = null;
                            }
                        }
                    } else {
                        if (videoPath != null) {
                            if (sendingText != null && sendingText.length() <= 1024) {
                                captionToSend = sendingText;
                                sendingText = null;
                            }
                            ArrayList<String> arrayList = new ArrayList<>();
                            arrayList.add(videoPath);
<<<<<<< HEAD
                            SendMessagesHelper.prepareSendingDocuments(accountInstance, arrayList, arrayList, null, captionToSend, null, did, replyToMsg, replyToMsg, null, null, null, notify, scheduleDate, null);
=======
                            SendMessagesHelper.prepareSendingDocuments(accountInstance, arrayList, arrayList, null, captionToSend, null, did, replyToMsg, replyToMsg, null, null, null, notify, 0, null, null, 0);
>>>>>>> d62d2ed5
                        }
                    }
                    if (photoPathsArray != null && !photosEditorOpened) {
                        if (sendingText != null && sendingText.length() <= 1024 && photoPathsArray.size() == 1) {
                            photoPathsArray.get(0).caption = sendingText;
                            sendingText = null;
                        }
<<<<<<< HEAD
                        SendMessagesHelper.prepareSendingMedia(accountInstance, photoPathsArray, did, replyToMsg, replyToMsg, null, null, false, false, null, notify, scheduleDate, false, null);
=======
                        SendMessagesHelper.prepareSendingMedia(accountInstance, photoPathsArray, did, replyToMsg, replyToMsg, null, null, false, false, null, notify, 0, 0, false, null, null, 0);
>>>>>>> d62d2ed5
                    }
                    if (documentsPathsArray != null || documentsUrisArray != null) {
                        if (sendingText != null && sendingText.length() <= 1024 && ((documentsPathsArray != null ? documentsPathsArray.size() : 0) + (documentsUrisArray != null ? documentsUrisArray.size() : 0)) == 1) {
                            captionToSend = sendingText;
                            sendingText = null;
                        }
<<<<<<< HEAD
                        SendMessagesHelper.prepareSendingDocuments(accountInstance, documentsPathsArray, documentsOriginalPathsArray, documentsUrisArray, captionToSend, documentsMimeType, did, replyToMsg, replyToMsg, null, null, null, notify, scheduleDate, null);
=======
                        SendMessagesHelper.prepareSendingDocuments(accountInstance, documentsPathsArray, documentsOriginalPathsArray, documentsUrisArray, captionToSend, documentsMimeType, did, replyToMsg, replyToMsg, null, null, null, notify, 0, null, null, 0);
>>>>>>> d62d2ed5
                    }
                    if (voicePath != null) {
                        File file = new File(voicePath);

                        if (file.exists()) {
                            TLRPC.TL_document document = new TLRPC.TL_document();
                            document.file_reference = new byte[0];
                            document.dc_id = Integer.MIN_VALUE;
                            document.id = SharedConfig.getLastLocalId();
                            document.user_id = accountInstance.getUserConfig().getClientUserId();
                            document.mime_type = "audio/ogg";
                            document.date = accountInstance.getConnectionsManager().getCurrentTime();
                            document.size = (int) file.length();
                            TLRPC.TL_documentAttributeAudio attributeAudio = new TLRPC.TL_documentAttributeAudio();
                            attributeAudio.voice = true;
                            attributeAudio.waveform = MediaController.getWaveform(file.getAbsolutePath());
                            if (attributeAudio.waveform != null) {
                                attributeAudio.flags |= 4;
                            }
                            document.attributes.add(attributeAudio);

                            accountInstance.getSendMessagesHelper().sendMessage(SendMessagesHelper.SendMessageParams.of(document, null, file.getAbsolutePath(), did, replyToMsg, replyToMsg, sendingText, null, null, null, notify, 0, 0, null, null, false));
                            if (sendingText != null) {
                                sendingText = null;
                            }
                        }
                    }
                    if (sendingText != null) {
                        SendMessagesHelper.prepareSendingText(accountInstance, sendingText, did, topicId, notify, 0);
                    }
                    if (contactsToSend != null && !contactsToSend.isEmpty()) {
                        for (int a = 0; a < contactsToSend.size(); a++) {
                            TLRPC.User user = contactsToSend.get(a);
                            SendMessagesHelper.getInstance(account).sendMessage(SendMessagesHelper.SendMessageParams.of(user, did, replyToMsg, replyToMsg, null, null, notify, scheduleDate));
                        }
                    }
                    if (!TextUtils.isEmpty(message) && !videoEditorOpened && !photosEditorOpened) {
                        SendMessagesHelper.prepareSendingText(accountInstance, message.toString(), did, topicId, notify, scheduleDate);
                    }
                }
            }
            if (dialogsFragment != null && fragment == null) {
                if (!presentedFragmentWithRemoveLast) {
                    dialogsFragment.finishFragment();
                }
            }
        }

        photoPathsArray = null;
        videoPath = null;
        voicePath = null;
        sendingText = null;
        documentsPathsArray = null;
        documentsOriginalPathsArray = null;
        contactsToSend = null;
        contactsToSendUri = null;
        exportingChatUri = null;
        return true;
    }

    private void onFinish() {
        if (lockRunnable != null) {
            AndroidUtilities.cancelRunOnUIThread(lockRunnable);
            lockRunnable = null;
        }
        if (finished) {
            return;
        }
        finished = true;
        if (currentAccount != -1) {
            NotificationCenter.getInstance(currentAccount).removeObserver(this, NotificationCenter.appDidLogout);
            NotificationCenter.getInstance(currentAccount).removeObserver(this, NotificationCenter.mainUserInfoChanged);
            NotificationCenter.getInstance(currentAccount).removeObserver(this, NotificationCenter.attachMenuBotsDidLoad);
            NotificationCenter.getInstance(currentAccount).removeObserver(this, NotificationCenter.didUpdateConnectionState);
            NotificationCenter.getInstance(currentAccount).removeObserver(this, NotificationCenter.needShowAlert);
            NotificationCenter.getInstance(currentAccount).removeObserver(this, NotificationCenter.wasUnableToFindCurrentLocation);
            NotificationCenter.getInstance(currentAccount).removeObserver(this, NotificationCenter.openArticle);
            NotificationCenter.getInstance(currentAccount).removeObserver(this, NotificationCenter.hasNewContactsToImport);
            NotificationCenter.getInstance(currentAccount).removeObserver(this, NotificationCenter.needShowPlayServicesAlert);
            NotificationCenter.getInstance(currentAccount).removeObserver(this, NotificationCenter.fileLoaded);
            NotificationCenter.getInstance(currentAccount).removeObserver(this, NotificationCenter.fileLoadProgressChanged);
            NotificationCenter.getInstance(currentAccount).removeObserver(this, NotificationCenter.fileLoadFailed);
            NotificationCenter.getInstance(currentAccount).removeObserver(this, NotificationCenter.historyImportProgressChanged);
            NotificationCenter.getInstance(currentAccount).removeObserver(this, NotificationCenter.groupCallUpdated);
            NotificationCenter.getInstance(currentAccount).removeObserver(this, NotificationCenter.stickersImportComplete);
            NotificationCenter.getInstance(currentAccount).removeObserver(this, NotificationCenter.newSuggestionsAvailable);
            NotificationCenter.getInstance(currentAccount).removeObserver(this, NotificationCenter.currentUserShowLimitReachedDialog);
            NotificationCenter.getInstance(currentAccount).removeObserver(this, NotificationCenter.currentUserPremiumStatusChanged);
        }

        NotificationCenter.getGlobalInstance().removeObserver(this, NotificationCenter.needShowAlert);
        NotificationCenter.getGlobalInstance().removeObserver(this, NotificationCenter.didSetNewWallpapper);
        NotificationCenter.getGlobalInstance().removeObserver(this, NotificationCenter.suggestedLangpack);
        NotificationCenter.getGlobalInstance().removeObserver(this, NotificationCenter.reloadInterface);
        NotificationCenter.getGlobalInstance().removeObserver(this, NotificationCenter.didSetNewTheme);
        NotificationCenter.getGlobalInstance().removeObserver(this, NotificationCenter.needSetDayNightTheme);
        NotificationCenter.getGlobalInstance().removeObserver(this, NotificationCenter.needCheckSystemBarColors);
        NotificationCenter.getGlobalInstance().removeObserver(this, NotificationCenter.closeOtherAppActivities);
        NotificationCenter.getGlobalInstance().removeObserver(this, NotificationCenter.didSetPasscode);
        NotificationCenter.getGlobalInstance().removeObserver(this, NotificationCenter.notificationsCountUpdated);
        NotificationCenter.getGlobalInstance().removeObserver(this, NotificationCenter.screenStateChanged);
        NotificationCenter.getGlobalInstance().removeObserver(this, NotificationCenter.showBulletin);
        NotificationCenter.getGlobalInstance().removeObserver(this, NotificationCenter.appUpdateAvailable);
        NotificationCenter.getGlobalInstance().removeObserver(this, NotificationCenter.requestPermissions);
        NotificationCenter.getGlobalInstance().removeObserver(this, NotificationCenter.billingConfirmPurchaseError);

        LiteMode.removeOnPowerSaverAppliedListener(this::onPowerSaver);
    }

    private void onPowerSaver(boolean applied) {
        if (Build.VERSION.SDK_INT < Build.VERSION_CODES.LOLLIPOP || actionBarLayout == null || !applied || LiteMode.getPowerSaverLevel() >= 100) {
            return;
        }
        BaseFragment lastFragment = actionBarLayout.getLastFragment();
        if (lastFragment == null || lastFragment instanceof LiteModeSettingsActivity) {
            return;
        }
        int percent = LiteMode.getBatteryLevel();
        BulletinFactory.of(lastFragment).createSimpleBulletin(
            new BatteryDrawable(percent / 100F, Color.WHITE, lastFragment.getThemedColor(Theme.key_dialogSwipeRemove), 1.3f),
            LocaleController.getString("LowPowerEnabledTitle", R.string.LowPowerEnabledTitle),
            LocaleController.formatString("LowPowerEnabledSubtitle", R.string.LowPowerEnabledSubtitle, String.format("%d%%", percent)),
            LocaleController.getString("Disable", R.string.Disable),
            () -> presentFragment(new LiteModeSettingsActivity())
        ).setDuration(Bulletin.DURATION_PROLONG).show();
    }

    public void presentFragment(INavigationLayout.NavigationParams params) {
        getActionBarLayout().presentFragment(params);
    }

    public void presentFragment(BaseFragment fragment) {
        getActionBarLayout().presentFragment(fragment);
    }

    public boolean presentFragment(final BaseFragment fragment, final boolean removeLast, boolean forceWithoutAnimation) {
        return getActionBarLayout().presentFragment(fragment, removeLast, forceWithoutAnimation, true, false);
    }

    public INavigationLayout getActionBarLayout() {
        INavigationLayout currentLayout = actionBarLayout;
        if (!sheetFragmentsStack.isEmpty()) {
            currentLayout = sheetFragmentsStack.get(sheetFragmentsStack.size() - 1);
        }
        return currentLayout;
    }

    public INavigationLayout getLayersActionBarLayout() {
        return layersActionBarLayout;
    }

    public INavigationLayout getRightActionBarLayout() {
        return rightActionBarLayout;
    }

    @Override
    protected void onActivityResult(int requestCode, int resultCode, Intent data) {
        if (SharedConfig.passcodeHash.length() != 0 && SharedConfig.lastPauseTime != 0) {
            SharedConfig.lastPauseTime = 0;
            if (BuildVars.LOGS_ENABLED) {
                FileLog.d("reset lastPauseTime onActivityResult");
            }
            UserConfig.getInstance(currentAccount).saveConfig(false);
        }
        if (requestCode == 105) {
            if (Build.VERSION.SDK_INT >= Build.VERSION_CODES.M) {
                if (ApplicationLoader.canDrawOverlays = Settings.canDrawOverlays(this)) {
                    if (GroupCallActivity.groupCallInstance != null) {
                        GroupCallActivity.groupCallInstance.dismissInternal();
                    }
                    AndroidUtilities.runOnUIThread(() -> {
                        GroupCallPip.clearForce();
                        GroupCallPip.updateVisibility(LaunchActivity.this);
                    }, 200);
                }
            }
            return;
        }
        super.onActivityResult(requestCode, resultCode, data);
        if (requestCode == SCREEN_CAPTURE_REQUEST_CODE) {
            if (resultCode == Activity.RESULT_OK) {
                VoIPService service = VoIPService.getSharedInstance();
                if (service != null) {
                    VideoCapturerDevice.mediaProjectionPermissionResultData = data;
                    service.createCaptureDevice(true);
                }
            }
        } else if (requestCode == PLAY_SERVICES_REQUEST_CHECK_SETTINGS) {
            LocationController.getInstance(currentAccount).startFusedLocationRequest(resultCode == Activity.RESULT_OK);
        } else {
            ThemeEditorView editorView = ThemeEditorView.getInstance();
            if (editorView != null) {
                editorView.onActivityResult(requestCode, resultCode, data);
            }
            if (actionBarLayout.getFragmentStack().size() != 0) {
                BaseFragment fragment = actionBarLayout.getFragmentStack().get(actionBarLayout.getFragmentStack().size() - 1);
                fragment.onActivityResultFragment(requestCode, resultCode, data);
                if (fragment.storyViewer != null && fragment.storyViewer.isShown()) {
                    fragment.storyViewer.onActivityResult(requestCode, resultCode, data);
                }
            }
            if (AndroidUtilities.isTablet()) {
                //TODO stories
                // check on tablets
                if (rightActionBarLayout.getFragmentStack().size() != 0) {
                    BaseFragment fragment = rightActionBarLayout.getFragmentStack().get(rightActionBarLayout.getFragmentStack().size() - 1);
                    fragment.onActivityResultFragment(requestCode, resultCode, data);
                }
                if (layersActionBarLayout.getFragmentStack().size() != 0) {
                    BaseFragment fragment = layersActionBarLayout.getFragmentStack().get(layersActionBarLayout.getFragmentStack().size() - 1);
                    fragment.onActivityResultFragment(requestCode, resultCode, data);
                }
            }
            NotificationCenter.getGlobalInstance().postNotificationName(NotificationCenter.onActivityResultReceived, requestCode, resultCode, data);
        }
    }

    @Override
    public void onRequestPermissionsResult(int requestCode, String[] permissions, int[] grantResults) {
        super.onRequestPermissionsResult(requestCode, permissions, grantResults);
        if (!checkPermissionsResult(requestCode, permissions, grantResults)) return;
        if (ApplicationLoader.applicationLoaderInstance != null && ApplicationLoader.applicationLoaderInstance.checkRequestPermissionResult(requestCode, permissions, grantResults)) return;

        if (actionBarLayout.getFragmentStack().size() != 0) {
            BaseFragment fragment = actionBarLayout.getFragmentStack().get(actionBarLayout.getFragmentStack().size() - 1);
            fragment.onRequestPermissionsResultFragment(requestCode, permissions, grantResults);
        }
        if (AndroidUtilities.isTablet()) {
            if (rightActionBarLayout.getFragmentStack().size() != 0) {
                BaseFragment fragment = rightActionBarLayout.getFragmentStack().get(rightActionBarLayout.getFragmentStack().size() - 1);
                fragment.onRequestPermissionsResultFragment(requestCode, permissions, grantResults);
            }
            if (layersActionBarLayout.getFragmentStack().size() != 0) {
                BaseFragment fragment = layersActionBarLayout.getFragmentStack().get(layersActionBarLayout.getFragmentStack().size() - 1);
                fragment.onRequestPermissionsResultFragment(requestCode, permissions, grantResults);
            }
        }

        VoIPFragment.onRequestPermissionsResult(requestCode, permissions, grantResults);
        StoryRecorder.onRequestPermissionsResult(requestCode, permissions, grantResults);
        NotificationCenter.getGlobalInstance().postNotificationName(NotificationCenter.onRequestPermissionResultReceived, requestCode, permissions, grantResults);

        if (requestedPermissions.get(requestCode, -1) >= 0) {
            int type = requestedPermissions.get(requestCode, -1);
            requestedPermissions.delete(requestCode);
            NotificationCenter.getGlobalInstance().postNotificationName(NotificationCenter.permissionsGranted, type);
        }
    }

    @Override
    protected void onPause() {
        super.onPause();
        isResumed = false;
        NotificationCenter.getGlobalInstance().postNotificationName(NotificationCenter.stopAllHeavyOperations, 4096);
        ApplicationLoader.mainInterfacePaused = true;
        int account = currentAccount;
        Utilities.stageQueue.postRunnable(() -> {
            ApplicationLoader.mainInterfacePausedStageQueue = true;
            ApplicationLoader.mainInterfacePausedStageQueueTime = 0;
            if (VoIPService.getSharedInstance() == null) {
                MessagesController.getInstance(account).ignoreSetOnline = false;
            }
        });
        onPasscodePause();
        actionBarLayout.onPause();
        if (AndroidUtilities.isTablet()) {
            if (rightActionBarLayout != null) {
                rightActionBarLayout.onPause();
            }
            if (layersActionBarLayout != null) {
                layersActionBarLayout.onPause();
            }
        }
        if (passcodeView != null) {
            passcodeView.onPause();
        }
        for (PasscodeView overlay : overlayPasscodeViews) {
            overlay.onPause();
        }
        boolean doNotPause = false;
        if (ApplicationLoader.applicationLoaderInstance != null) {
            doNotPause = ApplicationLoader.applicationLoaderInstance.onPause();
        }
        ConnectionsManager.getInstance(currentAccount).setAppPaused(!doNotPause, false);
        if (PhotoViewer.hasInstance() && PhotoViewer.getInstance().isVisible()) {
            PhotoViewer.getInstance().onPause();
        }
        StoryRecorder.onPause();

        if (VoIPFragment.getInstance() != null) {
            VoIPFragment.onPause();
        }
        SpoilerEffect2.pause(true);
    }

    @Override
    protected void onStart() {
        super.onStart();
        Browser.bindCustomTabsService(this);
        ApplicationLoader.mainInterfaceStopped = false;
        GroupCallPip.updateVisibility(this);
        if (GroupCallActivity.groupCallInstance != null) {
            GroupCallActivity.groupCallInstance.onResume();
        }
    }

    @Override
    protected void onStop() {
        super.onStop();
        Browser.unbindCustomTabsService(this);
        ApplicationLoader.mainInterfaceStopped = true;
        GroupCallPip.updateVisibility(this);
        if (GroupCallActivity.groupCallInstance != null) {
            GroupCallActivity.groupCallInstance.onPause();
        }
    }

    @Override
    protected void onDestroy() {
        if (Build.VERSION.SDK_INT >= Build.VERSION_CODES.S) {
            MonetThemeController.unregisterReceiver(this);
        }
        if (PhotoViewer.getPipInstance() != null) {
            PhotoViewer.getPipInstance().destroyPhotoViewer();
        }
        if (PhotoViewer.hasInstance()) {
            PhotoViewer.getInstance().destroyPhotoViewer();
        }
        if (SecretMediaViewer.hasInstance()) {
            SecretMediaViewer.getInstance().destroyPhotoViewer();
        }
        if (ArticleViewer.hasInstance()) {
            ArticleViewer.getInstance().destroyArticleViewer();
        }
        if (ContentPreviewViewer.hasInstance()) {
            ContentPreviewViewer.getInstance().destroy();
        }
        if (GroupCallActivity.groupCallInstance != null) {
            GroupCallActivity.groupCallInstance.dismissInternal();
        }
        PipRoundVideoView pipRoundVideoView = PipRoundVideoView.getInstance();
        MediaController.getInstance().setBaseActivity(this, false);
        MediaController.getInstance().setFeedbackView(feedbackView, false);
        if (pipRoundVideoView != null) {
            pipRoundVideoView.close(false);
        }
        Theme.destroyResources();
        EmbedBottomSheet embedBottomSheet = EmbedBottomSheet.getInstance();
        if (embedBottomSheet != null) {
            embedBottomSheet.destroy();
        }
        ThemeEditorView editorView = ThemeEditorView.getInstance();
        if (editorView != null) {
            editorView.destroy();
        }
        try {
            for (int i = 0; i < visibleDialogs.size(); ++i) {
                Dialog dialog = visibleDialogs.get(i);
                if (dialog.isShowing()) {
                    visibleDialogs.get(i).dismiss();
                }
            }
            visibleDialogs.clear();
        } catch (Exception e) {
            FileLog.e(e);
        }
        try {
            if (onGlobalLayoutListener != null) {
                final View view = getWindow().getDecorView().getRootView();
                view.getViewTreeObserver().removeOnGlobalLayoutListener(onGlobalLayoutListener);
            }
        } catch (Exception e) {
            FileLog.e(e);
        }
        clearFragments();
        super.onDestroy();
        onFinish();
        FloatingDebugController.onDestroy();
        if (flagSecureReason != null) {
            flagSecureReason.detach();
        }
    }

    @Override
    protected void onUserLeaveHint() {
        for (Runnable callback : onUserLeaveHintListeners) {
            callback.run();
        }
        if (actionBarLayout != null) {
            actionBarLayout.onUserLeaveHint();
        }
    }

    View feedbackView;

    @Override
    protected void onResume() {
        super.onResume();
        Crashlytics.init();
        isResumed = true;
        if (onResumeStaticCallback != null) {
            onResumeStaticCallback.run();
            onResumeStaticCallback = null;
        }
        if (Theme.selectedAutoNightType == Theme.AUTO_NIGHT_TYPE_SYSTEM) {
            Theme.checkAutoNightThemeConditions();
        }
        checkWasMutedByAdmin(true);
        //FileLog.d("UI resume time = " + (SystemClock.elapsedRealtime() - ApplicationLoader.startTime));
        NotificationCenter.getGlobalInstance().postNotificationName(NotificationCenter.startAllHeavyOperations, 4096);
        MediaController.getInstance().setFeedbackView(feedbackView = actionBarLayout.getView(), true);
        ApplicationLoader.mainInterfacePaused = false;
        MessagesController.getInstance(currentAccount).sortDialogs(null);
        showLanguageAlert(false);
        Utilities.stageQueue.postRunnable(() -> {
            ApplicationLoader.mainInterfacePausedStageQueue = false;
            ApplicationLoader.mainInterfacePausedStageQueueTime = System.currentTimeMillis();
        });
        checkFreeDiscSpace(0);
        MediaController.checkGallery();
        onPasscodeResume();
        if (passcodeView == null || passcodeView.getVisibility() != View.VISIBLE) {
            actionBarLayout.onResume();
            if (AndroidUtilities.isTablet()) {
                if (rightActionBarLayout != null) {
                    rightActionBarLayout.onResume();
                }
                if (layersActionBarLayout != null) {
                    layersActionBarLayout.onResume();
                }
            }
        } else {
            actionBarLayout.dismissDialogs();
            if (AndroidUtilities.isTablet()) {
                if (rightActionBarLayout != null) {
                    rightActionBarLayout.dismissDialogs();
                }
                if (layersActionBarLayout != null) {
                    layersActionBarLayout.dismissDialogs();
                }
            }
            passcodeView.onResume();

            for (PasscodeView overlay : overlayPasscodeViews) {
                overlay.onResume();
            }
        }
        ConnectionsManager.getInstance(currentAccount).setAppPaused(false, false);
        updateCurrentConnectionState(currentAccount);
        if (PhotoViewer.hasInstance() && PhotoViewer.getInstance().isVisible()) {
            PhotoViewer.getInstance().onResume();
        }
        StoryRecorder.onResume();
        PipRoundVideoView pipRoundVideoView = PipRoundVideoView.getInstance();
        if (pipRoundVideoView != null && MediaController.getInstance().isMessagePaused()) {
            MessageObject messageObject = MediaController.getInstance().getPlayingMessageObject();
            if (messageObject != null) {
                MediaController.getInstance().seekToProgress(messageObject, messageObject.audioProgress);
            }
        }
        if (UserConfig.getInstance(UserConfig.selectedAccount).unacceptedTermsOfService != null) {
            showTosActivity(UserConfig.selectedAccount, UserConfig.getInstance(UserConfig.selectedAccount).unacceptedTermsOfService);
        } else if (SharedConfig.pendingAppUpdate != null && SharedConfig.pendingAppUpdate.can_not_skip) {
            showUpdateActivity(UserConfig.selectedAccount, SharedConfig.pendingAppUpdate, true);
        }
        LanguageController.loadRemoteLanguageFromCache(LocaleController.getInstance().getCurrentLocale(), false);
        checkAppUpdate(false, null);

        if (Build.VERSION.SDK_INT >= Build.VERSION_CODES.M) {
            ApplicationLoader.canDrawOverlays = Settings.canDrawOverlays(this);
        }
        if (VoIPFragment.getInstance() != null) {
            VoIPFragment.onResume();
        }
        invalidateTabletMode();
        SpoilerEffect2.pause(false);

        if (ApplicationLoader.applicationLoaderInstance != null) {
            ApplicationLoader.applicationLoaderInstance.onResume();
        }
    }

    private void invalidateTabletMode() {
        Boolean wasTablet = AndroidUtilities.getWasTablet();
        if (wasTablet == null) {
            return;
        }
        AndroidUtilities.resetWasTabletFlag();
        if (wasTablet != AndroidUtilities.isTablet()) {
            long dialogId = 0;
            long topicId = 0;
            if (wasTablet) {
                mainFragmentsStack.addAll(rightFragmentsStack);
                mainFragmentsStack.addAll(layerFragmentsStack);
                rightFragmentsStack.clear();
                layerFragmentsStack.clear();
            } else {
                List<BaseFragment> fragments = new ArrayList<>(mainFragmentsStack);
                mainFragmentsStack.clear();
                rightFragmentsStack.clear();
                layerFragmentsStack.clear();
                for (BaseFragment fragment : fragments) {
                    if (fragment instanceof DialogsActivity && ((DialogsActivity) fragment).isMainDialogList() && !((DialogsActivity) fragment).isArchive()) {
                        mainFragmentsStack.add(fragment);
                    } else if (fragment instanceof ChatActivity && !((ChatActivity) fragment).isInScheduleMode()) {
                        rightFragmentsStack.add(fragment);
                        if (dialogId == 0) {
                            dialogId = ((ChatActivity) fragment).getDialogId();
                            topicId = ((ChatActivity) fragment).getTopicId();
                        }
                    } else {
                        layerFragmentsStack.add(fragment);
                    }
                }
            }

            setupActionBarLayout();
            actionBarLayout.rebuildFragments(INavigationLayout.REBUILD_FLAG_REBUILD_LAST);
            if (AndroidUtilities.isTablet()) {
                rightActionBarLayout.rebuildFragments(INavigationLayout.REBUILD_FLAG_REBUILD_LAST);
                layersActionBarLayout.rebuildFragments(INavigationLayout.REBUILD_FLAG_REBUILD_LAST);

                for (BaseFragment fragment : mainFragmentsStack) {
                    if (fragment instanceof DialogsActivity && ((DialogsActivity) fragment).isMainDialogList()) {
                        ((DialogsActivity) fragment).setOpenedDialogId(dialogId, topicId);
                    }
                }
            }
        }
    }

    @Override
    public void onConfigurationChanged(Configuration newConfig) {
        AndroidUtilities.checkDisplaySize(this, newConfig);
        super.onConfigurationChanged(newConfig);
        checkLayout();
        PipRoundVideoView pipRoundVideoView = PipRoundVideoView.getInstance();
        if (pipRoundVideoView != null) {
            pipRoundVideoView.onConfigurationChanged();
        }
        EmbedBottomSheet embedBottomSheet = EmbedBottomSheet.getInstance();
        if (embedBottomSheet != null) {
            embedBottomSheet.onConfigurationChanged(newConfig);
        }
        BoostPagerBottomSheet boostPagerBottomSheet = BoostPagerBottomSheet.getInstance();
        if (boostPagerBottomSheet != null) {
            boostPagerBottomSheet.onConfigurationChanged(newConfig);
        }
        PhotoViewer photoViewer = PhotoViewer.getPipInstance();
        if (photoViewer != null) {
            photoViewer.onConfigurationChanged(newConfig);
        }
        ThemeEditorView editorView = ThemeEditorView.getInstance();
        if (editorView != null) {
            editorView.onConfigurationChanged();
        }
        if (Theme.selectedAutoNightType == Theme.AUTO_NIGHT_TYPE_SYSTEM) {
            Theme.checkAutoNightThemeConditions();
        }
    }

    @Override
    public void onMultiWindowModeChanged(boolean isInMultiWindowMode) {
        AndroidUtilities.isInMultiwindow = isInMultiWindowMode;
        checkLayout();
    }

    @Override
    @SuppressWarnings("unchecked")
    public void didReceivedNotification(int id, final int account, Object... args) {
        if (id == NotificationCenter.appDidLogout) {
            switchToAvailableAccountOrLogout();
        } else if (id == NotificationCenter.openBoostForUsersDialog) {
            long dialogId = (long) args[0];
            ChatMessageCell chatMessageCell = null;
            if (args.length > 1) {
                chatMessageCell = (ChatMessageCell) args[1];
            }
            processBoostDialog(dialogId, null, null, chatMessageCell);
        } else if (id == NotificationCenter.closeOtherAppActivities) {
            if (args[0] != this) {
                onFinish();
                finish();
            }
        } else if (id == NotificationCenter.didUpdateConnectionState) {
            int state = ConnectionsManager.getInstance(account).getConnectionState();
            if (currentConnectionState != state) {
                if (BuildVars.LOGS_ENABLED) {
                    FileLog.d("switch to state " + state);
                }
                currentConnectionState = state;
                updateCurrentConnectionState(account);
            }
        } else if (id == NotificationCenter.mainUserInfoChanged) {
            drawerLayoutAdapter.notifyDataSetChanged();
        } else if (id == NotificationCenter.attachMenuBotsDidLoad) {
            drawerLayoutAdapter.notifyDataSetChanged();
        } else if (id == NotificationCenter.needShowAlert) {
            final Integer reason = (Integer) args[0];
            if (reason == 6 || reason == 3 && proxyErrorDialog != null) {
                return;
            } else if (reason == 4) {
                showTosActivity(account, (TLRPC.TL_help_termsOfService) args[1]);
                return;
            }
            BaseFragment fragment = null;
            if (!mainFragmentsStack.isEmpty()) {
                fragment = mainFragmentsStack.get(mainFragmentsStack.size() - 1);
            }

            AlertDialog.Builder builder = new AlertDialog.Builder(this);
            builder.setTitle(LocaleController.getString("AppName", R.string.AppName));
            if (fragment != null) {
                Map<String, Integer> colorsReplacement = new HashMap<>();
                colorsReplacement.put("info1.**", fragment.getThemedColor(Theme.key_dialogTopBackground));
                colorsReplacement.put("info2.**", fragment.getThemedColor(Theme.key_dialogTopBackground));
                builder.setTopAnimation(R.raw.not_available, AlertsCreator.NEW_DENY_DIALOG_TOP_ICON_SIZE, false, fragment.getThemedColor(Theme.key_dialogTopBackground), colorsReplacement);
                builder.setTopAnimationIsNew(true);
            }
            if (reason != 2 && reason != 3) {
                builder.setNegativeButton(LocaleController.getString("MoreInfo", R.string.MoreInfo), (dialogInterface, i) -> {
                    if (!mainFragmentsStack.isEmpty()) {
                        MessagesController.getInstance(account).openByUserName("spambot", mainFragmentsStack.get(mainFragmentsStack.size() - 1), 1);
                    }
                });
            }
            if (reason == 5) {
                builder.setMessage(LocaleController.getString("NobodyLikesSpam3", R.string.NobodyLikesSpam3));
                builder.setPositiveButton(LocaleController.getString("OK", R.string.OK), null);
            } else if (reason == 0) {
                builder.setMessage(LocaleController.getString("NobodyLikesSpam1", R.string.NobodyLikesSpam1));
                builder.setPositiveButton(LocaleController.getString("OK", R.string.OK), null);
            } else if (reason == 1) {
                builder.setMessage(LocaleController.getString("NobodyLikesSpam2", R.string.NobodyLikesSpam2));
                builder.setPositiveButton(LocaleController.getString("OK", R.string.OK), null);
            } else if (reason == 2) {
                SpannableStringBuilder span = SpannableStringBuilder.valueOf((String) args[1]);
                String type = (String) args[2];
                if (type.startsWith("PREMIUM_GIFT_SELF_REQUIRED_")) {
                    String msg = (String) args[1];
                    int start = msg.indexOf('*'), end = msg.indexOf('*', start + 1);
                    if (start != -1 && end != -1 && start != end) {
                        span.replace(start, end + 1, msg.substring(start + 1, end));
                        span.setSpan(new ClickableSpan() {
                            @Override
                            public void onClick(@NonNull View widget) {
                                getActionBarLayout().presentFragment(new PremiumPreviewFragment("gift"));
                            }

                            @Override
                            public void updateDrawState(@NonNull TextPaint ds) {
                                super.updateDrawState(ds);
                                ds.setUnderlineText(false);
                            }
                        }, start, end - 1, Spannable.SPAN_EXCLUSIVE_EXCLUSIVE);
                    }
                }
                builder.setMessage(span);
                if (type.startsWith("AUTH_KEY_DROP_")) {
                    builder.setPositiveButton(LocaleController.getString("Cancel", R.string.Cancel), null);
                    builder.setNegativeButton(LocaleController.getString("LogOut", R.string.LogOut), (dialog, which) -> MessagesController.getInstance(currentAccount).performLogout(2));
                } else if (type.startsWith("PREMIUM_")) {
                    builder.setTitle(LocaleController.getString(R.string.TelegramPremium));
                    builder.setPositiveButton(LocaleController.getString("OK", R.string.OK), null);
                } else {
                    builder.setPositiveButton(LocaleController.getString("OK", R.string.OK), null);
                }
            } else if (reason == 3) {
                builder.setTitle(LocaleController.getString("Proxy", R.string.Proxy));
                builder.setMessage(LocaleController.getString("UseProxyTelegramError", R.string.UseProxyTelegramError));
                builder.setPositiveButton(LocaleController.getString("OK", R.string.OK), null);
                proxyErrorDialog = showAlertDialog(builder);
                return;
            }
            if (!mainFragmentsStack.isEmpty()) {
                mainFragmentsStack.get(mainFragmentsStack.size() - 1).showDialog(builder.create());
            }
        } else if (id == NotificationCenter.wasUnableToFindCurrentLocation) {
            final HashMap<String, MessageObject> waitingForLocation = (HashMap<String, MessageObject>) args[0];
            AlertDialog.Builder builder = new AlertDialog.Builder(this);
            builder.setTitle(LocaleController.getString("AppName", R.string.AppName));
            builder.setPositiveButton(LocaleController.getString("OK", R.string.OK), null);
            builder.setNegativeButton(LocaleController.getString("ShareYouLocationUnableManually", R.string.ShareYouLocationUnableManually), (dialogInterface, i) -> {
                if (mainFragmentsStack.isEmpty()) {
                    return;
                }
                BaseFragment lastFragment = mainFragmentsStack.get(mainFragmentsStack.size() - 1);
                if (!AndroidUtilities.isMapsInstalled(lastFragment)) {
                    return;
                }
                LocationActivity fragment = new LocationActivity(0);
                fragment.setDelegate((location, live, notify, scheduleDate) -> {
                    for (HashMap.Entry<String, MessageObject> entry : waitingForLocation.entrySet()) {
                        MessageObject messageObject = entry.getValue();
                        SendMessagesHelper.getInstance(account).sendMessage(SendMessagesHelper.SendMessageParams.of(location, messageObject.getDialogId(), messageObject, null, null, null, notify, scheduleDate));
                    }
                });
                presentFragment(fragment);
            });
            builder.setMessage(LocaleController.getString("ShareYouLocationUnable", R.string.ShareYouLocationUnable));
            if (!mainFragmentsStack.isEmpty()) {
                mainFragmentsStack.get(mainFragmentsStack.size() - 1).showDialog(builder.create());
            }
        } else if (id == NotificationCenter.didSetNewWallpapper) {
            if (sideMenu != null) {
                View child = sideMenu.getChildAt(0);
                if (child != null) {
                    child.invalidate();
                }
            }
            if (backgroundTablet != null) {
                backgroundTablet.setBackgroundImage(Theme.getCachedWallpaper(), Theme.isWallpaperMotion());
            }
        } else if (id == NotificationCenter.didSetPasscode) {
            flagSecureReason.invalidate();
        } else if (id == NotificationCenter.reloadInterface) {
            boolean last = mainFragmentsStack.size() > 1 && mainFragmentsStack.get(mainFragmentsStack.size() - 1) instanceof ProfileActivity;
            if (last) {
                ProfileActivity profileActivity = (ProfileActivity) mainFragmentsStack.get(mainFragmentsStack.size() - 1);
                if (!profileActivity.isSettings()) {
                    last = false;
                }
            }
            rebuildAllFragments(last);
        } else if (id == NotificationCenter.suggestedLangpack) {
            showLanguageAlert(false);
        } else if (id == NotificationCenter.openArticle) {
            if (mainFragmentsStack.isEmpty()) {
                return;
            }
            ArticleViewer.getInstance().setParentActivity(this, mainFragmentsStack.get(mainFragmentsStack.size() - 1));
            ArticleViewer.getInstance().open((TLRPC.TL_webPage) args[0], (String) args[1]);
        } else if (id == NotificationCenter.hasNewContactsToImport) {
            if (actionBarLayout == null || actionBarLayout.getFragmentStack().isEmpty()) {
                return;
            }
            final int type = (Integer) args[0];
            final HashMap<String, ContactsController.Contact> contactHashMap = (HashMap<String, ContactsController.Contact>) args[1];
            final boolean first = (Boolean) args[2];
            final boolean schedule = (Boolean) args[3];
            BaseFragment fragment = actionBarLayout.getFragmentStack().get(actionBarLayout.getFragmentStack().size() - 1);

            AlertDialog.Builder builder = new AlertDialog.Builder(LaunchActivity.this);
            builder.setTopAnimation(R.raw.permission_request_contacts, AlertsCreator.PERMISSIONS_REQUEST_TOP_ICON_SIZE, false, Theme.getColor(Theme.key_dialogTopBackground));
            builder.setTitle(LocaleController.getString("UpdateContactsTitle", R.string.UpdateContactsTitle));
            builder.setMessage(LocaleController.getString("UpdateContactsMessage", R.string.UpdateContactsMessage));
            builder.setPositiveButton(LocaleController.getString("OK", R.string.OK), (dialogInterface, i) -> ContactsController.getInstance(account).syncPhoneBookByAlert(contactHashMap, first, schedule, false));
            builder.setNegativeButton(LocaleController.getString("Cancel", R.string.Cancel), (dialog, which) -> ContactsController.getInstance(account).syncPhoneBookByAlert(contactHashMap, first, schedule, true));
            builder.setOnBackButtonListener((dialogInterface, i) -> ContactsController.getInstance(account).syncPhoneBookByAlert(contactHashMap, first, schedule, true));
            AlertDialog dialog = builder.create();
            fragment.showDialog(dialog);
            dialog.setCanceledOnTouchOutside(false);
        } else if (id == NotificationCenter.didSetNewTheme) {
            Boolean nightTheme = (Boolean) args[0];
            if (!nightTheme) {
                if (sideMenu != null) {
                    if (sideMenuContainer != null) {
                        sideMenuContainer.setBackgroundColor(Theme.getColor(Theme.key_chats_menuBackground));
                    }
                    sideMenu.setBackgroundColor(Theme.getColor(Theme.key_chats_menuBackground));
                    sideMenu.setGlowColor(Theme.getColor(Theme.key_chats_menuBackground));
                    sideMenu.setListSelectorColor(Theme.getColor(Theme.key_listSelector));
                    sideMenu.getAdapter().notifyDataSetChanged();
                }
                if (Build.VERSION.SDK_INT >= Build.VERSION_CODES.LOLLIPOP) {
                    try {
                        setTaskDescription(new ActivityManager.TaskDescription(null, null, Theme.getColor(Theme.key_actionBarDefault) | 0xff000000));
                    } catch (Exception ignore) {

                    }
                }
            }
            drawerLayoutContainer.setBehindKeyboardColor(Theme.getColor(Theme.key_windowBackgroundWhite));
            boolean checkNavigationBarColor = true;
            if (args.length > 1) {
                checkNavigationBarColor = (boolean) args[1];
            }
            checkSystemBarColors(args.length > 2 && (boolean) args[2], true, checkNavigationBarColor && !isNavigationBarColorFrozen && !actionBarLayout.isTransitionAnimationInProgress(), true);
        } else if (id == NotificationCenter.needSetDayNightTheme) {
            boolean instant = false;
            if (Build.VERSION.SDK_INT >= 21 && args[2] != null) {
                if (themeSwitchImageView.getVisibility() == View.VISIBLE) {
                    return;
                }
                try {
                    int[] pos = (int[]) args[2];
                    boolean toDark = (Boolean) args[4];
                    RLottieImageView darkThemeView = (RLottieImageView) args[5];
                    int w = drawerLayoutContainer.getMeasuredWidth();
                    int h = drawerLayoutContainer.getMeasuredHeight();
                    if (!toDark) {
                        darkThemeView.setVisibility(View.INVISIBLE);
                    }
                    rippleAbove = null;
                    if (args.length > 6) {
                        rippleAbove = (View) args[6];
                    }

                    isNavigationBarColorFrozen = true;

                    invalidateCachedViews(drawerLayoutContainer);
                    if (rippleAbove != null && rippleAbove.getBackground() != null) {
                        rippleAbove.getBackground().setAlpha(0);
                    }
                    Bitmap bitmap = AndroidUtilities.snapshotView(drawerLayoutContainer);
                    if (rippleAbove != null && rippleAbove.getBackground() != null) {
                        rippleAbove.getBackground().setAlpha(255);
                    }
                    frameLayout.removeView(themeSwitchImageView);
                    themeSwitchImageView = new ImageView(this);
                    if (toDark) {
                        frameLayout.addView(themeSwitchImageView, 0, LayoutHelper.createFrame(LayoutHelper.MATCH_PARENT, LayoutHelper.MATCH_PARENT));
                        themeSwitchSunView.setVisibility(View.GONE);
                    } else {
                        frameLayout.addView(themeSwitchImageView, 1, LayoutHelper.createFrame(LayoutHelper.MATCH_PARENT, LayoutHelper.MATCH_PARENT));
                        themeSwitchSunView.setTranslationX(pos[0] - AndroidUtilities.dp(14));
                        themeSwitchSunView.setTranslationY(pos[1] - AndroidUtilities.dp(14));
                        themeSwitchSunView.setVisibility(View.VISIBLE);
                        themeSwitchSunView.invalidate();
                    }
                    themeSwitchImageView.setImageBitmap(bitmap);
                    themeSwitchImageView.setVisibility(View.VISIBLE);
                    themeSwitchSunDrawable = darkThemeView.getAnimatedDrawable();
                    float finalRadius = (float) Math.max(Math.sqrt((w - pos[0]) * (w - pos[0]) + (h - pos[1]) * (h - pos[1])), Math.sqrt(pos[0] * pos[0] + (h - pos[1]) * (h - pos[1])));
                    float finalRadius2 = (float) Math.max(Math.sqrt((w - pos[0]) * (w - pos[0]) + pos[1] * pos[1]), Math.sqrt(pos[0] * pos[0] + pos[1] * pos[1]));
                    finalRadius = Math.max(finalRadius, finalRadius2);
                    Animator anim = ViewAnimationUtils.createCircularReveal(toDark ? drawerLayoutContainer : themeSwitchImageView, pos[0], pos[1], toDark ? 0 : finalRadius, toDark ? finalRadius : 0);
                    anim.setDuration(400);
                    anim.setInterpolator(Easings.easeInOutQuad);
                    anim.addListener(new AnimatorListenerAdapter() {
                        @Override
                        public void onAnimationEnd(Animator animation) {
                            rippleAbove = null;
                            drawerLayoutContainer.invalidate();
                            themeSwitchImageView.invalidate();
                            themeSwitchImageView.setImageDrawable(null);
                            themeSwitchImageView.setVisibility(View.GONE);
                            themeSwitchSunView.setVisibility(View.GONE);
                            NotificationCenter.getGlobalInstance().postNotificationName(NotificationCenter.themeAccentListUpdated);
                            if (!toDark) {
                                darkThemeView.setVisibility(View.VISIBLE);
                            }
                            DrawerProfileCell.switchingTheme = false;
                        }
                    });
                    if (rippleAbove != null) {
                        ValueAnimator invalidateAnimator = ValueAnimator.ofFloat(0, 1);
                        invalidateAnimator.addUpdateListener(a -> frameLayout.invalidate());
                        invalidateAnimator.setDuration(anim.getDuration());
                        invalidateAnimator.start();
                    }
                    AndroidUtilities.runOnUIThread(() -> {
                        if (isNavigationBarColorFrozen) {
                            isNavigationBarColorFrozen = false;
                            checkSystemBarColors(false, true);
                        }
                    }, toDark ? (h - pos[1]) / AndroidUtilities.dp(2.25f) : 50);
                    anim.start();
                    instant = true;
                } catch (Throwable e) {
                    FileLog.e(e);
                    try {
                        themeSwitchImageView.setImageDrawable(null);
                        frameLayout.removeView(themeSwitchImageView);
                        DrawerProfileCell.switchingTheme = false;
                    } catch (Exception e2) {
                        FileLog.e(e2);
                    }
                }
            } else {
                DrawerProfileCell.switchingTheme = false;
            }
            Theme.ThemeInfo theme = (Theme.ThemeInfo) args[0];
            boolean nightTheme = (Boolean) args[1];
            int accentId = (Integer) args[3];
            Runnable calcInBackgroundEnd = args.length > 7 ? (Runnable) args[7] : null;
            if (actionBarLayout == null) {
                return;
            }
            actionBarLayout.animateThemedValues(theme, accentId, nightTheme, instant, calcInBackgroundEnd);
            if (AndroidUtilities.isTablet()) {
                if (layersActionBarLayout != null) {
                    layersActionBarLayout.animateThemedValues(theme, accentId, nightTheme, instant);
                }
                if (rightActionBarLayout != null) {
                    rightActionBarLayout.animateThemedValues(theme, accentId, nightTheme, instant);
                }
            }
        } else if (id == NotificationCenter.notificationsCountUpdated) {
            if (sideMenu != null) {
                Integer accountNum = (Integer) args[0];
                int count = sideMenu.getChildCount();
                for (int a = 0; a < count; a++) {
                    View child = sideMenu.getChildAt(a);
                    if (child instanceof DrawerUserCell) {
                        if (((DrawerUserCell) child).getAccountNumber() == accountNum) {
                            child.invalidate();
                            break;
                        }
                    }
                }
            }
        } else if (id == NotificationCenter.needShowPlayServicesAlert) {
            try {
                final Status status = (Status) args[0];
                status.startResolutionForResult(this, PLAY_SERVICES_REQUEST_CHECK_SETTINGS);
            } catch (Throwable ignore) {

            }
        } else if (id == NotificationCenter.fileLoaded) {
            String path = (String) args[0];
            if (SharedConfig.isAppUpdateAvailable()) {
                String name = FileLoader.getAttachFileName(SharedConfig.pendingAppUpdate.document);
                if (name.equals(path) && updateLayout != null) {
                    updateLayout.updateAppUpdateViews(currentAccount, true);
                }
            }
            if (loadingThemeFileName != null) {
                if (loadingThemeFileName.equals(path)) {
                    loadingThemeFileName = null;
                    File locFile = new File(ApplicationLoader.getFilesDirFixed(), "remote" + loadingTheme.id + ".attheme");
                    Theme.ThemeInfo themeInfo = Theme.fillThemeValues(locFile, loadingTheme.title, loadingTheme);
                    if (themeInfo != null) {
                        if (themeInfo.pathToWallpaper != null) {
                            File file = new File(themeInfo.pathToWallpaper);
                            if (!file.exists()) {
                                TLRPC.TL_account_getWallPaper req = new TLRPC.TL_account_getWallPaper();
                                TLRPC.TL_inputWallPaperSlug inputWallPaperSlug = new TLRPC.TL_inputWallPaperSlug();
                                inputWallPaperSlug.slug = themeInfo.slug;
                                req.wallpaper = inputWallPaperSlug;
                                ConnectionsManager.getInstance(themeInfo.account).sendRequest(req, (response, error) -> AndroidUtilities.runOnUIThread(() -> {
                                    if (response instanceof TLRPC.TL_wallPaper) {
                                        TLRPC.TL_wallPaper wallPaper = (TLRPC.TL_wallPaper) response;
                                        loadingThemeInfo = themeInfo;
                                        loadingThemeWallpaperName = FileLoader.getAttachFileName(wallPaper.document);
                                        loadingThemeWallpaper = wallPaper;
                                        FileLoader.getInstance(themeInfo.account).loadFile(wallPaper.document, wallPaper, FileLoader.PRIORITY_NORMAL, 1);
                                    } else {
                                        onThemeLoadFinish();
                                    }
                                }));
                                return;
                            }
                        }
                        Theme.ThemeInfo finalThemeInfo = Theme.applyThemeFile(locFile, loadingTheme.title, loadingTheme, true);
                        if (finalThemeInfo != null) {
                            presentFragment(new ThemePreviewActivity(finalThemeInfo, true, ThemePreviewActivity.SCREEN_TYPE_PREVIEW, false, false));
                        }
                    }
                    onThemeLoadFinish();
                }
            } else if (loadingThemeWallpaperName != null) {
                if (loadingThemeWallpaperName.equals(path)) {
                    loadingThemeWallpaperName = null;
                    File file = (File) args[1];
                    if (loadingThemeAccent) {
                        openThemeAccentPreview(loadingTheme, loadingThemeWallpaper, loadingThemeInfo);
                        onThemeLoadFinish();
                    } else {
                        Theme.ThemeInfo info = loadingThemeInfo;
                        Utilities.globalQueue.postRunnable(() -> {
                            info.createBackground(file, info.pathToWallpaper);
                            AndroidUtilities.runOnUIThread(() -> {
                                if (loadingTheme == null) {
                                    return;
                                }
                                File locFile = new File(ApplicationLoader.getFilesDirFixed(), "remote" + loadingTheme.id + ".attheme");
                                Theme.ThemeInfo finalThemeInfo = Theme.applyThemeFile(locFile, loadingTheme.title, loadingTheme, true);
                                if (finalThemeInfo != null) {
                                    presentFragment(new ThemePreviewActivity(finalThemeInfo, true, ThemePreviewActivity.SCREEN_TYPE_PREVIEW, false, false));
                                }
                                onThemeLoadFinish();
                            });
                        });
                    }
                }
            }
        } else if (id == NotificationCenter.fileLoadFailed) {
            String path = (String) args[0];
            if (path.equals(loadingThemeFileName) || path.equals(loadingThemeWallpaperName)) {
                onThemeLoadFinish();
            }
            if (SharedConfig.isAppUpdateAvailable()) {
                String name = FileLoader.getAttachFileName(SharedConfig.pendingAppUpdate.document);
                if (name.equals(path) && updateLayout != null) {
                    updateLayout.updateAppUpdateViews(currentAccount, true);
                }
            }
        } else if (id == NotificationCenter.screenStateChanged) {
            if (ApplicationLoader.mainInterfacePaused) {
                return;
            }
            if (ApplicationLoader.isScreenOn) {
                onPasscodeResume();
            } else {
                onPasscodePause();
            }
        } else if (id == NotificationCenter.needCheckSystemBarColors) {
            boolean useCurrentFragment = args.length > 0 && (boolean) args[0];
            checkSystemBarColors(useCurrentFragment);
        } else if (id == NotificationCenter.historyImportProgressChanged) {
            if (args.length > 1 && !mainFragmentsStack.isEmpty()) {
                AlertsCreator.processError(currentAccount, (TLRPC.TL_error) args[2], mainFragmentsStack.get(mainFragmentsStack.size() - 1), (TLObject) args[1]);
            }
        } else if (id == NotificationCenter.billingConfirmPurchaseError) {
            AlertsCreator.processError(currentAccount, (TLRPC.TL_error) args[1], mainFragmentsStack.get(mainFragmentsStack.size() - 1), (TLObject) args[0]);
        } else if (id == NotificationCenter.stickersImportComplete) {
            MediaDataController.getInstance(account).toggleStickerSet(this, (TLObject) args[0], 2, !mainFragmentsStack.isEmpty() ? mainFragmentsStack.get(mainFragmentsStack.size() - 1) : null, false, true);
        } else if (id == NotificationCenter.newSuggestionsAvailable) {
            sideMenu.invalidateViews();
        } else if (id == NotificationCenter.showBulletin) {
            if (!mainFragmentsStack.isEmpty()) {
                int type = (int) args[0];

                FrameLayout container = null;
                BaseFragment fragment = null;
                if (GroupCallActivity.groupCallUiVisible && GroupCallActivity.groupCallInstance != null) {
                    container = GroupCallActivity.groupCallInstance.getContainer();
                }

                if (container == null) {
                    fragment = mainFragmentsStack.get(mainFragmentsStack.size() - 1);
                }

                switch (type) {
                    case Bulletin.TYPE_NAME_CHANGED: {
                        long peerId = (long) args[1];
                        String text = peerId > 0 ? LocaleController.getString("YourNameChanged", R.string.YourNameChanged) : LocaleController.getString("ChannelTitleChanged", R.string.ChannelTitleChanged);
                        (container != null ? BulletinFactory.of(container, null) : BulletinFactory.of(fragment)).createErrorBulletin(text).show();
                        break;
                    }
                    case Bulletin.TYPE_BIO_CHANGED: {
                        long peerId = (long) args[1];
                        String text = peerId > 0 ? LocaleController.getString("YourBioChanged", R.string.YourBioChanged) : LocaleController.getString("ChannelDescriptionChanged", R.string.ChannelDescriptionChanged);
                        (container != null ? BulletinFactory.of(container, null) : BulletinFactory.of(fragment)).createErrorBulletin(text).show();
                        break;
                    }
                    case Bulletin.TYPE_STICKER: {
                        TLRPC.Document sticker = (TLRPC.Document) args[1];
                        int bulletinType = (int) args[2];
                        StickerSetBulletinLayout layout = new StickerSetBulletinLayout(this, null, bulletinType, sticker, null);
                        int duration = Bulletin.DURATION_SHORT;
                        if (bulletinType == StickerSetBulletinLayout.TYPE_REPLACED_TO_FAVORITES || bulletinType == StickerSetBulletinLayout.TYPE_REPLACED_TO_FAVORITES_GIFS) {
                            duration = 3500;
                        }
                        if (fragment != null) {
                            Bulletin.make(fragment, layout, duration).show();
                        } else {
                            Bulletin.make(container, layout, duration).show();
                        }
                        break;
                    }
                    case Bulletin.TYPE_ERROR:
                        if (fragment != null) {
                            if (args[1] instanceof SpannableStringBuilder) {
                                BulletinFactory.of(fragment).createErrorBulletin((SpannableStringBuilder) args[1]).show();
                            } else {
                                BulletinFactory.of(fragment).createErrorBulletin((String) args[1]).show();
                            }
                        } else {
                            BulletinFactory.of(container, null).createErrorBulletin((String) args[1]).show();
                        }
                        break;
                    case Bulletin.TYPE_SUCCESS:
                        if (fragment != null) {
                            BulletinFactory.of(fragment).createSuccessBulletin((String) args[1]).show();
                        } else {
                            BulletinFactory.of(container, null).createSuccessBulletin((String) args[1]).show();
                        }
                        break;
                    case Bulletin.TYPE_ERROR_SUBTITLE:
                        if (fragment != null) {
                            BulletinFactory.of(fragment).createErrorBulletinSubtitle((String) args[1], (String) args[2], fragment.getResourceProvider()).show();
                        } else {
                            BulletinFactory.of(container, null).createErrorBulletinSubtitle((String) args[1], (String) args[2], null).show();
                        }
                        break;
                    case Bulletin.TYPE_APP_ICON: {
                        LauncherIconController.LauncherIcon icon = (LauncherIconController.LauncherIcon) args[1];
                        AppIconBulletinLayout layout = new AppIconBulletinLayout(this, icon, null);
                        int duration = Bulletin.DURATION_SHORT;
                        if (fragment != null) {
                            Bulletin.make(fragment, layout, duration).show();
                        } else {
                            Bulletin.make(container, layout, duration).show();
                        }
                        break;
                    }
                }
            }
        } else if (id == NotificationCenter.groupCallUpdated) {
            checkWasMutedByAdmin(false);
        } else if (id == NotificationCenter.fileLoadProgressChanged) {
            if (updateLayout != null) {
                updateLayout.updateFileProgress(args);
            }
        } else if (id == NotificationCenter.appUpdateAvailable) {
            if (updateLayout != null) {
                updateLayout.updateAppUpdateViews(currentAccount, mainFragmentsStack.size() == 1);
            }
        } else if (id == NotificationCenter.currentUserShowLimitReachedDialog) {
            if (!mainFragmentsStack.isEmpty()) {
                BaseFragment fragment = mainFragmentsStack.get(mainFragmentsStack.size() - 1);
                if (fragment.getParentActivity() != null) {
                    fragment.showDialog(new LimitReachedBottomSheet(fragment, fragment.getParentActivity(), (int) args[0], currentAccount, null));
                }
            }
        } else if (id == NotificationCenter.currentUserPremiumStatusChanged) {
            if (drawerLayoutAdapter != null) {
                drawerLayoutAdapter.notifyDataSetChanged();
            }
            MessagesController.getMainSettings(currentAccount).edit().remove("transcribeButtonPressed").apply();
        } else if (id == NotificationCenter.requestPermissions) {
            int type = (int) args[0];
            String[] permissions = null;
            if (type == BLUETOOTH_CONNECT_TYPE) {
                if (Build.VERSION.SDK_INT >= Build.VERSION_CODES.S) {
                    permissions = new String[]{
                            Manifest.permission.BLUETOOTH_CONNECT
                    };
                }
            }
            if (permissions != null) {
                requsetPermissionsPointer++;
                requestedPermissions.put(requsetPermissionsPointer, type);
                ActivityCompat.requestPermissions(
                        this,
                        permissions,
                        requsetPermissionsPointer
                );
            }
        } else if (id == NotificationCenter.chatSwithcedToForum) {
            long chatId = (long) args[0];
            ForumUtilities.switchAllFragmentsInStackToForum(chatId, actionBarLayout);
        } else if (id == NotificationCenter.storiesEnabledUpdate) {
            if (drawerLayoutAdapter != null) {
                drawerLayoutAdapter.notifyDataSetChanged();
            }
        }
    }

    private void invalidateCachedViews(View parent) {
        int layerType = parent.getLayerType();
        if (layerType != View.LAYER_TYPE_NONE) {
            parent.invalidate();
        }
        if (parent instanceof ViewGroup) {
            ViewGroup viewGroup = (ViewGroup) parent;
            for (int i = 0; i < viewGroup.getChildCount(); i++) {
                invalidateCachedViews(viewGroup.getChildAt(i));
            }
        }
    }

    private void checkWasMutedByAdmin(boolean checkOnly) {
        VoIPService voIPService = VoIPService.getSharedInstance();
        if (voIPService != null && voIPService.groupCall != null) {
            boolean wasMuted = wasMutedByAdminRaisedHand;
            ChatObject.Call call = voIPService.groupCall;
            TLRPC.InputPeer peer = voIPService.getGroupCallPeer();
            long did;
            if (peer != null) {
                if (peer.user_id != 0) {
                    did = peer.user_id;
                } else if (peer.chat_id != 0) {
                    did = -peer.chat_id;
                } else {
                    did = -peer.channel_id;
                }
            } else {
                did = UserConfig.getInstance(currentAccount).clientUserId;
            }
            TLRPC.TL_groupCallParticipant participant = call.participants.get(did);
            boolean mutedByAdmin = participant != null && !participant.can_self_unmute && participant.muted;
            wasMutedByAdminRaisedHand = mutedByAdmin && participant.raise_hand_rating != 0;

            if (!checkOnly && wasMuted && !wasMutedByAdminRaisedHand && !mutedByAdmin && GroupCallActivity.groupCallInstance == null) {
                showVoiceChatTooltip(UndoView.ACTION_VOIP_CAN_NOW_SPEAK);
            }
        } else {
            wasMutedByAdminRaisedHand = false;
        }
    }

    private void showVoiceChatTooltip(int action) {
        VoIPService voIPService = VoIPService.getSharedInstance();
        if (voIPService == null || mainFragmentsStack.isEmpty() || voIPService.groupCall == null) {
            return;
        }
        TLRPC.Chat chat = voIPService.getChat();
        BaseFragment fragment = actionBarLayout.getFragmentStack().get(actionBarLayout.getFragmentStack().size() - 1);
        UndoView undoView = null;
        if (fragment instanceof ChatActivity) {
            ChatActivity chatActivity = (ChatActivity) fragment;
            if (chatActivity.getDialogId() == -chat.id) {
                chat = null;
            }
            undoView = chatActivity.getUndoView();
        } else if (fragment instanceof DialogsActivity) {
            DialogsActivity dialogsActivity = (DialogsActivity) fragment;
            undoView = dialogsActivity.getUndoView();
        } else if (fragment instanceof ProfileActivity) {
            ProfileActivity profileActivity = (ProfileActivity) fragment;
            undoView = profileActivity.getUndoView();
        }
        if (undoView != null) {
            undoView.showWithAction(0, action, chat);
        }

        if (action == UndoView.ACTION_VOIP_CAN_NOW_SPEAK && VoIPService.getSharedInstance() != null) {
            VoIPService.getSharedInstance().playAllowTalkSound();
        }
    }

    private String getStringForLanguageAlert(HashMap<String, String> map, String key, int intKey) {
        String value = map.get(key);
        if (value == null) {
            return LocaleController.getString(key, intKey);
        }
        return value;
    }

    private void openThemeAccentPreview(TLRPC.TL_theme t, TLRPC.TL_wallPaper wallPaper, Theme.ThemeInfo info) {
        int lastId = info.lastAccentId;
        Theme.ThemeAccent accent = info.createNewAccent(t, currentAccount);
        info.prevAccentId = info.currentAccentId;
        info.setCurrentAccentId(accent.id);
        accent.pattern = wallPaper;
        presentFragment(new ThemePreviewActivity(info, lastId != info.lastAccentId, ThemePreviewActivity.SCREEN_TYPE_PREVIEW, false, false));
    }

    private void onThemeLoadFinish() {
        if (loadingThemeProgressDialog != null) {
            try {
                loadingThemeProgressDialog.dismiss();
            } finally {
                loadingThemeProgressDialog = null;
            }
        }
        loadingThemeWallpaperName = null;
        loadingThemeWallpaper = null;
        loadingThemeInfo = null;
        loadingThemeFileName = null;
        loadingTheme = null;
    }

    private boolean checkFreeDiscSpaceShown;
    private long alreadyShownFreeDiscSpaceAlertForced;
    private long lastSpaceAlert;
    private static LaunchActivity staticInstanceForAlerts;
    private void checkFreeDiscSpace(final int force) {
        staticInstanceForAlerts = this;
        AutoDeleteMediaTask.run();
        SharedConfig.checkLogsToDelete();
        if (Build.VERSION.SDK_INT >= 26 && force == 0 || checkFreeDiscSpaceShown) {
            return;
        }
        Utilities.globalQueue.postRunnable(() -> {
            if (!UserConfig.getInstance(currentAccount).isClientActivated()) {
                return;
            }
            try {
                SharedPreferences preferences = MessagesController.getGlobalMainSettings();
                if ((force == 2 || force == 1) && Math.abs(alreadyShownFreeDiscSpaceAlertForced - System.currentTimeMillis()) > 1000 * 60 * 4 || Math.abs(preferences.getLong("last_space_check", 0) - System.currentTimeMillis()) >= 3 * 24 * 3600 * 1000) {
                    File path = FileLoader.getDirectory(FileLoader.MEDIA_DIR_CACHE);
                    if (path == null) {
                        return;
                    }
                    long freeSpace;
                    StatFs statFs = new StatFs(path.getAbsolutePath());
                    if (Build.VERSION.SDK_INT < 18) {
                        freeSpace = Math.abs(statFs.getAvailableBlocks() * statFs.getBlockSize());
                    } else {
                        freeSpace = statFs.getAvailableBlocksLong() * statFs.getBlockSizeLong();
                    }
                    if (force > 0 || freeSpace < 1024 * 1024 * 50) {
                        if (force > 0) {
                            alreadyShownFreeDiscSpaceAlertForced = System.currentTimeMillis();
                        }
                        preferences.edit().putLong("last_space_check", System.currentTimeMillis()).commit();
                        AndroidUtilities.runOnUIThread(() -> {
                            if (checkFreeDiscSpaceShown) {
                                return;
                            }
                            try {
                                Dialog dialog = AlertsCreator.createFreeSpaceDialog(LaunchActivity.this);
                                dialog.setOnDismissListener(di -> {
                                    checkFreeDiscSpaceShown = false;
                                });
                                checkFreeDiscSpaceShown = true;
                                dialog.show();
                            } catch (Throwable ignore) {

                            }
                        });
                    }
                }
            } catch (Throwable ignore) {

            }
        }, 2000);
    }
    public static void checkFreeDiscSpaceStatic(final int force) {
        if (staticInstanceForAlerts != null) {
            staticInstanceForAlerts.checkFreeDiscSpace(force);
        }
    }

    private void showLanguageAlertInternal(LocaleController.LocaleInfo systemInfo, LocaleController.LocaleInfo englishInfo, String systemLang) {
        try {
            loadingLocaleDialog = false;
            boolean firstSystem = systemInfo.builtIn || LocaleController.getInstance().isCurrentLocalLocale();
            AlertDialog.Builder builder = new AlertDialog.Builder(LaunchActivity.this);
            builder.setTitle(getStringForLanguageAlert(systemLocaleStrings, "ChooseYourLanguage", R.string.ChooseYourLanguage));
            builder.setSubtitle(getStringForLanguageAlert(englishLocaleStrings, "ChooseYourLanguage", R.string.ChooseYourLanguage));
            LinearLayout linearLayout = new LinearLayout(LaunchActivity.this);
            linearLayout.setOrientation(LinearLayout.VERTICAL);
            final LanguageCell[] cells = new LanguageCell[2];
            final LocaleController.LocaleInfo[] selectedLanguage = new LocaleController.LocaleInfo[1];
            final LocaleController.LocaleInfo[] locales = new LocaleController.LocaleInfo[2];
            final String englishName = getStringForLanguageAlert(systemLocaleStrings, "English", R.string.English);
            locales[0] = firstSystem ? systemInfo : englishInfo;
            locales[1] = firstSystem ? englishInfo : systemInfo;
            selectedLanguage[0] = firstSystem ? systemInfo : englishInfo;

            for (int a = 0; a < 2; a++) {
                cells[a] = new LanguageCell(LaunchActivity.this);
                cells[a].setLanguage(locales[a], locales[a] == englishInfo ? englishName : null, true);
                cells[a].setTag(a);
                cells[a].setBackground(Theme.createSelectorDrawable(Theme.getColor(Theme.key_dialogButtonSelector), 2));
                cells[a].setLanguageSelected(a == 0, false);
                linearLayout.addView(cells[a], LayoutHelper.createLinear(LayoutHelper.MATCH_PARENT, 50));
                cells[a].setOnClickListener(v -> {
                    Integer tag = (Integer) v.getTag();
                    selectedLanguage[0] = ((LanguageCell) v).getCurrentLocale();
                    for (int a1 = 0; a1 < cells.length; a1++) {
                        cells[a1].setLanguageSelected(a1 == tag, true);
                    }
                });
            }
            LanguageCell cell = new LanguageCell(LaunchActivity.this);
            cell.setValue(getStringForLanguageAlert(systemLocaleStrings, "ChooseYourLanguageOther", R.string.ChooseYourLanguageOther), getStringForLanguageAlert(englishLocaleStrings, "ChooseYourLanguageOther", R.string.ChooseYourLanguageOther));
            cell.setBackground(Theme.createSelectorDrawable(Theme.getColor(Theme.key_dialogButtonSelector), 2));
            cell.setOnClickListener(v -> {
                localeDialog = null;
                drawerLayoutContainer.closeDrawer(true);
                presentFragment(new LanguageSelectActivity());
                for (int i = 0; i < visibleDialogs.size(); ++i) {
                    Dialog dialog = visibleDialogs.get(i);
                    if (dialog.isShowing()) {
                        visibleDialogs.get(i).dismiss();
                    }
                }
                visibleDialogs.clear();
            });
            linearLayout.addView(cell, LayoutHelper.createLinear(LayoutHelper.MATCH_PARENT, 50));
            builder.setView(linearLayout);
            builder.setNegativeButton(LocaleController.getString("OK", R.string.OK), (dialog, which) -> {
                LocaleController.getInstance().applyLanguage(selectedLanguage[0], true, false, currentAccount);
                rebuildAllFragments(true);
            });
            localeDialog = showAlertDialog(builder);
            SharedPreferences preferences = MessagesController.getGlobalMainSettings();
            preferences.edit().putString("language_showed2", systemLang).commit();
        } catch (Exception e) {
            FileLog.e(e);
        }
    }

    private int[] tempLocation;
    private void drawRippleAbove(Canvas canvas, View parent) {
        if (parent == null || rippleAbove == null || rippleAbove.getBackground() == null) {
            return;
        }
        if (tempLocation == null) {
            tempLocation = new int[2];
        }
        rippleAbove.getLocationInWindow(tempLocation);
        int x = tempLocation[0], y = tempLocation[1];
        parent.getLocationInWindow(tempLocation);
        x -= tempLocation[0];
        y -= tempLocation[1];
        canvas.save();
        canvas.translate(x, y);
        rippleAbove.getBackground().draw(canvas);
        canvas.restore();
    }

    private void showLanguageAlert(boolean force) {
        if (!UserConfig.getInstance(currentAccount).isClientActivated()) {
            return;
        }
        try {
            if (loadingLocaleDialog || ApplicationLoader.mainInterfacePaused) {
                return;
            }
            SharedPreferences preferences = MessagesController.getGlobalMainSettings();
            String showedLang = preferences.getString("language_showed2", "");
            final String systemLang = MessagesController.getInstance(currentAccount).suggestedLangCode;
            if (!force && showedLang.equals(systemLang)) {
                if (BuildVars.LOGS_ENABLED) {
                    FileLog.d("alert already showed for " + showedLang);
                }
                return;
            }

            final LocaleController.LocaleInfo[] infos = new LocaleController.LocaleInfo[2];
            String arg = systemLang.contains("-") ? systemLang.split("-")[0] : systemLang;
            String alias;
            if ("in".equals(arg)) {
                alias = "id";
            } else if ("iw".equals(arg)) {
                alias = "he";
            } else if ("jw".equals(arg)) {
                alias = "jv";
            } else {
                alias = null;
            }
            for (int a = 0; a < LocaleController.getInstance().languages.size(); a++) {
                LocaleController.LocaleInfo info = LocaleController.getInstance().languages.get(a);
                if (info.shortName.equals("en")) {
                    infos[0] = info;
                }
                if (info.shortName.replace("_", "-").equals(systemLang) || info.shortName.equals(arg) || info.shortName.equals(alias)) {
                    infos[1] = info;
                }
                if (infos[0] != null && infos[1] != null) {
                    break;
                }
            }
            if (infos[0] == null || infos[1] == null || infos[0] == infos[1]) {
                return;
            }
            if (BuildVars.LOGS_ENABLED) {
                FileLog.d("show lang alert for " + infos[0].getKey() + " and " + infos[1].getKey());
            }

            systemLocaleStrings = null;
            englishLocaleStrings = null;
            loadingLocaleDialog = true;

            TLRPC.TL_langpack_getStrings req = new TLRPC.TL_langpack_getStrings();
            req.lang_code = infos[1].getLangCode();
            req.keys.add("English");
            req.keys.add("ChooseYourLanguage");
            req.keys.add("ChooseYourLanguageOther");
            req.keys.add("ChangeLanguageLater");
            ConnectionsManager.getInstance(currentAccount).sendRequest(req, (response, error) -> {
                final HashMap<String, String> keys = new HashMap<>();
                if (response != null) {
                    TLRPC.Vector vector = (TLRPC.Vector) response;
                    for (int a = 0; a < vector.objects.size(); a++) {
                        final TLRPC.LangPackString string = (TLRPC.LangPackString) vector.objects.get(a);
                        keys.put(string.key, string.value);
                    }
                }
                AndroidUtilities.runOnUIThread(() -> {
                    systemLocaleStrings = keys;
                    if (englishLocaleStrings != null && systemLocaleStrings != null) {
                        showLanguageAlertInternal(infos[1], infos[0], systemLang);
                    }
                });
            }, ConnectionsManager.RequestFlagWithoutLogin);

            req = new TLRPC.TL_langpack_getStrings();
            req.lang_code = infos[0].getLangCode();
            req.keys.add("English");
            req.keys.add("ChooseYourLanguage");
            req.keys.add("ChooseYourLanguageOther");
            req.keys.add("ChangeLanguageLater");
            ConnectionsManager.getInstance(currentAccount).sendRequest(req, (response, error) -> {
                final HashMap<String, String> keys = new HashMap<>();
                if (response != null) {
                    TLRPC.Vector vector = (TLRPC.Vector) response;
                    for (int a = 0; a < vector.objects.size(); a++) {
                        final TLRPC.LangPackString string = (TLRPC.LangPackString) vector.objects.get(a);
                        keys.put(string.key, string.value);
                    }
                }
                AndroidUtilities.runOnUIThread(() -> {
                    englishLocaleStrings = keys;
                    if (englishLocaleStrings != null && systemLocaleStrings != null) {
                        showLanguageAlertInternal(infos[1], infos[0], systemLang);
                    }
                });
            }, ConnectionsManager.RequestFlagWithoutLogin);
        } catch (Exception e) {
            FileLog.e(e);
        }
    }

    private void onPasscodePause() {
        if (lockRunnable != null) {
            if (BuildVars.LOGS_ENABLED) {
                FileLog.d("cancel lockRunnable onPasscodePause");
            }
            AndroidUtilities.cancelRunOnUIThread(lockRunnable);
            lockRunnable = null;
        }
        if (SharedConfig.passcodeHash.length() != 0) {
            SharedConfig.lastPauseTime = (int) (SystemClock.elapsedRealtime() / 1000);
            lockRunnable = new Runnable() {
                @Override
                public void run() {
                    if (lockRunnable == this) {
                        if (AndroidUtilities.needShowPasscode(true)) {
                            if (BuildVars.LOGS_ENABLED) {
                                FileLog.d("lock app");
                            }
                            showPasscodeActivity(true, false, -1, -1, null, null);
                            try {
                                NotificationsController.getInstance(UserConfig.selectedAccount).showNotifications();
                            } catch (Exception e) {
                                FileLog.e(e);
                            }
                        } else {
                            if (BuildVars.LOGS_ENABLED) {
                                FileLog.d("didn't pass lock check");
                            }
                        }
                        lockRunnable = null;
                    }
                }
            };
            if (SharedConfig.appLocked) {
                AndroidUtilities.runOnUIThread(lockRunnable, 1000);
                if (BuildVars.LOGS_ENABLED) {
                    FileLog.d("schedule app lock in " + 1000);
                }
            } else if (SharedConfig.autoLockIn != 0) {
                if (BuildVars.LOGS_ENABLED) {
                    FileLog.d("schedule app lock in " + (((long) SharedConfig.autoLockIn) * 1000 + 1000));
                }
                AndroidUtilities.runOnUIThread(lockRunnable, ((long) SharedConfig.autoLockIn) * 1000 + 1000);
            }
        } else {
            SharedConfig.lastPauseTime = 0;
        }
        SharedConfig.saveConfig();
    }

    public void addOverlayPasscodeView(PasscodeView overlay) {
        overlayPasscodeViews.add(overlay);
    }

    public void removeOverlayPasscodeView(PasscodeView overlay) {
        overlayPasscodeViews.remove(overlay);
    }

    private void onPasscodeResume() {
        if (lockRunnable != null) {
            if (BuildVars.LOGS_ENABLED) {
                FileLog.d("cancel lockRunnable onPasscodeResume");
            }
            AndroidUtilities.cancelRunOnUIThread(lockRunnable);
            lockRunnable = null;
        }
        if (AndroidUtilities.needShowPasscode(true)) {
            showPasscodeActivity(true, false, -1, -1, null, null);
        }
        if (SharedConfig.lastPauseTime != 0) {
            SharedConfig.lastPauseTime = 0;
            SharedConfig.saveConfig();
            if (BuildVars.LOGS_ENABLED) {
                FileLog.d("reset lastPauseTime onPasscodeResume");
            }
        }
    }

    private void updateCurrentConnectionState(int account) {
        if (actionBarLayout == null) {
            return;
        }
        String title = null;
        int titleId = 0;
        Runnable action = null;
        currentConnectionState = ConnectionsManager.getInstance(currentAccount).getConnectionState();
        if (currentConnectionState == ConnectionsManager.ConnectionStateWaitingForNetwork) {
            title = "WaitingForNetwork";
            titleId = R.string.WaitingForNetwork;
        } else if (currentConnectionState == ConnectionsManager.ConnectionStateUpdating) {
            title = "Updating";
            titleId = R.string.Updating;
        } else if (currentConnectionState == ConnectionsManager.ConnectionStateConnectingToProxy) {
            title = "ConnectingToProxy";
            titleId = R.string.ConnectingToProxy;
        } else if (currentConnectionState == ConnectionsManager.ConnectionStateConnecting) {
            title = "Connecting";
            titleId = R.string.Connecting;
        }
        if (currentConnectionState == ConnectionsManager.ConnectionStateConnecting || currentConnectionState == ConnectionsManager.ConnectionStateConnectingToProxy) {
            action = () -> {
                BaseFragment lastFragment = null;
                if (AndroidUtilities.isTablet()) {
                    if (!layerFragmentsStack.isEmpty()) {
                        lastFragment = layerFragmentsStack.get(layerFragmentsStack.size() - 1);
                    }
                } else {
                    if (!mainFragmentsStack.isEmpty()) {
                        lastFragment = mainFragmentsStack.get(mainFragmentsStack.size() - 1);
                    }
                }
                if (lastFragment instanceof ProxyListActivity || lastFragment instanceof ProxySettingsActivity) {
                    return;
                }
                presentFragment(new ProxyListActivity());
            };
        }
        actionBarLayout.setTitleOverlayText(title, titleId, action);
    }

    public void hideVisibleActionMode() {
        if (visibleActionMode == null) {
            return;
        }
        visibleActionMode.finish();
    }

    @Override
    protected void onSaveInstanceState(Bundle outState) {
        try {
            super.onSaveInstanceState(outState);
            BaseFragment lastFragment = null;
            if (AndroidUtilities.isTablet()) {
                if (layersActionBarLayout != null && !layersActionBarLayout.getFragmentStack().isEmpty()) {
                    lastFragment = layersActionBarLayout.getFragmentStack().get(layersActionBarLayout.getFragmentStack().size() - 1);
                } else if (rightActionBarLayout != null && !rightActionBarLayout.getFragmentStack().isEmpty()) {
                    lastFragment = rightActionBarLayout.getFragmentStack().get(rightActionBarLayout.getFragmentStack().size() - 1);
                } else if (!actionBarLayout.getFragmentStack().isEmpty()) {
                    lastFragment = actionBarLayout.getFragmentStack().get(actionBarLayout.getFragmentStack().size() - 1);
                }
            } else {
                if (!actionBarLayout.getFragmentStack().isEmpty()) {
                    lastFragment = actionBarLayout.getFragmentStack().get(actionBarLayout.getFragmentStack().size() - 1);
                }
            }

            if (lastFragment != null) {
                Bundle args = lastFragment.getArguments();
                if (lastFragment instanceof ChatActivity && args != null) {
                    outState.putBundle("args", args);
                    outState.putString("fragment", "chat");
                } else if (lastFragment instanceof GroupCreateFinalActivity && args != null) {
                    outState.putBundle("args", args);
                    outState.putString("fragment", "group");
                } else if (lastFragment instanceof WallpapersListActivity) {
                    outState.putString("fragment", "wallpapers");
                } else if (lastFragment instanceof ProfileActivity) {
                    ProfileActivity profileActivity = (ProfileActivity) lastFragment;
                    if (profileActivity.isSettings()) {
                        outState.putString("fragment", "settings");
                    } else if (profileActivity.isChat() && args != null) {
                        outState.putBundle("args", args);
                        outState.putString("fragment", "chat_profile");
                    }
                } else if (lastFragment instanceof ChannelCreateActivity && args != null && args.getInt("step") == 0) {
                    outState.putBundle("args", args);
                    outState.putString("fragment", "channel");
                }
                lastFragment.saveSelfArgs(outState);
            }
        } catch (Exception e) {
            FileLog.e(e);
        }
    }

    @Override
    public void onBackPressed() {
        if (FloatingDebugController.onBackPressed()) {
            return;
        }
        if (passcodeView != null && passcodeView.getVisibility() == View.VISIBLE) {
            finish();
            return;
        }
        if (SearchTagsList.onBackPressedRenameTagAlert()) {
            return;
        } else if (ContentPreviewViewer.hasInstance() && ContentPreviewViewer.getInstance().isVisible()) {
            ContentPreviewViewer.getInstance().closeWithMenu();
        } else if (SecretMediaViewer.hasInstance() && SecretMediaViewer.getInstance().isVisible()) {
            SecretMediaViewer.getInstance().closePhoto(true, false);
        } else if (PhotoViewer.hasInstance() && PhotoViewer.getInstance().isVisible()) {
            PhotoViewer.getInstance().closePhoto(true, false);
        } else if (ArticleViewer.hasInstance() && ArticleViewer.getInstance().isVisible()) {
            ArticleViewer.getInstance().close(true, false);
        } else if (drawerLayoutContainer.isDrawerOpened()) {
            drawerLayoutContainer.closeDrawer(false);
        } else if (AndroidUtilities.isTablet()) {
            if (layersActionBarLayout.getView().getVisibility() == View.VISIBLE) {
                layersActionBarLayout.onBackPressed();
            } else {
                if (rightActionBarLayout.getView().getVisibility() == View.VISIBLE && !rightActionBarLayout.getFragmentStack().isEmpty()) {
                    BaseFragment lastFragment = rightActionBarLayout.getFragmentStack().get(rightActionBarLayout.getFragmentStack().size() - 1);
                    if (lastFragment.onBackPressed()) {
                        lastFragment.finishFragment();
                    }
                } else {
                    actionBarLayout.onBackPressed();
                }
            }
        } else {
            actionBarLayout.onBackPressed();
        }
    }

    @Override
    public void onLowMemory() {
        super.onLowMemory();
        if (actionBarLayout != null) {
            actionBarLayout.onLowMemory();
            if (AndroidUtilities.isTablet()) {
                if (rightActionBarLayout != null) {
                    rightActionBarLayout.onLowMemory();
                }
                if (layersActionBarLayout != null) {
                    layersActionBarLayout.onLowMemory();
                }
            }
        }
    }

    @Override
    public void onActionModeStarted(ActionMode mode) {
        super.onActionModeStarted(mode);
        visibleActionMode = mode;
        try {
            Menu menu = mode.getMenu();
            if (menu != null) {
                boolean extended = actionBarLayout.extendActionMode(menu);
                if (!extended && AndroidUtilities.isTablet()) {
                    extended = rightActionBarLayout.extendActionMode(menu);
                    if (!extended) {
                        layersActionBarLayout.extendActionMode(menu);
                    }
                }
            }
        } catch (Exception e) {
            FileLog.e(e);
        }
        if (Build.VERSION.SDK_INT >= 23 && mode.getType() == ActionMode.TYPE_FLOATING) {
            return;
        }
        actionBarLayout.onActionModeStarted(mode);
        if (AndroidUtilities.isTablet()) {
            rightActionBarLayout.onActionModeStarted(mode);
            layersActionBarLayout.onActionModeStarted(mode);
        }
    }

    @Override
    public void onActionModeFinished(ActionMode mode) {
        super.onActionModeFinished(mode);
        if (visibleActionMode == mode) {
            visibleActionMode = null;
        }
        if (Build.VERSION.SDK_INT >= 23 && mode.getType() == ActionMode.TYPE_FLOATING) {
            return;
        }
        actionBarLayout.onActionModeFinished(mode);
        if (AndroidUtilities.isTablet()) {
            rightActionBarLayout.onActionModeFinished(mode);
            layersActionBarLayout.onActionModeFinished(mode);
        }
    }

    @Override
    public boolean onPreIme() {
        if (SecretMediaViewer.hasInstance() && SecretMediaViewer.getInstance().isVisible()) {
            SecretMediaViewer.getInstance().closePhoto(true, false);
            return true;
        } else if (PhotoViewer.hasInstance() && PhotoViewer.getInstance().isVisible()) {
            PhotoViewer.getInstance().closePhoto(true, false);
            return true;
        } else if (ArticleViewer.hasInstance() && ArticleViewer.getInstance().isVisible()) {
            ArticleViewer.getInstance().close(true, false);
            return true;
        }
        return false;
    }

    @Override
    public boolean dispatchKeyEvent(KeyEvent event) {
        int keyCode = event.getKeyCode();
        if (event.getKeyCode() == KeyEvent.KEYCODE_VOLUME_UP || event.getKeyCode() == KeyEvent.KEYCODE_VOLUME_DOWN) {
            BaseFragment baseFragment = getLastFragment();
            if (baseFragment != null && baseFragment.overlayStoryViewer != null && baseFragment.overlayStoryViewer.isShown()) {
                baseFragment.overlayStoryViewer.dispatchKeyEvent(event);
                return true;
            }
            if (baseFragment != null && baseFragment.storyViewer != null && baseFragment.storyViewer.isShown()) {
                baseFragment.storyViewer.dispatchKeyEvent(event);
                return true;
            }
        }
        if (event.getAction() == KeyEvent.ACTION_DOWN && (event.getKeyCode() == KeyEvent.KEYCODE_VOLUME_UP || event.getKeyCode() == KeyEvent.KEYCODE_VOLUME_DOWN)) {
            if (VoIPService.getSharedInstance() != null) {
                if (Build.VERSION.SDK_INT >= 32) {
                    boolean oldValue = WebRtcAudioTrack.isSpeakerMuted();
                    AudioManager am = (AudioManager) getSystemService(AUDIO_SERVICE);
                    int minVolume = am.getStreamMinVolume(AudioManager.STREAM_VOICE_CALL);
                    boolean mute = am.getStreamVolume(AudioManager.STREAM_VOICE_CALL) == minVolume && event.getKeyCode() == KeyEvent.KEYCODE_VOLUME_DOWN;
                    WebRtcAudioTrack.setSpeakerMute(mute);
                    if (oldValue != WebRtcAudioTrack.isSpeakerMuted()) {
                        showVoiceChatTooltip(mute ? UndoView.ACTION_VOIP_SOUND_MUTED : UndoView.ACTION_VOIP_SOUND_UNMUTED);
                    }
                }
            } else if ((OctoConfig.INSTANCE.unmuteVideosWithVolumeDown.getValue() || event.getKeyCode() == KeyEvent.KEYCODE_VOLUME_UP) && (!mainFragmentsStack.isEmpty() && (!PhotoViewer.hasInstance() || !PhotoViewer.getInstance().isVisible()) && event.getRepeatCount() == 0)) {
                BaseFragment fragment = mainFragmentsStack.get(mainFragmentsStack.size() - 1);
                if (fragment instanceof ChatActivity) {
                    if (((ChatActivity) fragment).maybePlayVisibleVideo()) {
                        return true;
                    }
                }
                if (AndroidUtilities.isTablet() && !rightFragmentsStack.isEmpty()) {
                    fragment = rightFragmentsStack.get(rightFragmentsStack.size() - 1);
                    if (fragment instanceof ChatActivity) {
                        if (((ChatActivity) fragment).maybePlayVisibleVideo()) {
                            return true;
                        }
                    }
                }
            }
        }
        try {
            return super.dispatchKeyEvent(event);
        } catch (Exception e) {
            FileLog.e(e);
        }
        return false;
    }

    @Override
    public boolean onKeyUp(int keyCode, KeyEvent event) {
        if (keyCode == KeyEvent.KEYCODE_MENU && !SharedConfig.isWaitingForPasscodeEnter) {
            if (PhotoViewer.hasInstance() && PhotoViewer.getInstance().isVisible()) {
                return super.onKeyUp(keyCode, event);
            } else if (ArticleViewer.hasInstance() && ArticleViewer.getInstance().isVisible()) {
                return super.onKeyUp(keyCode, event);
            }
            if (AndroidUtilities.isTablet()) {
                if (layersActionBarLayout.getView().getVisibility() == View.VISIBLE && !layersActionBarLayout.getFragmentStack().isEmpty()) {
                    layersActionBarLayout.getView().onKeyUp(keyCode, event);
                } else if (rightActionBarLayout.getView().getVisibility() == View.VISIBLE && !rightActionBarLayout.getFragmentStack().isEmpty()) {
                    rightActionBarLayout.getView().onKeyUp(keyCode, event);
                } else {
                    actionBarLayout.getView().onKeyUp(keyCode, event);
                }
            } else {
                if (actionBarLayout.getFragmentStack().size() == 1) {
                    if (!drawerLayoutContainer.isDrawerOpened()) {
                        if (getCurrentFocus() != null) {
                            AndroidUtilities.hideKeyboard(getCurrentFocus());
                        }
                        drawerLayoutContainer.openDrawer(false);
                    } else {
                        drawerLayoutContainer.closeDrawer(false);
                    }
                } else {
                    actionBarLayout.getView().onKeyUp(keyCode, event);
                }
            }
        }
        return super.onKeyUp(keyCode, event);
    }

    @Override
    public boolean needPresentFragment(INavigationLayout layout, INavigationLayout.NavigationParams params) {
        BaseFragment fragment = params.fragment;
        boolean removeLast = params.removeLast;
        boolean forceWithoutAnimation = params.noAnimation;

        if (ArticleViewer.hasInstance() && ArticleViewer.getInstance().isVisible()) {
            ArticleViewer.getInstance().close(false, true);
        }
        if (AndroidUtilities.isTablet()) {
            drawerLayoutContainer.setAllowOpenDrawer(!(fragment instanceof LoginActivity || fragment instanceof IntroActivity || fragment instanceof CountrySelectActivity) && (layersActionBarLayout == null || layersActionBarLayout.getView().getVisibility() != View.VISIBLE), true);
            if (fragment instanceof DialogsActivity) {
                DialogsActivity dialogsActivity = (DialogsActivity) fragment;
                if (dialogsActivity.isMainDialogList() && layout != actionBarLayout) {
                    actionBarLayout.removeAllFragments();
                    getActionBarLayout().presentFragment(params.setRemoveLast(removeLast).setNoAnimation(forceWithoutAnimation).setCheckPresentFromDelegate(false));
                    layersActionBarLayout.removeAllFragments();
                    layersActionBarLayout.getView().setVisibility(View.GONE);
                    drawerLayoutContainer.setAllowOpenDrawer(true, false);
                    if (!tabletFullSize) {
                        shadowTabletSide.setVisibility(View.VISIBLE);
                        if (rightActionBarLayout.getFragmentStack().isEmpty()) {
                            backgroundTablet.setVisibility(View.VISIBLE);
                        }
                    }
                    return false;
                }
            }
            if (fragment instanceof ChatActivity && !((ChatActivity) fragment).isInScheduleMode()) {
                if (!tabletFullSize && layout == rightActionBarLayout || tabletFullSize && layout == actionBarLayout) {
                    boolean result = !(tabletFullSize && layout == actionBarLayout && actionBarLayout.getFragmentStack().size() == 1);
                    if (!layersActionBarLayout.getFragmentStack().isEmpty()) {
                        for (int a = 0; a < layersActionBarLayout.getFragmentStack().size() - 1; a++) {
                            layersActionBarLayout.removeFragmentFromStack(layersActionBarLayout.getFragmentStack().get(0));
                            a--;
                        }
                        layersActionBarLayout.closeLastFragment(!forceWithoutAnimation);
                    }
                    if (!result) {
                        getActionBarLayout().presentFragment(params.setNoAnimation(forceWithoutAnimation).setCheckPresentFromDelegate(false));
                    }
                    return result;
                } else if (!tabletFullSize && layout != rightActionBarLayout && rightActionBarLayout != null) {
                    if (rightActionBarLayout.getView() != null) {
                        rightActionBarLayout.getView().setVisibility(View.VISIBLE);
                    }
                    backgroundTablet.setVisibility(View.GONE);
                    rightActionBarLayout.removeAllFragments();
                    rightActionBarLayout.presentFragment(params.setNoAnimation(true).setRemoveLast(removeLast).setCheckPresentFromDelegate(false));
                    if (!layersActionBarLayout.getFragmentStack().isEmpty()) {
                        for (int a = 0; a < layersActionBarLayout.getFragmentStack().size() - 1; a++) {
                            layersActionBarLayout.removeFragmentFromStack(layersActionBarLayout.getFragmentStack().get(0));
                            a--;
                        }
                        layersActionBarLayout.closeLastFragment(!forceWithoutAnimation);
                    }
                    return false;
                } else if (tabletFullSize && layout != actionBarLayout) {
                    getActionBarLayout().presentFragment(params.setRemoveLast(actionBarLayout.getFragmentStack().size() > 1).setNoAnimation(forceWithoutAnimation).setCheckPresentFromDelegate(false));
                    if (!layersActionBarLayout.getFragmentStack().isEmpty()) {
                        for (int a = 0; a < layersActionBarLayout.getFragmentStack().size() - 1; a++) {
                            layersActionBarLayout.removeFragmentFromStack(layersActionBarLayout.getFragmentStack().get(0));
                            a--;
                        }
                        layersActionBarLayout.closeLastFragment(!forceWithoutAnimation);
                    }
                    return false;
                } else {
                    if (!layersActionBarLayout.getFragmentStack().isEmpty()) {
                        for (int a = 0; a < layersActionBarLayout.getFragmentStack().size() - 1; a++) {
                            layersActionBarLayout.removeFragmentFromStack(layersActionBarLayout.getFragmentStack().get(0));
                            a--;
                        }
                        layersActionBarLayout.closeLastFragment(!forceWithoutAnimation);
                    }
                    getActionBarLayout().presentFragment(params.setRemoveLast(actionBarLayout.getFragmentStack().size() > 1).setNoAnimation(forceWithoutAnimation).setCheckPresentFromDelegate(false));
                    return false;
                }
            } else if (layout != layersActionBarLayout) {
                layersActionBarLayout.getView().setVisibility(View.VISIBLE);
                drawerLayoutContainer.setAllowOpenDrawer(false, true);

                int account = -1;
                for (int a = 0; a < UserConfig.MAX_ACCOUNT_COUNT; a++) {
                    if (UserConfig.getInstance(a).isClientActivated()) {
                        account = a;
                        break;
                    }
                }

                if (fragment instanceof LoginActivity && account == -1) {
                    backgroundTablet.setVisibility(View.VISIBLE);
                    shadowTabletSide.setVisibility(View.GONE);
                    shadowTablet.setBackgroundColor(0x00000000);
                } else {
                    shadowTablet.setBackgroundColor(0x7f000000);
                }
                layersActionBarLayout.presentFragment(params.setRemoveLast(removeLast).setNoAnimation(forceWithoutAnimation).setCheckPresentFromDelegate(false));
                return false;
            }
        } else {
            boolean allow = true; // TODO: Make it a flag inside fragment itself, maybe BaseFragment#isDrawerOpenAllowed()?
            if (fragment instanceof LoginActivity || fragment instanceof IntroActivity || fragment instanceof ProxyListActivity || fragment instanceof ProxySettingsActivity) {
                if (mainFragmentsStack.size() == 0 || mainFragmentsStack.get(0) instanceof IntroActivity || mainFragmentsStack.get(0) instanceof LoginActivity) {
                    allow = false;
                }
            } else if (fragment instanceof CountrySelectActivity) {
                if (mainFragmentsStack.size() == 1) {
                    allow = false;
                }
            }
            drawerLayoutContainer.setAllowOpenDrawer(allow, false);
        }
        return true;
    }

    @Override
    public boolean needAddFragmentToStack(BaseFragment fragment, INavigationLayout layout) {
        if (AndroidUtilities.isTablet()) {
            drawerLayoutContainer.setAllowOpenDrawer(!(fragment instanceof LoginActivity || fragment instanceof IntroActivity || fragment instanceof CountrySelectActivity || fragment instanceof ProxyListActivity || fragment instanceof ProxySettingsActivity) && layersActionBarLayout.getView().getVisibility() != View.VISIBLE, true);
            if (fragment instanceof DialogsActivity) {
                DialogsActivity dialogsActivity = (DialogsActivity) fragment;
                if (dialogsActivity.isMainDialogList() && layout != actionBarLayout) {
                    actionBarLayout.removeAllFragments();
                    actionBarLayout.addFragmentToStack(fragment);
                    layersActionBarLayout.removeAllFragments();
                    layersActionBarLayout.getView().setVisibility(View.GONE);
                    drawerLayoutContainer.setAllowOpenDrawer(true, false);
                    if (!tabletFullSize) {
                        shadowTabletSide.setVisibility(View.VISIBLE);
                        if (rightActionBarLayout.getFragmentStack().isEmpty()) {
                            backgroundTablet.setVisibility(View.VISIBLE);
                        }
                    }
                    return false;
                }
            } else if (fragment instanceof ChatActivity && !((ChatActivity) fragment).isInScheduleMode()) {
                if (!tabletFullSize && layout != rightActionBarLayout) {
                    rightActionBarLayout.getView().setVisibility(View.VISIBLE);
                    backgroundTablet.setVisibility(View.GONE);
                    rightActionBarLayout.removeAllFragments();
                    rightActionBarLayout.addFragmentToStack(fragment);
                    if (!layersActionBarLayout.getFragmentStack().isEmpty()) {
                        for (int a = 0; a < layersActionBarLayout.getFragmentStack().size() - 1; a++) {
                            layersActionBarLayout.removeFragmentFromStack(layersActionBarLayout.getFragmentStack().get(0));
                            a--;
                        }
                        layersActionBarLayout.closeLastFragment(true);
                    }
                    return false;
                } else if (tabletFullSize && layout != actionBarLayout) {
                    actionBarLayout.addFragmentToStack(fragment);
                    if (!layersActionBarLayout.getFragmentStack().isEmpty()) {
                        for (int a = 0; a < layersActionBarLayout.getFragmentStack().size() - 1; a++) {
                            layersActionBarLayout.removeFragmentFromStack(layersActionBarLayout.getFragmentStack().get(0));
                            a--;
                        }
                        layersActionBarLayout.closeLastFragment(true);
                    }
                    return false;
                }
            } else if (layout != layersActionBarLayout) {
                layersActionBarLayout.getView().setVisibility(View.VISIBLE);
                drawerLayoutContainer.setAllowOpenDrawer(false, true);

                int account = -1;
                for (int a = 0; a < UserConfig.MAX_ACCOUNT_COUNT; a++) {
                    if (UserConfig.getInstance(a).isClientActivated()) {
                        account = a;
                        break;
                    }
                }

                if (fragment instanceof LoginActivity && account == -1) {
                    backgroundTablet.setVisibility(View.VISIBLE);
                    shadowTabletSide.setVisibility(View.GONE);
                    shadowTablet.setBackgroundColor(0x00000000);
                } else {
                    shadowTablet.setBackgroundColor(0x7f000000);
                }
                layersActionBarLayout.addFragmentToStack(fragment);
                return false;
            }
        } else {
            boolean allow = true;
            if (fragment instanceof LoginActivity || fragment instanceof IntroActivity || fragment instanceof ProxyListActivity || fragment instanceof ProxySettingsActivity) {
                if (mainFragmentsStack.size() == 0 || mainFragmentsStack.get(0) instanceof IntroActivity) {
                    allow = false;
                }
            } else if (fragment instanceof CountrySelectActivity) {
                if (mainFragmentsStack.size() == 1) {
                    allow = false;
                }
            }
            drawerLayoutContainer.setAllowOpenDrawer(allow, false);
        }
        return true;
    }

    @Override
    public boolean needCloseLastFragment(INavigationLayout layout) {
        if (AndroidUtilities.isTablet()) {
            if (layout == actionBarLayout && layout.getFragmentStack().size() <= 1 && !switchingAccount) {
                onFinish();
                finish();
                return false;
            } else if (layout == rightActionBarLayout) {
                if (!tabletFullSize) {
                    backgroundTablet.setVisibility(View.VISIBLE);
                }
            } else if (layout == layersActionBarLayout && actionBarLayout.getFragmentStack().isEmpty() && layersActionBarLayout.getFragmentStack().size() == 1) {
                onFinish();
                finish();
                return false;
            }
        } else {
            if (layout.getFragmentStack().size() <= 1) {
                onFinish();
                finish();
                return false;
            }
            if (layout.getFragmentStack().size() >= 2 && !(layout.getFragmentStack().get(0) instanceof LoginActivity)) {
                drawerLayoutContainer.setAllowOpenDrawer(true, false);
            }
        }
        return true;
    }

    public void rebuildAllFragments(boolean last) {
        if (layersActionBarLayout != null) {
            layersActionBarLayout.rebuildAllFragmentViews(last, last);
        } else {
            actionBarLayout.rebuildAllFragmentViews(last, last);
        }
    }

    @Override
    public void onRebuildAllFragments(INavigationLayout layout, boolean last) {
        if (AndroidUtilities.isTablet()) {
            if (layout == layersActionBarLayout) {
                rightActionBarLayout.rebuildAllFragmentViews(last, last);
                actionBarLayout.rebuildAllFragmentViews(last, last);
            }
        }
        drawerLayoutAdapter.notifyDataSetChanged();
    }

    public static BaseFragment getLastFragment() {
        if (instance != null && !instance.sheetFragmentsStack.isEmpty()) {
            return instance.sheetFragmentsStack.get(instance.sheetFragmentsStack.size() - 1).getLastFragment();
        }
        if (instance != null && instance.getActionBarLayout() != null) {
            return instance.getActionBarLayout().getLastFragment();
        }
        return null;
    }

    //work faster that window.setNavigationBarColor
    public void requestCustomNavigationBar() {
        if (customNavigationBar == null && Build.VERSION.SDK_INT >= Build.VERSION_CODES.O) {
            customNavigationBar = drawerLayoutContainer.createNavigationBar();
            FrameLayout decorView = (FrameLayout) getWindow().getDecorView();
            decorView.addView(customNavigationBar);
        }
        if (customNavigationBar != null) {
            if (customNavigationBar.getLayoutParams().height != AndroidUtilities.navigationBarHeight || ((FrameLayout.LayoutParams)customNavigationBar.getLayoutParams()).topMargin != customNavigationBar.getHeight()) {
                customNavigationBar.getLayoutParams().height = AndroidUtilities.navigationBarHeight;
                ((FrameLayout.LayoutParams)customNavigationBar.getLayoutParams()).topMargin = drawerLayoutContainer.getMeasuredHeight();
                customNavigationBar.requestLayout();
            }
        }
    }

    public int getNavigationBarColor() {
        if (Build.VERSION.SDK_INT >= Build.VERSION_CODES.O) {
            final Window window = getWindow();
            if (customNavigationBar != null) {
                return drawerLayoutContainer.getNavigationBarColor();
            } else {
                return window.getNavigationBarColor();
            }
        }
        return 0;
    }

    public void setNavigationBarColor(int color, boolean checkButtons) {
        if (Build.VERSION.SDK_INT >= Build.VERSION_CODES.O) {
            final Window window = getWindow();
            if (customNavigationBar != null) {
                if (drawerLayoutContainer.getNavigationBarColor() != color) {
                    drawerLayoutContainer.setNavigationBarColor(color);
                    if (checkButtons) {
                        final float brightness = AndroidUtilities.computePerceivedBrightness(color);
                        AndroidUtilities.setLightNavigationBar(window, brightness >= 0.721f);
                    }
                }
            } else {
                if (window.getNavigationBarColor() != color) {
                    window.setNavigationBarColor(color);
                    if (checkButtons) {
                        final float brightness = AndroidUtilities.computePerceivedBrightness(color);
                        AndroidUtilities.setLightNavigationBar(window, brightness >= 0.721f);
                    }
                }
            }
        }
    }

    private ValueAnimator navBarAnimator;
    public void animateNavigationBarColor(int toColor) {
        if (Build.VERSION.SDK_INT < Build.VERSION_CODES.O) {
            return;
        }
        if (navBarAnimator != null) {
            navBarAnimator.cancel();
            navBarAnimator = null;
        }
        navBarAnimator = ValueAnimator.ofArgb(getNavigationBarColor(), toColor);
        navBarAnimator.addUpdateListener(anm -> setNavigationBarColor((int) anm.getAnimatedValue(), false));
        navBarAnimator.addListener(new AnimatorListenerAdapter() {
            @Override
            public void onAnimationEnd(Animator animation) {
                setNavigationBarColor(toColor, false);
            }
        });
        navBarAnimator.setInterpolator(CubicBezierInterpolator.EASE_OUT_QUINT);
        navBarAnimator.setDuration(320);
        navBarAnimator.start();
    }

    public void setLightNavigationBar(boolean lightNavigationBar) {
        if (Build.VERSION.SDK_INT >= Build.VERSION_CODES.O) {
            final Window window = getWindow();
            AndroidUtilities.setLightNavigationBar(window, lightNavigationBar);
        }
    }

    public boolean isLightNavigationBar() {
        return AndroidUtilities.getLightNavigationBar(getWindow());
    }

    private void openStories(long[] dialogIds, boolean requestWhenNeeded) {
        boolean onlyArchived = true;
        for (int i = 0; i < dialogIds.length; ++i) {
            TLRPC.User user = MessagesController.getInstance(currentAccount).getUser(dialogIds[i]);
            if (user != null && !user.stories_hidden) {
                onlyArchived = false;
                break;
            }
        }
//        NotificationsController.getInstance(currentAccount).processIgnoreStories();
//        List<BaseFragment> fragments = actionBarLayout.getFragmentStack();
//        DialogsActivity dialogsActivity = null;
//        for (int i = fragments.size() - 1; i >= 0; --i) {
//            BaseFragment fragment = fragments.get(i);
//            if (fragment instanceof DialogsActivity && (!((DialogsActivity) fragment).isArchive() || onlyArchived) && ((DialogsActivity) fragment).getType() == DialogsActivity.DIALOGS_TYPE_DEFAULT) {
//                dialogsActivity = (DialogsActivity) fragment;
//                break;
//            } else {
//                fragment.removeSelfFromStack(true);
//            }
//        }
//        if (dialogsActivity != null) {
//            if (drawerLayoutContainer != null) {
//                drawerLayoutContainer.closeDrawer(true);
//            }
//            if (onlyArchived) {
//                MessagesController.getInstance(dialogsActivity.getCurrentAccount()).getStoriesController().loadHiddenStories();
//            } else {
//                MessagesController.getInstance(dialogsActivity.getCurrentAccount()).getStoriesController().loadStories();
//            }
//            if (dialogsActivity.rightSlidingDialogContainer.hasFragment()) {
//                dialogsActivity.rightSlidingDialogContainer.finishPreview();
//            }
//            if (onlyArchived && !dialogsActivity.isArchive()) {
//                Bundle args = new Bundle();
//                args.putInt("folderId", 1);
//                presentFragment(dialogsActivity = new DialogsActivity(args));
//            }
//            final DialogsActivity dialogsActivity1 = dialogsActivity;
//            dialogsActivity1.scrollToTop(false, false);
//            AndroidUtilities.runOnUIThread(() -> {
//                dialogsActivity1.scrollToTop(true, true);
//            }, 500);
//            return;
//        }

        BaseFragment lastFragment = getLastFragment();
        if (lastFragment == null) {
            return;
        }
        StoriesController storiesController = MessagesController.getInstance(currentAccount).getStoriesController();
        ArrayList<TL_stories.PeerStories> stories = new ArrayList<>(onlyArchived ? storiesController.getHiddenList() : storiesController.getDialogListStories());
        ArrayList<Long> peerIds = new ArrayList<>();
        ArrayList<Long> toLoadPeerIds = new ArrayList<>();
        final long[] finalDialogIds;
        if (!onlyArchived) {
            ArrayList<Long> dids = new ArrayList<>();
            for (int i = 0; i < dialogIds.length; ++i) {
                TLRPC.User user = MessagesController.getInstance(currentAccount).getUser(dialogIds[i]);
                if (user == null || !user.stories_hidden) {
                    dids.add(dialogIds[i]);
                }
            }
            finalDialogIds = Longs.toArray(dids);
        } else {
            finalDialogIds = dialogIds;
        }
        if (requestWhenNeeded) {
            for (int i = 0; i < finalDialogIds.length; ++i) {
                toLoadPeerIds.add(finalDialogIds[i]);
            }
        } else {
            for (int i = 0; i < finalDialogIds.length; ++i) {
                peerIds.add(finalDialogIds[i]);
            }
        }
        if (!toLoadPeerIds.isEmpty() && requestWhenNeeded) {
            final MessagesController messagesController = MessagesController.getInstance(currentAccount);
            final int[] loaded = new int[] { toLoadPeerIds.size() };
            final Runnable whenDone = () -> {
                loaded[0]--;
                if (loaded[0] == 0) {
                    NotificationCenter.getInstance(currentAccount).postNotificationName(NotificationCenter.storiesUpdated);
                    openStories(finalDialogIds, false);
                }
            };
            for (int i = 0; i < toLoadPeerIds.size(); ++i) {
                long did = toLoadPeerIds.get(i);
                TL_stories.TL_stories_getPeerStories req = new TL_stories.TL_stories_getPeerStories();
                req.peer = messagesController.getInputPeer(did);
                if (req.peer instanceof TLRPC.TL_inputPeerEmpty) {
                    loaded[0]--;
                    continue;
                }
                if (req.peer == null) {
                    loaded[0]--;
                    continue;
                }
                ConnectionsManager.getInstance(currentAccount).sendRequest(req, (res, err) -> AndroidUtilities.runOnUIThread(() -> {
                    if (res instanceof TL_stories.TL_stories_peerStories) {
                        TL_stories.TL_stories_peerStories r = (TL_stories.TL_stories_peerStories) res;
                        messagesController.putUsers(r.users, false);
                        messagesController.getStoriesController().putStories(did, r.stories);
                        whenDone.run();
                    } else {
                        whenDone.run();
                    }
                }));
            }
        } else {
            long me = UserConfig.getInstance(currentAccount).getClientUserId();
            for (int i = 0; i < stories.size(); ++i) {
                TL_stories.PeerStories userStories = stories.get(i);
                long dialogId = DialogObject.getPeerDialogId(userStories.peer);
                if (dialogId != me && !peerIds.contains(dialogId) && storiesController.hasUnreadStories(dialogId)) {
                    peerIds.add(dialogId);
                }
            }
            if (!peerIds.isEmpty()) {
                StoryViewer.PlaceProvider placeProvider = null;
                if (lastFragment instanceof DialogsActivity) {
                    try {
                        placeProvider = StoriesListPlaceProvider.of(((DialogsActivity) lastFragment).dialogStoriesCell.recyclerListView);
                    } catch (Exception ignore) {}
                }
                lastFragment.getOrCreateStoryViewer().instantClose();
                lastFragment.getOrCreateStoryViewer().open(this, null, peerIds, 0, null, null, placeProvider, false);
            }
        }
    }
}<|MERGE_RESOLUTION|>--- conflicted
+++ resolved
@@ -5801,11 +5801,7 @@
                             }
                             ArrayList<String> arrayList = new ArrayList<>();
                             arrayList.add(videoPath);
-<<<<<<< HEAD
-                            SendMessagesHelper.prepareSendingDocuments(accountInstance, arrayList, arrayList, null, captionToSend, null, did, replyToMsg, replyToMsg, null, null, null, notify, scheduleDate, null);
-=======
-                            SendMessagesHelper.prepareSendingDocuments(accountInstance, arrayList, arrayList, null, captionToSend, null, did, replyToMsg, replyToMsg, null, null, null, notify, 0, null, null, 0);
->>>>>>> d62d2ed5
+                            SendMessagesHelper.prepareSendingDocuments(accountInstance, arrayList, arrayList, null, captionToSend, null, did, replyToMsg, replyToMsg, null, null, null, notify, scheduleDate, null, null, 0);
                         }
                     }
                     if (photoPathsArray != null && !photosEditorOpened) {
@@ -5813,22 +5809,14 @@
                             photoPathsArray.get(0).caption = sendingText;
                             sendingText = null;
                         }
-<<<<<<< HEAD
-                        SendMessagesHelper.prepareSendingMedia(accountInstance, photoPathsArray, did, replyToMsg, replyToMsg, null, null, false, false, null, notify, scheduleDate, false, null);
-=======
-                        SendMessagesHelper.prepareSendingMedia(accountInstance, photoPathsArray, did, replyToMsg, replyToMsg, null, null, false, false, null, notify, 0, 0, false, null, null, 0);
->>>>>>> d62d2ed5
+                        SendMessagesHelper.prepareSendingMedia(accountInstance, photoPathsArray, did, replyToMsg, replyToMsg, null, null, false, false, null, notify, scheduleDate, 0, false, null, null, 0);
                     }
                     if (documentsPathsArray != null || documentsUrisArray != null) {
                         if (sendingText != null && sendingText.length() <= 1024 && ((documentsPathsArray != null ? documentsPathsArray.size() : 0) + (documentsUrisArray != null ? documentsUrisArray.size() : 0)) == 1) {
                             captionToSend = sendingText;
                             sendingText = null;
                         }
-<<<<<<< HEAD
-                        SendMessagesHelper.prepareSendingDocuments(accountInstance, documentsPathsArray, documentsOriginalPathsArray, documentsUrisArray, captionToSend, documentsMimeType, did, replyToMsg, replyToMsg, null, null, null, notify, scheduleDate, null);
-=======
-                        SendMessagesHelper.prepareSendingDocuments(accountInstance, documentsPathsArray, documentsOriginalPathsArray, documentsUrisArray, captionToSend, documentsMimeType, did, replyToMsg, replyToMsg, null, null, null, notify, 0, null, null, 0);
->>>>>>> d62d2ed5
+                        SendMessagesHelper.prepareSendingDocuments(accountInstance, documentsPathsArray, documentsOriginalPathsArray, documentsUrisArray, captionToSend, documentsMimeType, did, replyToMsg, replyToMsg, null, null, null, notify, scheduleDate, null, null, 0);
                     }
                     if (voicePath != null) {
                         File file = new File(voicePath);
