/*
 * This is the source code of Telegram for Android v. 5.x.x.
 * It is licensed under GNU GPL v. 2 or later.
 * You should have received a copy of the license in this archive (see LICENSE).
 *
 * Copyright Nikolai Kudashov, 2013-2018.
 */

package org.telegram.ui;

import static org.telegram.ui.Components.Premium.LimitReachedBottomSheet.TYPE_ACCOUNTS;
import static org.telegram.ui.Components.Premium.LimitReachedBottomSheet.TYPE_BOOSTS_FOR_USERS;

import android.Manifest;
import android.animation.Animator;
import android.animation.AnimatorListenerAdapter;
import android.animation.ObjectAnimator;
import android.animation.ValueAnimator;
import android.annotation.SuppressLint;
import android.app.Activity;
import android.app.ActivityManager;
import android.app.Dialog;
import android.content.Context;
import android.content.Intent;
import android.content.SharedPreferences;
import android.content.pm.PackageManager;
import android.content.res.Configuration;
import android.database.Cursor;
import android.graphics.Bitmap;
import android.graphics.Canvas;
import android.graphics.Color;
import android.graphics.Path;
import android.graphics.Point;
import android.location.LocationManager;
import android.media.AudioManager;
import android.net.Uri;
import android.os.Build;
import android.os.Bundle;
import android.os.Parcelable;
import android.os.StatFs;
import android.os.StrictMode;
import android.os.SystemClock;
import android.provider.ContactsContract;
import android.provider.Settings;
import android.text.Spannable;
import android.text.SpannableStringBuilder;
import android.text.TextPaint;
import android.text.TextUtils;
import android.text.style.ClickableSpan;
import android.util.Base64;
import android.util.SparseArray;
import android.util.SparseIntArray;
import android.view.ActionMode;
import android.view.Gravity;
import android.view.HapticFeedbackConstants;
import android.view.KeyEvent;
import android.view.Menu;
import android.view.MotionEvent;
import android.view.View;
import android.view.ViewAnimationUtils;
import android.view.ViewGroup;
import android.view.ViewTreeObserver;
import android.view.Window;
import android.view.WindowManager;
import android.widget.FrameLayout;
import android.widget.ImageView;
import android.widget.LinearLayout;
import android.widget.RelativeLayout;
import android.widget.Toast;

import androidx.annotation.NonNull;
import androidx.arch.core.util.Function;
import androidx.core.app.ActivityCompat;
import androidx.core.content.pm.ShortcutInfoCompat;
import androidx.core.content.pm.ShortcutManagerCompat;
import androidx.core.graphics.ColorUtils;
import androidx.recyclerview.widget.ItemTouchHelper;
import androidx.recyclerview.widget.LinearLayoutManager;
import androidx.recyclerview.widget.RecyclerView;

import com.google.android.gms.common.api.Status;
import com.google.common.primitives.Longs;
import com.google.firebase.appindexing.Action;
import com.google.firebase.appindexing.FirebaseUserActions;
import com.google.firebase.appindexing.builders.AssistActionBuilder;

import it.octogram.android.MonetThemeController;
import it.octogram.android.crashlytics.Crashlytics;
import it.octogram.android.CustomEmojiController;
import it.octogram.android.preferences.fragment.PreferencesFragment;
import it.octogram.android.preferences.ui.DatacenterActivity;
import it.octogram.android.preferences.ui.OctoAppearanceUI;
import it.octogram.android.preferences.ui.OctoCameraSettingsUI;
import it.octogram.android.preferences.ui.OctoExperimentsUI;
import it.octogram.android.preferences.ui.OctoGeneralSettingsUI;
import it.octogram.android.preferences.ui.OctoMainSettingsUI;
import org.telegram.PhoneFormat.PhoneFormat;
import org.telegram.messenger.AccountInstance;
import org.telegram.messenger.AndroidUtilities;
import org.telegram.messenger.ApplicationLoader;
import org.telegram.messenger.AutoDeleteMediaTask;
import org.telegram.messenger.BackupAgent;
import org.telegram.messenger.BotWebViewVibrationEffect;
import org.telegram.messenger.BuildVars;
import org.telegram.messenger.ChannelBoostsController;
import org.telegram.messenger.ChatObject;
import org.telegram.messenger.ContactsController;
import org.telegram.messenger.ContactsLoadingObserver;
import org.telegram.messenger.DialogObject;
import org.telegram.messenger.FileLoader;
import org.telegram.messenger.FileLog;
import org.telegram.messenger.FingerprintController;
import org.telegram.messenger.FlagSecureReason;
import org.telegram.messenger.GenericProvider;
import org.telegram.messenger.LiteMode;
import org.telegram.messenger.LocaleController;
import org.telegram.messenger.LocationController;
import org.telegram.messenger.MediaController;
import org.telegram.messenger.MediaDataController;
import org.telegram.messenger.MessageObject;
import org.telegram.messenger.MessagesController;
import org.telegram.messenger.MessagesStorage;
import org.telegram.messenger.NotificationCenter;
import org.telegram.messenger.NotificationsController;
import org.telegram.messenger.OpenAttachedMenuBotReceiver;
import org.telegram.messenger.PushListenerController;
import org.telegram.messenger.R;
import org.telegram.messenger.SendMessagesHelper;
import org.telegram.messenger.SharedConfig;
import org.telegram.messenger.TopicsController;
import org.telegram.messenger.UserConfig;
import org.telegram.messenger.UserObject;
import org.telegram.messenger.Utilities;
import org.telegram.messenger.browser.Browser;
import org.telegram.messenger.voip.VideoCapturerDevice;
import org.telegram.messenger.voip.VoIPPendingCall;
import org.telegram.messenger.voip.VoIPService;
import org.telegram.tgnet.ConnectionsManager;
import org.telegram.tgnet.TLObject;
import org.telegram.tgnet.TLRPC;
import org.telegram.tgnet.tl.TL_chatlists;
import org.telegram.tgnet.tl.TL_stories;
import org.telegram.ui.ActionBar.AlertDialog;
import org.telegram.ui.ActionBar.BaseFragment;
import org.telegram.ui.ActionBar.DrawerLayoutContainer;
import org.telegram.ui.ActionBar.INavigationLayout;
import org.telegram.ui.ActionBar.Theme;
import org.telegram.ui.Adapters.DrawerLayoutAdapter;
import org.telegram.ui.Cells.ChatMessageCell;
import org.telegram.ui.Cells.DrawerActionCell;
import org.telegram.ui.Cells.DrawerAddCell;
import org.telegram.ui.Cells.DrawerProfileCell;
import org.telegram.ui.Cells.DrawerUserCell;
import org.telegram.ui.Cells.LanguageCell;
import org.telegram.ui.Components.AlertsCreator;
import org.telegram.ui.Components.AnimatedEmojiDrawable;
import org.telegram.ui.Components.AppIconBulletinLayout;
import org.telegram.ui.Components.AttachBotIntroTopView;
import org.telegram.ui.Components.AudioPlayerAlert;
import org.telegram.ui.Components.BatteryDrawable;
import org.telegram.ui.Components.BlockingUpdateView;
import org.telegram.ui.Components.Bulletin;
import org.telegram.ui.Components.BulletinFactory;
import org.telegram.ui.Components.CubicBezierInterpolator;
import org.telegram.ui.Components.Easings;
import org.telegram.ui.Components.EmbedBottomSheet;
import org.telegram.ui.Components.EmojiPacksAlert;
import org.telegram.ui.Components.FireworksOverlay;
import org.telegram.ui.Components.FloatingDebug.FloatingDebugController;
import org.telegram.ui.Components.FolderBottomSheet;
import org.telegram.ui.Components.Forum.ForumUtilities;
import org.telegram.ui.Components.GroupCallPip;
import org.telegram.ui.Components.JoinGroupAlert;
import org.telegram.ui.Components.LayoutHelper;
import org.telegram.ui.Components.MediaActivity;
import org.telegram.ui.Components.PasscodeView;
import org.telegram.ui.Components.PhonebookShareAlert;
import org.telegram.ui.Components.PipRoundVideoView;
import org.telegram.ui.Components.Premium.LimitReachedBottomSheet;
import org.telegram.ui.Components.Premium.boosts.BoostPagerBottomSheet;
import org.telegram.ui.Components.Premium.boosts.GiftInfoBottomSheet;
import org.telegram.ui.Components.Premium.boosts.UserSelectorBottomSheet;
import org.telegram.ui.Components.RLottieDrawable;
import org.telegram.ui.Components.RLottieImageView;
import org.telegram.ui.Components.RecyclerListView;
import org.telegram.ui.Components.SearchTagsList;
import org.telegram.ui.Components.SharingLocationsAlert;
import org.telegram.ui.Components.SideMenultItemAnimator;
import org.telegram.ui.Components.SizeNotifierFrameLayout;
import org.telegram.ui.Components.StickerSetBulletinLayout;
import org.telegram.ui.Components.StickersAlert;
import org.telegram.ui.Components.TermsOfServiceView;
import org.telegram.ui.Components.ThemeEditorView;
import org.telegram.ui.Components.UndoView;
import org.telegram.ui.Components.spoilers.SpoilerEffect2;
import org.telegram.ui.Components.voip.VoIPHelper;
import org.telegram.ui.Stories.StoriesController;
import org.telegram.ui.Stories.StoriesListPlaceProvider;
import org.telegram.ui.Stories.StoryViewer;
import org.telegram.ui.Stories.recorder.StoryRecorder;
import org.telegram.ui.bots.BotWebViewSheet;
import org.webrtc.voiceengine.WebRtcAudioTrack;

import java.io.BufferedReader;
import java.io.File;
import java.io.InputStream;
import java.io.InputStreamReader;
import java.text.DateFormat;
import java.text.ParseException;
import java.text.SimpleDateFormat;
import java.util.ArrayList;
import java.util.Date;
import java.util.HashMap;
import java.util.List;
import java.util.Map;
import java.util.Set;
import java.util.concurrent.CountDownLatch;
import java.util.concurrent.atomic.AtomicBoolean;
import java.util.function.Consumer;
import java.util.regex.Matcher;
import java.util.regex.Pattern;

import it.octogram.android.OctoConfig;
import it.octogram.android.utils.ForwardContext;
import it.octogram.android.utils.LanguageController;

public class LaunchActivity extends BasePermissionsActivity implements INavigationLayout.INavigationLayoutDelegate, NotificationCenter.NotificationCenterDelegate, DialogsActivity.DialogsActivityDelegate {
    public final static String EXTRA_FORCE_NOT_INTERNAL_APPS = "force_not_internal_apps";
    public final static Pattern PREFIX_T_ME_PATTERN = Pattern.compile("^(?:http(?:s|)://|)([A-z0-9-]+?)\\.t\\.me");

    public static boolean isActive;
    public static boolean isResumed;
    public static Runnable onResumeStaticCallback;

    private static final String EXTRA_ACTION_TOKEN = "actions.fulfillment.extra.ACTION_TOKEN";
    public ArrayList<INavigationLayout> sheetFragmentsStack = new ArrayList<>();

    private boolean finished;
    private String videoPath;
    private String voicePath;
    private String sendingText;
    private ArrayList<SendMessagesHelper.SendingMediaInfo> photoPathsArray;
    private ArrayList<String> documentsPathsArray;
    private ArrayList<Uri> documentsUrisArray;
    private Uri exportingChatUri;
    private String documentsMimeType;
    private ArrayList<String> documentsOriginalPathsArray;
    private ArrayList<TLRPC.User> contactsToSend;
    private Uri contactsToSendUri;
    private int currentConnectionState;
    private static ArrayList<BaseFragment> mainFragmentsStack = new ArrayList<>();
    private static ArrayList<BaseFragment> layerFragmentsStack = new ArrayList<>();
    private static ArrayList<BaseFragment> rightFragmentsStack = new ArrayList<>();
    private ViewTreeObserver.OnGlobalLayoutListener onGlobalLayoutListener;
    private ArrayList<Parcelable> importingStickers;
    private ArrayList<String> importingStickersEmoji;
    private String importingStickersSoftware;

    private ActionMode visibleActionMode;

    private boolean wasMutedByAdminRaisedHand;

    private ImageView themeSwitchImageView;
    private View themeSwitchSunView;
    private RLottieDrawable themeSwitchSunDrawable;
    private INavigationLayout actionBarLayout;
    private INavigationLayout layersActionBarLayout;
    private INavigationLayout rightActionBarLayout;
    private RelativeLayout launchLayout;
    private FrameLayout shadowTablet;
    private FrameLayout shadowTabletSide;
    private SizeNotifierFrameLayout backgroundTablet;
    private FrameLayout frameLayout;
    private FireworksOverlay fireworksOverlay;
    public DrawerLayoutContainer drawerLayoutContainer;
    private DrawerLayoutAdapter drawerLayoutAdapter;
    private PasscodeView passcodeView;
    private List<PasscodeView> overlayPasscodeViews = new ArrayList<>();
    private TermsOfServiceView termsOfServiceView;
    private BlockingUpdateView blockingUpdateView;
    public final ArrayList<Dialog> visibleDialogs = new ArrayList<>();
    private Dialog proxyErrorDialog;
    private RecyclerListView sideMenu;
    private SelectAnimatedEmojiDialog.SelectAnimatedEmojiDialogWindow selectAnimatedEmojiDialog;
    private SideMenultItemAnimator itemAnimator;
    private FrameLayout sideMenuContainer;
    private View rippleAbove;
    private IUpdateLayout updateLayout;
    public Dialog getVisibleDialog() {
        for (int i = visibleDialogs.size() - 1; i >= 0; --i) {
            Dialog dialog = visibleDialogs.get(i);
            if (dialog.isShowing()) {
                return dialog;
            }
        }
        return null;
    }

    private Dialog localeDialog;
    private boolean loadingLocaleDialog;
    private HashMap<String, String> systemLocaleStrings;
    private HashMap<String, String> englishLocaleStrings;

    private Intent passcodeSaveIntent;
    private boolean passcodeSaveIntentIsNew;
    private boolean passcodeSaveIntentIsRestore;

    private boolean tabletFullSize;

    private String loadingThemeFileName;
    private String loadingThemeWallpaperName;
    private TLRPC.TL_wallPaper loadingThemeWallpaper;
    private Theme.ThemeInfo loadingThemeInfo;
    private TLRPC.TL_theme loadingTheme;
    private boolean loadingThemeAccent;
    private AlertDialog loadingThemeProgressDialog;

    private boolean isNavigationBarColorFrozen = false;

    private boolean navigateToPremiumBot;
    private Runnable navigateToPremiumGiftCallback;

    private Runnable lockRunnable;

    private List<Runnable> onUserLeaveHintListeners = new ArrayList<>();

    private static final int PLAY_SERVICES_REQUEST_CHECK_SETTINGS = 140;
    public static final int SCREEN_CAPTURE_REQUEST_CODE = 520;

    public static final int BLUETOOTH_CONNECT_TYPE = 0;
    private SparseIntArray requestedPermissions = new SparseIntArray();
    private int requsetPermissionsPointer = 5934;
    public static boolean systemBlurEnabled;
    private Consumer<Boolean> blurListener = new Consumer<Boolean>() {
        @Override
        public void accept(Boolean aBoolean) {
            systemBlurEnabled = aBoolean;
        }
    };

    private FlagSecureReason flagSecureReason;

    public static LaunchActivity instance;
    private View customNavigationBar;

    @Override
    protected void onCreate(Bundle savedInstanceState) {
        isActive = true;
        if (BuildVars.DEBUG_VERSION) {
            StrictMode.setVmPolicy(new StrictMode.VmPolicy.Builder(StrictMode.getVmPolicy())
                    .detectLeakedClosableObjects()
                    .penaltyLog()
                    .build());
        }
        instance = this;
        ApplicationLoader.postInitApplication();
        AndroidUtilities.checkDisplaySize(this, getResources().getConfiguration());
        currentAccount = UserConfig.selectedAccount;
        if (!UserConfig.getInstance(currentAccount).isClientActivated()) {
            Intent intent = getIntent();
            boolean isProxy = false;
            if (intent != null && intent.getAction() != null) {
                if (Intent.ACTION_SEND.equals(intent.getAction()) || Intent.ACTION_SEND_MULTIPLE.equals(intent.getAction())) {
                    super.onCreate(savedInstanceState);
                    finish();
                    return;
                } else if (Intent.ACTION_VIEW.equals(intent.getAction())) {
                    Uri uri = intent.getData();
                    if (uri != null) {
                        String url = uri.toString().toLowerCase();
                        isProxy = url.startsWith("tg:proxy") || url.startsWith("tg://proxy") || url.startsWith("tg:socks") || url.startsWith("tg://socks");
                    }
                }
            }
        }
        requestWindowFeature(Window.FEATURE_NO_TITLE);
        setTheme(R.style.Theme_TMessages);
        if (Build.VERSION.SDK_INT >= Build.VERSION_CODES.LOLLIPOP) {
            try {
                setTaskDescription(new ActivityManager.TaskDescription(null, null, Theme.getColor(Theme.key_actionBarDefault) | 0xff000000));
            } catch (Throwable ignore) {

            }
            try {
                getWindow().setNavigationBarColor(0xff000000);
            } catch (Throwable ignore) {

            }
        }
        getWindow().setBackgroundDrawableResource(R.drawable.transparent);
        flagSecureReason = new FlagSecureReason(getWindow(), () -> SharedConfig.passcodeHash.length() > 0 && !SharedConfig.allowScreenCapture);
        flagSecureReason.attach();

        super.onCreate(savedInstanceState);
        if (Build.VERSION.SDK_INT >= 24) {
            AndroidUtilities.isInMultiwindow = isInMultiWindowMode();
        }
        Theme.createCommonChatResources();
        Theme.createDialogsResources(this);
        if (SharedConfig.passcodeHash.length() != 0 && SharedConfig.appLocked) {
            SharedConfig.lastPauseTime = (int) (SystemClock.elapsedRealtime() / 1000);
        }
        AndroidUtilities.fillStatusBarHeight(this, false);
        actionBarLayout = INavigationLayout.newLayout(this);

        frameLayout = new FrameLayout(this) {
            @Override
            protected void dispatchDraw(Canvas canvas) {
                super.dispatchDraw(canvas);
                drawRippleAbove(canvas, this);
            }
        };
        setContentView(frameLayout, new ViewGroup.LayoutParams(ViewGroup.LayoutParams.MATCH_PARENT, ViewGroup.LayoutParams.MATCH_PARENT));
        if (Build.VERSION.SDK_INT >= 21) {
            themeSwitchImageView = new ImageView(this);
            themeSwitchImageView.setVisibility(View.GONE);
        }

        drawerLayoutContainer = new DrawerLayoutContainer(this) {
            private boolean wasPortrait;
            @Override
            protected void onLayout(boolean changed, int l, int t, int r, int b) {
                super.onLayout(changed, l, t, r, b);
                setDrawerPosition(getDrawerPosition());

                boolean portrait = (b - t) > (r - l);
                if (portrait != wasPortrait) {
                    post(() -> {
                        if (selectAnimatedEmojiDialog != null) {
                            selectAnimatedEmojiDialog.dismiss();
                            selectAnimatedEmojiDialog = null;
                        }
                    });
                    wasPortrait = portrait;
                }
            }

            @Override
            public void closeDrawer() {
                super.closeDrawer();
                if (selectAnimatedEmojiDialog != null) {
                    selectAnimatedEmojiDialog.dismiss();
                    selectAnimatedEmojiDialog = null;
                }
            }

            @Override
            public void closeDrawer(boolean fast) {
                super.closeDrawer(fast);
                if (selectAnimatedEmojiDialog != null) {
                    selectAnimatedEmojiDialog.dismiss();
                    selectAnimatedEmojiDialog = null;
                }
            }
        };
        drawerLayoutContainer.setBehindKeyboardColor(Theme.getColor(Theme.key_windowBackgroundWhite));

        frameLayout.addView(drawerLayoutContainer, LayoutHelper.createFrame(LayoutHelper.MATCH_PARENT, LayoutHelper.MATCH_PARENT));

        if (Build.VERSION.SDK_INT >= 21) {
            themeSwitchSunView = new View(this) {
                @Override
                protected void onDraw(Canvas canvas) {
                    if (themeSwitchSunDrawable != null) {
                        themeSwitchSunDrawable.draw(canvas);
                        invalidate();
                    }
                }
            };
            frameLayout.addView(themeSwitchSunView, LayoutHelper.createFrame(48, 48));
            themeSwitchSunView.setVisibility(View.GONE);
        }
        frameLayout.addView(fireworksOverlay = new FireworksOverlay(this) {
            {
                setVisibility(GONE);
            }

            @Override
            public void start() {
                setVisibility(VISIBLE);
                super.start();
            }

            @Override
            protected void onStop() {
                super.onStop();
                setVisibility(GONE);
            }
        });
        setupActionBarLayout();
        sideMenuContainer = new FrameLayout(this);
        sideMenu = new RecyclerListView(this) {
            @Override
            public boolean drawChild(Canvas canvas, View child, long drawingTime) {
                int restore = -1;
                if (itemAnimator != null && itemAnimator.isRunning() && itemAnimator.isAnimatingChild(child)) {
                    restore = canvas.save();
                    canvas.clipRect(0, itemAnimator.getAnimationClipTop(), getMeasuredWidth(), getMeasuredHeight());
                }
                boolean result = super.drawChild(canvas, child, drawingTime);
                if (restore >= 0) {
                    canvas.restoreToCount(restore);
                    invalidate();
                    invalidateViews();
                }
                return result;
            }
        };
        itemAnimator = new SideMenultItemAnimator(sideMenu);
        sideMenu.setItemAnimator(itemAnimator);
        sideMenu.setBackgroundColor(Theme.getColor(Theme.key_chats_menuBackground));
        sideMenuContainer.setBackgroundColor(Theme.getColor(Theme.key_chats_menuBackground));
        sideMenu.setLayoutManager(new LinearLayoutManager(this, LinearLayoutManager.VERTICAL, false));
        sideMenu.setAllowItemsInteractionDuringAnimation(false);
        sideMenu.setAdapter(drawerLayoutAdapter = new DrawerLayoutAdapter(this, itemAnimator, drawerLayoutContainer));
        drawerLayoutAdapter.setOnPremiumDrawableClick(e -> showSelectStatusDialog());
        sideMenuContainer.addView(sideMenu, LayoutHelper.createFrame(LayoutHelper.MATCH_PARENT, LayoutHelper.MATCH_PARENT));
        drawerLayoutContainer.setDrawerLayout(sideMenuContainer, sideMenu);
        FrameLayout.LayoutParams layoutParams = (FrameLayout.LayoutParams) sideMenuContainer.getLayoutParams();
        Point screenSize = AndroidUtilities.getRealScreenSize();
        layoutParams.width = AndroidUtilities.isTablet() ? AndroidUtilities.dp(320) : Math.min(AndroidUtilities.dp(320), Math.min(screenSize.x, screenSize.y) - AndroidUtilities.dp(56));
        layoutParams.height = LayoutHelper.MATCH_PARENT;
        sideMenuContainer.setLayoutParams(layoutParams);
        sideMenu.setOnItemClickListener((view, position, x, y) -> {
            if (drawerLayoutAdapter.click(view, position)) {
                drawerLayoutContainer.closeDrawer(false);
                return;
            }
            if (position == 0) {
                DrawerProfileCell profileCell = (DrawerProfileCell) view;
                if (profileCell.isInAvatar(x, y)) {
                    openSettings(profileCell.hasAvatar());
                } else {
                    drawerLayoutAdapter.setAccountsShown(!drawerLayoutAdapter.isAccountsShown(), true);
                }
            } else if (view instanceof DrawerUserCell) {
                switchToAccount(((DrawerUserCell) view).getAccountNumber(), true);
                drawerLayoutContainer.closeDrawer(false);
            } else if (view instanceof DrawerAddCell) {
                int freeAccounts = 0;
                Integer availableAccount = null;
                for (int a = UserConfig.MAX_ACCOUNT_COUNT - 1; a >= 0; a--) {
                    if (!UserConfig.getInstance(a).isClientActivated()) {
                        freeAccounts++;
                        if (availableAccount == null) {
                            availableAccount = a;
                        }
                    }
                }
                if (!UserConfig.hasPremiumOnAccounts()) {
                    freeAccounts -= (UserConfig.MAX_ACCOUNT_COUNT - UserConfig.MAX_ACCOUNT_DEFAULT_COUNT);
                }
                if (freeAccounts > 0 && availableAccount != null) {
                    presentFragment(new LoginActivity(availableAccount));
                    drawerLayoutContainer.closeDrawer(false);
                } else if (!UserConfig.hasPremiumOnAccounts()) {
                    if (actionBarLayout.getFragmentStack().size() > 0) {
                        BaseFragment fragment = actionBarLayout.getFragmentStack().get(0);
                        LimitReachedBottomSheet limitReachedBottomSheet = new LimitReachedBottomSheet(fragment, this, TYPE_ACCOUNTS, currentAccount, null);
                        fragment.showDialog(limitReachedBottomSheet);
                        limitReachedBottomSheet.onShowPremiumScreenRunnable = () -> drawerLayoutContainer.closeDrawer(false);
                    }
                }
            } else {
                int id = drawerLayoutAdapter.getId(position);
                TLRPC.TL_attachMenuBot attachMenuBot = drawerLayoutAdapter.getAttachMenuBot(position);
                if (attachMenuBot != null) {
                    if (attachMenuBot.inactive || attachMenuBot.side_menu_disclaimer_needed) {
                        WebAppDisclaimerAlert.show(this, (allowSendMessage) -> {
                            TLRPC.TL_messages_toggleBotInAttachMenu botRequest = new TLRPC.TL_messages_toggleBotInAttachMenu();
                            botRequest.bot = MessagesController.getInstance(currentAccount).getInputUser(attachMenuBot.bot_id);
                            botRequest.enabled = true;
                            botRequest.write_allowed = true;
                            ConnectionsManager.getInstance(currentAccount).sendRequest(botRequest, (response2, error2) -> AndroidUtilities.runOnUIThread(() -> {
                                attachMenuBot.inactive = attachMenuBot.side_menu_disclaimer_needed = false;
                                showAttachMenuBot(attachMenuBot, null);
                                MediaDataController.getInstance(currentAccount).updateAttachMenuBotsInCache();
                            }), ConnectionsManager.RequestFlagInvokeAfter | ConnectionsManager.RequestFlagFailOnServerErrors);
                        }, null);
                    } else {
                        showAttachMenuBot(attachMenuBot, null);
                    }
                    return;
                }
                if (id == 2) {
                    Bundle args = new Bundle();
                    presentFragment(new GroupCreateActivity(args));
                    drawerLayoutContainer.closeDrawer(false);
                } else if (id == 3) {
                    Bundle args = new Bundle();
                    args.putBoolean("onlyUsers", true);
                    args.putBoolean("destroyAfterSelect", true);
                    args.putBoolean("createSecretChat", true);
                    args.putBoolean("allowBots", false);
                    args.putBoolean("allowSelf", false);
                    presentFragment(new ContactsActivity(args));
                    drawerLayoutContainer.closeDrawer(false);
                } else if (id == 4) {
                    SharedPreferences preferences = MessagesController.getGlobalMainSettings();
                    if (!BuildVars.DEBUG_VERSION && preferences.getBoolean("channel_intro", false)) {
                        Bundle args = new Bundle();
                        args.putInt("step", 0);
                        presentFragment(new ChannelCreateActivity(args));
                    } else {
                        presentFragment(new ActionIntroActivity(ActionIntroActivity.ACTION_TYPE_CHANNEL_CREATE));
                        preferences.edit().putBoolean("channel_intro", true).commit();
                    }
                    drawerLayoutContainer.closeDrawer(false);
                } else if (id == 6) {
                    Bundle args = new Bundle();
                    args.putBoolean("needFinishFragment", false);
                    presentFragment(new ContactsActivity(args));
                    drawerLayoutContainer.closeDrawer(false);
                } else if (id == 7) {
                    presentFragment(new InviteContactsActivity());
                    drawerLayoutContainer.closeDrawer(false);
                } else if (id == 8) {
                    openSettings(false);
                } else if (id == 9) {
                    Browser.openUrl(LaunchActivity.this, LocaleController.getString("TelegramFaqUrl", R.string.TelegramFaqUrl));
                    drawerLayoutContainer.closeDrawer(false);
                } else if (id == 10) {
                    presentFragment(new CallLogActivity());
                    drawerLayoutContainer.closeDrawer(false);
                } else if (id == 11) {
                    Bundle args = new Bundle();
                    args.putLong("user_id", UserConfig.getInstance(currentAccount).getClientUserId());
                    presentFragment(new ChatActivity(args));
                    drawerLayoutContainer.closeDrawer(false);
                } else if (id == 12) {
                    if (Build.VERSION.SDK_INT >= 23) {
                        if (checkSelfPermission(Manifest.permission.ACCESS_COARSE_LOCATION) != PackageManager.PERMISSION_GRANTED) {
                            presentFragment(new ActionIntroActivity(ActionIntroActivity.ACTION_TYPE_NEARBY_LOCATION_ACCESS));
                            drawerLayoutContainer.closeDrawer(false);
                            return;
                        }
                    }
                    boolean enabled = true;
                    if (Build.VERSION.SDK_INT >= Build.VERSION_CODES.P) {
                        LocationManager lm = (LocationManager) ApplicationLoader.applicationContext.getSystemService(Context.LOCATION_SERVICE);
                        enabled = lm.isLocationEnabled();
                    } else if (Build.VERSION.SDK_INT >= 19) {
                        try {
                            int mode = Settings.Secure.getInt(ApplicationLoader.applicationContext.getContentResolver(), Settings.Secure.LOCATION_MODE, Settings.Secure.LOCATION_MODE_OFF);
                            enabled = (mode != Settings.Secure.LOCATION_MODE_OFF);
                        } catch (Throwable e) {
                            FileLog.e(e);
                        }
                    }
                    if (enabled) {
                        presentFragment(new PeopleNearbyActivity());
                    } else {
                        presentFragment(new ActionIntroActivity(ActionIntroActivity.ACTION_TYPE_NEARBY_LOCATION_ENABLED));
                    }
                    drawerLayoutContainer.closeDrawer(false);
                } else if (id == 13) {
                    Browser.openUrl(LaunchActivity.this, LocaleController.getString("TelegramFeaturesUrl", R.string.TelegramFeaturesUrl));
                    drawerLayoutContainer.closeDrawer(false);
                } else if (id == 15) {
                    showSelectStatusDialog();
                } else if (id == 16) {
                    Bundle args = new Bundle();
                    args.putLong("dialog_id", UserConfig.getInstance(currentAccount).getClientUserId());
                    args.putInt("type", MediaActivity.TYPE_STORIES);
                    drawerLayoutContainer.closeDrawer(true);
                    presentFragment(new MediaActivity(args, null));
                } else if (id == 100) {
                    presentFragment(new PreferencesFragment(new OctoMainSettingsUI()));
                    drawerLayoutContainer.closeDrawer(false);
                } else if (id == 101) {
                    presentFragment(new DatacenterActivity());
                    drawerLayoutContainer.closeDrawer(false);
                } else if (id == 204) {
                    ActionIntroActivity fragment = new ActionIntroActivity(ActionIntroActivity.ACTION_TYPE_QR_LOGIN);
                    fragment.setQrLoginDelegate(code -> {
                        AlertDialog progressDialog = new AlertDialog(LaunchActivity.this, 3);
                        progressDialog.setCanCancel(false);
                        progressDialog.show();
                        byte[] token = Base64.decode(code.substring("tg://login?token=".length()), Base64.URL_SAFE);
                        TLRPC.TL_auth_acceptLoginToken req = new TLRPC.TL_auth_acceptLoginToken();
                        req.token = token;
                        ConnectionsManager.getInstance(currentAccount).sendRequest(req, (response, error) -> AndroidUtilities.runOnUIThread(() -> {
                            try {
                                progressDialog.dismiss();
                            } catch (Exception ignore) {
                            }
                            if (!(response instanceof TLRPC.TL_authorization)) {
                                AndroidUtilities.runOnUIThread(() -> AlertsCreator.showSimpleAlert(fragment, LocaleController.getString("AuthAnotherClient", R.string.AuthAnotherClient), LocaleController.getString("ErrorOccurred", R.string.ErrorOccurred) + "\n" + error.text));
                            }
                        }));
                    });
                    actionBarLayout.presentFragment(fragment, false, true, true, false);
                    if (AndroidUtilities.isTablet()) {
                        actionBarLayout.showLastFragment();
                        rightActionBarLayout.showLastFragment();
                        drawerLayoutContainer.setAllowOpenDrawer(false, false);
                    } else {
                        drawerLayoutContainer.setAllowOpenDrawer(true, false);
                    }
                    drawerLayoutContainer.closeDrawer(false);
                } else if (id == 205) {
                    presentFragment(new SessionsActivity(0));
                    drawerLayoutContainer.closeDrawer(false);
                } else if (id == 206) {
                    presentFragment(new LiteModeSettingsActivity());
                    drawerLayoutContainer.closeDrawer(false);
                } else if (id == 207) {
                    presentFragment(new ProxyListActivity());
                    drawerLayoutContainer.closeDrawer(false);
                }
            }
        });
        final ItemTouchHelper sideMenuTouchHelper = new ItemTouchHelper(new ItemTouchHelper.SimpleCallback(ItemTouchHelper.UP | ItemTouchHelper.DOWN, 0) {

            private RecyclerView.ViewHolder selectedViewHolder;

            @Override
            public boolean onMove(@NonNull RecyclerView recyclerView, @NonNull RecyclerView.ViewHolder viewHolder, @NonNull RecyclerView.ViewHolder target) {
                if (viewHolder.getItemViewType() != target.getItemViewType()) {
                    return false;
                }
                drawerLayoutAdapter.swapElements(viewHolder.getAdapterPosition(), target.getAdapterPosition());
                return true;
            }

            @Override
            public void onSwiped(@NonNull RecyclerView.ViewHolder viewHolder, int direction) {
            }

            @Override
            public boolean isLongPressDragEnabled() {
                return false;
            }

            @Override
            public void onSelectedChanged(RecyclerView.ViewHolder viewHolder, int actionState) {
                clearSelectedViewHolder();
                if (actionState != ItemTouchHelper.ACTION_STATE_IDLE) {
                    selectedViewHolder = viewHolder;
                    final View view = viewHolder.itemView;
                    sideMenu.cancelClickRunnables(false);
                    view.setBackgroundColor(Theme.getColor(Theme.key_dialogBackground));
                    if (Build.VERSION.SDK_INT >= 21) {
                        ObjectAnimator.ofFloat(view, "elevation", AndroidUtilities.dp(1)).setDuration(150).start();
                    }
                }
            }

            @Override
            public void clearView(RecyclerView recyclerView, RecyclerView.ViewHolder viewHolder) {
                clearSelectedViewHolder();
            }

            private void clearSelectedViewHolder() {
                if (selectedViewHolder != null) {
                    final View view = selectedViewHolder.itemView;
                    selectedViewHolder = null;
                    view.setTranslationX(0f);
                    view.setTranslationY(0f);
                    if (Build.VERSION.SDK_INT >= 21) {
                        final ObjectAnimator animator = ObjectAnimator.ofFloat(view, "elevation", 0f);
                        animator.addListener(new AnimatorListenerAdapter() {
                            @Override
                            public void onAnimationEnd(Animator animation) {
                                view.setBackground(null);
                            }
                        });
                        animator.setDuration(150).start();
                    }
                }
            }

            @Override
            public void onChildDraw(@NonNull Canvas c, @NonNull RecyclerView recyclerView, @NonNull RecyclerView.ViewHolder viewHolder, float dX, float dY, int actionState, boolean isCurrentlyActive) {
                final View view = viewHolder.itemView;
                if (drawerLayoutAdapter.isAccountsShown()) {
                    RecyclerView.ViewHolder topViewHolder = recyclerView.findViewHolderForAdapterPosition(drawerLayoutAdapter.getFirstAccountPosition() - 1);
                    RecyclerView.ViewHolder bottomViewHolder = recyclerView.findViewHolderForAdapterPosition(drawerLayoutAdapter.getLastAccountPosition() + 1);
                    if (topViewHolder != null && topViewHolder.itemView != null && topViewHolder.itemView.getBottom() == view.getTop() && dY < 0f) {
                        dY = 0f;
                    } else if (bottomViewHolder != null && bottomViewHolder.itemView != null && bottomViewHolder.itemView.getTop() == view.getBottom() && dY > 0f) {
                        dY = 0f;
                    }
                }
                view.setTranslationX(dX);
                view.setTranslationY(dY);
            }
        });
        sideMenuTouchHelper.attachToRecyclerView(sideMenu);
        sideMenu.setOnItemLongClickListener((view, position) -> {
            if (view instanceof DrawerUserCell) {
                final int accountNumber = ((DrawerUserCell) view).getAccountNumber();
                if (accountNumber == currentAccount || AndroidUtilities.isTablet()) {
                    sideMenuTouchHelper.startDrag(sideMenu.getChildViewHolder(view));
                } else {
                    final BaseFragment fragment = new DialogsActivity(null) {
                        @Override
                        public void onTransitionAnimationEnd(boolean isOpen, boolean backward) {
                            super.onTransitionAnimationEnd(isOpen, backward);
                            if (!isOpen && backward) { // closed
                                drawerLayoutContainer.setDrawCurrentPreviewFragmentAbove(false);
                                actionBarLayout.getView().invalidate();
                            }
                        }

                        @Override
                        public void onPreviewOpenAnimationEnd() {
                            super.onPreviewOpenAnimationEnd();
                            drawerLayoutContainer.setAllowOpenDrawer(false, false);
                            drawerLayoutContainer.setDrawCurrentPreviewFragmentAbove(false);
                            switchToAccount(accountNumber, true);
                            actionBarLayout.getView().invalidate();
                        }
                    };
                    fragment.setCurrentAccount(accountNumber);
                    actionBarLayout.presentFragmentAsPreview(fragment);
                    drawerLayoutContainer.setDrawCurrentPreviewFragmentAbove(true);
                    return true;
                }
            }
            if (view instanceof DrawerActionCell) {
                int id = drawerLayoutAdapter.getId(position);
                TLRPC.TL_attachMenuBot attachMenuBot = drawerLayoutAdapter.getAttachMenuBot(position);
                if (attachMenuBot != null) {
                    BotWebViewSheet.deleteBot(currentAccount, attachMenuBot.bot_id, null);
                    return true;
                }
            }
            return false;
        });
        updateLayout = ApplicationLoader.applicationLoaderInstance.takeUpdateLayout(this, sideMenu, sideMenuContainer);
        drawerLayoutContainer.setParentActionBarLayout(actionBarLayout);
        actionBarLayout.setDrawerLayoutContainer(drawerLayoutContainer);
        actionBarLayout.setFragmentStack(mainFragmentsStack);
        actionBarLayout.setFragmentStackChangedListener(() -> {
            checkSystemBarColors(true, false);
            if (getLastFragment() != null && getLastFragment().getLastStoryViewer() != null) {
                getLastFragment().getLastStoryViewer().updatePlayingMode();
            }
        });
        actionBarLayout.setDelegate(this);
        Theme.loadWallpaper(true);

        checkCurrentAccount();
        updateCurrentConnectionState(currentAccount);
        NotificationCenter.getGlobalInstance().postNotificationName(NotificationCenter.closeOtherAppActivities, this);

        currentConnectionState = ConnectionsManager.getInstance(currentAccount).getConnectionState();
        NotificationCenter.getGlobalInstance().addObserver(this, NotificationCenter.needShowAlert);
        NotificationCenter.getGlobalInstance().addObserver(this, NotificationCenter.reloadInterface);
        NotificationCenter.getGlobalInstance().addObserver(this, NotificationCenter.suggestedLangpack);
        NotificationCenter.getGlobalInstance().addObserver(this, NotificationCenter.didSetNewTheme);
        NotificationCenter.getGlobalInstance().addObserver(this, NotificationCenter.needSetDayNightTheme);
        NotificationCenter.getGlobalInstance().addObserver(this, NotificationCenter.needCheckSystemBarColors);
        NotificationCenter.getGlobalInstance().addObserver(this, NotificationCenter.closeOtherAppActivities);
        NotificationCenter.getGlobalInstance().addObserver(this, NotificationCenter.didSetPasscode);
        NotificationCenter.getGlobalInstance().addObserver(this, NotificationCenter.didSetNewWallpapper);
        NotificationCenter.getGlobalInstance().addObserver(this, NotificationCenter.notificationsCountUpdated);
        NotificationCenter.getGlobalInstance().addObserver(this, NotificationCenter.screenStateChanged);
        NotificationCenter.getGlobalInstance().addObserver(this, NotificationCenter.showBulletin);
        NotificationCenter.getGlobalInstance().addObserver(this, NotificationCenter.appUpdateAvailable);
        NotificationCenter.getGlobalInstance().addObserver(this, NotificationCenter.requestPermissions);
        NotificationCenter.getGlobalInstance().addObserver(this, NotificationCenter.billingConfirmPurchaseError);
        NotificationCenter.getInstance(currentAccount).addObserver(this, NotificationCenter.currentUserPremiumStatusChanged);
        LiteMode.addOnPowerSaverAppliedListener(this::onPowerSaver);
        if (actionBarLayout.getFragmentStack().isEmpty() && (layersActionBarLayout == null || layersActionBarLayout.getFragmentStack().isEmpty())) {
            if (!UserConfig.getInstance(currentAccount).isClientActivated()) {
                actionBarLayout.addFragmentToStack(getClientNotActivatedFragment());
                drawerLayoutContainer.setAllowOpenDrawer(false, false);
            } else {
                DialogsActivity dialogsActivity = new DialogsActivity(null);
                dialogsActivity.setSideMenu(sideMenu);
                actionBarLayout.addFragmentToStack(dialogsActivity);
                drawerLayoutContainer.setAllowOpenDrawer(true, false);
            }

            try {
                if (savedInstanceState != null) {
                    String fragmentName = savedInstanceState.getString("fragment");
                    if (fragmentName != null) {
                        Bundle args = savedInstanceState.getBundle("args");
                        switch (fragmentName) {
                            case "chat":
                                if (args != null) {
                                    ChatActivity chat = new ChatActivity(args);
                                    if (actionBarLayout.addFragmentToStack(chat)) {
                                        chat.restoreSelfArgs(savedInstanceState);
                                    }
                                }
                                break;
                            case "settings": {
                                args.putLong("user_id", UserConfig.getInstance(currentAccount).clientUserId);
                                ProfileActivity settings = new ProfileActivity(args);
                                actionBarLayout.addFragmentToStack(settings);
                                settings.restoreSelfArgs(savedInstanceState);
                                break;
                            }
                            case "group":
                                if (args != null) {
                                    GroupCreateFinalActivity group = new GroupCreateFinalActivity(args);
                                    if (actionBarLayout.addFragmentToStack(group)) {
                                        group.restoreSelfArgs(savedInstanceState);
                                    }
                                }
                                break;
                            case "channel":
                                if (args != null) {
                                    ChannelCreateActivity channel = new ChannelCreateActivity(args);
                                    if (actionBarLayout.addFragmentToStack(channel)) {
                                        channel.restoreSelfArgs(savedInstanceState);
                                    }
                                }
                                break;
                            case "chat_profile":
                                if (args != null) {
                                    ProfileActivity profile = new ProfileActivity(args);
                                    if (actionBarLayout.addFragmentToStack(profile)) {
                                        profile.restoreSelfArgs(savedInstanceState);
                                    }
                                }
                                break;
                            case "wallpapers": {
                                WallpapersListActivity settings = new WallpapersListActivity(WallpapersListActivity.TYPE_ALL);
                                actionBarLayout.addFragmentToStack(settings);
                                settings.restoreSelfArgs(savedInstanceState);
                                break;
                            }
                        }
                    }
                }
            } catch (Exception e) {
                FileLog.e(e);
            }
        } else {
            BaseFragment fragment = actionBarLayout.getFragmentStack().size() > 0 ? actionBarLayout.getFragmentStack().get(0) : layersActionBarLayout.getFragmentStack().get(0);
            if (fragment instanceof DialogsActivity) {
                ((DialogsActivity) fragment).setSideMenu(sideMenu);
            }
            boolean allowOpen = true;
            if (AndroidUtilities.isTablet()) {
                allowOpen = actionBarLayout.getFragmentStack().size() <= 1 && layersActionBarLayout.getFragmentStack().isEmpty();
                if (layersActionBarLayout.getFragmentStack().size() == 1 && (layersActionBarLayout.getFragmentStack().get(0) instanceof LoginActivity || layersActionBarLayout.getFragmentStack().get(0) instanceof IntroActivity)) {
                    allowOpen = false;
                }
            }
            if (actionBarLayout.getFragmentStack().size() == 1 && (actionBarLayout.getFragmentStack().get(0) instanceof LoginActivity || actionBarLayout.getFragmentStack().get(0) instanceof IntroActivity)) {
                allowOpen = false;
            }
            drawerLayoutContainer.setAllowOpenDrawer(allowOpen, false);
        }
        checkLayout();
        checkSystemBarColors();
        handleIntent(getIntent(), false, savedInstanceState != null, false);
        try {
            String os1 = Build.DISPLAY;
            String os2 = Build.USER;
            if (os1 != null) {
                os1 = os1.toLowerCase();
            } else {
                os1 = "";
            }
            if (os2 != null) {
                os2 = os1.toLowerCase();
            } else {
                os2 = "";
            }
            if (BuildVars.LOGS_ENABLED) {
                FileLog.d("OS name " + os1 + " " + os2);
            }
            if ((os1.contains("flyme") || os2.contains("flyme")) && Build.VERSION.SDK_INT <= 24) {
                AndroidUtilities.incorrectDisplaySizeFix = true;
                final View view = getWindow().getDecorView().getRootView();
                view.getViewTreeObserver().addOnGlobalLayoutListener(onGlobalLayoutListener = () -> {
                    int height = view.getMeasuredHeight();
                    FileLog.d("height = " + height + " displayHeight = " + AndroidUtilities.displaySize.y);
                    if (Build.VERSION.SDK_INT >= 21) {
                        height -= AndroidUtilities.statusBarHeight;
                    }
                    if (height > AndroidUtilities.dp(100) && height < AndroidUtilities.displaySize.y && height + AndroidUtilities.dp(100) > AndroidUtilities.displaySize.y) {
                        AndroidUtilities.displaySize.y = height;
                        if (BuildVars.LOGS_ENABLED) {
                            FileLog.d("fix display size y to " + AndroidUtilities.displaySize.y);
                        }
                    }
                });
            }
        } catch (Exception e) {
            FileLog.e(e);
        }
        MediaController.getInstance().setBaseActivity(this, true);
        ApplicationLoader.startAppCenter(this);
        if (updateLayout != null) {
            updateLayout.updateAppUpdateViews(currentAccount, false);
        }

        if (Build.VERSION.SDK_INT >= Build.VERSION_CODES.M) {
            FingerprintController.checkKeyReady();
        }

        if (Build.VERSION.SDK_INT >= Build.VERSION_CODES.P) {
            ActivityManager am = (ActivityManager) getSystemService(Context.ACTIVITY_SERVICE);
            if (am.isBackgroundRestricted() && System.currentTimeMillis() - SharedConfig.BackgroundActivityPrefs.getLastCheckedBackgroundActivity() >= 86400000L && SharedConfig.BackgroundActivityPrefs.getDismissedCount() < 3) {
                AlertsCreator.createBackgroundActivityDialog(this).show();
                SharedConfig.BackgroundActivityPrefs.setLastCheckedBackgroundActivity(System.currentTimeMillis());
            }
        }

        if (Build.VERSION.SDK_INT >= Build.VERSION_CODES.S) {
            getWindow().getDecorView().addOnAttachStateChangeListener(new View.OnAttachStateChangeListener() {
                        @Override
                        public void onViewAttachedToWindow(View v) {
                            getWindowManager().addCrossWindowBlurEnabledListener(blurListener);
                        }

                        @Override
                        public void onViewDetachedFromWindow(View v) {
                            getWindowManager().removeCrossWindowBlurEnabledListener(blurListener);
                        }
                    });
        }
        if (Build.VERSION.SDK_INT >= Build.VERSION_CODES.S) {
            MonetThemeController.registerReceiver(this);
        }
        CustomEmojiController.checkEmojiPacks();
        BackupAgent.requestBackup(this);

        RestrictedLanguagesSelectActivity.checkRestrictedLanguages(false);
    }

    private void showAttachMenuBot(TLRPC.TL_attachMenuBot attachMenuBot, String startApp) {
        drawerLayoutContainer.closeDrawer();
        BotWebViewSheet webViewSheet = new BotWebViewSheet(this, getLastFragment().getResourceProvider());
        webViewSheet.setParentActivity(this);
        webViewSheet.requestWebView(currentAccount, attachMenuBot.bot_id, attachMenuBot.bot_id, attachMenuBot.short_name, null, BotWebViewSheet.TYPE_SIMPLE_WEB_VIEW_BUTTON, 0, false, null, null, false, startApp, null,  BotWebViewSheet.FLAG_FROM_SIDE_MENU);
        webViewSheet.show();
        visibleDialogs.add(webViewSheet);
    }

    @Override
    public void onThemeProgress(float progress) {
        if (ArticleViewer.hasInstance() && ArticleViewer.getInstance().isVisible()) {
            ArticleViewer.getInstance().updateThemeColors(progress);
        }
        drawerLayoutContainer.setBehindKeyboardColor(Theme.getColor(Theme.key_windowBackgroundWhite));
        if (PhotoViewer.hasInstance()) {
            PhotoViewer.getInstance().updateColors();
        }
    }

    private void setupActionBarLayout() {
        int i = drawerLayoutContainer.indexOfChild(launchLayout) != -1 ? drawerLayoutContainer.indexOfChild(launchLayout) : drawerLayoutContainer.indexOfChild(actionBarLayout.getView());
        if (i != -1) {
            drawerLayoutContainer.removeViewAt(i);
        }
        if (AndroidUtilities.isTablet()) {
            getWindow().setSoftInputMode(WindowManager.LayoutParams.SOFT_INPUT_ADJUST_RESIZE);

            launchLayout = new RelativeLayout(this) {
                private Path path = new Path();
                private boolean inLayout;

                @Override
                public void requestLayout() {
                    if (inLayout) {
                        return;
                    }
                    super.requestLayout();
                }

                @Override
                protected void onMeasure(int widthMeasureSpec, int heightMeasureSpec) {
                    inLayout = true;
                    int width = MeasureSpec.getSize(widthMeasureSpec);
                    int height = MeasureSpec.getSize(heightMeasureSpec);
                    setMeasuredDimension(width, height);

                    if (!AndroidUtilities.isInMultiwindow && (!AndroidUtilities.isSmallTablet() || getResources().getConfiguration().orientation == Configuration.ORIENTATION_LANDSCAPE)) {
                        tabletFullSize = false;
                        int leftWidth = width / 100 * 35;
                        if (leftWidth < AndroidUtilities.dp(320)) {
                            leftWidth = AndroidUtilities.dp(320);
                        }
                        actionBarLayout.getView().measure(MeasureSpec.makeMeasureSpec(leftWidth, MeasureSpec.EXACTLY), MeasureSpec.makeMeasureSpec(height, MeasureSpec.EXACTLY));
                        shadowTabletSide.measure(MeasureSpec.makeMeasureSpec(AndroidUtilities.dp(1), MeasureSpec.EXACTLY), MeasureSpec.makeMeasureSpec(height, MeasureSpec.EXACTLY));
                        rightActionBarLayout.getView().measure(MeasureSpec.makeMeasureSpec(width - leftWidth, MeasureSpec.EXACTLY), MeasureSpec.makeMeasureSpec(height, MeasureSpec.EXACTLY));
                    } else {
                        tabletFullSize = true;
                        actionBarLayout.getView().measure(MeasureSpec.makeMeasureSpec(width, MeasureSpec.EXACTLY), MeasureSpec.makeMeasureSpec(height, MeasureSpec.EXACTLY));
                    }
                    backgroundTablet.measure(MeasureSpec.makeMeasureSpec(width, MeasureSpec.EXACTLY), MeasureSpec.makeMeasureSpec(height, MeasureSpec.EXACTLY));
                    shadowTablet.measure(MeasureSpec.makeMeasureSpec(width, MeasureSpec.EXACTLY), MeasureSpec.makeMeasureSpec(height, MeasureSpec.EXACTLY));
                    layersActionBarLayout.getView().measure(MeasureSpec.makeMeasureSpec(Math.min(AndroidUtilities.dp(530), width - AndroidUtilities.dp(16)), MeasureSpec.EXACTLY), MeasureSpec.makeMeasureSpec(height - AndroidUtilities.statusBarHeight - AndroidUtilities.dp(16), MeasureSpec.EXACTLY));

                    inLayout = false;
                }

                @Override
                protected void onLayout(boolean changed, int l, int t, int r, int b) {
                    int width = r - l;
                    int height = b - t;

                    if (!AndroidUtilities.isInMultiwindow && (!AndroidUtilities.isSmallTablet() || getResources().getConfiguration().orientation == Configuration.ORIENTATION_LANDSCAPE)) {
                        int leftWidth = width / 100 * 35;
                        if (leftWidth < AndroidUtilities.dp(320)) {
                            leftWidth = AndroidUtilities.dp(320);
                        }
                        shadowTabletSide.layout(leftWidth, 0, leftWidth + shadowTabletSide.getMeasuredWidth(), shadowTabletSide.getMeasuredHeight());
                        actionBarLayout.getView().layout(0, 0, actionBarLayout.getView().getMeasuredWidth(), actionBarLayout.getView().getMeasuredHeight());
                        rightActionBarLayout.getView().layout(leftWidth, 0, leftWidth + rightActionBarLayout.getView().getMeasuredWidth(), rightActionBarLayout.getView().getMeasuredHeight());
                    } else {
                        actionBarLayout.getView().layout(0, 0, actionBarLayout.getView().getMeasuredWidth(), actionBarLayout.getView().getMeasuredHeight());
                    }
                    int x = (width - layersActionBarLayout.getView().getMeasuredWidth()) / 2;
                    int y = (height - layersActionBarLayout.getView().getMeasuredHeight() + AndroidUtilities.statusBarHeight) / 2;
                    layersActionBarLayout.getView().layout(x, y, x + layersActionBarLayout.getView().getMeasuredWidth(), y + layersActionBarLayout.getView().getMeasuredHeight());
                    backgroundTablet.layout(0, 0, backgroundTablet.getMeasuredWidth(), backgroundTablet.getMeasuredHeight());
                    shadowTablet.layout(0, 0, shadowTablet.getMeasuredWidth(), shadowTablet.getMeasuredHeight());
                }
            };
            if (i != -1) {
                drawerLayoutContainer.addView(launchLayout, i, LayoutHelper.createFrame(LayoutHelper.MATCH_PARENT, LayoutHelper.MATCH_PARENT));
            } else {
                drawerLayoutContainer.addView(launchLayout, LayoutHelper.createFrame(LayoutHelper.MATCH_PARENT, LayoutHelper.MATCH_PARENT));
            }

            backgroundTablet = new SizeNotifierFrameLayout(this) {
                @Override
                protected boolean isActionBarVisible() {
                    return false;
                }
            };
            backgroundTablet.setOccupyStatusBar(false);
            backgroundTablet.setBackgroundImage(Theme.getCachedWallpaper(), Theme.isWallpaperMotion());
            launchLayout.addView(backgroundTablet, LayoutHelper.createRelative(LayoutHelper.MATCH_PARENT, LayoutHelper.MATCH_PARENT));

            ViewGroup parent = (ViewGroup) actionBarLayout.getView().getParent();
            if (parent != null) {
                parent.removeView(actionBarLayout.getView());
            }
            launchLayout.addView(actionBarLayout.getView());

            rightActionBarLayout = INavigationLayout.newLayout(this);
            rightActionBarLayout.setFragmentStack(rightFragmentsStack);
            rightActionBarLayout.setDelegate(this);
            launchLayout.addView(rightActionBarLayout.getView());

            shadowTabletSide = new FrameLayout(this);
            shadowTabletSide.setBackgroundColor(0x40295274);
            launchLayout.addView(shadowTabletSide);

            shadowTablet = new FrameLayout(this);
            shadowTablet.setVisibility(layerFragmentsStack.isEmpty() ? View.GONE : View.VISIBLE);
            shadowTablet.setBackgroundColor(0x7f000000);
            launchLayout.addView(shadowTablet);
            shadowTablet.setOnTouchListener((v, event) -> {
                if (!actionBarLayout.getFragmentStack().isEmpty() && event.getAction() == MotionEvent.ACTION_UP) {
                    float x = event.getX();
                    float y = event.getY();
                    int[] location = new int[2];
                    layersActionBarLayout.getView().getLocationOnScreen(location);
                    int viewX = location[0];
                    int viewY = location[1];

                    if (layersActionBarLayout.checkTransitionAnimation() || x > viewX && x < viewX + layersActionBarLayout.getView().getWidth() && y > viewY && y < viewY + layersActionBarLayout.getView().getHeight()) {
                        return false;
                    } else {
                        if (!layersActionBarLayout.getFragmentStack().isEmpty()) {
                            for (int a = 0; a < layersActionBarLayout.getFragmentStack().size() - 1; a++) {
                                layersActionBarLayout.removeFragmentFromStack(layersActionBarLayout.getFragmentStack().get(0));
                                a--;
                            }
                            layersActionBarLayout.closeLastFragment(true);
                        }
                        return true;
                    }
                }
                return false;
            });

            shadowTablet.setOnClickListener(v -> {

            });

            layersActionBarLayout = INavigationLayout.newLayout(this);
            layersActionBarLayout.setRemoveActionBarExtraHeight(true);
            layersActionBarLayout.setBackgroundView(shadowTablet);
            layersActionBarLayout.setUseAlphaAnimations(true);
            layersActionBarLayout.setFragmentStack(layerFragmentsStack);
            layersActionBarLayout.setDelegate(this);
            layersActionBarLayout.setDrawerLayoutContainer(drawerLayoutContainer);

            View layersView = layersActionBarLayout.getView();
            layersView.setBackgroundResource(R.drawable.popup_fixed_alert3);
            layersView.setVisibility(layerFragmentsStack.isEmpty() ? View.GONE : View.VISIBLE);
            launchLayout.addView(layersView);
        } else {
            ViewGroup parent = (ViewGroup) actionBarLayout.getView().getParent();
            if (parent != null) {
                parent.removeView(actionBarLayout.getView());
            }

            actionBarLayout.setFragmentStack(mainFragmentsStack);
            if (i != -1) {
                drawerLayoutContainer.addView(actionBarLayout.getView(), i, new ViewGroup.LayoutParams(ViewGroup.LayoutParams.MATCH_PARENT, ViewGroup.LayoutParams.MATCH_PARENT));
            } else {
                drawerLayoutContainer.addView(actionBarLayout.getView(), new ViewGroup.LayoutParams(ViewGroup.LayoutParams.MATCH_PARENT, ViewGroup.LayoutParams.MATCH_PARENT));
            }
        }
        FloatingDebugController.setActive(this, SharedConfig.isFloatingDebugActive, false);
    }

    public void addOnUserLeaveHintListener(Runnable callback) {
        onUserLeaveHintListeners.add(callback);
    }

    public void removeOnUserLeaveHintListener(Runnable callback) {
        onUserLeaveHintListeners.remove(callback);
    }

    private BaseFragment getClientNotActivatedFragment() {
        if (LoginActivity.loadCurrentState(false, currentAccount).getInt("currentViewNum", 0) != 0) {
            return new LoginActivity();
        }
        return new IntroActivity();
    }

    public void showSelectStatusDialog() {
        if (selectAnimatedEmojiDialog != null || SharedConfig.appLocked) {
            return;
        }
        BaseFragment fragment = actionBarLayout.getLastFragment();
        if (fragment == null) {
            return;
        }
        final View profileCell = sideMenu.getChildAt(0);
        final SelectAnimatedEmojiDialog.SelectAnimatedEmojiDialogWindow[] popup = new SelectAnimatedEmojiDialog.SelectAnimatedEmojiDialogWindow[1];
        TLRPC.User user = MessagesController.getInstance(UserConfig.selectedAccount).getUser(UserConfig.getInstance(UserConfig.selectedAccount).getClientUserId());
        int xoff = 0, yoff = 0;
        boolean hasEmoji = false;
        AnimatedEmojiDrawable.SwapAnimatedEmojiDrawable scrimDrawable = null;
        View scrimDrawableParent = null;
        if (profileCell instanceof DrawerProfileCell) {
            scrimDrawable = ((DrawerProfileCell) profileCell).getEmojiStatusDrawable();
            if (scrimDrawable != null) {
                scrimDrawable.play();
            }
            scrimDrawableParent = ((DrawerProfileCell) profileCell).getEmojiStatusDrawableParent();
            hasEmoji = scrimDrawable != null && scrimDrawable.getDrawable() instanceof AnimatedEmojiDrawable;
            ((DrawerProfileCell) profileCell).getEmojiStatusLocation(AndroidUtilities.rectTmp2);
            yoff = -(profileCell.getHeight() - AndroidUtilities.rectTmp2.centerY()) - AndroidUtilities.dp(16);
            xoff = AndroidUtilities.rectTmp2.centerX();
            if (Build.VERSION.SDK_INT >= Build.VERSION_CODES.M &&
                    getWindow() != null &&
                    getWindow().getDecorView() != null &&
                    getWindow().getDecorView().getRootWindowInsets() != null
            ) {
                xoff -= getWindow().getDecorView().getRootWindowInsets().getStableInsetLeft();
            }
        }
        SelectAnimatedEmojiDialog popupLayout = new SelectAnimatedEmojiDialog(fragment, this, true, xoff, SelectAnimatedEmojiDialog.TYPE_EMOJI_STATUS, null) {
            @Override
            public void onSettings() {
                if (drawerLayoutContainer != null) {
                    drawerLayoutContainer.closeDrawer();
                }
            }

            @Override
            protected void onEmojiSelected(View emojiView, Long documentId, TLRPC.Document document, Integer until) {
                TLRPC.EmojiStatus emojiStatus;
                if (documentId == null) {
                    emojiStatus = new TLRPC.TL_emojiStatusEmpty();
                } else if (until != null) {
                    emojiStatus = new TLRPC.TL_emojiStatusUntil();
                    ((TLRPC.TL_emojiStatusUntil) emojiStatus).document_id = documentId;
                    ((TLRPC.TL_emojiStatusUntil) emojiStatus).until = until;
                } else {
                    emojiStatus = new TLRPC.TL_emojiStatus();
                    ((TLRPC.TL_emojiStatus) emojiStatus).document_id = documentId;
                }
                MessagesController.getInstance(currentAccount).updateEmojiStatus(emojiStatus);
                TLRPC.User user = UserConfig.getInstance(currentAccount).getCurrentUser();
                if (user != null) {
                    for (int i = 0; i < sideMenu.getChildCount(); ++i) {
                        View child = sideMenu.getChildAt(i);
                        if (child instanceof DrawerUserCell) {
                            ((DrawerUserCell) child).setAccount(((DrawerUserCell) child).getAccountNumber());
                        } else if (child instanceof DrawerProfileCell) {
                            if (documentId != null) {
                                ((DrawerProfileCell) child).animateStateChange(documentId);
                            }
                            ((DrawerProfileCell) child).setUser(user, drawerLayoutAdapter.isAccountsShown());
                        } else if (child instanceof DrawerActionCell && drawerLayoutAdapter.getId(sideMenu.getChildAdapterPosition(child)) == 15) {
                            boolean hasStatus = user != null && DialogObject.getEmojiStatusDocumentId(user.emoji_status) != 0;
                            ((DrawerActionCell) child).updateTextAndIcon(
                                hasStatus ?
                                    LocaleController.getString("ChangeEmojiStatus", R.string.ChangeEmojiStatus) :
                                    LocaleController.getString("SetEmojiStatus", R.string.SetEmojiStatus),
                                hasStatus ?
                                    R.drawable.msg_status_edit :
                                    R.drawable.msg_status_set
                            );
                        }
                    }
                }
                if (popup[0] != null) {
                    selectAnimatedEmojiDialog = null;
                    popup[0].dismiss();
                }
            }
        };
        if (user != null) {
            popupLayout.setExpireDateHint(DialogObject.getEmojiStatusUntil(user.emoji_status));
        }
        popupLayout.setSelected(scrimDrawable != null && scrimDrawable.getDrawable() instanceof AnimatedEmojiDrawable ? ((AnimatedEmojiDrawable) scrimDrawable.getDrawable()).getDocumentId() : null);
        popupLayout.setSaveState(2);
        popupLayout.setScrimDrawable(scrimDrawable, scrimDrawableParent);
        popup[0] = selectAnimatedEmojiDialog = new SelectAnimatedEmojiDialog.SelectAnimatedEmojiDialogWindow(popupLayout, LayoutHelper.WRAP_CONTENT, LayoutHelper.WRAP_CONTENT) {
            @Override
            public void dismiss() {
                super.dismiss();
                selectAnimatedEmojiDialog = null;
            }
        };
        popup[0].showAsDropDown(sideMenu.getChildAt(0), 0, yoff, Gravity.TOP);
        popup[0].dimBehind();
    }

    public FireworksOverlay getFireworksOverlay() {
        return fireworksOverlay;
    }

    private void openSettings(boolean expanded) {
        Bundle args = new Bundle();
        args.putLong("user_id", UserConfig.getInstance(currentAccount).clientUserId);
        if (expanded) {
            args.putBoolean("expandPhoto", true);
        }
        ProfileActivity fragment = new ProfileActivity(args);
        presentFragment(fragment);
        drawerLayoutContainer.closeDrawer(false);
    }

    private void checkSystemBarColors() {
        checkSystemBarColors(false, true, !isNavigationBarColorFrozen, true);
    }

    public void checkSystemBarColors(boolean useCurrentFragment) {
        checkSystemBarColors(useCurrentFragment, true, !isNavigationBarColorFrozen, true);
    }

    private void checkSystemBarColors(boolean checkStatusBar, boolean checkNavigationBar) {
        checkSystemBarColors(false, checkStatusBar, checkNavigationBar, true);
    }

    public void checkSystemBarColors(boolean useCurrentFragment, boolean checkStatusBar, boolean checkNavigationBar, boolean checkButtons) {
        BaseFragment currentFragment = !mainFragmentsStack.isEmpty() ? mainFragmentsStack.get(mainFragmentsStack.size() - 1) : null;
        if (currentFragment != null && (currentFragment.isRemovingFromStack() || currentFragment.isInPreviewMode())) {
            currentFragment = mainFragmentsStack.size() > 1 ? mainFragmentsStack.get(mainFragmentsStack.size() - 2) : null;
        }
        boolean forceLightStatusBar = currentFragment != null && currentFragment.hasForceLightStatusBar();
        if (Build.VERSION.SDK_INT >= Build.VERSION_CODES.M) {
            if (checkStatusBar) {
                boolean enable;
                if (currentFragment != null) {
                    enable = currentFragment.isLightStatusBar();
                } else {
                    int color = Theme.getColor(Theme.key_actionBarDefault, null, true);
                    enable = ColorUtils.calculateLuminance(color) > 0.7f;
                }
                AndroidUtilities.setLightStatusBar(getWindow(), enable, forceLightStatusBar);
            }
            if (Build.VERSION.SDK_INT >= Build.VERSION_CODES.O && checkNavigationBar && (!useCurrentFragment || currentFragment == null || !currentFragment.isInPreviewMode())) {
                final int color = currentFragment != null && useCurrentFragment ? currentFragment.getNavigationBarColor() : Theme.getColor(Theme.key_windowBackgroundGray, null, true);
                setNavigationBarColor(color, checkButtons);
            }
        }
        if ((SharedConfig.noStatusBar || forceLightStatusBar) && Build.VERSION.SDK_INT >= 21 && checkStatusBar) {
            getWindow().setStatusBarColor(0);
        }
    }

    public FrameLayout getMainContainerFrameLayout() {
        return frameLayout;
    }

    private boolean switchingAccount;
    public void switchToAccount(int account, boolean removeAll) {
        switchToAccount(account, removeAll, obj -> new DialogsActivity(null));
    }

    public void switchToAccount(int account, boolean removeAll, GenericProvider<Void, DialogsActivity> dialogsActivityProvider) {
        if (account == UserConfig.selectedAccount || !UserConfig.isValidAccount(account)) {
            return;
        }
        switchingAccount = true;

        ConnectionsManager.getInstance(currentAccount).setAppPaused(true, false);
        UserConfig.selectedAccount = account;
        UserConfig.getInstance(0).saveConfig(false);

        checkCurrentAccount();
        if (AndroidUtilities.isTablet()) {
            layersActionBarLayout.removeAllFragments();
            rightActionBarLayout.removeAllFragments();
            if (!tabletFullSize) {
                shadowTabletSide.setVisibility(View.VISIBLE);
                if (rightActionBarLayout.getFragmentStack().isEmpty()) {
                    backgroundTablet.setVisibility(View.VISIBLE);
                }
                rightActionBarLayout.getView().setVisibility(View.GONE);
            }
            layersActionBarLayout.getView().setVisibility(View.GONE);
        }
        if (removeAll) {
            actionBarLayout.removeAllFragments();
        } else {
            actionBarLayout.removeFragmentFromStack(0);
        }
        DialogsActivity dialogsActivity = dialogsActivityProvider.provide(null);
        dialogsActivity.setSideMenu(sideMenu);
        actionBarLayout.addFragmentToStack(dialogsActivity, 0);
        drawerLayoutContainer.setAllowOpenDrawer(true, false);
        actionBarLayout.rebuildFragments(INavigationLayout.REBUILD_FLAG_REBUILD_LAST);
        if (AndroidUtilities.isTablet()) {
            layersActionBarLayout.rebuildFragments(INavigationLayout.REBUILD_FLAG_REBUILD_LAST);
            rightActionBarLayout.rebuildFragments(INavigationLayout.REBUILD_FLAG_REBUILD_LAST);
        }
        if (!ApplicationLoader.mainInterfacePaused) {
            ConnectionsManager.getInstance(currentAccount).setAppPaused(false, false);
        }
        if (UserConfig.getInstance(account).unacceptedTermsOfService != null) {
            showTosActivity(account, UserConfig.getInstance(account).unacceptedTermsOfService);
        }
        updateCurrentConnectionState(currentAccount);

        switchingAccount = false;
    }

    private void switchToAvailableAccountOrLogout() {
        int account = -1;
        for (int a = 0; a < UserConfig.MAX_ACCOUNT_COUNT; a++) {
            if (UserConfig.getInstance(a).isClientActivated()) {
                account = a;
                break;
            }
        }
        if (termsOfServiceView != null) {
            termsOfServiceView.setVisibility(View.GONE);
        }
        if (account != -1) {
            switchToAccount(account, true);
        } else {
            if (drawerLayoutAdapter != null) {
                drawerLayoutAdapter.notifyDataSetChanged();
            }
            RestrictedLanguagesSelectActivity.checkRestrictedLanguages(true);
            clearFragments();
            actionBarLayout.rebuildLogout();
            if (AndroidUtilities.isTablet()) {
                layersActionBarLayout.rebuildLogout();
                rightActionBarLayout.rebuildLogout();
            }
            presentFragment(new IntroActivity().setOnLogout());
        }
    }

    public static void clearFragments() {
        for (BaseFragment fragment : mainFragmentsStack) {
            fragment.onFragmentDestroy();
        }
        mainFragmentsStack.clear();
        if (AndroidUtilities.isTablet()) {
            for (BaseFragment fragment : layerFragmentsStack) {
                fragment.onFragmentDestroy();
            }
            layerFragmentsStack.clear();
            for (BaseFragment fragment : rightFragmentsStack) {
                fragment.onFragmentDestroy();
            }
            rightFragmentsStack.clear();
        }
    }

    public int getMainFragmentsCount() {
        return mainFragmentsStack.size();
    }

    private void checkCurrentAccount() {
        if (currentAccount != UserConfig.selectedAccount) {
            NotificationCenter.getInstance(currentAccount).removeObserver(this, NotificationCenter.openBoostForUsersDialog);
            NotificationCenter.getInstance(currentAccount).removeObserver(this, NotificationCenter.appDidLogout);
            NotificationCenter.getInstance(currentAccount).removeObserver(this, NotificationCenter.mainUserInfoChanged);
            NotificationCenter.getInstance(currentAccount).removeObserver(this, NotificationCenter.attachMenuBotsDidLoad);
            NotificationCenter.getInstance(currentAccount).removeObserver(this, NotificationCenter.didUpdateConnectionState);
            NotificationCenter.getInstance(currentAccount).removeObserver(this, NotificationCenter.needShowAlert);
            NotificationCenter.getInstance(currentAccount).removeObserver(this, NotificationCenter.wasUnableToFindCurrentLocation);
            NotificationCenter.getInstance(currentAccount).removeObserver(this, NotificationCenter.openArticle);
            NotificationCenter.getInstance(currentAccount).removeObserver(this, NotificationCenter.hasNewContactsToImport);
            NotificationCenter.getInstance(currentAccount).removeObserver(this, NotificationCenter.needShowPlayServicesAlert);
            NotificationCenter.getInstance(currentAccount).removeObserver(this, NotificationCenter.fileLoaded);
            NotificationCenter.getInstance(currentAccount).removeObserver(this, NotificationCenter.fileLoadProgressChanged);
            NotificationCenter.getInstance(currentAccount).removeObserver(this, NotificationCenter.fileLoadFailed);
            NotificationCenter.getInstance(currentAccount).removeObserver(this, NotificationCenter.historyImportProgressChanged);
            NotificationCenter.getInstance(currentAccount).removeObserver(this, NotificationCenter.groupCallUpdated);
            NotificationCenter.getInstance(currentAccount).removeObserver(this, NotificationCenter.stickersImportComplete);
            NotificationCenter.getInstance(currentAccount).removeObserver(this, NotificationCenter.newSuggestionsAvailable);
            NotificationCenter.getInstance(currentAccount).removeObserver(this, NotificationCenter.currentUserPremiumStatusChanged);
            NotificationCenter.getInstance(currentAccount).removeObserver(this, NotificationCenter.chatSwithcedToForum);
            NotificationCenter.getInstance(currentAccount).removeObserver(this, NotificationCenter.storiesEnabledUpdate);
        }
        currentAccount = UserConfig.selectedAccount;
        NotificationCenter.getInstance(currentAccount).addObserver(this, NotificationCenter.openBoostForUsersDialog);
        NotificationCenter.getInstance(currentAccount).addObserver(this, NotificationCenter.appDidLogout);
        NotificationCenter.getInstance(currentAccount).addObserver(this, NotificationCenter.mainUserInfoChanged);
        NotificationCenter.getInstance(currentAccount).addObserver(this, NotificationCenter.attachMenuBotsDidLoad);
        NotificationCenter.getInstance(currentAccount).addObserver(this, NotificationCenter.didUpdateConnectionState);
        NotificationCenter.getInstance(currentAccount).addObserver(this, NotificationCenter.needShowAlert);
        NotificationCenter.getInstance(currentAccount).addObserver(this, NotificationCenter.wasUnableToFindCurrentLocation);
        NotificationCenter.getInstance(currentAccount).addObserver(this, NotificationCenter.openArticle);
        NotificationCenter.getInstance(currentAccount).addObserver(this, NotificationCenter.hasNewContactsToImport);
        NotificationCenter.getInstance(currentAccount).addObserver(this, NotificationCenter.needShowPlayServicesAlert);
        NotificationCenter.getInstance(currentAccount).addObserver(this, NotificationCenter.fileLoaded);
        NotificationCenter.getInstance(currentAccount).addObserver(this, NotificationCenter.fileLoadProgressChanged);
        NotificationCenter.getInstance(currentAccount).addObserver(this, NotificationCenter.fileLoadFailed);
        NotificationCenter.getInstance(currentAccount).addObserver(this, NotificationCenter.historyImportProgressChanged);
        NotificationCenter.getInstance(currentAccount).addObserver(this, NotificationCenter.groupCallUpdated);
        NotificationCenter.getInstance(currentAccount).addObserver(this, NotificationCenter.stickersImportComplete);
        NotificationCenter.getInstance(currentAccount).addObserver(this, NotificationCenter.newSuggestionsAvailable);
        NotificationCenter.getInstance(currentAccount).addObserver(this, NotificationCenter.currentUserShowLimitReachedDialog);
        NotificationCenter.getInstance(currentAccount).addObserver(this, NotificationCenter.currentUserPremiumStatusChanged);
        NotificationCenter.getInstance(currentAccount).addObserver(this, NotificationCenter.chatSwithcedToForum);
        NotificationCenter.getInstance(currentAccount).addObserver(this, NotificationCenter.storiesEnabledUpdate);
    }

    private void checkLayout() {
        if (!AndroidUtilities.isTablet() || rightActionBarLayout == null || AndroidUtilities.getWasTablet() != null && AndroidUtilities.getWasTablet() != AndroidUtilities.isTabletForce()) {
            return;
        }

        if (!AndroidUtilities.isInMultiwindow && (!AndroidUtilities.isSmallTablet() || getResources().getConfiguration().orientation == Configuration.ORIENTATION_LANDSCAPE)) {
            tabletFullSize = false;
            List<BaseFragment> fragmentStack = actionBarLayout.getFragmentStack();
            if (fragmentStack.size() >= 2) {
                for (int a = 1; a < fragmentStack.size(); a++) {
                    BaseFragment chatFragment = fragmentStack.get(a);
                    if (chatFragment instanceof ChatActivity) {
                        ((ChatActivity) chatFragment).setIgnoreAttachOnPause(true);
                    }
                    chatFragment.onPause();
                    chatFragment.onFragmentDestroy();
                    chatFragment.setParentLayout(null);
                    fragmentStack.remove(chatFragment);
                    rightActionBarLayout.addFragmentToStack(chatFragment);
                    a--;
                }
                if (passcodeView == null || passcodeView.getVisibility() != View.VISIBLE) {
                    actionBarLayout.rebuildFragments(INavigationLayout.REBUILD_FLAG_REBUILD_LAST);
                    rightActionBarLayout.rebuildFragments(INavigationLayout.REBUILD_FLAG_REBUILD_LAST);
                }
            }
            rightActionBarLayout.getView().setVisibility(rightActionBarLayout.getFragmentStack().isEmpty() ? View.GONE : View.VISIBLE);
            backgroundTablet.setVisibility(rightActionBarLayout.getFragmentStack().isEmpty() ? View.VISIBLE : View.GONE);
            shadowTabletSide.setVisibility(!actionBarLayout.getFragmentStack().isEmpty() ? View.VISIBLE : View.GONE);
        } else {
            tabletFullSize = true;
            List<BaseFragment> fragmentStack = rightActionBarLayout.getFragmentStack();
            if (!fragmentStack.isEmpty()) {
                for (int a = 0; a < fragmentStack.size(); a++) {
                    BaseFragment chatFragment = fragmentStack.get(a);
                    if (chatFragment instanceof ChatActivity) {
                        ((ChatActivity) chatFragment).setIgnoreAttachOnPause(true);
                    }
                    chatFragment.onPause();
                    chatFragment.onFragmentDestroy();
                    chatFragment.setParentLayout(null);
                    fragmentStack.remove(chatFragment);
                    actionBarLayout.addFragmentToStack(chatFragment);
                    a--;
                }
                if (passcodeView == null || passcodeView.getVisibility() != View.VISIBLE) {
                    actionBarLayout.rebuildFragments(INavigationLayout.REBUILD_FLAG_REBUILD_LAST);
                }
            }
            shadowTabletSide.setVisibility(View.GONE);
            rightActionBarLayout.getView().setVisibility(View.GONE);
            backgroundTablet.setVisibility(!actionBarLayout.getFragmentStack().isEmpty() ? View.GONE : View.VISIBLE);
        }
    }

    private void showUpdateActivity(int account, TLRPC.TL_help_appUpdate update, boolean check) {
        if (blockingUpdateView == null) {
            blockingUpdateView = new BlockingUpdateView(LaunchActivity.this) {
                @Override
                public void setVisibility(int visibility) {
                    super.setVisibility(visibility);
                    if (visibility == View.GONE) {
                        drawerLayoutContainer.setAllowOpenDrawer(true, false);
                    }
                }
            };
            drawerLayoutContainer.addView(blockingUpdateView, LayoutHelper.createFrame(LayoutHelper.MATCH_PARENT, LayoutHelper.MATCH_PARENT));
        }
        blockingUpdateView.show(account, update, check);
        drawerLayoutContainer.setAllowOpenDrawer(false, false);
    }

    private void showTosActivity(int account, TLRPC.TL_help_termsOfService tos) {
        if (termsOfServiceView == null) {
            termsOfServiceView = new TermsOfServiceView(this);
            termsOfServiceView.setAlpha(0f);
            drawerLayoutContainer.addView(termsOfServiceView, LayoutHelper.createFrame(LayoutHelper.MATCH_PARENT, LayoutHelper.MATCH_PARENT));
            termsOfServiceView.setDelegate(new TermsOfServiceView.TermsOfServiceViewDelegate() {
                @Override
                public void onAcceptTerms(int account) {
                    UserConfig.getInstance(account).unacceptedTermsOfService = null;
                    UserConfig.getInstance(account).saveConfig(false);
                    drawerLayoutContainer.setAllowOpenDrawer(true, false);
                    if (mainFragmentsStack.size() > 0) {
                        mainFragmentsStack.get(mainFragmentsStack.size() - 1).onResume();
                    }
                    termsOfServiceView.animate()
                            .alpha(0f)
                            .setDuration(150)
                            .setInterpolator(AndroidUtilities.accelerateInterpolator)
                            .withEndAction(() -> termsOfServiceView.setVisibility(View.GONE))
                            .start();
                }

                @Override
                public void onDeclineTerms(int account) {
                    drawerLayoutContainer.setAllowOpenDrawer(true, false);
                    termsOfServiceView.setVisibility(View.GONE);
                }
            });
        }
        TLRPC.TL_help_termsOfService currentTos = UserConfig.getInstance(account).unacceptedTermsOfService;
        if (currentTos != tos && (currentTos == null || !currentTos.id.data.equals(tos.id.data))) {
            UserConfig.getInstance(account).unacceptedTermsOfService = tos;
            UserConfig.getInstance(account).saveConfig(false);
        }
        termsOfServiceView.show(account, tos);
        drawerLayoutContainer.setAllowOpenDrawer(false, false);
        termsOfServiceView.animate().alpha(1f).setDuration(150).setInterpolator(AndroidUtilities.decelerateInterpolator).setListener(null).start();
    }

    public void showPasscodeActivity(boolean fingerprint, boolean animated, int x, int y, Runnable onShow, Runnable onStart) {
        if (drawerLayoutContainer == null) {
            return;
        }
        if (passcodeView == null) {
            passcodeView = new PasscodeView(this);
            drawerLayoutContainer.addView(passcodeView, LayoutHelper.createFrame(LayoutHelper.MATCH_PARENT, LayoutHelper.MATCH_PARENT));
        }
        if (selectAnimatedEmojiDialog != null) {
            selectAnimatedEmojiDialog.dismiss();
            selectAnimatedEmojiDialog = null;
        }
        SharedConfig.appLocked = true;
        if (SecretMediaViewer.hasInstance() && SecretMediaViewer.getInstance().isVisible()) {
            SecretMediaViewer.getInstance().closePhoto(false, false);
        } else if (PhotoViewer.hasInstance() && PhotoViewer.getInstance().isVisible()) {
            PhotoViewer.getInstance().closePhoto(false, true);
        } else if (ArticleViewer.hasInstance() && ArticleViewer.getInstance().isVisible()) {
            ArticleViewer.getInstance().close(false, true);
        }
        StoryRecorder.destroyInstance();
        MessageObject messageObject = MediaController.getInstance().getPlayingMessageObject();
        if (messageObject != null && messageObject.isRoundVideo()) {
            MediaController.getInstance().cleanupPlayer(true, true);
        }
        passcodeView.onShow(overlayPasscodeViews.isEmpty() && fingerprint, animated, x, y, () -> {
            actionBarLayout.getView().setVisibility(View.INVISIBLE);
            if (AndroidUtilities.isTablet()) {
                if (layersActionBarLayout != null && layersActionBarLayout.getView() != null && layersActionBarLayout.getView().getVisibility() == View.VISIBLE) {
                    layersActionBarLayout.getView().setVisibility(View.INVISIBLE);
                }
                if (rightActionBarLayout != null && rightActionBarLayout.getView() != null) {
                    rightActionBarLayout.getView().setVisibility(View.INVISIBLE);
                }
            }
            if (onShow != null) {
                onShow.run();
            }
        }, onStart);
        for (int i = 0; i < overlayPasscodeViews.size(); i++) {
            PasscodeView overlay = overlayPasscodeViews.get(i);
            overlay.onShow(fingerprint && i == overlayPasscodeViews.size() - 1, animated, x, y, null, null);
        }
        SharedConfig.isWaitingForPasscodeEnter = true;
        drawerLayoutContainer.setAllowOpenDrawer(false, false);
        PasscodeView.PasscodeViewDelegate delegate = view -> {
            SharedConfig.isWaitingForPasscodeEnter = false;
            if (passcodeSaveIntent != null) {
                handleIntent(passcodeSaveIntent, passcodeSaveIntentIsNew, passcodeSaveIntentIsRestore, true, null, false);
                passcodeSaveIntent = null;
            }
            drawerLayoutContainer.setAllowOpenDrawer(true, false);
            actionBarLayout.getView().setVisibility(View.VISIBLE);
            actionBarLayout.rebuildFragments(INavigationLayout.REBUILD_FLAG_REBUILD_LAST);
            actionBarLayout.updateTitleOverlay();
            if (AndroidUtilities.isTablet()) {
                layersActionBarLayout.rebuildFragments(INavigationLayout.REBUILD_FLAG_REBUILD_LAST);
                rightActionBarLayout.rebuildFragments(INavigationLayout.REBUILD_FLAG_REBUILD_LAST);
                if (layersActionBarLayout.getView().getVisibility() == View.INVISIBLE) {
                    layersActionBarLayout.getView().setVisibility(View.VISIBLE);
                }
                rightActionBarLayout.getView().setVisibility(View.VISIBLE);
            }
            NotificationCenter.getGlobalInstance().postNotificationName(NotificationCenter.passcodeDismissed, view);
            try {
                NotificationsController.getInstance(UserConfig.selectedAccount).showNotifications();
            } catch (Exception e) {
                FileLog.e(e);
            }
        };
        passcodeView.setDelegate(delegate);
        for (PasscodeView overlay : overlayPasscodeViews) {
            overlay.setDelegate(delegate);
        }
        try {
            NotificationsController.getInstance(UserConfig.selectedAccount).showNotifications();
        } catch (Exception e) {
            FileLog.e(e);
        }
    }

    public boolean allowShowFingerprintDialog(PasscodeView passcodeView) {
        return overlayPasscodeViews.isEmpty() ? passcodeView == this.passcodeView : overlayPasscodeViews.get(overlayPasscodeViews.size() - 1) == passcodeView;
    }

    private boolean handleIntent(Intent intent, boolean isNew, boolean restore, boolean fromPassword) {
        return handleIntent(intent, isNew, restore, fromPassword, null);
    }

    private boolean handleIntent(Intent intent, boolean isNew, boolean restore, boolean fromPassword, Browser.Progress progress) {
        return handleIntent(intent, isNew, restore, fromPassword, progress, true);
    }

    @SuppressLint("Range")
    private boolean handleIntent(Intent intent, boolean isNew, boolean restore, boolean fromPassword, Browser.Progress progress, boolean rebuildFragments) {
        if (GiftInfoBottomSheet.handleIntent(intent, progress)) {
            return true;
        }
        if (UserSelectorBottomSheet.handleIntent(intent, progress)) {
            return true;
        }
        if (AndroidUtilities.handleProxyIntent(this, intent)) {
            return true;
        }
        if (intent == null || !Intent.ACTION_MAIN.equals(intent.getAction())) {
            if (PhotoViewer.hasInstance() && PhotoViewer.getInstance().isVisible()) {
                PhotoViewer.getInstance().closePhoto(false, true);
            }
            StoryRecorder.destroyInstance();
        }
        int flags = intent.getFlags();
        String action = intent.getAction();
        final int[] intentAccount = new int[]{intent.getIntExtra("currentAccount", UserConfig.selectedAccount)};
        switchToAccount(intentAccount[0], true);
        boolean isVoipIntent = action != null && action.equals("voip");
        if (!fromPassword && (AndroidUtilities.needShowPasscode(true) || SharedConfig.isWaitingForPasscodeEnter)) {
            showPasscodeActivity(true, false, -1, -1, null, null);
            UserConfig.getInstance(currentAccount).saveConfig(false);
            if (!isVoipIntent) {
                passcodeSaveIntent = intent;
                passcodeSaveIntentIsNew = isNew;
                passcodeSaveIntentIsRestore = restore;
                return false;
            }
        }
        boolean pushOpened = false;
        long push_user_id = 0;
        long push_chat_id = 0;
        long[] push_story_dids = null;
        int push_story_id = 0;
        long profile_user_id = 0;
        long push_topic_id = 0;
        int push_enc_id = 0;
        int push_msg_id = 0;
        int open_settings = 0;
        int open_widget_edit = -1;
        int open_widget_edit_type = -1;
        int open_new_dialog = 0;
        long dialogId = 0;
        boolean showDialogsList = false;
        boolean showPlayer = false;
        boolean showLocations = false;
        boolean showGroupVoip = false;
        boolean showCallLog = false;
        boolean audioCallUser = false;
        boolean videoCallUser = false;
        boolean needCallAlert = false;
        boolean newContact = false;
        boolean newContactAlert = false;
        boolean scanQr = false;
        boolean openBot = false;
        long botId = 0;
        long botType = -1;
        String searchQuery = null;
        String callSearchQuery = null;
        String newContactName = null;
        String newContactPhone = null;
        boolean forceNotInternalForApps = intent.getBooleanExtra(EXTRA_FORCE_NOT_INTERNAL_APPS, false);

        photoPathsArray = null;
        videoPath = null;
        voicePath = null;
        sendingText = null;
        documentsPathsArray = null;
        documentsOriginalPathsArray = null;
        documentsMimeType = null;
        documentsUrisArray = null;
        exportingChatUri = null;
        contactsToSend = null;
        contactsToSendUri = null;
        importingStickers = null;
        importingStickersEmoji = null;
        importingStickersSoftware = null;

        if ((flags & Intent.FLAG_ACTIVITY_LAUNCHED_FROM_HISTORY) == 0) {
            if (intent != null && intent.getAction() != null && !restore) {
                if (Intent.ACTION_SEND.equals(intent.getAction())) {
                    if (SharedConfig.directShare && intent != null && intent.getExtras() != null) {
                        dialogId = intent.getExtras().getLong("dialogId", 0);
                        String hash = null;
                        if (dialogId == 0) {
                            try {
                                String id = intent.getExtras().getString(ShortcutManagerCompat.EXTRA_SHORTCUT_ID);
                                if (id != null) {
                                    List<ShortcutInfoCompat> list = ShortcutManagerCompat.getDynamicShortcuts(ApplicationLoader.applicationContext);
                                    for (int a = 0, N = list.size(); a < N; a++) {
                                        ShortcutInfoCompat info = list.get(a);
                                        if (id.equals(info.getId())) {
                                            Bundle extras = info.getIntent().getExtras();
                                            dialogId = extras.getLong("dialogId", 0);
                                            hash = extras.getString("hash", null);
                                            break;
                                        }
                                    }
                                }
                            } catch (Throwable e) {
                                FileLog.e(e);
                            }
                        } else {
                            hash = intent.getExtras().getString("hash", null);
                        }
                        if (SharedConfig.directShareHash == null || !SharedConfig.directShareHash.equals(hash)) {
                            dialogId = 0;
                        }
                    }

                    boolean error = false;
                    String type = intent.getType();
                    if (type != null && type.equals(ContactsContract.Contacts.CONTENT_VCARD_TYPE)) {
                        try {
                            Uri uri = (Uri) intent.getExtras().get(Intent.EXTRA_STREAM);
                            if (uri != null) {
                                contactsToSend = AndroidUtilities.loadVCardFromStream(uri, currentAccount, false, null, null);
                                if (contactsToSend.size() > 5) {
                                    contactsToSend = null;
                                    documentsUrisArray = new ArrayList<>();
                                    documentsUrisArray.add(uri);
                                    documentsMimeType = type;
                                } else {
                                    contactsToSendUri = uri;
                                }
                            } else {
                                error = true;
                            }
                        } catch (Exception e) {
                            FileLog.e(e);
                            error = true;
                        }
                    } else {
                        String text = intent.getStringExtra(Intent.EXTRA_TEXT);
                        if (text == null) {
                            CharSequence textSequence = intent.getCharSequenceExtra(Intent.EXTRA_TEXT);
                            if (textSequence != null) {
                                text = textSequence.toString();
                            }
                        }
                        String subject = intent.getStringExtra(Intent.EXTRA_SUBJECT);

                        if (!TextUtils.isEmpty(text)) {
                            if ((text.startsWith("http://") || text.startsWith("https://")) && !TextUtils.isEmpty(subject)) {
                                text = subject + "\n" + text;
                            }
                            sendingText = text;
                        } else if (!TextUtils.isEmpty(subject)) {
                            sendingText = subject;
                        }

                        Parcelable parcelable = intent.getParcelableExtra(Intent.EXTRA_STREAM);
                        if (parcelable != null) {
                            String path;
                            if (!(parcelable instanceof Uri)) {
                                parcelable = Uri.parse(parcelable.toString());
                            }
                            Uri uri = (Uri) parcelable;
                            if (uri != null) {
                                if (AndroidUtilities.isInternalUri(uri)) {
                                    error = true;
                                }
                            }
                            if (!error && uri != null) {
                                if (type != null && type.startsWith("image/") || uri.toString().toLowerCase().endsWith(".jpg")) {
                                    if (photoPathsArray == null) {
                                        photoPathsArray = new ArrayList<>();
                                    }
                                    SendMessagesHelper.SendingMediaInfo info = new SendMessagesHelper.SendingMediaInfo();
                                    info.uri = uri;
                                    photoPathsArray.add(info);
                                } else {
                                    String originalPath = uri.toString();
                                    if (dialogId == 0 && originalPath != null) {
                                        if (BuildVars.LOGS_ENABLED) {
                                            FileLog.d("export path = " + originalPath);
                                        }
                                        Set<String> exportUris = MessagesController.getInstance(intentAccount[0]).exportUri;
                                        String fileName = FileLoader.fixFileName(MediaController.getFileName(uri));
                                        for (String u : exportUris) {
                                            try {
                                                Pattern pattern = Pattern.compile(u);
                                                if (pattern.matcher(originalPath).find() || pattern.matcher(fileName).find()) {
                                                    exportingChatUri = uri;
                                                    break;
                                                }
                                            } catch (Exception e) {
                                                FileLog.e(e);
                                            }
                                        }
                                        if (exportingChatUri == null) {
                                            if (originalPath.startsWith("content://com.kakao.talk") && originalPath.endsWith("KakaoTalkChats.txt")) {
                                                exportingChatUri = uri;
                                            }
                                        }
                                    }
                                    if (exportingChatUri == null) {
                                        path = AndroidUtilities.getPath(uri);
                                        if (!BuildVars.NO_SCOPED_STORAGE) {
                                            path = MediaController.copyFileToCache(uri, "file");
                                        }
                                        if (path != null) {
                                            if (path.startsWith("file:")) {
                                                path = path.replace("file://", "");
                                            }
                                            if (type != null && type.startsWith("video/")) {
                                                videoPath = path;
                                            } else if (type != null && type.startsWith("audio/ogg") && type.contains("codecs=opus") && MediaController.isOpusFile(path) == 1) {
                                                voicePath = path;
                                            } else {
                                                if (documentsPathsArray == null) {
                                                    documentsPathsArray = new ArrayList<>();
                                                    documentsOriginalPathsArray = new ArrayList<>();
                                                }
                                                documentsPathsArray.add(path);
                                                documentsOriginalPathsArray.add(uri.toString());
                                            }
                                        } else {
                                            if (documentsUrisArray == null) {
                                                documentsUrisArray = new ArrayList<>();
                                            }
                                            documentsUrisArray.add(uri);
                                            documentsMimeType = type;
                                        }
                                    }
                                }
                            }
                        } else if (sendingText == null) {
                            error = true;
                        }
                    }
                    if (error) {
                        Toast.makeText(this, "Unsupported content", Toast.LENGTH_SHORT).show();
                    }
                } else if ("org.telegram.messenger.CREATE_STICKER_PACK".equals(intent.getAction())) {
                    try {
                        importingStickers = intent.getParcelableArrayListExtra(Intent.EXTRA_STREAM);
                        importingStickersEmoji = intent.getStringArrayListExtra("STICKER_EMOJIS");
                        importingStickersSoftware = intent.getStringExtra("IMPORTER");
                    } catch (Throwable e) {
                        FileLog.e(e);
                        importingStickers = null;
                        importingStickersEmoji = null;
                        importingStickersSoftware = null;
                    }
                } else if (Intent.ACTION_SEND_MULTIPLE.equals(intent.getAction())) {
                    boolean error = false;
                    try {
                        ArrayList<Parcelable> uris = intent.getParcelableArrayListExtra(Intent.EXTRA_STREAM);
                        String type = intent.getType();
                        if (uris != null) {
                            for (int a = 0; a < uris.size(); a++) {
                                Parcelable parcelable = uris.get(a);
                                if (!(parcelable instanceof Uri)) {
                                    parcelable = Uri.parse(parcelable.toString());
                                }
                                Uri uri = (Uri) parcelable;
                                if (uri != null) {
                                    if (AndroidUtilities.isInternalUri(uri)) {
                                        uris.remove(a);
                                        a--;
                                    }
                                }
                            }
                            if (uris.isEmpty()) {
                                uris = null;
                            }
                        }
                        if (uris != null) {
                            if (type != null && type.startsWith("image/")) {
                                for (int a = 0; a < uris.size(); a++) {
                                    Parcelable parcelable = uris.get(a);
                                    if (!(parcelable instanceof Uri)) {
                                        parcelable = Uri.parse(parcelable.toString());
                                    }
                                    Uri uri = (Uri) parcelable;
                                    if (photoPathsArray == null) {
                                        photoPathsArray = new ArrayList<>();
                                    }
                                    SendMessagesHelper.SendingMediaInfo info = new SendMessagesHelper.SendingMediaInfo();
                                    info.uri = uri;
                                    photoPathsArray.add(info);
                                }
                            } else {
                                Set<String> exportUris = MessagesController.getInstance(intentAccount[0]).exportUri;
                                for (int a = 0; a < uris.size(); a++) {
                                    Parcelable parcelable = uris.get(a);
                                    if (!(parcelable instanceof Uri)) {
                                        parcelable = Uri.parse(parcelable.toString());
                                    }
                                    Uri uri = (Uri) parcelable;
                                    String path = AndroidUtilities.getPath(uri);
                                    String originalPath = parcelable.toString();
                                    if (originalPath == null) {
                                        originalPath = path;
                                    }

                                    if (BuildVars.LOGS_ENABLED) {
                                        FileLog.d("export path = " + originalPath);
                                    }
                                    if (dialogId == 0 && originalPath != null && exportingChatUri == null) {
                                        boolean ok = false;
                                        String fileName = FileLoader.fixFileName(MediaController.getFileName(uri));
                                        for (String u : exportUris) {
                                            try {
                                                Pattern pattern = Pattern.compile(u);
                                                if (pattern.matcher(originalPath).find() || pattern.matcher(fileName).find()) {
                                                    exportingChatUri = uri;
                                                    ok = true;
                                                    break;
                                                }
                                            } catch (Exception e) {
                                                FileLog.e(e);
                                            }
                                        }
                                        if (ok) {
                                            continue;
                                        } else if (originalPath.startsWith("content://com.kakao.talk") && originalPath.endsWith("KakaoTalkChats.txt")) {
                                            exportingChatUri = uri;
                                            continue;
                                        }
                                    }
                                    if (path != null) {
                                        if (path.startsWith("file:")) {
                                            path = path.replace("file://", "");
                                        }
                                        if (documentsPathsArray == null) {
                                            documentsPathsArray = new ArrayList<>();
                                            documentsOriginalPathsArray = new ArrayList<>();
                                        }
                                        documentsPathsArray.add(path);
                                        documentsOriginalPathsArray.add(originalPath);
                                    } else {
                                        if (documentsUrisArray == null) {
                                            documentsUrisArray = new ArrayList<>();
                                        }
                                        documentsUrisArray.add(uri);
                                        documentsMimeType = type;
                                    }
                                }
                            }
                        } else {
                            error = true;
                        }
                    } catch (Exception e) {
                        FileLog.e(e);
                        error = true;
                    }
                    if (error) {
                        Toast.makeText(this, "Unsupported content", Toast.LENGTH_SHORT).show();
                    }
                } else if (Intent.ACTION_VIEW.equals(intent.getAction())) {
                    Uri data = intent.getData();
                    if (data != null) {
                        String username = null;
                        String login = null;
                        String group = null;
                        String sticker = null;
                        String emoji = null;
                        HashMap<String, String> auth = null;
                        String unsupportedUrl = null;
                        String botAppMaybe = null;
                        String startApp = null;
                        String botUser = null;
                        String botChat = null;
                        String botChannel = null;
                        String botChatAdminParams = null;
                        String message = null;
                        String phone = null;
                        String game = null;
                        String voicechat = null;
                        String livestream = null;
                        String phoneHash = null;
                        String lang = null;
                        String theme = null;
                        String code = null;
                        String contactToken = null;
                        String folderSlug = null;
                        String chatLinkSlug = null;
                        TLRPC.TL_wallPaper wallPaper = null;
                        String inputInvoiceSlug = null;
                        Integer messageId = null;
                        Long channelId = null;
                        Long threadId = null;
                        String text = null;
                        boolean isBoost = false;
                        Integer commentId = null;
                        int videoTimestamp = -1;
                        boolean hasUrl = false;
                        String setAsAttachBot = null;
                        String attachMenuBotToOpen = null;
                        String attachMenuBotChoose = null;
                        int storyId = 0;
                        final String scheme = data.getScheme();
                        if (scheme != null) {
                            switch (scheme) {
                                case "http":
                                case "https": {
                                    String host = data.getHost().toLowerCase();
                                    Matcher prefixMatcher = PREFIX_T_ME_PATTERN.matcher(host);
                                    boolean isPrefix = prefixMatcher.find();
                                    if (host.equals("telegram.me") || host.equals("t.me") || host.equals("telegram.dog") || isPrefix) {
                                        if (isPrefix) {
                                            data = Uri.parse("https://t.me/" + prefixMatcher.group(1) + (TextUtils.isEmpty(data.getPath()) ? "" : data.getPath()) + (TextUtils.isEmpty(data.getQuery()) ? "" : "?" + data.getQuery()));
                                        }
                                        String path = data.getPath();
                                        if (path != null && path.length() > 1) {
                                            path = path.substring(1);
                                            if (path.startsWith("$")) {
                                                inputInvoiceSlug = path.substring(1);
                                            } else if (path.startsWith("invoice/")) {
                                                inputInvoiceSlug = path.substring(path.indexOf('/') + 1);
                                            } else if (path.startsWith("bg/")) {
                                                wallPaper = new TLRPC.TL_wallPaper();
                                                wallPaper.settings = new TLRPC.TL_wallPaperSettings();
                                                wallPaper.slug = path.replace("bg/", "");
                                                boolean ok = false;
                                                if (wallPaper.slug != null && wallPaper.slug.length() == 6) {
                                                    try {
                                                        wallPaper.settings.background_color = Integer.parseInt(wallPaper.slug, 16) | 0xff000000;
                                                        wallPaper.slug = null;
                                                        ok = true;
                                                    } catch (Exception ignore) {

                                                    }
                                                } else if (wallPaper.slug != null && wallPaper.slug.length() >= 13 && AndroidUtilities.isValidWallChar(wallPaper.slug.charAt(6))) {
                                                    try {
                                                        wallPaper.settings.background_color = Integer.parseInt(wallPaper.slug.substring(0, 6), 16) | 0xff000000;
                                                        wallPaper.settings.second_background_color = Integer.parseInt(wallPaper.slug.substring(7, 13), 16) | 0xff000000;
                                                        if (wallPaper.slug.length() >= 20 && AndroidUtilities.isValidWallChar(wallPaper.slug.charAt(13))) {
                                                            wallPaper.settings.third_background_color = Integer.parseInt(wallPaper.slug.substring(14, 20), 16) | 0xff000000;
                                                        }
                                                        if (wallPaper.slug.length() == 27 && AndroidUtilities.isValidWallChar(wallPaper.slug.charAt(20))) {
                                                            wallPaper.settings.fourth_background_color = Integer.parseInt(wallPaper.slug.substring(21), 16) | 0xff000000;
                                                        }
                                                        try {
                                                            String rotation = data.getQueryParameter("rotation");
                                                            if (!TextUtils.isEmpty(rotation)) {
                                                                wallPaper.settings.rotation = Utilities.parseInt(rotation);
                                                            }
                                                        } catch (Exception ignore) {

                                                        }
                                                        wallPaper.slug = null;
                                                        ok = true;
                                                    } catch (Exception ignore) {

                                                    }
                                                }
                                                if (!ok) {
                                                    String mode = data.getQueryParameter("mode");
                                                    if (mode != null) {
                                                        mode = mode.toLowerCase();
                                                        String[] modes = mode.split(" ");
                                                        if (modes != null && modes.length > 0) {
                                                            for (int a = 0; a < modes.length; a++) {
                                                                if ("blur".equals(modes[a])) {
                                                                    wallPaper.settings.blur = true;
                                                                } else if ("motion".equals(modes[a])) {
                                                                    wallPaper.settings.motion = true;
                                                                }
                                                            }
                                                        }
                                                    }
                                                    String intensity = data.getQueryParameter("intensity");
                                                    if (!TextUtils.isEmpty(intensity)) {
                                                        wallPaper.settings.intensity = Utilities.parseInt(intensity);
                                                    } else {
                                                        wallPaper.settings.intensity = 50;
                                                    }
                                                    try {
                                                        String bgColor = data.getQueryParameter("bg_color");
                                                        if (!TextUtils.isEmpty(bgColor)) {
                                                            wallPaper.settings.background_color = Integer.parseInt(bgColor.substring(0, 6), 16) | 0xff000000;
                                                            if (bgColor.length() >= 13) {
                                                                wallPaper.settings.second_background_color = Integer.parseInt(bgColor.substring(7, 13), 16) | 0xff000000;
                                                                if (bgColor.length() >= 20 && AndroidUtilities.isValidWallChar(bgColor.charAt(13))) {
                                                                    wallPaper.settings.third_background_color = Integer.parseInt(bgColor.substring(14, 20), 16) | 0xff000000;
                                                                }
                                                                if (bgColor.length() == 27 && AndroidUtilities.isValidWallChar(bgColor.charAt(20))) {
                                                                    wallPaper.settings.fourth_background_color = Integer.parseInt(bgColor.substring(21), 16) | 0xff000000;
                                                                }
                                                            }
                                                        } else {
                                                            wallPaper.settings.background_color = 0xffffffff;
                                                        }
                                                    } catch (Exception ignore) {

                                                    }
                                                    try {
                                                        String rotation = data.getQueryParameter("rotation");
                                                        if (!TextUtils.isEmpty(rotation)) {
                                                            wallPaper.settings.rotation = Utilities.parseInt(rotation);
                                                        }
                                                    } catch (Exception ignore) {

                                                    }
                                                }
                                            } else if (path.startsWith("login/")) {
                                                int intCode = Utilities.parseInt(path.replace("login/", ""));
                                                if (intCode != 0) {
                                                    code = "" + intCode;
                                                }
                                            } else if (path.startsWith("joinchat/")) {
                                                group = path.replace("joinchat/", "");
                                            } else if (path.startsWith("+")) {
                                                group = path.replace("+", "");
                                                if (AndroidUtilities.isNumeric(group)) {
                                                    username = group;
                                                    group = null;
                                                }
                                                text = data.getQueryParameter("text");
                                            } else if (path.startsWith("addstickers/")) {
                                                sticker = path.replace("addstickers/", "");
                                            } else if (path.startsWith("addemoji/")) {
                                                emoji = path.replace("addemoji/", "");
                                            } else if (path.startsWith("msg/") || path.startsWith("share/")) {
                                                message = data.getQueryParameter("url");
                                                if (message == null) {
                                                    message = "";
                                                }
                                                if (data.getQueryParameter("text") != null) {
                                                    if (message.length() > 0) {
                                                        hasUrl = true;
                                                        message += "\n";
                                                    }
                                                    message += data.getQueryParameter("text");
                                                }
                                                if (message.length() > 4096 * 4) {
                                                    message = message.substring(0, 4096 * 4);
                                                }
                                                while (message.endsWith("\n")) {
                                                    message = message.substring(0, message.length() - 1);
                                                }
                                            } else if (path.startsWith("confirmphone")) {
                                                phone = data.getQueryParameter("phone");
                                                phoneHash = data.getQueryParameter("hash");
                                            } else if (path.startsWith("setlanguage/")) {
                                                lang = path.substring(12);
                                            } else if (path.startsWith("addtheme/")) {
                                                theme = path.substring(9);
                                            } else if (path.equalsIgnoreCase("boost") || path.startsWith("boost/")) {
                                                isBoost = true;
                                                String c = data.getQueryParameter("c");
                                                List<String> segments = data.getPathSegments();
                                                if (segments.size() >= 2) {
                                                    username = segments.get(1);
                                                } else if (!TextUtils.isEmpty(c)) {
                                                    channelId = Utilities.parseLong(c);
                                                }
                                            } else if (path.startsWith("c/")) {
                                                List<String> segments = data.getPathSegments();
                                                if (segments.size() >= 3) {
                                                    channelId = Utilities.parseLong(segments.get(1));
                                                    messageId = Utilities.parseInt(segments.get(2));
                                                    if (messageId == 0 || channelId == 0) {
                                                        messageId = null;
                                                        channelId = null;
                                                    }
                                                    threadId = Utilities.parseLong(data.getQueryParameter("thread"));
                                                    if (threadId == 0) {
                                                        threadId = null;
                                                    }
                                                    if (threadId == null) {
                                                        threadId = Utilities.parseLong(data.getQueryParameter("topic"));
                                                        if (threadId == 0) {
                                                            threadId = null;
                                                        }
                                                    }
                                                    if (threadId == null && messageId != null && segments.size() >= 4) {
                                                        threadId = (long) (int) messageId;
                                                        messageId = Utilities.parseInt(segments.get(3));
                                                    }
                                                }
                                                if (data.getQuery() != null && segments.size() == 2) {
                                                    isBoost = data.getQuery().equals("boost");
                                                    channelId = Utilities.parseLong(segments.get(1));
                                                }
                                            } else if (path.startsWith("contact/")) {
                                                contactToken = path.substring(8);
                                            } else if (path.startsWith("folder/")) {
                                                folderSlug = path.substring(7);
                                            } else if (path.startsWith("addlist/")) {
                                                folderSlug = path.substring(8);
                                            } else if (path.startsWith("m/")) {
                                                chatLinkSlug = path.substring(2);
                                            } else if (path.length() >= 1) {
                                                botAppMaybe = null;
                                                ArrayList<String> segments = new ArrayList<>(data.getPathSegments());
                                                if (segments.size() > 0 && segments.get(0).equals("s")) {
                                                    segments.remove(0);
                                                }
                                                if (segments.size() > 0) {
                                                    username = segments.get(0);
                                                    if (segments.size() >= 3 && "s".equals(segments.get(1))) {
                                                        try {
                                                            storyId = Integer.parseInt(segments.get(2));
                                                        } catch (Exception ignore) {}
                                                    } else if (segments.size() > 1) {
                                                        botAppMaybe = segments.get(1);
                                                        startApp = data.getQueryParameter("startapp");
                                                        try {
                                                            messageId = Utilities.parseInt(segments.get(1));
                                                            if (messageId == 0) {
                                                                messageId = null;
                                                            }
                                                        } catch (NumberFormatException ignored) {
                                                            messageId = null;
                                                        }
                                                    } else if (segments.size() == 1) {
                                                        startApp = data.getQueryParameter("startapp");
                                                    }
                                                }
                                                if (messageId != null) {
                                                    videoTimestamp = getTimestampFromLink(data);
                                                }
                                                botUser = data.getQueryParameter("start");
                                                botChat = data.getQueryParameter("startgroup");
                                                botChannel = data.getQueryParameter("startchannel");
                                                botChatAdminParams = data.getQueryParameter("admin");
                                                game = data.getQueryParameter("game");
                                                voicechat = data.getQueryParameter("voicechat");
                                                livestream = data.getQueryParameter("livestream");
                                                setAsAttachBot = data.getQueryParameter("startattach");
                                                attachMenuBotChoose = data.getQueryParameter("choose");
                                                attachMenuBotToOpen = data.getQueryParameter("attach");
                                                threadId = Utilities.parseLong(data.getQueryParameter("thread"));
                                                text = data.getQueryParameter("text");
                                                if (data.getQuery() != null) {
                                                    isBoost = data.getQuery().equals("boost");
                                                }
//                                                storyId = Utilities.parseInt(data.getQueryParameter("story"));
                                                if (threadId == 0) {
                                                    threadId = null;
                                                }
                                                if (threadId == null) {
                                                    threadId = Utilities.parseLong(data.getQueryParameter("topic"));
                                                    if (threadId == 0) {
                                                        threadId = null;
                                                    }
                                                }
                                                if (threadId == null && messageId != null && segments.size() >= 3) {
                                                    threadId = (long) (int) messageId;
                                                    messageId = Utilities.parseInt(segments.get(2));
                                                }
                                                commentId = Utilities.parseInt(data.getQueryParameter("comment"));
                                                if (commentId == 0) {
                                                    commentId = null;
                                                }
                                            }
                                        }
                                    }
                                    break;
                                }
                                case "tg": {
                                    String url = data.toString();
                                    if (url.startsWith("tg:premium_offer") || url.startsWith("tg://premium_offer")) {
                                        String finalUrl = url;
                                        AndroidUtilities.runOnUIThread(() -> {
                                        if (!actionBarLayout.getFragmentStack().isEmpty()) {
                                            BaseFragment fragment = actionBarLayout.getFragmentStack().get(0);
                                            Uri uri = Uri.parse(finalUrl);
                                            fragment.presentFragment(new PremiumPreviewFragment(uri.getQueryParameter("ref")));
                                        }});
                                    } else if (url.startsWith("tg:resolve") || url.startsWith("tg://resolve")) {
                                        url = url.replace("tg:resolve", "tg://telegram.org").replace("tg://resolve", "tg://telegram.org");
                                        data = Uri.parse(url);
                                        username = data.getQueryParameter("domain");
                                        if (username == null) {
                                            username = data.getQueryParameter("phone");
                                            if (username != null && username.startsWith("+")) {
                                                username = username.substring(1);
                                            }
                                        }
                                        botAppMaybe = data.getQueryParameter("appname");
                                        startApp = data.getQueryParameter("startapp");
                                        if ("telegrampassport".equals(username)) {
                                            username = null;
                                            auth = new HashMap<>();
                                            String scope = data.getQueryParameter("scope");
                                            if (!TextUtils.isEmpty(scope) && scope.startsWith("{") && scope.endsWith("}")) {
                                                auth.put("nonce", data.getQueryParameter("nonce"));
                                            } else {
                                                auth.put("payload", data.getQueryParameter("payload"));
                                            }
                                            auth.put("bot_id", data.getQueryParameter("bot_id"));
                                            auth.put("scope", scope);
                                            auth.put("public_key", data.getQueryParameter("public_key"));
                                            auth.put("callback_url", data.getQueryParameter("callback_url"));
                                        } else {
                                            botUser = data.getQueryParameter("start");
                                            botChat = data.getQueryParameter("startgroup");
                                            botChannel = data.getQueryParameter("startchannel");
                                            botChatAdminParams = data.getQueryParameter("admin");
                                            game = data.getQueryParameter("game");
                                            voicechat = data.getQueryParameter("voicechat");
                                            livestream = data.getQueryParameter("livestream");
                                            setAsAttachBot = data.getQueryParameter("startattach");
                                            attachMenuBotChoose = data.getQueryParameter("choose");
                                            attachMenuBotToOpen = data.getQueryParameter("attach");
                                            messageId = Utilities.parseInt(data.getQueryParameter("post"));
                                            storyId = Utilities.parseInt(data.getQueryParameter("story"));
                                            if (messageId == 0) {
                                                messageId = null;
                                            }
                                            threadId = Utilities.parseLong(data.getQueryParameter("thread"));
                                            if (threadId == 0) {
                                                threadId = null;
                                            }
                                            if (threadId == null) {
                                                threadId = Utilities.parseLong(data.getQueryParameter("topic"));
                                                if (threadId == 0) {
                                                    threadId = null;
                                                }
                                            }
                                            text = data.getQueryParameter("text");
                                            commentId = Utilities.parseInt(data.getQueryParameter("comment"));
                                            if (commentId == 0) {
                                                commentId = null;
                                            }
                                        }
                                    } else if (url.startsWith("tg:invoice") || url.startsWith("tg://invoice")) {
                                        url = url.replace("tg:invoice", "tg://invoice");
                                        data = Uri.parse(url);
                                        inputInvoiceSlug = data.getQueryParameter("slug");
                                    } else if (url.startsWith("tg:contact") || url.startsWith("tg://contact")) {
                                        url = url.replace("tg:contact", "tg://contact");
                                        data = Uri.parse(url);
                                        contactToken = data.getQueryParameter("token");
                                    } else if (url.startsWith("tg:privatepost") || url.startsWith("tg://privatepost")) {
                                        url = url.replace("tg:privatepost", "tg://telegram.org").replace("tg://privatepost", "tg://telegram.org");
                                        data = Uri.parse(url);
                                        messageId = Utilities.parseInt(data.getQueryParameter("post"));
                                        channelId = Utilities.parseLong(data.getQueryParameter("channel"));
                                        if (messageId == 0 || channelId == 0) {
                                            messageId = null;
                                            channelId = null;
                                        }
                                        threadId = Utilities.parseLong(data.getQueryParameter("thread"));
                                        if (threadId == 0) {
                                            threadId = null;
                                        }
                                        if (threadId == null) {
                                            threadId = Utilities.parseLong(data.getQueryParameter("topic"));
                                            if (threadId == 0) {
                                                threadId = null;
                                            }
                                        }
                                        commentId = Utilities.parseInt(data.getQueryParameter("comment"));
                                        if (commentId == 0) {
                                            commentId = null;
                                        }
                                    } else if (url.startsWith("tg:bg") || url.startsWith("tg://bg")) {
                                        url = url.replace("tg:bg", "tg://telegram.org").replace("tg://bg", "tg://telegram.org");
                                        data = Uri.parse(url);
                                        wallPaper = new TLRPC.TL_wallPaper();
                                        wallPaper.settings = new TLRPC.TL_wallPaperSettings();
                                        wallPaper.slug = data.getQueryParameter("slug");
                                        if (wallPaper.slug == null) {
                                            wallPaper.slug = data.getQueryParameter("color");
                                        }
                                        boolean ok = false;
                                        if (wallPaper.slug != null && wallPaper.slug.length() == 6) {
                                            try {
                                                wallPaper.settings.background_color = Integer.parseInt(wallPaper.slug, 16) | 0xff000000;
                                                wallPaper.slug = null;
                                                ok = true;
                                            } catch (Exception ignore) {

                                            }
                                        } else if (wallPaper.slug != null && wallPaper.slug.length() >= 13 && AndroidUtilities.isValidWallChar(wallPaper.slug.charAt(6))) {
                                            try {
                                                wallPaper.settings.background_color = Integer.parseInt(wallPaper.slug.substring(0, 6), 16) | 0xff000000;
                                                wallPaper.settings.second_background_color = Integer.parseInt(wallPaper.slug.substring(7, 13), 16) | 0xff000000;
                                                if (wallPaper.slug.length() >= 20 && AndroidUtilities.isValidWallChar(wallPaper.slug.charAt(13))) {
                                                    wallPaper.settings.third_background_color = Integer.parseInt(wallPaper.slug.substring(14, 20), 16) | 0xff000000;
                                                }
                                                if (wallPaper.slug.length() == 27 && AndroidUtilities.isValidWallChar(wallPaper.slug.charAt(20))) {
                                                    wallPaper.settings.fourth_background_color = Integer.parseInt(wallPaper.slug.substring(21), 16) | 0xff000000;
                                                }
                                                try {
                                                    String rotation = data.getQueryParameter("rotation");
                                                    if (!TextUtils.isEmpty(rotation)) {
                                                        wallPaper.settings.rotation = Utilities.parseInt(rotation);
                                                    }
                                                } catch (Exception ignore) {

                                                }
                                                wallPaper.slug = null;
                                                ok = true;
                                            } catch (Exception ignore) {

                                            }
                                        }
                                        if (!ok) {
                                            String mode = data.getQueryParameter("mode");
                                            if (mode != null) {
                                                mode = mode.toLowerCase();
                                                String[] modes = mode.split(" ");
                                                if (modes != null && modes.length > 0) {
                                                    for (int a = 0; a < modes.length; a++) {
                                                        if ("blur".equals(modes[a])) {
                                                            wallPaper.settings.blur = true;
                                                        } else if ("motion".equals(modes[a])) {
                                                            wallPaper.settings.motion = true;
                                                        }
                                                    }
                                                }
                                            }
                                            wallPaper.settings.intensity = Utilities.parseInt(data.getQueryParameter("intensity"));
                                            try {
                                                String bgColor = data.getQueryParameter("bg_color");
                                                if (!TextUtils.isEmpty(bgColor)) {
                                                    wallPaper.settings.background_color = Integer.parseInt(bgColor.substring(0, 6), 16) | 0xff000000;
                                                    if (bgColor.length() >= 13) {
                                                        wallPaper.settings.second_background_color = Integer.parseInt(bgColor.substring(8, 13), 16) | 0xff000000;
                                                        if (bgColor.length() >= 20 && AndroidUtilities.isValidWallChar(bgColor.charAt(13))) {
                                                            wallPaper.settings.third_background_color = Integer.parseInt(bgColor.substring(14, 20), 16) | 0xff000000;
                                                        }
                                                        if (bgColor.length() == 27 && AndroidUtilities.isValidWallChar(bgColor.charAt(20))) {
                                                            wallPaper.settings.fourth_background_color = Integer.parseInt(bgColor.substring(21), 16) | 0xff000000;
                                                        }
                                                    }
                                                }
                                            } catch (Exception ignore) {

                                            }
                                            try {
                                                String rotation = data.getQueryParameter("rotation");
                                                if (!TextUtils.isEmpty(rotation)) {
                                                    wallPaper.settings.rotation = Utilities.parseInt(rotation);
                                                }
                                            } catch (Exception ignore) {

                                            }
                                        }
                                    } else if (url.startsWith("tg:join") || url.startsWith("tg://join")) {
                                        url = url.replace("tg:join", "tg://telegram.org").replace("tg://join", "tg://telegram.org");
                                        data = Uri.parse(url);
                                        group = data.getQueryParameter("invite");
                                    } else if (url.startsWith("tg:addstickers") || url.startsWith("tg://addstickers")) {
                                        url = url.replace("tg:addstickers", "tg://telegram.org").replace("tg://addstickers", "tg://telegram.org");
                                        data = Uri.parse(url);
                                        sticker = data.getQueryParameter("set");
                                    } else if (url.startsWith("tg:addemoji") || url.startsWith("tg://addemoji")) {
                                        url = url.replace("tg:addemoji", "tg://telegram.org").replace("tg://addemoji", "tg://telegram.org");
                                        data = Uri.parse(url);
                                        emoji = data.getQueryParameter("set");
                                    } else if (url.startsWith("tg:msg") || url.startsWith("tg://msg") || url.startsWith("tg://share") || url.startsWith("tg:share")) {
                                        url = url.replace("tg:msg", "tg://telegram.org").replace("tg://msg", "tg://telegram.org").replace("tg://share", "tg://telegram.org").replace("tg:share", "tg://telegram.org");
                                        data = Uri.parse(url);
                                        message = data.getQueryParameter("url");
                                        if (message == null) {
                                            message = "";
                                        }
                                        if (data.getQueryParameter("text") != null) {
                                            if (message.length() > 0) {
                                                hasUrl = true;
                                                message += "\n";
                                            }
                                            message += data.getQueryParameter("text");
                                        }
                                        if (message.length() > 4096 * 4) {
                                            message = message.substring(0, 4096 * 4);
                                        }
                                        while (message.endsWith("\n")) {
                                            message = message.substring(0, message.length() - 1);
                                        }
                                    } else if (url.startsWith("tg:confirmphone") || url.startsWith("tg://confirmphone")) {
                                        url = url.replace("tg:confirmphone", "tg://telegram.org").replace("tg://confirmphone", "tg://telegram.org");
                                        data = Uri.parse(url);

                                        phone = data.getQueryParameter("phone");
                                        phoneHash = data.getQueryParameter("hash");
                                    } else if (url.startsWith("tg:login") || url.startsWith("tg://login")) {
                                        url = url.replace("tg:login", "tg://telegram.org").replace("tg://login", "tg://telegram.org");
                                        data = Uri.parse(url);
                                        login = data.getQueryParameter("token");
                                        int intCode = Utilities.parseInt(data.getQueryParameter("code"));
                                        if (intCode != 0) {
                                            code = "" + intCode;
                                        }
                                    } else if (url.startsWith("tg:user") || url.startsWith("tg://user")) {
                                        url = url.replace("tg:user", "tg://telegram.org").replace("tg://user", "tg://telegram.org");
                                        data = Uri.parse(url);
                                        String userID = data.getQueryParameter("id");
                                        if (userID != null) {
                                            try {
                                                profile_user_id = Long.parseLong(userID);
                                            } catch (NumberFormatException ignore) {
                                            }
                                        }
                                    } else if (url.startsWith("tg:openmessage") || url.startsWith("tg://openmessage")) {
                                        url = url.replace("tg:openmessage", "tg://telegram.org").replace("tg://openmessage", "tg://telegram.org");
                                        data = Uri.parse(url);

                                        String userID = data.getQueryParameter("user_id");
                                        String chatID = data.getQueryParameter("chat_id");
                                        String msgID = data.getQueryParameter("message_id");
                                        if (userID != null) {
                                            try {
                                                push_user_id = Long.parseLong(userID);
                                            } catch (NumberFormatException ignore) {
                                            }
                                        } else if (chatID != null) {
                                            try {
                                                push_chat_id = Long.parseLong(chatID);
                                            } catch (NumberFormatException ignore) {
                                            }
                                        }
                                        if (msgID != null) {
                                            try {
                                                push_msg_id = Integer.parseInt(msgID);
                                            } catch (NumberFormatException ignore) {
                                            }
                                        }
                                    } else if (url.startsWith("tg:passport") || url.startsWith("tg://passport") || url.startsWith("tg:secureid")) {
                                        url = url.replace("tg:passport", "tg://telegram.org").replace("tg://passport", "tg://telegram.org").replace("tg:secureid", "tg://telegram.org");
                                        data = Uri.parse(url);
                                        auth = new HashMap<>();
                                        String scope = data.getQueryParameter("scope");
                                        if (!TextUtils.isEmpty(scope) && scope.startsWith("{") && scope.endsWith("}")) {
                                            auth.put("nonce", data.getQueryParameter("nonce"));
                                        } else {
                                            auth.put("payload", data.getQueryParameter("payload"));
                                        }
                                        auth.put("bot_id", data.getQueryParameter("bot_id"));
                                        auth.put("scope", scope);
                                        auth.put("public_key", data.getQueryParameter("public_key"));
                                        auth.put("callback_url", data.getQueryParameter("callback_url"));
                                    } else if (url.startsWith("tg:setlanguage") || url.startsWith("tg://setlanguage")) {
                                        url = url.replace("tg:setlanguage", "tg://telegram.org").replace("tg://setlanguage", "tg://telegram.org");
                                        data = Uri.parse(url);
                                        lang = data.getQueryParameter("lang");
                                    } else if (url.startsWith("tg:addtheme") || url.startsWith("tg://addtheme")) {
                                        url = url.replace("tg:addtheme", "tg://telegram.org").replace("tg://addtheme", "tg://telegram.org");
                                        data = Uri.parse(url);
                                        theme = data.getQueryParameter("slug");
                                    } else if (url.startsWith("tg:settings") || url.startsWith("tg://settings")) {
                                        if (url.contains("themes") || url.contains("theme")) {
                                            open_settings = 2;
                                        } else if (url.contains("devices")) {
                                            open_settings = 3;
                                        } else if (url.contains("folders")) {
                                            open_settings = 4;
                                        } else if (url.contains("change_number")) {
                                            open_settings = 5;
                                        } else if (url.contains("language")) {
                                            open_settings = 10;
                                        } else if (url.contains("auto_delete")) {
                                            open_settings = 11;
                                        } else if (url.contains("privacy")) {
                                            open_settings = 12;
                                        } else if (url.contains("?enablelogs")) {
                                            open_settings = 7;
                                        } else if (url.contains("?sendlogs")) {
                                            open_settings = 8;
                                        } else if (url.contains("?disablelogs")) {
                                            open_settings = 9;
                                        } else if (url.contains("premium_sms")) {
                                            open_settings = 13;
                                        } else {
                                            open_settings = 1;
                                        }
                                    } else if (url.startsWith("tg:chupagram") || url.startsWith("tg://chupagram")) {
                                        if (!OctoConfig.INSTANCE.unlockedChupa.getValue()) {
                                            BaseFragment fragment = mainFragmentsStack.get(mainFragmentsStack.size() - 1);
                                            AppIconBulletinLayout layout = new AppIconBulletinLayout(fragment.getParentActivity(), LauncherIconController.LauncherIcon.CHUPA, null);
                                            layout.textView.setText(LocaleController.getString("UnlockedHiddenChupaIcon", R.string.UnlockedHiddenChupaIcon));
                                            fireworksOverlay.start();
                                            layout.performHapticFeedback(HapticFeedbackConstants.KEYBOARD_TAP, HapticFeedbackConstants.FLAG_IGNORE_GLOBAL_SETTING);
                                            Bulletin.make(fragment, layout, Bulletin.DURATION_SHORT).show();
                                            OctoConfig.INSTANCE.updateBooleanSetting(OctoConfig.INSTANCE.unlockedChupa, true);
                                        }
                                    } else if (url.startsWith("tg:yukigram") || url.startsWith("tg://yukigram")) {
                                        if (!OctoConfig.INSTANCE.unlockedYuki.getValue()) {
                                            BaseFragment fragment = mainFragmentsStack.get(mainFragmentsStack.size() - 1);
                                            AppIconBulletinLayout layout = new AppIconBulletinLayout(fragment.getParentActivity(), LauncherIconController.LauncherIcon.YUKI, null);
                                            layout.textView.setText(LocaleController.getString("UnlockedHiddenYukiIcon", R.string.UnlockedHiddenYukiIcon));
                                            fireworksOverlay.start();
                                            layout.performHapticFeedback(HapticFeedbackConstants.KEYBOARD_TAP, HapticFeedbackConstants.FLAG_IGNORE_GLOBAL_SETTING);
                                            Bulletin.make(fragment, layout, Bulletin.DURATION_SHORT).show();
                                            OctoConfig.INSTANCE.updateBooleanSetting(OctoConfig.INSTANCE.unlockedYuki, true);
                                        }
                                    } else if (url.startsWith("tg:experimental") || url.startsWith("tg://experimental")) {
                                        AndroidUtilities.runOnUIThread(() -> presentFragment(new PreferencesFragment(new OctoExperimentsUI())));
                                        if (AndroidUtilities.isTablet()) {
                                            actionBarLayout.showLastFragment();
                                            rightActionBarLayout.showLastFragment();
                                            drawerLayoutContainer.setAllowOpenDrawer(false, false);
                                        } else {
                                            drawerLayoutContainer.setAllowOpenDrawer(true, false);
                                        }
                                    } else if (url.startsWith("tg:camera") || url.startsWith("tg://camera")) {
                                        AndroidUtilities.runOnUIThread(() -> presentFragment(new PreferencesFragment(new OctoCameraSettingsUI())));
                                        if (AndroidUtilities.isTablet()) {
                                            actionBarLayout.showLastFragment();
                                            rightActionBarLayout.showLastFragment();
                                            drawerLayoutContainer.setAllowOpenDrawer(false, false);
                                        } else {
                                            drawerLayoutContainer.setAllowOpenDrawer(true, false);
                                        }
                                    } else if (url.startsWith("tg:general") || url.startsWith("tg://general")) {
                                        AndroidUtilities.runOnUIThread(() -> presentFragment(new PreferencesFragment(new OctoGeneralSettingsUI())));
                                        if (AndroidUtilities.isTablet()) {
                                            actionBarLayout.showLastFragment();
                                            rightActionBarLayout.showLastFragment();
                                            drawerLayoutContainer.setAllowOpenDrawer(false, false);
                                        } else {
                                            drawerLayoutContainer.setAllowOpenDrawer(true, false);
                                        }
                                    } else if (url.startsWith("tg:octosettings") || url.startsWith("tg://octosettings")) {
                                        AndroidUtilities.runOnUIThread(() -> presentFragment(new PreferencesFragment(new OctoMainSettingsUI())));
                                        if (AndroidUtilities.isTablet()) {
                                            actionBarLayout.showLastFragment();
                                            rightActionBarLayout.showLastFragment();
                                            drawerLayoutContainer.setAllowOpenDrawer(false, false);
                                        } else {
                                            drawerLayoutContainer.setAllowOpenDrawer(true, false);
                                        }
                                    } else if (url.startsWith("tg:appearance") || url.startsWith("tg://appearance")) {
                                        AndroidUtilities.runOnUIThread(() -> presentFragment(new PreferencesFragment(new OctoAppearanceUI())));
                                        if (AndroidUtilities.isTablet()) {
                                            actionBarLayout.showLastFragment();
                                            rightActionBarLayout.showLastFragment();
                                            drawerLayoutContainer.setAllowOpenDrawer(false, false);
                                        } else {
                                            drawerLayoutContainer.setAllowOpenDrawer(true, false);
                                        }
                                    } else if ((url.startsWith("tg:search") || url.startsWith("tg://search"))) {
                                        url = url.replace("tg:search", "tg://telegram.org").replace("tg://search", "tg://telegram.org");
                                        data = Uri.parse(url);
                                        searchQuery = data.getQueryParameter("query");
                                        if (searchQuery != null) {
                                            searchQuery = searchQuery.trim();
                                        } else {
                                            searchQuery = "";
                                        }
                                    } else if ((url.startsWith("tg:calllog") || url.startsWith("tg://calllog"))) {
                                        showCallLog = true;
                                    } else if ((url.startsWith("tg:call") || url.startsWith("tg://call"))) {
                                        if (UserConfig.getInstance(currentAccount).isClientActivated()) {
                                            final String extraForceCall = "extra_force_call";
                                            if (ContactsController.getInstance(currentAccount).contactsLoaded || intent.hasExtra(extraForceCall)) {
                                                final String callFormat = data.getQueryParameter("format");
                                                final String callUserName = data.getQueryParameter("name");
                                                final String callPhone = data.getQueryParameter("phone");
                                                final List<TLRPC.TL_contact> contacts = findContacts(callUserName, callPhone, false);

                                                if (contacts.isEmpty() && callPhone != null) {
                                                    newContactName = callUserName;
                                                    newContactPhone = callPhone;
                                                    newContactAlert = true;
                                                } else {
                                                    if (contacts.size() == 1) {
                                                        push_user_id = contacts.get(0).user_id;
                                                    }

                                                    if (push_user_id == 0) {
                                                        callSearchQuery = callUserName != null ? callUserName : "";
                                                    }

                                                    if ("video".equalsIgnoreCase(callFormat)) {
                                                        videoCallUser = true;
                                                    } else {
                                                        audioCallUser = true;
                                                    }

                                                    needCallAlert = true;
                                                }
                                            } else {
                                                final Intent copyIntent = new Intent(intent);
                                                copyIntent.removeExtra(EXTRA_ACTION_TOKEN);
                                                copyIntent.putExtra(extraForceCall, true);
                                                ContactsLoadingObserver.observe((contactsLoaded) -> handleIntent(copyIntent, true, false, false), 1000);
                                            }
                                        }
                                    } else if ((url.startsWith("tg:scanqr") || url.startsWith("tg://scanqr"))) {
                                        scanQr = true;
                                    } else if ((url.startsWith("tg:addcontact") || url.startsWith("tg://addcontact"))) {
                                        url = url.replace("tg:addcontact", "tg://telegram.org").replace("tg://addcontact", "tg://telegram.org");
                                        data = Uri.parse(url);
                                        newContactName = data.getQueryParameter("name");

                                        // use getQueryParameters to keep the "+" sign
                                        List<String> phoneParams = data.getQueryParameters("phone");
                                        if (phoneParams != null && phoneParams.size() > 0) {
                                            newContactPhone = phoneParams.get(0);
                                        }
                                        newContact = true;
                                    } else if (url.startsWith("tg:addlist") || url.startsWith("tg://addlist")) {
                                        url = url.replace("tg:addlist", "tg://telegram.org").replace("tg://addlist", "tg://telegram.org");
                                        data = Uri.parse(url);
                                        folderSlug = data.getQueryParameter("slug");
                                    } else if (url.startsWith("tg:message") || url.startsWith("tg://message")) {
                                        url = url.replace("tg:message", "tg://telegram.org").replace("tg://message", "tg://telegram.org");
                                        data = Uri.parse(url);
                                        chatLinkSlug = data.getQueryParameter("slug");
                                    } else {
                                        unsupportedUrl = url.replace("tg://", "").replace("tg:", "");
                                        int index;
                                        if ((index = unsupportedUrl.indexOf('?')) >= 0) {
                                            unsupportedUrl = unsupportedUrl.substring(0, index);
                                        }
                                    }
                                    break;
                                }
                            }
                        }
                        if (intent.hasExtra(EXTRA_ACTION_TOKEN)) {
                            final boolean success = UserConfig.getInstance(currentAccount).isClientActivated() && "tg".equals(scheme) && unsupportedUrl == null;
                            final Action assistAction = new AssistActionBuilder()
                                    .setActionToken(intent.getStringExtra(EXTRA_ACTION_TOKEN))
                                    .setActionStatus(success ? Action.Builder.STATUS_TYPE_COMPLETED : Action.Builder.STATUS_TYPE_FAILED)
                                    .build();
                            FirebaseUserActions.getInstance(this).end(assistAction);
                            intent.removeExtra(EXTRA_ACTION_TOKEN);
                        }
                        if (code != null || UserConfig.getInstance(currentAccount).isClientActivated()) {
                            if (phone != null || phoneHash != null) {
                                AlertDialog cancelDeleteProgressDialog = new AlertDialog(LaunchActivity.this, AlertDialog.ALERT_TYPE_SPINNER);
                                cancelDeleteProgressDialog.setCanCancel(false);
                                cancelDeleteProgressDialog.show();

                                TLRPC.TL_account_sendConfirmPhoneCode req = new TLRPC.TL_account_sendConfirmPhoneCode();
                                req.hash = phoneHash;
                                req.settings = new TLRPC.TL_codeSettings();
                                req.settings.allow_flashcall = false;
                                req.settings.allow_app_hash = req.settings.allow_firebase = PushListenerController.GooglePushListenerServiceProvider.INSTANCE.hasServices();
                                SharedPreferences preferences = ApplicationLoader.applicationContext.getSharedPreferences("mainconfig", Activity.MODE_PRIVATE);
                                if (req.settings.allow_app_hash) {
                                    preferences.edit().putString("sms_hash", BuildVars.getSmsHash()).apply();
                                } else {
                                    preferences.edit().remove("sms_hash").apply();
                                }

                                Bundle params = new Bundle();
                                params.putString("phone", phone);

                                String finalPhone = phone;
                                ConnectionsManager.getInstance(currentAccount).sendRequest(req, (response, error) -> AndroidUtilities.runOnUIThread(() -> {
                                    cancelDeleteProgressDialog.dismiss();
                                    if (error == null) {
                                        presentFragment(new LoginActivity().cancelAccountDeletion(finalPhone, params, (TLRPC.TL_auth_sentCode) response));
                                    } else {
                                        AlertsCreator.processError(currentAccount, error, getActionBarLayout().getLastFragment(), req);
                                    }
                                }), ConnectionsManager.RequestFlagFailOnServerErrors);
                            } else if (username != null || group != null || sticker != null || emoji != null || contactToken != null || folderSlug != null || message != null || game != null || voicechat != null || auth != null || unsupportedUrl != null || lang != null || code != null || wallPaper != null || inputInvoiceSlug != null || channelId != null || theme != null || login != null || chatLinkSlug != null) {
                                if (message != null && message.startsWith("@")) {
                                    message = " " + message;
                                }
                                runLinkRequest(intentAccount[0], username, group, sticker, emoji, botUser, botChat, botChannel, botChatAdminParams, message, contactToken, folderSlug, text, hasUrl, messageId, channelId, threadId, commentId, game, auth, lang, unsupportedUrl, code, login, wallPaper, inputInvoiceSlug, theme, voicechat, livestream, 0, videoTimestamp, setAsAttachBot, attachMenuBotToOpen, attachMenuBotChoose, botAppMaybe, startApp, progress, forceNotInternalForApps, storyId, isBoost, chatLinkSlug);
                            } else {
                                try (Cursor cursor = getContentResolver().query(intent.getData(), null, null, null, null)) {
                                    if (cursor != null) {
                                        if (cursor.moveToFirst()) {
                                            long userId = cursor.getLong(cursor.getColumnIndex(ContactsContract.Data.DATA4));
                                            int accountId = Utilities.parseInt(cursor.getString(cursor.getColumnIndex(ContactsContract.RawContacts.ACCOUNT_NAME)));
                                            for (int a = -1; a < UserConfig.MAX_ACCOUNT_COUNT; a++) {
                                                int i = a == -1 ? intentAccount[0] : a;
                                                if ((a == -1 && MessagesStorage.getInstance(i).containsLocalDialog(userId)) || UserConfig.getInstance(i).getClientUserId() == accountId) {
                                                    intentAccount[0] = i;
                                                    switchToAccount(intentAccount[0], true);
                                                    break;
                                                }
                                            }
                                            NotificationCenter.getInstance(intentAccount[0]).postNotificationName(NotificationCenter.closeChats);
                                            push_user_id = userId;
                                            String mimeType = cursor.getString(cursor.getColumnIndex(ContactsContract.Data.MIMETYPE));
                                            if (TextUtils.equals(mimeType, "vnd.android.cursor.item/vnd.it.octogram.android.android.call")) {
                                                audioCallUser = true;
                                            } else if (TextUtils.equals(mimeType, "vnd.android.cursor.item/vnd.it.octogram.android.android.call.video")) {
                                                videoCallUser = true;
                                            }
                                        }
                                    }
                                } catch (Exception e) {
                                    FileLog.e(e);
                                }
                            }
                        }
                    }
                } else if (intent.getAction().equals("org.telegram.messenger.OPEN_ACCOUNT")) {
                    open_settings = 1;
                } else if (intent.getAction().equals("new_dialog")) {
                    open_new_dialog = 1;
                } else if (intent.getAction().startsWith("com.tmessages.openchat")) {
//                    Integer chatIdInt = intent.getIntExtra("chatId", 0);
                    long chatId = intent.getLongExtra("chatId", 0);
//                    Integer userIdInt = intent.getIntExtra("userId", 0);
                    long[] storyDialogIds = intent.getLongArrayExtra("storyDialogIds");
                    long userId = intent.getLongExtra("userId", 0);
                    int encId = intent.getIntExtra("encId", 0);
                    int widgetId = intent.getIntExtra("appWidgetId", 0);
                    long topicId = intent.getLongExtra("topicId", 0);
                    if (widgetId != 0) {
                        open_settings = 6;
                        open_widget_edit = widgetId;
                        open_widget_edit_type = intent.getIntExtra("appWidgetType", 0);
                    } else {
                        if (push_msg_id == 0) {
                            push_msg_id = intent.getIntExtra("message_id", 0);
                        }
                        if (storyDialogIds != null) {
                            NotificationCenter.getInstance(intentAccount[0]).postNotificationName(NotificationCenter.closeChats);
                            push_story_dids = storyDialogIds;
//                            push_story_id = intent.getIntExtra("storyId", 0);
                            showDialogsList = true;
                        } else if (chatId != 0) {
                            NotificationCenter.getInstance(intentAccount[0]).postNotificationName(NotificationCenter.closeChats);
                            push_chat_id = chatId;
                            push_topic_id = topicId;
                        } else if (userId != 0) {
                            NotificationCenter.getInstance(intentAccount[0]).postNotificationName(NotificationCenter.closeChats);
                            push_user_id = userId;
                        } else if (encId != 0) {
                            NotificationCenter.getInstance(intentAccount[0]).postNotificationName(NotificationCenter.closeChats);
                            push_enc_id = encId;
                        } else {
                            showDialogsList = true;
                        }
                    }
                } else if (intent.getAction().startsWith(OpenAttachedMenuBotReceiver.ACTION)) {
                    botId = intent.getLongExtra("botId", 0);
                    if (botId != 0) {
                        openBot = true;
                    }
                } else if (intent.getAction().equals("com.tmessages.openplayer")) {
                    showPlayer = true;
                } else if (intent.getAction().equals("org.tmessages.openlocations")) {
                    showLocations = true;
                } else if (action.equals("voip_chat")) {
                    showGroupVoip = true;
                }
            }
        }
        if (UserConfig.getInstance(currentAccount).isClientActivated()) {
            if (searchQuery != null) {
                final BaseFragment lastFragment = actionBarLayout.getLastFragment();
                if (lastFragment instanceof DialogsActivity) {
                    final DialogsActivity dialogsActivity = (DialogsActivity) lastFragment;
                    if (dialogsActivity.isMainDialogList()) {
                        if (dialogsActivity.getFragmentView() != null && isNew) {
                            dialogsActivity.search(searchQuery, true);
                        } else {
                            dialogsActivity.setInitialSearchString(searchQuery);
                        }
                    }
                } else {
                    showDialogsList = true;
                }
            }

            if (push_story_dids != null) {
                NotificationCenter.getInstance(intentAccount[0]).postNotificationName(NotificationCenter.closeChats);
                openStories(push_story_dids, true);
            } else if (push_user_id != 0) {
                if (audioCallUser || videoCallUser) {
                    if (needCallAlert) {
                        final BaseFragment lastFragment = actionBarLayout.getLastFragment();
                        if (lastFragment != null) {
                            AlertsCreator.createCallDialogAlert(lastFragment, lastFragment.getMessagesController().getUser(push_user_id), videoCallUser);
                        }
                    } else {
                        VoIPPendingCall.startOrSchedule(this, push_user_id, videoCallUser, AccountInstance.getInstance(intentAccount[0]));
                    }
                } else {
                    Bundle args = new Bundle();
                    args.putLong("user_id", push_user_id);
                    if (push_msg_id != 0) {
                        args.putInt("message_id", push_msg_id);
                    }
                    if (mainFragmentsStack.isEmpty() || MessagesController.getInstance(intentAccount[0]).checkCanOpenChat(args, mainFragmentsStack.get(mainFragmentsStack.size() - 1))) {
                        ChatActivity fragment = new ChatActivity(args);
                        if (getActionBarLayout().presentFragment(new INavigationLayout.NavigationParams(fragment).setNoAnimation(true))) {
                            pushOpened = true;
                            drawerLayoutContainer.closeDrawer();
                        }
                    }
                }
            } else if (push_chat_id != 0) {
                Bundle args = new Bundle();
                args.putLong("chat_id", push_chat_id);
                if (push_msg_id != 0) {
                    args.putInt("message_id", push_msg_id);
                }
                if (mainFragmentsStack.isEmpty() || MessagesController.getInstance(intentAccount[0]).checkCanOpenChat(args, mainFragmentsStack.get(mainFragmentsStack.size() - 1))) {
                    ChatActivity fragment = new ChatActivity(args);

                    if (push_topic_id > 0) {
                        TLRPC.TL_forumTopic topic = MessagesController.getInstance(currentAccount).getTopicsController().findTopic(push_chat_id, push_topic_id);
                        FileLog.d("LaunchActivity openForum " + push_chat_id + " " + push_topic_id + " TL_forumTopic " + topic);
                        if (topic != null) {
                            ForumUtilities.applyTopic(fragment, MessagesStorage.TopicKey.of(-push_chat_id, push_topic_id));
                        } else {
                            boolean finalIsNew = isNew;
                            long finalPush_chat_id = push_chat_id;
                            long finalPush_topic_id = push_topic_id;
                            MessagesController.getInstance(currentAccount).getTopicsController().loadTopic(push_chat_id, push_topic_id, () -> {
                                TLRPC.TL_forumTopic loadedTopic = MessagesController.getInstance(currentAccount).getTopicsController().findTopic(finalPush_chat_id, finalPush_topic_id);
                                FileLog.d("LaunchActivity openForum after load " + finalPush_chat_id + " " + finalPush_topic_id + " TL_forumTopic " + loadedTopic);
                                if (actionBarLayout != null) {
                                    ForumUtilities.applyTopic(fragment, MessagesStorage.TopicKey.of(-finalPush_chat_id, finalPush_topic_id));
                                    getActionBarLayout().presentFragment(fragment);
                                }
                            });
                            return true;
                        }
                    }
                    if (getActionBarLayout().presentFragment(new INavigationLayout.NavigationParams(fragment).setNoAnimation(true))) {
                        pushOpened = true;
                        drawerLayoutContainer.closeDrawer();
                    }
                }
            } else if (push_enc_id != 0) {
                Bundle args = new Bundle();
                args.putInt("enc_id", push_enc_id);
                ChatActivity fragment = new ChatActivity(args);
                if (getActionBarLayout().presentFragment(new INavigationLayout.NavigationParams(fragment).setNoAnimation(true))) {
                    pushOpened = true;
                    drawerLayoutContainer.closeDrawer();
                }
            } else if (profile_user_id != 0) {
                Bundle args = new Bundle();
                args.putLong("user_id", profile_user_id);
                ProfileActivity fragment = new ProfileActivity(args);
                AndroidUtilities.runOnUIThread(() -> presentFragment(fragment, false, false));
                if (AndroidUtilities.isTablet()) {
                    actionBarLayout.showLastFragment();
                    rightActionBarLayout.showLastFragment();
                    drawerLayoutContainer.setAllowOpenDrawer(false, false);
                } else {
                    drawerLayoutContainer.setAllowOpenDrawer(true, false);
                }
            } else if (showDialogsList) {
                if (!AndroidUtilities.isTablet()) {
                    actionBarLayout.removeAllFragments();
                } else {
                    if (!layersActionBarLayout.getFragmentStack().isEmpty()) {
                        for (int a = 0; a < layersActionBarLayout.getFragmentStack().size() - 1; a++) {
                            layersActionBarLayout.removeFragmentFromStack(layersActionBarLayout.getFragmentStack().get(0));
                            a--;
                        }
                        layersActionBarLayout.closeLastFragment(false);
                    }
                }
                pushOpened = false;
                isNew = false;
            } else if (showPlayer) {
                if (!actionBarLayout.getFragmentStack().isEmpty()) {
                    BaseFragment fragment = actionBarLayout.getFragmentStack().get(0);
                    fragment.showDialog(new AudioPlayerAlert(this, null));
                }
                pushOpened = false;
            } else if (showLocations) {
                if (!actionBarLayout.getFragmentStack().isEmpty()) {
                    BaseFragment fragment = actionBarLayout.getFragmentStack().get(0);
                    fragment.showDialog(new SharingLocationsAlert(this, info -> {
                        intentAccount[0] = info.messageObject.currentAccount;
                        switchToAccount(intentAccount[0], true);

                        LocationActivity locationActivity = new LocationActivity(2);
                        locationActivity.setMessageObject(info.messageObject);
                        final long dialog_id = info.messageObject.getDialogId();
                        locationActivity.setDelegate((location, live, notify, scheduleDate) -> SendMessagesHelper.getInstance(intentAccount[0]).sendMessage(SendMessagesHelper.SendMessageParams.of(location, dialog_id, null, null, null, null, notify, scheduleDate)));
                        presentFragment(locationActivity);
                    }, null));
                }
                pushOpened = false;
            } else if (exportingChatUri != null) {
                runImportRequest(exportingChatUri, documentsUrisArray);
            } else if (importingStickers != null) {
                AndroidUtilities.runOnUIThread(() -> {
                    if (!actionBarLayout.getFragmentStack().isEmpty()) {
                        BaseFragment fragment = actionBarLayout.getFragmentStack().get(0);
                        fragment.showDialog(new StickersAlert(this, importingStickersSoftware, importingStickers, importingStickersEmoji, null));
                    }
                });
                pushOpened = false;
            } else if (videoPath != null || voicePath != null || photoPathsArray != null || sendingText != null || documentsPathsArray != null || contactsToSend != null || documentsUrisArray != null) {
                if (!AndroidUtilities.isTablet()) {
                    NotificationCenter.getInstance(intentAccount[0]).postNotificationName(NotificationCenter.closeChats);
                }
                if (dialogId == 0) {
                    openDialogsToSend(false);
                    pushOpened = true;
                } else {
                    ArrayList<MessagesStorage.TopicKey> dids = new ArrayList<>();
                    dids.add(MessagesStorage.TopicKey.of(dialogId, 0));
                    didSelectDialogs(null, dids, null, false, null);
                }
            } else if (open_settings == 7 || open_settings == 8 || open_settings == 9) {
                CharSequence bulletinText = null;
                boolean can = BuildVars.DEBUG_PRIVATE_VERSION; // TODO: check source
                if (!can) {
                    bulletinText = "Locked in release.";
                } else if (open_settings == 7) {
                    bulletinText = "Logs enabled.";
                    ApplicationLoader.applicationContext.getSharedPreferences("systemConfig", Context.MODE_PRIVATE).edit().putBoolean("logsEnabled", BuildVars.LOGS_ENABLED = true).commit();
                } else if (open_settings == 8) {
                    ProfileActivity.sendLogs(LaunchActivity.this, false);
                } else if (open_settings == 9) {
                    bulletinText = "Logs disabled.";
                    ApplicationLoader.applicationContext.getSharedPreferences("systemConfig", Context.MODE_PRIVATE).edit().putBoolean("logsEnabled", BuildVars.LOGS_ENABLED = false).commit();
                }

                if (bulletinText != null) {
                    BaseFragment fragment = actionBarLayout.getLastFragment();
                    if (fragment != null) {
                        BulletinFactory.of(fragment).createSimpleBulletin(R.raw.info, bulletinText).show();
                    }
                }
            } else if (open_settings != 0) {
                BaseFragment fragment;
                boolean closePrevious = false;
                if (open_settings == 1) {
                    Bundle args = new Bundle();
                    args.putLong("user_id", UserConfig.getInstance(currentAccount).clientUserId);
                    fragment = new ProfileActivity(args);
                } else if (open_settings == 2) {
                    fragment = new ThemeActivity(ThemeActivity.THEME_TYPE_BASIC);
                } else if (open_settings == 3) {
                    fragment = new SessionsActivity(0);
                } else if (open_settings == 4) {
                    fragment = new FiltersSetupActivity();
                } else if (open_settings == 5) {
                    fragment = new ActionIntroActivity(ActionIntroActivity.ACTION_TYPE_CHANGE_PHONE_NUMBER);
                    closePrevious = true;
                } else if (open_settings == 6) {
                    fragment = new EditWidgetActivity(open_widget_edit_type, open_widget_edit);
                } else if (open_settings == 10) {
                    fragment = new LanguageSelectActivity();
                } else if (open_settings == 11) {
                    fragment = new AutoDeleteMessagesActivity();
                } else if (open_settings == 12) {
                    fragment = new PrivacySettingsActivity();
                } else if (ApplicationLoader.applicationLoaderInstance != null) {
                    fragment = ApplicationLoader.applicationLoaderInstance.openSettings(open_settings);
                } else {
                    fragment = null;
                }
                boolean closePreviousFinal = closePrevious;
                if (open_settings == 6) {
                    getActionBarLayout().presentFragment(new INavigationLayout.NavigationParams(fragment).setNoAnimation(true));
                } else {
                    AndroidUtilities.runOnUIThread(() -> presentFragment(fragment, closePreviousFinal, false));
                }
                if (AndroidUtilities.isTablet()) {
                    actionBarLayout.rebuildFragments(INavigationLayout.REBUILD_FLAG_REBUILD_LAST);
                    rightActionBarLayout.rebuildFragments(INavigationLayout.REBUILD_FLAG_REBUILD_LAST);
                    drawerLayoutContainer.setAllowOpenDrawer(false, false);
                } else {
                    drawerLayoutContainer.setAllowOpenDrawer(true, false);
                }
                pushOpened = true;
            } else if (open_new_dialog != 0) {
                Bundle args = new Bundle();
                args.putBoolean("destroyAfterSelect", true);
                getActionBarLayout().presentFragment(new INavigationLayout.NavigationParams(new ContactsActivity(args)).setNoAnimation(true));
                if (AndroidUtilities.isTablet()) {
                    actionBarLayout.rebuildFragments(INavigationLayout.REBUILD_FLAG_REBUILD_LAST);
                    rightActionBarLayout.rebuildFragments(INavigationLayout.REBUILD_FLAG_REBUILD_LAST);
                    drawerLayoutContainer.setAllowOpenDrawer(false, false);
                } else {
                    drawerLayoutContainer.setAllowOpenDrawer(true, false);
                }
                pushOpened = true;
            } else if (callSearchQuery != null) {
                final Bundle args = new Bundle();
                args.putBoolean("destroyAfterSelect", true);
                args.putBoolean("returnAsResult", true);
                args.putBoolean("onlyUsers", true);
                args.putBoolean("allowSelf", false);
                final ContactsActivity contactsFragment = new ContactsActivity(args);
                contactsFragment.setInitialSearchString(callSearchQuery);
                final boolean videoCall = videoCallUser;
                contactsFragment.setDelegate((user, param, activity) -> {
                    final TLRPC.UserFull userFull = MessagesController.getInstance(currentAccount).getUserFull(user.id);
                    VoIPHelper.startCall(user, videoCall, userFull != null && userFull.video_calls_available, LaunchActivity.this, userFull, AccountInstance.getInstance(intentAccount[0]));
                });
                getActionBarLayout().presentFragment(new INavigationLayout.NavigationParams(contactsFragment).setRemoveLast(actionBarLayout.getLastFragment() instanceof ContactsActivity));
                if (AndroidUtilities.isTablet()) {
                    actionBarLayout.rebuildFragments(INavigationLayout.REBUILD_FLAG_REBUILD_LAST);
                    rightActionBarLayout.rebuildFragments(INavigationLayout.REBUILD_FLAG_REBUILD_LAST);
                    drawerLayoutContainer.setAllowOpenDrawer(false, false);
                } else {
                    drawerLayoutContainer.setAllowOpenDrawer(true, false);
                }
                pushOpened = true;
            } else if (scanQr) {
                ActionIntroActivity fragment = new ActionIntroActivity(ActionIntroActivity.ACTION_TYPE_QR_LOGIN);
                fragment.setQrLoginDelegate(code -> {
                    AlertDialog progressDialog = new AlertDialog(LaunchActivity.this, AlertDialog.ALERT_TYPE_SPINNER);
                    progressDialog.setCanCancel(false);
                    progressDialog.show();
                    byte[] token = Base64.decode(code.substring("tg://login?token=".length()), Base64.URL_SAFE);
                    TLRPC.TL_auth_acceptLoginToken req = new TLRPC.TL_auth_acceptLoginToken();
                    req.token = token;
                    ConnectionsManager.getInstance(currentAccount).sendRequest(req, (response, error) -> AndroidUtilities.runOnUIThread(() -> {
                        try {
                            progressDialog.dismiss();
                        } catch (Exception ignore) {
                        }
                        if (!(response instanceof TLRPC.TL_authorization)) {
                            AndroidUtilities.runOnUIThread(() -> AlertsCreator.showSimpleAlert(fragment, LocaleController.getString("AuthAnotherClient", R.string.AuthAnotherClient), LocaleController.getString("ErrorOccurred", R.string.ErrorOccurred) + "\n" + error.text));
                        }
                    }));
                });
                getActionBarLayout().presentFragment(new INavigationLayout.NavigationParams(fragment).setNoAnimation(true));
                if (AndroidUtilities.isTablet()) {
                    actionBarLayout.rebuildFragments(INavigationLayout.REBUILD_FLAG_REBUILD_LAST);
                    rightActionBarLayout.rebuildFragments(INavigationLayout.REBUILD_FLAG_REBUILD_LAST);
                    drawerLayoutContainer.setAllowOpenDrawer(false, false);
                } else {
                    drawerLayoutContainer.setAllowOpenDrawer(true, false);
                }
                pushOpened = true;
            } else if (newContact) {
                final NewContactBottomSheet fragment = new NewContactBottomSheet(actionBarLayout.getLastFragment(), this);
                if (newContactName != null) {
                    final String[] names = newContactName.split(" ", 2);
                    fragment.setInitialName(names[0], names.length > 1 ? names[1] : null);
                }
                if (newContactPhone != null) {
                    fragment.setInitialPhoneNumber(PhoneFormat.stripExceptNumbers(newContactPhone, true), false);
                }
                fragment.show();
               // getActionBarLayout().presentFragment(new INavigationLayout.NavigationParams(fragment).setNoAnimation(true));
                if (AndroidUtilities.isTablet()) {
                    actionBarLayout.rebuildFragments(INavigationLayout.REBUILD_FLAG_REBUILD_LAST);
                    rightActionBarLayout.rebuildFragments(INavigationLayout.REBUILD_FLAG_REBUILD_LAST);
                    drawerLayoutContainer.setAllowOpenDrawer(false, false);
                } else {
                    drawerLayoutContainer.setAllowOpenDrawer(true, false);
                }
                pushOpened = true;
            } else if (showGroupVoip) {
                GroupCallActivity.create(this, AccountInstance.getInstance(currentAccount), null, null, false, null);
                if (GroupCallActivity.groupCallInstance != null) {
                    GroupCallActivity.groupCallUiVisible = true;
                }
            } else if (newContactAlert) {
                final BaseFragment lastFragment = actionBarLayout.getLastFragment();
                if (lastFragment != null && lastFragment.getParentActivity() != null) {
                    final String finalNewContactName = newContactName;
                    final String finalNewContactPhone = NewContactBottomSheet.getPhoneNumber(this, UserConfig.getInstance(currentAccount).getCurrentUser(), newContactPhone, false);
                    final AlertDialog newContactAlertDialog = new AlertDialog.Builder(lastFragment.getParentActivity())
                            .setTitle(LocaleController.getString("NewContactAlertTitle", R.string.NewContactAlertTitle))
                            .setMessage(AndroidUtilities.replaceTags(LocaleController.formatString("NewContactAlertMessage", R.string.NewContactAlertMessage, PhoneFormat.getInstance().format(finalNewContactPhone))))
                            .setPositiveButton(LocaleController.getString("NewContactAlertButton", R.string.NewContactAlertButton), (d, i) -> {
                                final NewContactBottomSheet fragment = new NewContactBottomSheet(lastFragment, this);
                                fragment.setInitialPhoneNumber(finalNewContactPhone, false);
                                if (finalNewContactName != null) {
                                    final String[] names = finalNewContactName.split(" ", 2);
                                    fragment.setInitialName(names[0], names.length > 1 ? names[1] : null);
                                }
                                fragment.show();
                                //lastFragment.presentFragment(fragment);
                            })
                            .setNegativeButton(LocaleController.getString("Cancel", R.string.Cancel), null)
                            .create();
                    lastFragment.showDialog(newContactAlertDialog);
                    pushOpened = true;
                }
            } else if (showCallLog) {
                getActionBarLayout().presentFragment(new INavigationLayout.NavigationParams(new CallLogActivity()).setNoAnimation(true));
                if (AndroidUtilities.isTablet()) {
                    actionBarLayout.rebuildFragments(INavigationLayout.REBUILD_FLAG_REBUILD_LAST);
                    rightActionBarLayout.rebuildFragments(INavigationLayout.REBUILD_FLAG_REBUILD_LAST);
                    drawerLayoutContainer.setAllowOpenDrawer(false, false);
                } else {
                    drawerLayoutContainer.setAllowOpenDrawer(true, false);
                }
                pushOpened = true;
            } else if (openBot) {
                processAttachedMenuBotFromShortcut(botId);
                pushOpened = false;
            }
        }
        if (!pushOpened && !isNew) {
            if (AndroidUtilities.isTablet()) {
                if (!UserConfig.getInstance(currentAccount).isClientActivated()) {
                    if (layersActionBarLayout.getFragmentStack().isEmpty()) {
                        layersActionBarLayout.addFragmentToStack(getClientNotActivatedFragment(), INavigationLayout.FORCE_NOT_ATTACH_VIEW);
                        drawerLayoutContainer.setAllowOpenDrawer(false, false);
                    }
                } else {
                    if (actionBarLayout.getFragmentStack().isEmpty()) {
                        DialogsActivity dialogsActivity = new DialogsActivity(null);
                        dialogsActivity.setSideMenu(sideMenu);
                        if (searchQuery != null) {
                            dialogsActivity.setInitialSearchString(searchQuery);
                        }
                        actionBarLayout.addFragmentToStack(dialogsActivity, INavigationLayout.FORCE_NOT_ATTACH_VIEW);
                        drawerLayoutContainer.setAllowOpenDrawer(true, false);
                    }
                }
            } else {
                if (actionBarLayout.getFragmentStack().isEmpty()) {
                    if (!UserConfig.getInstance(currentAccount).isClientActivated()) {
                        actionBarLayout.addFragmentToStack(getClientNotActivatedFragment(), INavigationLayout.FORCE_NOT_ATTACH_VIEW);
                        drawerLayoutContainer.setAllowOpenDrawer(false, false);
                    } else {
                        DialogsActivity dialogsActivity = new DialogsActivity(null);
                        dialogsActivity.setSideMenu(sideMenu);
                        if (searchQuery != null) {
                            dialogsActivity.setInitialSearchString(searchQuery);
                        }
                        actionBarLayout.addFragmentToStack(dialogsActivity, INavigationLayout.FORCE_NOT_ATTACH_VIEW);
                        drawerLayoutContainer.setAllowOpenDrawer(true, false);
                    }
                }
            }
            if (rebuildFragments) {
                actionBarLayout.rebuildFragments(INavigationLayout.REBUILD_FLAG_REBUILD_LAST);
                if (AndroidUtilities.isTablet()) {
                    layersActionBarLayout.rebuildFragments(INavigationLayout.REBUILD_FLAG_REBUILD_LAST);
                    rightActionBarLayout.rebuildFragments(INavigationLayout.REBUILD_FLAG_REBUILD_LAST);
                }
            }
        }
        if (isVoipIntent) {
            VoIPFragment.show(this, intentAccount[0]);
        }
        if (!showGroupVoip && (intent == null || !Intent.ACTION_MAIN.equals(intent.getAction())) && GroupCallActivity.groupCallInstance != null) {
            GroupCallActivity.groupCallInstance.dismiss();
        }

        intent.setAction(null);
        return pushOpened;
    }

    public static int getTimestampFromLink(Uri data) {
        List<String> segments = data.getPathSegments();
        String timestampStr = null;
        if (segments.contains("video")) {
            timestampStr = data.getQuery();
        } else if (data.getQueryParameter("t") != null) {
            timestampStr = data.getQueryParameter("t");
        }
        int videoTimestamp = -1;
        if (timestampStr != null) {
            try {
                videoTimestamp = Integer.parseInt(timestampStr);
            } catch (Throwable ignore) {

            }
            if (videoTimestamp == -1) {
                DateFormat dateFormat = new SimpleDateFormat("mm:ss");
                Date reference = null;
                try {
                    reference = dateFormat.parse("00:00");
                    Date date = dateFormat.parse(timestampStr);
                    videoTimestamp = (int) ((date.getTime() - reference.getTime()) / 1000L);
                } catch (ParseException e) {
                    e.printStackTrace();
                }
            }
        }
        return videoTimestamp;
    }

    private void openDialogsToSend(boolean animated) {
        Bundle args = new Bundle();
        args.putBoolean("onlySelect", true);
        args.putBoolean("canSelectTopics", true);
        args.putInt("dialogsType", DialogsActivity.DIALOGS_TYPE_FORWARD);
        args.putBoolean("allowSwitchAccount", true);
        if (contactsToSend != null) {
            if (contactsToSend.size() != 1) {
                args.putString("selectAlertString", LocaleController.getString("SendContactToText", R.string.SendMessagesToText));
                args.putString("selectAlertStringGroup", LocaleController.getString("SendContactToGroupText", R.string.SendContactToGroupText));
            }
        } else {
            args.putString("selectAlertString", LocaleController.getString("SendMessagesToText", R.string.SendMessagesToText));
            args.putString("selectAlertStringGroup", LocaleController.getString("SendMessagesToGroupText", R.string.SendMessagesToGroupText));
        }
        DialogsActivity fragment = new DialogsActivity(args) {
            @Override
            public boolean shouldShowNextButton(DialogsActivity dialogsFragment, ArrayList<Long> dids, CharSequence message, boolean param) {
                if (exportingChatUri != null) {
                    return false;
                }
                if (contactsToSend != null && contactsToSend.size() == 1 && !mainFragmentsStack.isEmpty()) {
                    return true;
                }
                if (dids.size() <= 1) {
                    return videoPath != null || photoPathsArray != null && photoPathsArray.size() > 0;
                }
                return false;
            }
        };
        fragment.forwardContext = new ForwardContext() {
            @Override
            public ArrayList<MessageObject> getForwardingMessages() {
                return null;
            }

            @Override
            public boolean forceShowScheduleAndSound() {
                return true;
            }
        };
        fragment.setDelegate(this);
        boolean removeLast;
        if (AndroidUtilities.isTablet()) {
            removeLast = layersActionBarLayout.getFragmentStack().size() > 0 && layersActionBarLayout.getFragmentStack().get(layersActionBarLayout.getFragmentStack().size() - 1) instanceof DialogsActivity;
        } else {
            removeLast = actionBarLayout.getFragmentStack().size() > 1 && actionBarLayout.getFragmentStack().get(actionBarLayout.getFragmentStack().size() - 1) instanceof DialogsActivity;
        }
        getActionBarLayout().presentFragment(fragment, removeLast, !animated, true, false);
        if (SecretMediaViewer.hasInstance() && SecretMediaViewer.getInstance().isVisible()) {
            SecretMediaViewer.getInstance().closePhoto(false, false);
        } else if (PhotoViewer.hasInstance() && PhotoViewer.getInstance().isVisible()) {
            PhotoViewer.getInstance().closePhoto(false, true);
        } else if (ArticleViewer.hasInstance() && ArticleViewer.getInstance().isVisible()) {
            ArticleViewer.getInstance().close(false, true);
        }
        StoryRecorder.destroyInstance();
        if (GroupCallActivity.groupCallInstance != null) {
            GroupCallActivity.groupCallInstance.dismiss();
        }

        if (!animated) {
            drawerLayoutContainer.setAllowOpenDrawer(false, false);
            if (AndroidUtilities.isTablet()) {
                actionBarLayout.rebuildFragments(INavigationLayout.REBUILD_FLAG_REBUILD_LAST);
                rightActionBarLayout.rebuildFragments(INavigationLayout.REBUILD_FLAG_REBUILD_LAST);
            } else {
                drawerLayoutContainer.setAllowOpenDrawer(true, false);
            }
        }
    }

    private int runCommentRequest(int intentAccount, Runnable dismissLoading, Integer messageId, Integer commentId, Long threadId, TLRPC.Chat chat) {
        return runCommentRequest(intentAccount, dismissLoading, messageId, commentId, threadId, chat, null, null, 0, -1);
    }

    private int runCommentRequest(int intentAccount, Runnable dismissLoading, Integer messageId, Integer commentId, Long threadId, TLRPC.Chat chat, Runnable onOpened, String quote, int fromMessageId, int quoteOffset) {
        if (chat == null) {
            return 0;
        }
        TLRPC.TL_messages_getDiscussionMessage req = new TLRPC.TL_messages_getDiscussionMessage();
        req.peer = MessagesController.getInputPeer(chat);
        req.msg_id = commentId != null ? messageId : (int) (long) threadId;
        return ConnectionsManager.getInstance(intentAccount).sendRequest(req, (response, error) -> AndroidUtilities.runOnUIThread(() -> {
            boolean chatOpened = false;
            if (response instanceof TLRPC.TL_messages_discussionMessage) {
                TLRPC.TL_messages_discussionMessage res = (TLRPC.TL_messages_discussionMessage) response;
                MessagesController.getInstance(intentAccount).putUsers(res.users, false);
                MessagesController.getInstance(intentAccount).putChats(res.chats, false);
                ArrayList<MessageObject> arrayList = new ArrayList<>();
                for (int a = 0, N = res.messages.size(); a < N; a++) {
                    arrayList.add(new MessageObject(UserConfig.selectedAccount, res.messages.get(a), true, true));
                }
                if (!arrayList.isEmpty() || chat.forum && threadId != null && threadId == 1) {
                    if (chat.forum) {
                        openTopicRequest(intentAccount, (int) (long) threadId, chat, commentId != null ? commentId : messageId, null, onOpened, quote, fromMessageId, arrayList, quoteOffset);
                        chatOpened = true;
                    } else {
                        Bundle args = new Bundle();
                        args.putLong("chat_id", -arrayList.get(0).getDialogId());
                        args.putInt("message_id", Math.max(1, messageId));
                        ChatActivity chatActivity = new ChatActivity(args);
                        chatActivity.setThreadMessages(arrayList, chat, req.msg_id, res.read_inbox_max_id, res.read_outbox_max_id, null);
                        if (commentId != null) {
                            if (quote != null) {
                                chatActivity.setHighlightQuote(commentId, quote, quoteOffset);
                            } else {
                                chatActivity.setHighlightMessageId(commentId);
                            }
                        } else if (threadId != null) {
                            if (quote != null) {
                                chatActivity.setHighlightQuote(messageId, quote, quoteOffset);
                            } else {
                                chatActivity.setHighlightMessageId(messageId);
                            }
                        }
                        presentFragment(chatActivity);
                        chatOpened = true;
                    }
                }
            }
            if (!chatOpened) {
                try {
                    if (!mainFragmentsStack.isEmpty()) {
                        BulletinFactory.of(mainFragmentsStack.get(mainFragmentsStack.size() - 1)).createErrorBulletin(LocaleController.getString("ChannelPostDeleted", R.string.ChannelPostDeleted)).show();
                    }
                } catch (Exception e) {
                    FileLog.e(e);
                }
            }
            try {
                if (dismissLoading != null) {
                    dismissLoading.run();
                }
                if (onOpened != null) {
                    onOpened.run();
                }
            } catch (Exception e) {
                FileLog.e(e);
            }
        }));
    }

    private void openTopicRequest(int intentAccount, int topicId, TLRPC.Chat chat, int messageId, TLRPC.TL_forumTopic forumTopic, Runnable whenDone, String quote, int fromMessageId, ArrayList<MessageObject> arrayList, int quoteOffset) {
        if (forumTopic == null) {
            forumTopic = MessagesController.getInstance(intentAccount).getTopicsController().findTopic(chat.id, topicId);
        }
        if (forumTopic == null) {
            TLRPC.TL_channels_getForumTopicsByID getForumTopicsByID = new TLRPC.TL_channels_getForumTopicsByID();
            getForumTopicsByID.channel = MessagesController.getInstance(currentAccount).getInputChannel(chat.id);
            getForumTopicsByID.topics.add(topicId);
            ConnectionsManager.getInstance(intentAccount).sendRequest(getForumTopicsByID, (response2, error2) -> AndroidUtilities.runOnUIThread(() -> {
                if (error2 == null) {
                    TLRPC.TL_messages_forumTopics topics = (TLRPC.TL_messages_forumTopics) response2;
                    SparseArray<TLRPC.Message> messagesMap = new SparseArray<>();
                    for (int i = 0; i < topics.messages.size(); i++) {
                        messagesMap.put(topics.messages.get(i).id, topics.messages.get(i));
                    }
                    MessagesController.getInstance(intentAccount).putUsers(topics.users, false);
                    MessagesController.getInstance(intentAccount).putChats(topics.chats, false);

                    MessagesController.getInstance(intentAccount).getTopicsController().processTopics(chat.id, topics.topics, messagesMap, false, TopicsController.LOAD_TYPE_LOAD_UNKNOWN, -1);

                    TLRPC.TL_forumTopic topic = MessagesController.getInstance(intentAccount).getTopicsController().findTopic(chat.id, topicId);
                    openTopicRequest(intentAccount, topicId, chat, messageId, topic, whenDone, quote, fromMessageId, arrayList, quoteOffset);
                };
            }));
            return;
        }
        BaseFragment lastFragment = !mainFragmentsStack.isEmpty() ? mainFragmentsStack.get(mainFragmentsStack.size() - 1) : null;
        if (lastFragment instanceof ChatActivity && ((ChatActivity) lastFragment).getDialogId() == -chat.id && ((ChatActivity) lastFragment).isTopic && ((ChatActivity) lastFragment).getTopicId() == forumTopic.id) {
            if (quote != null) {
                ((ChatActivity) lastFragment).setHighlightQuote(messageId, quote, quoteOffset);
            }
            ((ChatActivity) lastFragment).scrollToMessageId(messageId, fromMessageId, true, 0, true, 0, null);
        } else {
            Bundle args = new Bundle();
            args.putLong("chat_id", chat.id);
            if (messageId != forumTopic.id) {
                args.putInt("message_id", Math.max(1, messageId));
            }
            ChatActivity chatActivity = new ChatActivity(args);
            if (arrayList.isEmpty()) {
                TLRPC.Message message = new TLRPC.Message();
                message.id = 1;
                message.action = new TLRPC.TL_messageActionChannelMigrateFrom();
                arrayList.add(new MessageObject(intentAccount, message, false, false));
            }
            chatActivity.setThreadMessages(arrayList, chat, messageId, forumTopic.read_inbox_max_id, forumTopic.read_outbox_max_id, forumTopic);
            if (messageId != forumTopic.id) {
                if (quote != null) {
                    chatActivity.setHighlightQuote(messageId, quote, quoteOffset);
                } else {
                    chatActivity.setHighlightMessageId(messageId);
                }
                chatActivity.scrollToMessageId(messageId, fromMessageId, true, 0, true, 0, null);
            }
            presentFragment(chatActivity);
        }
        if (whenDone != null) {
            whenDone.run();
        }
    }

    private void runImportRequest(final Uri importUri,
                                  ArrayList<Uri> documents) {
        final int intentAccount = UserConfig.selectedAccount;
        final AlertDialog progressDialog = new AlertDialog(this, AlertDialog.ALERT_TYPE_SPINNER);
        final int[] requestId = new int[]{0};
        Runnable cancelRunnable = null;

        String content;
        InputStream inputStream = null;
        try {
            int linesCount = 0;
            inputStream = getContentResolver().openInputStream(importUri);
            BufferedReader r = new BufferedReader(new InputStreamReader(inputStream));
            StringBuilder total = new StringBuilder();
            for (String line; (line = r.readLine()) != null && linesCount < 100; ) {
                total.append(line).append('\n');
                linesCount++;
            }
            content = total.toString();
        } catch (Exception e) {
            FileLog.e(e);
            return;
        } finally {
            try {
                if (inputStream != null) {
                    inputStream.close();
                }
            } catch (Exception e2) {
                FileLog.e(e2);
            }
        }
        final TLRPC.TL_messages_checkHistoryImport req = new TLRPC.TL_messages_checkHistoryImport();
        req.import_head = content;
        requestId[0] = ConnectionsManager.getInstance(intentAccount).sendRequest(req, (response, error) -> AndroidUtilities.runOnUIThread(() -> {
            if (!LaunchActivity.this.isFinishing()) {
                if (response != null && actionBarLayout != null) {
                    final TLRPC.TL_messages_historyImportParsed res = (TLRPC.TL_messages_historyImportParsed) response;
                    Bundle args = new Bundle();
                    args.putBoolean("onlySelect", true);
                    args.putString("importTitle", res.title);

                    args.putBoolean("allowSwitchAccount", true);
                    if (res.pm) {
                        args.putInt("dialogsType", DialogsActivity.DIALOGS_TYPE_IMPORT_HISTORY_USERS);
                    } else if (res.group) {
                        args.putInt("dialogsType", DialogsActivity.DIALOGS_TYPE_IMPORT_HISTORY_GROUPS);
                    } else {
                        String uri = importUri.toString();
                        Set<String> uris = MessagesController.getInstance(intentAccount).exportPrivateUri;
                        boolean ok = false;
                        for (String u : uris) {
                            if (uri.contains(u)) {
                                args.putInt("dialogsType", DialogsActivity.DIALOGS_TYPE_IMPORT_HISTORY_USERS);
                                ok = true;
                                break;
                            }
                        }
                        if (!ok) {
                            uris = MessagesController.getInstance(intentAccount).exportGroupUri;
                            for (String u : uris) {
                                if (uri.contains(u)) {
                                    args.putInt("dialogsType", DialogsActivity.DIALOGS_TYPE_IMPORT_HISTORY_GROUPS);
                                    ok = true;
                                    break;
                                }
                            }
                            if (!ok) {
                                args.putInt("dialogsType", DialogsActivity.DIALOGS_TYPE_IMPORT_HISTORY);
                            }
                        }
                    }

                    if (SecretMediaViewer.hasInstance() && SecretMediaViewer.getInstance().isVisible()) {
                        SecretMediaViewer.getInstance().closePhoto(false, false);
                    } else if (PhotoViewer.hasInstance() && PhotoViewer.getInstance().isVisible()) {
                        PhotoViewer.getInstance().closePhoto(false, true);
                    } else if (ArticleViewer.hasInstance() && ArticleViewer.getInstance().isVisible()) {
                        ArticleViewer.getInstance().close(false, true);
                    }
                    StoryRecorder.destroyInstance();
                    if (GroupCallActivity.groupCallInstance != null) {
                        GroupCallActivity.groupCallInstance.dismiss();
                    }

                    drawerLayoutContainer.setAllowOpenDrawer(false, false);
                    if (AndroidUtilities.isTablet()) {
                        actionBarLayout.rebuildFragments(INavigationLayout.REBUILD_FLAG_REBUILD_LAST);
                        rightActionBarLayout.rebuildFragments(INavigationLayout.REBUILD_FLAG_REBUILD_LAST);
                    } else {
                        drawerLayoutContainer.setAllowOpenDrawer(true, false);
                    }

                    DialogsActivity fragment = new DialogsActivity(args);
                    fragment.setDelegate(this);
                    boolean removeLast;
                    if (AndroidUtilities.isTablet()) {
                        removeLast = layersActionBarLayout.getFragmentStack().size() > 0 && layersActionBarLayout.getFragmentStack().get(layersActionBarLayout.getFragmentStack().size() - 1) instanceof DialogsActivity;
                    } else {
                        removeLast = actionBarLayout.getFragmentStack().size() > 1 && actionBarLayout.getFragmentStack().get(actionBarLayout.getFragmentStack().size() - 1) instanceof DialogsActivity;
                    }
                    getActionBarLayout().presentFragment(fragment, removeLast, false, true, false);
                } else {
                    if (documentsUrisArray == null) {
                        documentsUrisArray = new ArrayList<>();
                    }
                    documentsUrisArray.add(0, exportingChatUri);
                    exportingChatUri = null;
                    openDialogsToSend(true);
                }
                try {
                    progressDialog.dismiss();
                } catch (Exception e) {
                    FileLog.e(e);
                }
            }
        }, ConnectionsManager.RequestFlagFailOnServerErrors));
        final Runnable cancelRunnableFinal = cancelRunnable;
        progressDialog.setOnCancelListener(dialog -> {
            ConnectionsManager.getInstance(intentAccount).cancelRequest(requestId[0], true);
            if (cancelRunnableFinal != null) {
                cancelRunnableFinal.run();
            }
        });
        try {
            progressDialog.showDelayed(300);
        } catch (Exception ignore) {

        }
    }

    private void openGroupCall(AccountInstance accountInstance, TLRPC.Chat chat, String hash) {
        VoIPHelper.startCall(chat, null, hash, false, this, mainFragmentsStack.get(mainFragmentsStack.size() - 1), accountInstance);
    }

    public void openMessage(long dialogId, int messageId, String quote, final Browser.Progress progress, int fromMessageId, final int quoteOffset) {
        if (dialogId < 0) {
            TLRPC.Chat chat = MessagesController.getInstance(currentAccount).getChat(-dialogId);
            if (chat != null && ChatObject.isForum(chat)) {
                if (progress != null) {
                    progress.init();
                }
                openForumFromLink(dialogId, messageId, quote, () -> {
                    if (progress != null) {
                        progress.end();
                    }
                }, fromMessageId, quoteOffset);
                return;
            }
        }
        if (progress != null) {
            progress.init();
        }
        Bundle args = new Bundle();
        if (dialogId >= 0) {
            args.putLong("user_id", dialogId);
        } else {
            TLRPC.Chat chatLocal = MessagesController.getInstance(currentAccount).getChat(-dialogId);
            if (chatLocal != null && chatLocal.forum) {
                openForumFromLink(dialogId, messageId, quote, () -> {
                    if (progress != null) {
                        progress.end();
                    }
                }, fromMessageId, quoteOffset);
                return;
            }
            args.putLong("chat_id", -dialogId);
        }
        args.putInt("message_id", messageId);
        BaseFragment lastFragment = !mainFragmentsStack.isEmpty() ? mainFragmentsStack.get(mainFragmentsStack.size() - 1) : null;
        if (lastFragment == null || MessagesController.getInstance(currentAccount).checkCanOpenChat(args, lastFragment)) {
            AndroidUtilities.runOnUIThread(() -> {
                ChatActivity chatActivity = new ChatActivity(args);
                chatActivity.setHighlightQuote(messageId, quote, quoteOffset);
                if (!(AndroidUtilities.isTablet() ? rightActionBarLayout : getActionBarLayout()).presentFragment(chatActivity) && dialogId < 0) {
                    TLRPC.TL_channels_getChannels req = new TLRPC.TL_channels_getChannels();
                    TLRPC.TL_inputChannel inputChannel = new TLRPC.TL_inputChannel();
                    inputChannel.channel_id = -dialogId;
                    req.id.add(inputChannel);
                    final int reqId = ConnectionsManager.getInstance(currentAccount).sendRequest(req, (response, error) -> AndroidUtilities.runOnUIThread(() -> {
                        if (progress != null) {
                            progress.end();
                        }
                        boolean notFound = true;
                        if (response instanceof TLRPC.TL_messages_chats) {
                            TLRPC.TL_messages_chats res = (TLRPC.TL_messages_chats) response;
                            if (!res.chats.isEmpty()) {
                                notFound = false;
                                MessagesController.getInstance(currentAccount).putChats(res.chats, false);
                                TLRPC.Chat chat = res.chats.get(0);
                                if (chat != null && chat.forum) {
                                    openForumFromLink(-dialogId, messageId, null);
                                }
                                if (lastFragment == null || MessagesController.getInstance(currentAccount).checkCanOpenChat(args, lastFragment)) {
                                    ChatActivity chatActivity2 = new ChatActivity(args);
                                    chatActivity.setHighlightQuote(messageId, quote, quoteOffset);
                                    getActionBarLayout().presentFragment(chatActivity2);
                                }
                            }
                        }
                        if (notFound) {
                            showAlertDialog(AlertsCreator.createNoAccessAlert(LaunchActivity.this, LocaleController.getString(R.string.DialogNotAvailable), LocaleController.getString(R.string.LinkNotFound), null));
                        }
                    }));
                    if (progress != null) {
                        progress.onCancel(() -> {
                            ConnectionsManager.getInstance(currentAccount).cancelRequest(reqId, true);
                        });
                    }
                } else {
                    if (progress != null) {
                        progress.end();
                    }
                }
            });
        }
    }

    private void runLinkRequest(final int intentAccount,
                                final String username,
                                final String group,
                                final String sticker,
                                final String emoji,
                                final String botUser,
                                final String botChat,
                                final String botChannel,
                                final String botChatAdminParams,
                                final String message,
                                final String contactToken,
                                final String folderSlug,
                                String text, final boolean hasUrl,
                                final Integer messageId,
                                final Long channelId,
                                final Long threadId,
                                final Integer commentId,
                                final String game,
                                final HashMap<String, String> auth,
                                final String lang,
                                final String unsupportedUrl,
                                final String code,
                                final String loginToken,
                                final TLRPC.TL_wallPaper wallPaper,
                                final String inputInvoiceSlug,
                                final String theme,
                                final String voicechat,
                                final String livestream,
                                final int state,
                                final int videoTimestamp,
                                final String setAsAttachBot,
                                final String attachMenuBotToOpen,
                                final String attachMenuBotChoose,
                                final String botAppMaybe,
                                final String botAppStartParam,
                                final Browser.Progress progress,
                                final boolean forceNotInternalForApps,
                                final int storyId,
                                final boolean isBoost,
                                final String chatLinkSlug) {
        if (state == 0 && ChatActivity.SCROLL_DEBUG_DELAY && progress != null) {
            Runnable runnable = () -> runLinkRequest(intentAccount, username, group, sticker, emoji, botUser, botChat, botChannel, botChatAdminParams, message, contactToken, folderSlug, text, hasUrl, messageId, channelId, threadId, commentId, game, auth, lang, unsupportedUrl, code, loginToken, wallPaper, inputInvoiceSlug, theme, voicechat, livestream, 1, videoTimestamp, setAsAttachBot, attachMenuBotToOpen, attachMenuBotChoose, botAppMaybe, botAppStartParam, progress, forceNotInternalForApps, storyId, isBoost, chatLinkSlug);
            progress.init();
            progress.onCancel(() -> AndroidUtilities.cancelRunOnUIThread(runnable));
            AndroidUtilities.runOnUIThread(runnable, 7500);
            return;
        } else if (state == 0 && UserConfig.getActivatedAccountsCount() >= 2 && auth != null) {
            AlertsCreator.createAccountSelectDialog(this, account -> {
                if (account != intentAccount) {
                    switchToAccount(account, true);
                }
                runLinkRequest(account, username, group, sticker, emoji, botUser, botChat, botChannel, botChatAdminParams, message, contactToken, folderSlug, text, hasUrl, messageId, channelId, threadId, commentId, game, auth, lang, unsupportedUrl, code, loginToken, wallPaper, inputInvoiceSlug, theme, voicechat, livestream, 1, videoTimestamp, setAsAttachBot, attachMenuBotToOpen, attachMenuBotChoose, botAppMaybe, botAppStartParam, progress, forceNotInternalForApps, storyId, isBoost, chatLinkSlug);
            }).show();
            return;
        } else if (code != null) {
            if (NotificationCenter.getGlobalInstance().hasObservers(NotificationCenter.didReceiveSmsCode)) {
                NotificationCenter.getGlobalInstance().postNotificationName(NotificationCenter.didReceiveSmsCode, code);
            } else {
                AlertDialog.Builder builder = new AlertDialog.Builder(LaunchActivity.this);
                builder.setTitle(LocaleController.getString("AppName", R.string.AppName));
                builder.setMessage(AndroidUtilities.replaceTags(LocaleController.formatString("OtherLoginCode", R.string.OtherLoginCode, code)));
                builder.setPositiveButton(LocaleController.getString("OK", R.string.OK), null);
                showAlertDialog(builder);
            }
            return;
        } else if (loginToken != null) {
            AlertDialog.Builder builder = new AlertDialog.Builder(LaunchActivity.this);
            builder.setTitle(LocaleController.getString("AuthAnotherClient", R.string.AuthAnotherClient));
            builder.setMessage(LocaleController.getString("AuthAnotherClientUrl", R.string.AuthAnotherClientUrl));
            builder.setPositiveButton(LocaleController.getString("OK", R.string.OK), null);
            showAlertDialog(builder);
            return;
        }
        final AlertDialog progressDialog = new AlertDialog(this, AlertDialog.ALERT_TYPE_SPINNER);
        final Runnable dismissLoading = () -> {
            if (progress != null) {
                progress.end();
            }
            if (progressDialog != null) {
                progressDialog.dismiss();
            }
        };
        final int[] requestId = new int[]{0};
        Runnable cancelRunnable = null;

        if (contactToken != null) {
            TLRPC.TL_contacts_importContactToken req = new TLRPC.TL_contacts_importContactToken();
            req.token = contactToken;
            requestId[0] = ConnectionsManager.getInstance(intentAccount).sendRequest(req, (response, error) -> AndroidUtilities.runOnUIThread(() -> {
                if (response instanceof TLRPC.User) {
                    TLRPC.User user = (TLRPC.User) response;
                    MessagesController.getInstance(intentAccount).putUser(user, false);
                    Bundle args = new Bundle();
                    args.putLong("user_id", user.id);
                    presentFragment(new ChatActivity(args));
                } else {
                    FileLog.e("cant import contact token. token=" + contactToken + " err=" + (error == null ? null : error.text));
                    BulletinFactory.of(mainFragmentsStack.get(mainFragmentsStack.size() - 1)).createErrorBulletin(LocaleController.getString(R.string.NoUsernameFound)).show();
                }

                try {
                    dismissLoading.run();
                } catch (Exception e) {
                    FileLog.e(e);
                }
            }));
        } else if (folderSlug != null) {
            TL_chatlists.TL_chatlists_checkChatlistInvite req = new TL_chatlists.TL_chatlists_checkChatlistInvite();
            req.slug = folderSlug;
            requestId[0] = ConnectionsManager.getInstance(intentAccount).sendRequest(req, (response, error) -> AndroidUtilities.runOnUIThread(() -> {
                BaseFragment fragment = mainFragmentsStack.get(mainFragmentsStack.size() - 1);
                if (response instanceof TL_chatlists.chatlist_ChatlistInvite) {
                    TL_chatlists.chatlist_ChatlistInvite inv = (TL_chatlists.chatlist_ChatlistInvite) response;
                    ArrayList<TLRPC.Chat> chats = null;
                    ArrayList<TLRPC.User> users = null;
                    if (inv instanceof TL_chatlists.TL_chatlists_chatlistInvite) {
                        chats = ((TL_chatlists.TL_chatlists_chatlistInvite) inv).chats;
                        users = ((TL_chatlists.TL_chatlists_chatlistInvite) inv).users;
                    } else if (inv instanceof TL_chatlists.TL_chatlists_chatlistInviteAlready) {
                        chats = ((TL_chatlists.TL_chatlists_chatlistInviteAlready) inv).chats;
                        users = ((TL_chatlists.TL_chatlists_chatlistInviteAlready) inv).users;
                    }
                    MessagesController.getInstance(intentAccount).putChats(chats, false);
                    MessagesController.getInstance(intentAccount).putUsers(users, false);
                    if (!(inv instanceof TL_chatlists.TL_chatlists_chatlistInvite && ((TL_chatlists.TL_chatlists_chatlistInvite) inv).peers.isEmpty())) {
                        final FolderBottomSheet sheet = new FolderBottomSheet(fragment, folderSlug, inv);
                        if (fragment != null) {
                            fragment.showDialog(sheet);
                        } else {
                            sheet.show();
                        }
                    } else {
                        BulletinFactory.of(fragment).createErrorBulletin(LocaleController.getString(R.string.NoFolderFound)).show();
                    }
                } else {
                    BulletinFactory.of(fragment).createErrorBulletin(LocaleController.getString(R.string.NoFolderFound)).show();
                }

                try {
                    dismissLoading.run();
                } catch (Exception e) {
                    FileLog.e(e);
                }
            }));
        } else if (inputInvoiceSlug != null) {
            TLRPC.TL_payments_getPaymentForm req = new TLRPC.TL_payments_getPaymentForm();
            TLRPC.TL_inputInvoiceSlug invoiceSlug = new TLRPC.TL_inputInvoiceSlug();
            invoiceSlug.slug = inputInvoiceSlug;
            req.invoice = invoiceSlug;
            requestId[0] = ConnectionsManager.getInstance(intentAccount).sendRequest(req, (response, error) -> AndroidUtilities.runOnUIThread(() -> {
                if (error != null) {
                    BulletinFactory.of(mainFragmentsStack.get(mainFragmentsStack.size() - 1)).createErrorBulletin(LocaleController.getString(R.string.PaymentInvoiceLinkInvalid)).show();
                } else if (!LaunchActivity.this.isFinishing()) {
                    PaymentFormActivity paymentFormActivity = null;
                    if (response instanceof TLRPC.TL_payments_paymentForm) {
                        TLRPC.TL_payments_paymentForm form = (TLRPC.TL_payments_paymentForm) response;
                        MessagesController.getInstance(intentAccount).putUsers(form.users, false);
                        paymentFormActivity = new PaymentFormActivity(form, inputInvoiceSlug, getActionBarLayout().getLastFragment());
                    } else if (response instanceof TLRPC.TL_payments_paymentReceipt) {
                        paymentFormActivity = new PaymentFormActivity((TLRPC.TL_payments_paymentReceipt) response);
                    }

                    if (paymentFormActivity != null) {
                        if (navigateToPremiumGiftCallback != null) {
                            Runnable callback = navigateToPremiumGiftCallback;
                            navigateToPremiumGiftCallback = null;
                            paymentFormActivity.setPaymentFormCallback(status -> {
                                if (status == PaymentFormActivity.InvoiceStatus.PAID) {
                                    callback.run();
                                }
                            });
                        }
                        presentFragment(paymentFormActivity);
                    }
                }

                try {
                    dismissLoading.run();
                } catch (Exception e) {
                    FileLog.e(e);
                }
            }));
        } else if (username != null) {
            if (progress != null) {
                progress.init();
            }
            MessagesController.getInstance(intentAccount).getUserNameResolver().resolve(username, (peerId) -> {
                if (!LaunchActivity.this.isFinishing()) {
                    boolean hideProgressDialog = true;
                    if (storyId != 0 && peerId != null) {
                        hideProgressDialog = false;
                        MessagesController.getInstance(currentAccount).getStoriesController().resolveStoryLink(peerId, storyId, storyItem -> {
                            try {
                                dismissLoading.run();
                            } catch (Exception e) {
                                FileLog.e(e);
                            }
                            BaseFragment baseFragment = getLastFragment();
                            if (storyItem == null) {
                                BulletinFactory factory = BulletinFactory.global();
                                if (factory != null) {
                                    factory.createSimpleBulletin(R.raw.story_bomb2, LocaleController.getString("StoryNotFound", R.string.StoryNotFound)).show();
                                }
                                return;
                            } else if (storyItem instanceof TL_stories.TL_storyItemDeleted) {
                                BulletinFactory factory = BulletinFactory.global();
                                if (factory != null) {
                                    factory.createSimpleBulletin(R.raw.story_bomb1, LocaleController.getString("StoryNotFound", R.string.StoryNotFound)).show();
                                }
                                return;
                            }
                            if (baseFragment != null) {
                                storyItem.dialogId = peerId;
                                StoryViewer storyViewer = baseFragment.createOverlayStoryViewer();
                                storyViewer.instantClose();
                                storyViewer.open(this, storyItem, null);
                            }
                        });
                    } else if (peerId != null && actionBarLayout != null && (game == null && voicechat == null || game != null && peerId > 0 || voicechat != null && peerId > 0 || livestream != null && peerId < 0)) {
                        if (!TextUtils.isEmpty(botAppMaybe)) {
                            TLRPC.User user = MessagesController.getInstance(intentAccount).getUser(peerId);
                            if (user != null && user.bot) {
                                if (user.bot_attach_menu && !MediaDataController.getInstance(intentAccount).botInAttachMenu(user.id)) {
                                    TLRPC.TL_messages_getAttachMenuBot getAttachMenuBot = new TLRPC.TL_messages_getAttachMenuBot();
                                    getAttachMenuBot.bot = MessagesController.getInstance(intentAccount).getInputUser(peerId);
                                    ConnectionsManager.getInstance(intentAccount).sendRequest(getAttachMenuBot, (response1, error1) -> AndroidUtilities.runOnUIThread(() -> {
                                        if (error1 != null) {
                                            AndroidUtilities.runOnUIThread(() -> runLinkRequest(intentAccount, username, group, sticker, emoji, botUser, botChat, botChannel, botChatAdminParams, message, contactToken, folderSlug, text, hasUrl, messageId, channelId, threadId, commentId, game, auth, lang, unsupportedUrl, code, loginToken, wallPaper, inputInvoiceSlug, theme, voicechat, livestream, state, videoTimestamp, setAsAttachBot, attachMenuBotToOpen, attachMenuBotChoose, null, null, progress, forceNotInternalForApps, storyId, isBoost, chatLinkSlug));
                                        } else if (response1 instanceof TLRPC.TL_attachMenuBotsBot) {
                                            TLRPC.TL_attachMenuBotsBot bot = (TLRPC.TL_attachMenuBotsBot) response1;
                                            TLRPC.TL_attachMenuBot attachBot = bot.bot;
                                            final boolean botAttachable = attachBot != null && (attachBot.show_in_side_menu || attachBot.show_in_attach_menu);
                                            if ((attachBot.inactive || attachBot.side_menu_disclaimer_needed) && botAttachable) {
                                                WebAppDisclaimerAlert.show(this, (allowSendMessage) -> {
                                                    attachBot.inactive = false;
                                                    attachBot.request_write_access = false;

                                                    TLRPC.TL_messages_toggleBotInAttachMenu botRequest = new TLRPC.TL_messages_toggleBotInAttachMenu();
                                                    botRequest.bot = MessagesController.getInstance(intentAccount).getInputUser(peerId);
                                                    botRequest.enabled = true;
                                                    botRequest.write_allowed = true;

                                                    ConnectionsManager.getInstance(intentAccount).sendRequest(botRequest, (response2, error2) -> AndroidUtilities.runOnUIThread(() -> {
                                                        if (response2 instanceof TLRPC.TL_boolTrue) {
                                                            MediaDataController.getInstance(intentAccount).loadAttachMenuBots(false, true, null);
                                                        }
                                                    }), ConnectionsManager.RequestFlagInvokeAfter | ConnectionsManager.RequestFlagFailOnServerErrors);

                                                    processWebAppBot(intentAccount, username, group, sticker, emoji, botUser, botChat, botChannel, botChatAdminParams, message, contactToken, folderSlug, text, hasUrl, messageId, channelId, threadId, commentId, game, auth, lang, unsupportedUrl, code, loginToken, wallPaper, inputInvoiceSlug, theme, voicechat, livestream, state, videoTimestamp, setAsAttachBot, attachMenuBotToOpen, attachMenuBotChoose, botAppMaybe, botAppStartParam, progress, forceNotInternalForApps, storyId, isBoost, chatLinkSlug, user, dismissLoading, botAttachable, true);
                                                }, null);
                                            } else if (attachBot.request_write_access || forceNotInternalForApps) {
                                                AtomicBoolean allowWrite = new AtomicBoolean(true);
                                                AlertsCreator.createBotLaunchAlert(getLastFragment(), allowWrite, user, () -> {
                                                    attachBot.inactive = false;
                                                    attachBot.request_write_access = !allowWrite.get();

                                                    TLRPC.TL_messages_toggleBotInAttachMenu botRequest = new TLRPC.TL_messages_toggleBotInAttachMenu();
                                                    botRequest.bot = MessagesController.getInstance(intentAccount).getInputUser(peerId);
                                                    botRequest.write_allowed = allowWrite.get();

                                                    ConnectionsManager.getInstance(intentAccount).sendRequest(botRequest, (response2, error2) -> AndroidUtilities.runOnUIThread(() -> {
                                                        if (response2 instanceof TLRPC.TL_boolTrue) {
                                                            MediaDataController.getInstance(intentAccount).loadAttachMenuBots(false, true, null);
                                                        }
                                                    }), ConnectionsManager.RequestFlagInvokeAfter | ConnectionsManager.RequestFlagFailOnServerErrors);

                                                    processWebAppBot(intentAccount, username, group, sticker, emoji, botUser, botChat, botChannel, botChatAdminParams, message, contactToken, folderSlug, text, hasUrl, messageId, channelId, threadId, commentId, game, auth, lang, unsupportedUrl, code, loginToken, wallPaper, inputInvoiceSlug, theme, voicechat, livestream, state, videoTimestamp, setAsAttachBot, attachMenuBotToOpen, attachMenuBotChoose, botAppMaybe, botAppStartParam, progress, forceNotInternalForApps, storyId, isBoost, chatLinkSlug, user, dismissLoading, false, false);
                                                });
                                            } else {
                                                processWebAppBot(intentAccount, username, group, sticker, emoji, botUser, botChat, botChannel, botChatAdminParams, message, contactToken, folderSlug, text, hasUrl, messageId, channelId, threadId, commentId, game, auth, lang, unsupportedUrl, code, loginToken, wallPaper, inputInvoiceSlug, theme, voicechat, livestream, state, videoTimestamp, setAsAttachBot, attachMenuBotToOpen, attachMenuBotChoose, botAppMaybe, botAppStartParam, progress, forceNotInternalForApps, storyId, isBoost, chatLinkSlug, user, dismissLoading, false, false);
                                            }
                                        }
                                    }));
                                } else {
                                    processWebAppBot(intentAccount, username, group, sticker, emoji, botUser, botChat, botChannel, botChatAdminParams, message, contactToken, folderSlug, text, hasUrl, messageId, channelId, threadId, commentId, game, auth, lang, unsupportedUrl, code, loginToken, wallPaper, inputInvoiceSlug, theme, voicechat, livestream, state, videoTimestamp, setAsAttachBot, attachMenuBotToOpen, attachMenuBotChoose, botAppMaybe, botAppStartParam, progress, forceNotInternalForApps, storyId, isBoost, chatLinkSlug, user, dismissLoading, false, false);
                                }
                                return;
                            }
                        }

                        if (isBoost) {
                            TLRPC.Chat chat = MessagesController.getInstance(intentAccount).getChat(-peerId);
                            if (ChatObject.isBoostSupported(chat)) {
                                processBoostDialog(peerId, dismissLoading, progress);
                                return;
                            }
                        }

                        if ((setAsAttachBot != null || botAppStartParam != null) && attachMenuBotToOpen == null) {
                            TLRPC.User user = MessagesController.getInstance(intentAccount).getUser(peerId);
                            if (user != null && user.bot) {
                                if (user.bot_attach_menu) {
                                    processAttachMenuBot(intentAccount, peerId, attachMenuBotChoose, user, setAsAttachBot, botAppStartParam);
                                } else {
                                    BulletinFactory.of(mainFragmentsStack.get(mainFragmentsStack.size() - 1)).createErrorBulletin(LocaleController.getString(R.string.BotCantAddToAttachMenu)).show();
                                }
                            } else {
                                BulletinFactory.of(mainFragmentsStack.get(mainFragmentsStack.size() - 1)).createErrorBulletin(LocaleController.getString(R.string.BotSetAttachLinkNotBot)).show();
                            }
                        } else if (messageId != null && (commentId != null || threadId != null) && peerId < 0) {
                            TLRPC.Chat chat = MessagesController.getInstance(intentAccount).getChat(-peerId);
                            requestId[0] = runCommentRequest(intentAccount, dismissLoading, messageId, commentId, threadId, chat);
                            if (requestId[0] != 0) {
                                hideProgressDialog = false;
                            }
                        } else if (game != null) {
                            Bundle args = new Bundle();
                            args.putBoolean("onlySelect", true);
                            args.putBoolean("cantSendToChannels", true);
                            args.putInt("dialogsType", DialogsActivity.DIALOGS_TYPE_BOT_SHARE);
                            args.putString("selectAlertString", LocaleController.getString("SendGameToText", R.string.SendGameToText));
                            args.putString("selectAlertStringGroup", LocaleController.getString("SendGameToGroupText", R.string.SendGameToGroupText));
                            DialogsActivity fragment = new DialogsActivity(args);
                            TLRPC.User user = MessagesController.getInstance(intentAccount).getUser(peerId);
                            fragment.setDelegate((fragment1, dids, message1, param, topicsFragment) -> {
                                long did = dids.get(0).dialogId;
                                TLRPC.TL_inputMediaGame inputMediaGame = new TLRPC.TL_inputMediaGame();
                                inputMediaGame.id = new TLRPC.TL_inputGameShortName();
                                inputMediaGame.id.short_name = game;
                                inputMediaGame.id.bot_id = MessagesController.getInstance(intentAccount).getInputUser(user);
                                SendMessagesHelper.getInstance(intentAccount).sendGame(MessagesController.getInstance(intentAccount).getInputPeer(did), inputMediaGame, 0, 0);

                                Bundle args1 = new Bundle();
                                args1.putBoolean("scrollToTopOnResume", true);
                                if (DialogObject.isEncryptedDialog(did)) {
                                    args1.putInt("enc_id", DialogObject.getEncryptedChatId(did));
                                } else if (DialogObject.isUserDialog(did)) {
                                    args1.putLong("user_id", did);
                                } else {
                                    args1.putLong("chat_id", -did);
                                }
                                if (MessagesController.getInstance(intentAccount).checkCanOpenChat(args1, fragment1)) {
                                    NotificationCenter.getInstance(intentAccount).postNotificationName(NotificationCenter.closeChats);
                                    getActionBarLayout().presentFragment(new ChatActivity(args1), true, false, true, false);
                                }
                                return true;
                            });
                            boolean removeLast;
                            if (AndroidUtilities.isTablet()) {
                                removeLast = layersActionBarLayout.getFragmentStack().size() > 0 && layersActionBarLayout.getFragmentStack().get(layersActionBarLayout.getFragmentStack().size() - 1) instanceof DialogsActivity;
                            } else {
                                removeLast = actionBarLayout.getFragmentStack().size() > 1 && actionBarLayout.getFragmentStack().get(actionBarLayout.getFragmentStack().size() - 1) instanceof DialogsActivity;
                            }
                            getActionBarLayout().presentFragment(fragment, removeLast, true, true, false);
                            if (SecretMediaViewer.hasInstance() && SecretMediaViewer.getInstance().isVisible()) {
                                SecretMediaViewer.getInstance().closePhoto(false, false);
                            } else if (PhotoViewer.hasInstance() && PhotoViewer.getInstance().isVisible()) {
                                PhotoViewer.getInstance().closePhoto(false, true);
                            } else if (ArticleViewer.hasInstance() && ArticleViewer.getInstance().isVisible()) {
                                ArticleViewer.getInstance().close(false, true);
                            }
                            StoryRecorder.destroyInstance();
                            if (GroupCallActivity.groupCallInstance != null) {
                                GroupCallActivity.groupCallInstance.dismiss();
                            }
                            drawerLayoutContainer.setAllowOpenDrawer(false, false);
                            if (AndroidUtilities.isTablet()) {
                                actionBarLayout.rebuildFragments(INavigationLayout.REBUILD_FLAG_REBUILD_LAST);
                                rightActionBarLayout.rebuildFragments(INavigationLayout.REBUILD_FLAG_REBUILD_LAST);
                            } else {
                                drawerLayoutContainer.setAllowOpenDrawer(true, false);
                            }
                        } else if (botChat != null || botChannel != null) {
                            final TLRPC.User user = MessagesController.getInstance(intentAccount).getUser(peerId);
                            if (user == null || user.bot && user.bot_nochats) {
                                try {
                                    if (!mainFragmentsStack.isEmpty()) {
                                        BulletinFactory.of(mainFragmentsStack.get(mainFragmentsStack.size() - 1)).createErrorBulletin(LocaleController.getString("BotCantJoinGroups", R.string.BotCantJoinGroups)).show();
                                    }
                                } catch (Exception e) {
                                    FileLog.e(e);
                                }
                                return;
                            }
                            Bundle args = new Bundle();
                            args.putBoolean("onlySelect", true);
                            args.putInt("dialogsType", DialogsActivity.DIALOGS_TYPE_ADD_USERS_TO);
                            args.putBoolean("resetDelegate", false);
                            args.putBoolean("closeFragment", false);
                            args.putBoolean("allowGroups", botChat != null);
                            args.putBoolean("allowChannels", botChannel != null);
                            final String botHash = TextUtils.isEmpty(botChat) ? (TextUtils.isEmpty(botChannel) ? null : botChannel) : botChat;
//                            args.putString("addToGroupAlertString", LocaleController.formatString("AddToTheGroupAlertText", R.string.AddToTheGroupAlertText, UserObject.getUserName(user), "%1$s"));
                            DialogsActivity fragment = new DialogsActivity(args);
                            fragment.setDelegate((fragment12, dids, message1, param, topicsFragment) -> {
                                long did = dids.get(0).dialogId;

                                TLRPC.Chat chat = MessagesController.getInstance(currentAccount).getChat(-did);
                                if (chat != null && (chat.creator || chat.admin_rights != null && chat.admin_rights.add_admins)) {
                                    MessagesController.getInstance(intentAccount).checkIsInChat(false, chat, user, (isInChatAlready, currentRights, currentRank) -> AndroidUtilities.runOnUIThread(() -> {
                                        TLRPC.TL_chatAdminRights requestingRights = null;
                                        if (botChatAdminParams != null) {
                                            String[] adminParams = botChatAdminParams.split("\\+| ");
                                            requestingRights = new TLRPC.TL_chatAdminRights();
                                            final int count = adminParams.length;
                                            for (int i = 0; i < count; ++i) {
                                                String adminParam = adminParams[i];
                                                switch (adminParam) {
                                                    case "change_info":
                                                        requestingRights.change_info = true;
                                                        break;
                                                    case "post_messages":
                                                        requestingRights.post_messages = true;
                                                        break;
                                                    case "edit_messages":
                                                        requestingRights.edit_messages = true;
                                                        break;
                                                    case "add_admins":
                                                    case "promote_members":
                                                        requestingRights.add_admins = true;
                                                        break;
                                                    case "delete_messages":
                                                        requestingRights.delete_messages = true;
                                                        break;
                                                    case "ban_users":
                                                    case "restrict_members":
                                                        requestingRights.ban_users = true;
                                                        break;
                                                    case "invite_users":
                                                        requestingRights.invite_users = true;
                                                        break;
                                                    case "pin_messages":
                                                        requestingRights.pin_messages = true;
                                                        break;
                                                    case "manage_video_chats":
                                                    case "manage_call":
                                                        requestingRights.manage_call = true;
                                                        break;
                                                    case "manage_chat":
                                                    case "other":
                                                        requestingRights.other = true;
                                                        break;
                                                    case "anonymous":
                                                        requestingRights.anonymous = true;
                                                        break;
                                                }
                                            }
                                        }
                                        TLRPC.TL_chatAdminRights editRights = null;
                                        if (requestingRights != null || currentRights != null) {
                                            if (requestingRights == null) {
                                                editRights = currentRights;
                                            } else if (currentRights == null) {
                                                editRights = requestingRights;
                                            } else {
                                                editRights = currentRights;
                                                editRights.change_info = requestingRights.change_info || editRights.change_info;
                                                editRights.post_messages = requestingRights.post_messages || editRights.post_messages;
                                                editRights.edit_messages = requestingRights.edit_messages || editRights.edit_messages;
                                                editRights.add_admins = requestingRights.add_admins || editRights.add_admins;
                                                editRights.delete_messages = requestingRights.delete_messages || editRights.delete_messages;
                                                editRights.ban_users = requestingRights.ban_users || editRights.ban_users;
                                                editRights.invite_users = requestingRights.invite_users || editRights.invite_users;
                                                editRights.pin_messages = requestingRights.pin_messages || editRights.pin_messages;
                                                editRights.manage_call = requestingRights.manage_call || editRights.manage_call;
                                                editRights.anonymous = requestingRights.anonymous || editRights.anonymous;
                                                editRights.other = requestingRights.other || editRights.other;
                                            }
                                        }
                                        if (isInChatAlready && requestingRights == null && !TextUtils.isEmpty(botHash)) {
                                            Runnable onFinish = () -> {
                                                NotificationCenter.getInstance(intentAccount).postNotificationName(NotificationCenter.closeChats);

                                                Bundle args1 = new Bundle();
                                                args1.putBoolean("scrollToTopOnResume", true);
                                                args1.putLong("chat_id", chat.id);
                                                if (!MessagesController.getInstance(currentAccount).checkCanOpenChat(args1, fragment)) {
                                                    return;
                                                }
                                                ChatActivity chatActivity = new ChatActivity(args1);
                                                presentFragment(chatActivity, true, false);
                                            };
                                            MessagesController.getInstance(currentAccount).addUserToChat(chat.id, user, 0, botHash, fragment, true, onFinish, null);
                                        } else {
                                            ChatRightsEditActivity editRightsActivity = new ChatRightsEditActivity(user.id, -did, editRights, null, null, currentRank, ChatRightsEditActivity.TYPE_ADD_BOT, true, !isInChatAlready, botHash);
                                            editRightsActivity.setDelegate(new ChatRightsEditActivity.ChatRightsEditActivityDelegate() {
                                                @Override
                                                public void didSetRights(int rights, TLRPC.TL_chatAdminRights rightsAdmin, TLRPC.TL_chatBannedRights rightsBanned, String rank) {
                                                    fragment.removeSelfFromStack();
                                                    NotificationCenter.getInstance(intentAccount).postNotificationName(NotificationCenter.closeChats);
                                                }

                                                @Override
                                                public void didChangeOwner(TLRPC.User user) {
                                                }
                                            });
                                            getActionBarLayout().presentFragment(editRightsActivity, false);
                                        }
                                    }));
                                } else {
                                    AlertDialog.Builder builder = new AlertDialog.Builder(this);
                                    builder.setTitle(LocaleController.getString("AddBot", R.string.AddBot));
                                    String chatName = chat == null ? "" : chat.title;
                                    builder.setMessage(AndroidUtilities.replaceTags(LocaleController.formatString("AddMembersAlertNamesText", R.string.AddMembersAlertNamesText, UserObject.getUserName(user), chatName)));
                                    builder.setNegativeButton(LocaleController.getString("Cancel", R.string.Cancel), null);
                                    builder.setPositiveButton(LocaleController.getString("AddBot", R.string.AddBot), (di, i) -> {
                                        Bundle args12 = new Bundle();
                                        args12.putBoolean("scrollToTopOnResume", true);
                                        args12.putLong("chat_id", -did);

                                        ChatActivity chatActivity = new ChatActivity(args12);
                                        NotificationCenter.getInstance(intentAccount).postNotificationName(NotificationCenter.closeChats);
                                        MessagesController.getInstance(intentAccount).addUserToChat(-did, user, 0, botHash, chatActivity, null);
                                        getActionBarLayout().presentFragment(chatActivity, true, false, true, false);
                                    });
                                    builder.show();
                                }
                                return true;
                            });
                            presentFragment(fragment);
                        } else {
                            long dialog_id;
                            boolean isBot = false;
                            Bundle args = new Bundle();
                            TLRPC.User user = MessagesController.getInstance(intentAccount).getUser(peerId);
                            if (peerId < 0) {
                                args.putLong("chat_id", -peerId);
                                dialog_id = peerId;
                            } else {
                                args.putLong("user_id", peerId);
                                dialog_id = peerId;
                            }
                            if (botUser != null && user != null && user.bot) {
                                args.putString("botUser", botUser);
                                isBot = true;
                            }
                            if (navigateToPremiumBot) {
                                navigateToPremiumBot = false;
                                args.putBoolean("premium_bot", true);
                            }
                            if (messageId != null) {
                                args.putInt("message_id", messageId);
                            }
                            if (voicechat != null) {
                                args.putString("voicechat", voicechat);
                            }
                            if (livestream != null) {
                                args.putString("livestream", livestream);
                            }
                            if (videoTimestamp >= 0) {
                                args.putInt("video_timestamp", videoTimestamp);
                            }
                            if (attachMenuBotToOpen != null) {
                                args.putString("attach_bot", attachMenuBotToOpen);
                            }
                            if (setAsAttachBot != null) {
                                args.putString("attach_bot_start_command", setAsAttachBot);
                            }
                            if (text != null) {
                                args.putString("start_text", text);
                            }
                            BaseFragment lastFragment = !mainFragmentsStack.isEmpty() && voicechat == null ? mainFragmentsStack.get(mainFragmentsStack.size() - 1) : null;
                            if (lastFragment == null || MessagesController.getInstance(intentAccount).checkCanOpenChat(args, lastFragment)) {
                                final boolean sameDialogId = lastFragment instanceof ChatActivity && ((ChatActivity) lastFragment).getDialogId() == dialog_id;
                                if (isBot && sameDialogId) {
                                    ((ChatActivity) lastFragment).setBotUser(botUser);
                                } else if (attachMenuBotToOpen != null && sameDialogId) {
                                    ((ChatActivity) lastFragment).openAttachBotLayout(attachMenuBotToOpen);
                                } else {
                                    TLRPC.Chat chat = MessagesController.getInstance(currentAccount).getChat(-dialog_id);
                                    if (chat != null && chat.forum) {
                                        Long topicId = threadId;
                                        if (topicId == null && messageId != null) {
                                            topicId = (long) (int) messageId;
                                        }
                                        if (topicId != null && topicId != 0) {
                                            openForumFromLink(dialog_id, messageId, () -> {
                                                try {
                                                    dismissLoading.run();
                                                } catch (Exception e) {
                                                    FileLog.e(e);
                                                }
                                            });
                                        } else {
                                            Bundle bundle = new Bundle();
                                            bundle.putLong("chat_id", -dialog_id);
                                            presentFragment(TopicsFragment.getTopicsOrChat(this, bundle));
                                            try {
                                                dismissLoading.run();
                                            } catch (Exception e) {
                                                FileLog.e(e);
                                            }
                                        }
                                    } else {
                                        MessagesController.getInstance(intentAccount).ensureMessagesLoaded(dialog_id, messageId == null ? 0 : messageId, new MessagesController.MessagesLoadedCallback() {
                                            @Override
                                            public void onMessagesLoaded(boolean fromCache) {
                                                try {
                                                    dismissLoading.run();
                                                } catch (Exception e) {
                                                    FileLog.e(e);
                                                }
                                                if (!LaunchActivity.this.isFinishing()) {
                                                    BaseFragment voipLastFragment;
                                                    if (livestream == null || !(lastFragment instanceof ChatActivity) || ((ChatActivity) lastFragment).getDialogId() != dialog_id) {
                                                        if (lastFragment instanceof ChatActivity && ((ChatActivity) lastFragment).getDialogId() == dialog_id && messageId == null) {
                                                            ChatActivity chatActivity = (ChatActivity) lastFragment;
                                                            ViewGroup v = chatActivity.getChatListView();
                                                            AndroidUtilities.shakeViewSpring(v, 5);
                                                            BotWebViewVibrationEffect.APP_ERROR.vibrate();

                                                            v = chatActivity.getChatActivityEnterView();
                                                            for (int i = 0; i < v.getChildCount(); i++) {
                                                                AndroidUtilities.shakeViewSpring(v.getChildAt(i), 5);
                                                            }
                                                            v = chatActivity.getActionBar();
                                                            for (int i = 0; i < v.getChildCount(); i++) {
                                                                AndroidUtilities.shakeViewSpring(v.getChildAt(i), 5);
                                                            }
                                                            voipLastFragment = lastFragment;
                                                        } else {
                                                            ChatActivity fragment = new ChatActivity(args);
                                                            getActionBarLayout().presentFragment(fragment);
                                                            voipLastFragment = fragment;
                                                        }
                                                    } else {
                                                        voipLastFragment = lastFragment;
                                                    }

                                                    AndroidUtilities.runOnUIThread(() -> {
                                                        if (livestream != null) {
                                                            AccountInstance accountInstance = AccountInstance.getInstance(currentAccount);
                                                            ChatObject.Call cachedCall = accountInstance.getMessagesController().getGroupCall(-dialog_id, false);
                                                            if (cachedCall != null) {
                                                                VoIPHelper.startCall(accountInstance.getMessagesController().getChat(-dialog_id), accountInstance.getMessagesController().getInputPeer(dialog_id), null, false, cachedCall == null || !cachedCall.call.rtmp_stream, LaunchActivity.this, voipLastFragment, accountInstance);
                                                            } else {
                                                                TLRPC.ChatFull chatFull = accountInstance.getMessagesController().getChatFull(-dialog_id);
                                                                if (chatFull != null) {
                                                                    if (chatFull.call == null) {
                                                                        if (voipLastFragment.getParentActivity() != null) {
                                                                            BulletinFactory.of(voipLastFragment).createSimpleBulletin(R.raw.linkbroken, LocaleController.getString("InviteExpired", R.string.InviteExpired)).show();
                                                                        }
                                                                    } else {
                                                                        accountInstance.getMessagesController().getGroupCall(-dialog_id, true, () -> AndroidUtilities.runOnUIThread(() -> {
                                                                            ChatObject.Call call = accountInstance.getMessagesController().getGroupCall(-dialog_id, false);
                                                                            VoIPHelper.startCall(accountInstance.getMessagesController().getChat(-dialog_id), accountInstance.getMessagesController().getInputPeer(dialog_id), null, false, call == null || !call.call.rtmp_stream, LaunchActivity.this, voipLastFragment, accountInstance);
                                                                        }));
                                                                    }
                                                                }
                                                            }
                                                        }
                                                    }, 150);
                                                }
                                            }

                                            @Override
                                            public void onError() {
                                                if (!LaunchActivity.this.isFinishing()) {
                                                    BaseFragment fragment = mainFragmentsStack.get(mainFragmentsStack.size() - 1);
                                                    AlertsCreator.showSimpleAlert(fragment, LocaleController.getString("JoinToGroupErrorNotExist", R.string.JoinToGroupErrorNotExist));
                                                }
                                                try {
                                                    dismissLoading.run();
                                                } catch (Exception e) {
                                                    FileLog.e(e);
                                                }
                                            }
                                        });
                                    }
                                    hideProgressDialog = false;
                                }
                            }
                        }
                    } else {
                        try {
                            BaseFragment lastFragment = LaunchActivity.getLastFragment();
                            if (lastFragment != null) {
                                if (lastFragment instanceof ChatActivity) {
                                    ((ChatActivity) lastFragment).shakeContent();
                                }
                                if (AndroidUtilities.isNumeric(username)) {
                                    BulletinFactory.of(lastFragment).createErrorBulletin(LocaleController.getString("NoPhoneFound", R.string.NoPhoneFound)).show();
                                } else {
                                    BulletinFactory.of(lastFragment).createErrorBulletin(LocaleController.getString("NoUsernameFound", R.string.NoUsernameFound)).show();
                                }
                            }
                        } catch (Exception e) {
                            FileLog.e(e);
                        }
                    }

                    if (hideProgressDialog) {
                        try {
                            dismissLoading.run();
                        } catch (Exception e) {
                            FileLog.e(e);
                        }
                    }
                }
            });
        } else if (group != null) {
            if (state == 0) {
                final TLRPC.TL_messages_checkChatInvite req = new TLRPC.TL_messages_checkChatInvite();
                req.hash = group;
                requestId[0] = ConnectionsManager.getInstance(intentAccount).sendRequest(req, (response, error) -> AndroidUtilities.runOnUIThread(() -> {
                    if (!LaunchActivity.this.isFinishing()) {
                        boolean hideProgressDialog = true;
                        if (error == null && actionBarLayout != null) {
                            TLRPC.ChatInvite invite = (TLRPC.ChatInvite) response;
                            if (invite.chat != null && (!ChatObject.isLeftFromChat(invite.chat) || !invite.chat.kicked && (ChatObject.isPublic(invite.chat) || invite instanceof TLRPC.TL_chatInvitePeek || invite.chat.has_geo))) {
                                MessagesController.getInstance(intentAccount).putChat(invite.chat, false);
                                ArrayList<TLRPC.Chat> chats = new ArrayList<>();
                                chats.add(invite.chat);
                                MessagesStorage.getInstance(intentAccount).putUsersAndChats(null, chats, false, true);
                                Bundle args = new Bundle();
                                args.putLong("chat_id", invite.chat.id);
                                if (mainFragmentsStack.isEmpty() || MessagesController.getInstance(intentAccount).checkCanOpenChat(args, mainFragmentsStack.get(mainFragmentsStack.size() - 1))) {
                                    boolean[] canceled = new boolean[1];
                                    progressDialog.setOnCancelListener(dialog -> canceled[0] = true);
                                    if (invite.chat.forum) {
                                        Bundle bundle = new Bundle();
                                        bundle.putLong("chat_id", invite.chat.id);
                                        presentFragment(TopicsFragment.getTopicsOrChat(this, bundle));
                                    } else {
                                        MessagesController.getInstance(intentAccount).ensureMessagesLoaded(-invite.chat.id, 0, new MessagesController.MessagesLoadedCallback() {
                                            @Override
                                            public void onMessagesLoaded(boolean fromCache) {
                                                try {
                                                    dismissLoading.run();
                                                } catch (Exception e) {
                                                    FileLog.e(e);
                                                }
                                                if (canceled[0]) {
                                                    return;
                                                }
                                                ChatActivity fragment = new ChatActivity(args);
                                                if (invite instanceof TLRPC.TL_chatInvitePeek) {
                                                    fragment.setChatInvite(invite);
                                                }
                                                getActionBarLayout().presentFragment(fragment);
                                            }

                                            @Override
                                            public void onError() {
                                                if (!LaunchActivity.this.isFinishing()) {
                                                    BaseFragment fragment = mainFragmentsStack.get(mainFragmentsStack.size() - 1);
                                                    AlertsCreator.showSimpleAlert(fragment, LocaleController.getString("JoinToGroupErrorNotExist", R.string.JoinToGroupErrorNotExist));
                                                }
                                                try {
                                                    dismissLoading.run();
                                                } catch (Exception e) {
                                                    FileLog.e(e);
                                                }
                                            }
                                        });
                                        hideProgressDialog = false;
                                    }

                                }
                            } else {
                                BaseFragment fragment = mainFragmentsStack.get(mainFragmentsStack.size() - 1);
                                fragment.showDialog(new JoinGroupAlert(LaunchActivity.this, invite, group, fragment, (fragment instanceof ChatActivity ? ((ChatActivity) fragment).themeDelegate : null)));
                            }
                        } else {
                            AlertDialog.Builder builder = new AlertDialog.Builder(LaunchActivity.this);
                            builder.setTitle(LocaleController.getString("AppName", R.string.AppName));
                            if (error.text.startsWith("FLOOD_WAIT")) {
                                builder.setMessage(LocaleController.getString("FloodWait", R.string.FloodWait));
                            } else if (error.text.startsWith("INVITE_HASH_EXPIRED")) {
                                builder.setTitle(LocaleController.getString("ExpiredLink", R.string.ExpiredLink));
                                builder.setMessage(LocaleController.getString("InviteExpired", R.string.InviteExpired));
                            } else {
                                builder.setMessage(LocaleController.getString("JoinToGroupErrorNotExist", R.string.JoinToGroupErrorNotExist));
                            }
                            builder.setPositiveButton(LocaleController.getString("OK", R.string.OK), null);
                            showAlertDialog(builder);
                        }

                        try {
                            if (hideProgressDialog) {
                                dismissLoading.run();
                            }
                        } catch (Exception e) {
                            FileLog.e(e);
                        }
                    }
                }), ConnectionsManager.RequestFlagFailOnServerErrors);
            } else if (state == 1) {
                TLRPC.TL_messages_importChatInvite req = new TLRPC.TL_messages_importChatInvite();
                req.hash = group;
                ConnectionsManager.getInstance(intentAccount).sendRequest(req, (response, error) -> {
                    if (error == null) {
                        TLRPC.Updates updates = (TLRPC.Updates) response;
                        MessagesController.getInstance(intentAccount).processUpdates(updates, false);
                    }
                    AndroidUtilities.runOnUIThread(() -> {
                        if (!LaunchActivity.this.isFinishing()) {
                            try {
                                dismissLoading.run();
                            } catch (Exception e) {
                                FileLog.e(e);
                            }
                            if (error == null) {
                                if (actionBarLayout != null) {
                                    TLRPC.Updates updates = (TLRPC.Updates) response;
                                    if (!updates.chats.isEmpty()) {
                                        TLRPC.Chat chat = updates.chats.get(0);
                                        chat.left = false;
                                        chat.kicked = false;
                                        MessagesController.getInstance(intentAccount).putUsers(updates.users, false);
                                        MessagesController.getInstance(intentAccount).putChats(updates.chats, false);
                                        Bundle args = new Bundle();
                                        args.putLong("chat_id", chat.id);
                                        if (mainFragmentsStack.isEmpty() || MessagesController.getInstance(intentAccount).checkCanOpenChat(args, mainFragmentsStack.get(mainFragmentsStack.size() - 1))) {
                                            ChatActivity fragment = new ChatActivity(args);
                                            NotificationCenter.getInstance(intentAccount).postNotificationName(NotificationCenter.closeChats);
                                            getActionBarLayout().presentFragment(fragment, false, true, true, false);
                                        }
                                    }
                                }
                            } else {
                                AlertDialog.Builder builder = new AlertDialog.Builder(LaunchActivity.this);
                                builder.setTitle(LocaleController.getString("AppName", R.string.AppName));
                                if (error.text.startsWith("FLOOD_WAIT")) {
                                    builder.setMessage(LocaleController.getString("FloodWait", R.string.FloodWait));
                                } else if (error.text.equals("USERS_TOO_MUCH")) {
                                    builder.setMessage(LocaleController.getString("JoinToGroupErrorFull", R.string.JoinToGroupErrorFull));
                                } else {
                                    builder.setMessage(LocaleController.getString("JoinToGroupErrorNotExist", R.string.JoinToGroupErrorNotExist));
                                }
                                builder.setPositiveButton(LocaleController.getString("OK", R.string.OK), null);
                                showAlertDialog(builder);
                            }
                        }
                    });
                }, ConnectionsManager.RequestFlagFailOnServerErrors);
            }
        } else if (sticker != null) {
            if (!mainFragmentsStack.isEmpty()) {
                TLRPC.TL_inputStickerSetShortName stickerset = new TLRPC.TL_inputStickerSetShortName();
                stickerset.short_name = sticker != null ? sticker : emoji;
                BaseFragment fragment = mainFragmentsStack.get(mainFragmentsStack.size() - 1);
                StickersAlert alert;
                if (fragment instanceof ChatActivity) {
                    ChatActivity chatActivity = (ChatActivity) fragment;
                    alert = new StickersAlert(LaunchActivity.this, fragment, stickerset, null, chatActivity.getChatActivityEnterViewForStickers(), chatActivity.getResourceProvider());
                    alert.setCalcMandatoryInsets(chatActivity.isKeyboardVisible());
                } else {
                    alert = new StickersAlert(LaunchActivity.this, fragment, stickerset, null, null);
                }
                alert.probablyEmojis = emoji != null;
                fragment.showDialog(alert);
            }
            return;
        } else if (emoji != null) {
            if (!mainFragmentsStack.isEmpty()) {
                TLRPC.TL_inputStickerSetShortName stickerset = new TLRPC.TL_inputStickerSetShortName();
                stickerset.short_name = sticker != null ? sticker : emoji;
                ArrayList<TLRPC.InputStickerSet> sets = new ArrayList<>(1);
                sets.add(stickerset);
                BaseFragment fragment = mainFragmentsStack.get(mainFragmentsStack.size() - 1);
                EmojiPacksAlert alert;
                if (fragment instanceof ChatActivity) {
                    ChatActivity chatActivity = (ChatActivity) fragment;
                    alert = new EmojiPacksAlert(fragment, LaunchActivity.this, chatActivity.getResourceProvider(), sets);
                    alert.setCalcMandatoryInsets(chatActivity.isKeyboardVisible());
                } else {
                    alert = new EmojiPacksAlert(fragment, LaunchActivity.this, null, sets);
                }
                fragment.showDialog(alert);
            }
            return;
        } else if (message != null) {
            Bundle args = new Bundle();
            args.putBoolean("onlySelect", true);
            args.putInt("dialogsType", DialogsActivity.DIALOGS_TYPE_FORWARD);
            DialogsActivity fragment = new DialogsActivity(args);
            fragment.setDelegate((fragment13, dids, m, param, topicsFragment) -> {
                long did = dids.get(0).dialogId;
                Bundle args13 = new Bundle();
                args13.putBoolean("scrollToTopOnResume", true);
                args13.putBoolean("hasUrl", hasUrl);
                if (DialogObject.isEncryptedDialog(did)) {
                    args13.putInt("enc_id", DialogObject.getEncryptedChatId(did));
                } else if (DialogObject.isUserDialog(did)) {
                    args13.putLong("user_id", did);
                } else {
                    args13.putLong("chat_id", -did);
                }
                if (MessagesController.getInstance(intentAccount).checkCanOpenChat(args13, fragment13)) {
                    NotificationCenter.getInstance(intentAccount).postNotificationName(NotificationCenter.closeChats);
                    MediaDataController.getInstance(intentAccount).saveDraft(did, 0, message, null, null, false);
                    getActionBarLayout().presentFragment(new ChatActivity(args13), true, false, true, false);
                }
                return true;
            });
            presentFragment(fragment, false, true);
        } else if (auth != null) {
            final int bot_id = Utilities.parseInt(auth.get("bot_id"));
            if (bot_id == 0) {
                return;
            }
            final String payload = auth.get("payload");
            final String nonce = auth.get("nonce");
            final String callbackUrl = auth.get("callback_url");
            final TLRPC.TL_account_getAuthorizationForm req = new TLRPC.TL_account_getAuthorizationForm();
            req.bot_id = bot_id;
            req.scope = auth.get("scope");
            req.public_key = auth.get("public_key");
            requestId[0] = ConnectionsManager.getInstance(intentAccount).sendRequest(req, (response, error) -> {
                final TLRPC.TL_account_authorizationForm authorizationForm = (TLRPC.TL_account_authorizationForm) response;
                if (authorizationForm != null) {
                    TLRPC.TL_account_getPassword req2 = new TLRPC.TL_account_getPassword();
                    requestId[0] = ConnectionsManager.getInstance(intentAccount).sendRequest(req2, (response1, error1) -> AndroidUtilities.runOnUIThread(() -> {
                        try {
                            dismissLoading.run();
                        } catch (Exception e) {
                            FileLog.e(e);
                        }
                        if (response1 != null) {
                            TLRPC.account_Password accountPassword = (TLRPC.account_Password) response1;
                            MessagesController.getInstance(intentAccount).putUsers(authorizationForm.users, false);
                            presentFragment(new PassportActivity(PassportActivity.TYPE_PASSWORD, req.bot_id, req.scope, req.public_key, payload, nonce, callbackUrl, authorizationForm, accountPassword));
                        }
                    }));
                } else {
                    AndroidUtilities.runOnUIThread(() -> {
                        try {
                            dismissLoading.run();
                            if ("APP_VERSION_OUTDATED".equals(error.text)) {
                                AlertsCreator.showUpdateAppAlert(LaunchActivity.this, LocaleController.getString("UpdateAppAlert", R.string.UpdateAppAlert), true);
                            } else {
                                showAlertDialog(AlertsCreator.createSimpleAlert(LaunchActivity.this, LocaleController.getString("ErrorOccurred", R.string.ErrorOccurred) + "\n" + error.text));
                            }
                        } catch (Exception e) {
                            FileLog.e(e);
                        }
                    });
                }
            });
        } else if (unsupportedUrl != null) {
            TLRPC.TL_help_getDeepLinkInfo req = new TLRPC.TL_help_getDeepLinkInfo();
            req.path = unsupportedUrl;
            requestId[0] = ConnectionsManager.getInstance(currentAccount).sendRequest(req, (response, error) -> AndroidUtilities.runOnUIThread(() -> {
                try {
                    dismissLoading.run();
                } catch (Exception e) {
                    FileLog.e(e);
                }

                if (response instanceof TLRPC.TL_help_deepLinkInfo) {
                    TLRPC.TL_help_deepLinkInfo res = (TLRPC.TL_help_deepLinkInfo) response;
                    AlertsCreator.showUpdateAppAlert(LaunchActivity.this, res.message, res.update_app);
                }
            }));
        } else if (lang != null) {
            TLRPC.TL_langpack_getLanguage req = new TLRPC.TL_langpack_getLanguage();
            req.lang_code = lang;
            req.lang_pack = "android";
            requestId[0] = ConnectionsManager.getInstance(currentAccount).sendRequest(req, (response, error) -> AndroidUtilities.runOnUIThread(() -> {
                try {
                    dismissLoading.run();
                } catch (Exception e) {
                    FileLog.e(e);
                }
                if (response instanceof TLRPC.TL_langPackLanguage) {
                    TLRPC.TL_langPackLanguage res = (TLRPC.TL_langPackLanguage) response;
                    showAlertDialog(AlertsCreator.createLanguageAlert(LaunchActivity.this, res));
                } else if (error != null) {
                    if ("LANG_CODE_NOT_SUPPORTED".equals(error.text)) {
                        showAlertDialog(AlertsCreator.createSimpleAlert(LaunchActivity.this, LocaleController.getString("LanguageUnsupportedError", R.string.LanguageUnsupportedError)));
                    } else {
                        showAlertDialog(AlertsCreator.createSimpleAlert(LaunchActivity.this, LocaleController.getString("ErrorOccurred", R.string.ErrorOccurred) + "\n" + error.text));
                    }
                }
            }));
        } else if (wallPaper != null) {
            boolean ok = false;
            if (TextUtils.isEmpty(wallPaper.slug)) {
                try {
                    WallpapersListActivity.ColorWallpaper colorWallpaper;
                    if (wallPaper.settings.third_background_color != 0) {
                        colorWallpaper = new WallpapersListActivity.ColorWallpaper(Theme.COLOR_BACKGROUND_SLUG, wallPaper.settings.background_color, wallPaper.settings.second_background_color, wallPaper.settings.third_background_color, wallPaper.settings.fourth_background_color);
                    } else {
                        colorWallpaper = new WallpapersListActivity.ColorWallpaper(Theme.COLOR_BACKGROUND_SLUG, wallPaper.settings.background_color, wallPaper.settings.second_background_color, AndroidUtilities.getWallpaperRotation(wallPaper.settings.rotation, false));
                    }
                    ThemePreviewActivity wallpaperActivity = new ThemePreviewActivity(colorWallpaper, null, true, false);
                    AndroidUtilities.runOnUIThread(() -> presentFragment(wallpaperActivity));
                    ok = true;
                } catch (Exception e) {
                    FileLog.e(e);
                }
            }
            if (!ok) {
                TLRPC.TL_account_getWallPaper req = new TLRPC.TL_account_getWallPaper();
                TLRPC.TL_inputWallPaperSlug inputWallPaperSlug = new TLRPC.TL_inputWallPaperSlug();
                inputWallPaperSlug.slug = wallPaper.slug;
                req.wallpaper = inputWallPaperSlug;
                requestId[0] = ConnectionsManager.getInstance(currentAccount).sendRequest(req, (response, error) -> AndroidUtilities.runOnUIThread(() -> {
                    try {
                        dismissLoading.run();
                    } catch (Exception e) {
                        FileLog.e(e);
                    }
                    if (response instanceof TLRPC.TL_wallPaper) {
                        TLRPC.TL_wallPaper res = (TLRPC.TL_wallPaper) response;
                        Object object;
                        if (res.pattern) {
                            WallpapersListActivity.ColorWallpaper colorWallpaper = new WallpapersListActivity.ColorWallpaper(res.slug, wallPaper.settings.background_color, wallPaper.settings.second_background_color, wallPaper.settings.third_background_color, wallPaper.settings.fourth_background_color, AndroidUtilities.getWallpaperRotation(wallPaper.settings.rotation, false), wallPaper.settings.intensity / 100.0f, wallPaper.settings.motion, null);
                            colorWallpaper.pattern = res;
                            object = colorWallpaper;
                        } else {
                            object = res;
                        }
                        ThemePreviewActivity wallpaperActivity = new ThemePreviewActivity(object, null, true, false);
                        wallpaperActivity.setInitialModes(wallPaper.settings.blur, wallPaper.settings.motion, wallPaper.settings.intensity);
                        presentFragment(wallpaperActivity);
                    } else {
                        showAlertDialog(AlertsCreator.createSimpleAlert(LaunchActivity.this, LocaleController.getString("ErrorOccurred", R.string.ErrorOccurred) + "\n" + error.text));
                    }
                }));
            }
        } else if (theme != null) {
            cancelRunnable = () -> {
                loadingThemeFileName = null;
                loadingThemeWallpaperName = null;
                loadingThemeWallpaper = null;
                loadingThemeInfo = null;
                loadingThemeProgressDialog = null;
                loadingTheme = null;

                if (progress != null) {
                    progress.end();
                }
            };
            TLRPC.TL_account_getTheme req = new TLRPC.TL_account_getTheme();
            req.format = "android";
            TLRPC.TL_inputThemeSlug inputThemeSlug = new TLRPC.TL_inputThemeSlug();
            inputThemeSlug.slug = theme;
            req.theme = inputThemeSlug;
            requestId[0] = ConnectionsManager.getInstance(currentAccount).sendRequest(req, (response, error) -> AndroidUtilities.runOnUIThread(() -> {
                int notFound = 2;
                if (response instanceof TLRPC.TL_theme) {
                    TLRPC.TL_theme t = (TLRPC.TL_theme) response;
                    TLRPC.ThemeSettings settings = null;
                    if (t.settings.size() > 0) {
                        settings = t.settings.get(0);
                    }
                    if (settings != null) {
                        String key = Theme.getBaseThemeKey(settings);
                        Theme.ThemeInfo info = Theme.getTheme(key);
                        if (info != null) {
                            TLRPC.TL_wallPaper object;
                            if (settings.wallpaper instanceof TLRPC.TL_wallPaper) {
                                object = (TLRPC.TL_wallPaper) settings.wallpaper;
                                File path = FileLoader.getInstance(currentAccount).getPathToAttach(object.document, true);
                                if (!path.exists()) {
                                    loadingThemeProgressDialog = progressDialog;
                                    loadingThemeAccent = true;
                                    loadingThemeInfo = info;
                                    loadingTheme = t;
                                    loadingThemeWallpaper = object;
                                    loadingThemeWallpaperName = FileLoader.getAttachFileName(object.document);
                                    FileLoader.getInstance(currentAccount).loadFile(object.document, object, FileLoader.PRIORITY_NORMAL, 1);
                                    return;
                                }
                            } else {
                                object = null;
                            }
                            try {
                                dismissLoading.run();
                            } catch (Exception e) {
                                FileLog.e(e);
                            }
                            notFound = 0;
                            openThemeAccentPreview(t, object, info);
                        } else {
                            notFound = 1;
                        }
                    } else if (t.document != null) {
                        loadingThemeAccent = false;
                        loadingTheme = t;
                        loadingThemeFileName = FileLoader.getAttachFileName(loadingTheme.document);
                        loadingThemeProgressDialog = progressDialog;
                        FileLoader.getInstance(currentAccount).loadFile(loadingTheme.document, t, FileLoader.PRIORITY_NORMAL, 1);
                        notFound = 0;
                    } else {
                        notFound = 1;
                    }
                } else if (error != null && "THEME_FORMAT_INVALID".equals(error.text)) {
                    notFound = 1;
                }
                if (notFound != 0) {
                    try {
                        dismissLoading.run();
                    } catch (Exception e) {
                        FileLog.e(e);
                    }
                    if (notFound == 1) {
                        showAlertDialog(AlertsCreator.createSimpleAlert(LaunchActivity.this, LocaleController.getString("Theme", R.string.Theme), LocaleController.getString("ThemeNotSupported", R.string.ThemeNotSupported)));
                    } else {
                        showAlertDialog(AlertsCreator.createSimpleAlert(LaunchActivity.this, LocaleController.getString("Theme", R.string.Theme), LocaleController.getString("ThemeNotFound", R.string.ThemeNotFound)));
                    }
                }
            }));
        } else if (channelId != null && (messageId != null || isBoost)) {
            if (threadId != null) {
                TLRPC.Chat chat = MessagesController.getInstance(intentAccount).getChat(channelId);
                if (chat != null) {
                    requestId[0] = runCommentRequest(intentAccount, dismissLoading, messageId, commentId, threadId, chat);
                } else {
                    TLRPC.TL_channels_getChannels req = new TLRPC.TL_channels_getChannels();
                    TLRPC.TL_inputChannel inputChannel = new TLRPC.TL_inputChannel();
                    inputChannel.channel_id = channelId;
                    req.id.add(inputChannel);
                    requestId[0] = ConnectionsManager.getInstance(currentAccount).sendRequest(req, (response, error) -> AndroidUtilities.runOnUIThread(() -> {
                        boolean notFound = true;
                        if (response instanceof TLRPC.TL_messages_chats) {
                            TLRPC.TL_messages_chats res = (TLRPC.TL_messages_chats) response;
                            if (!res.chats.isEmpty()) {
                                notFound = false;
                                MessagesController.getInstance(currentAccount).putChats(res.chats, false);
                                requestId[0] = runCommentRequest(intentAccount, dismissLoading, messageId, commentId, threadId, res.chats.get(0));
                            }
                        }
                        if (notFound) {
                            try {
                                dismissLoading.run();
                            } catch (Exception e) {
                                FileLog.e(e);
                            }
                            showAlertDialog(AlertsCreator.createNoAccessAlert(LaunchActivity.this, LocaleController.getString(R.string.DialogNotAvailable), LocaleController.getString(R.string.LinkNotFound), null));
                        }
                    }));
                }
            } else {
                Bundle args = new Bundle();
                args.putLong("chat_id", channelId);
                if (messageId != null) {
                    args.putInt("message_id", messageId);
                }
                TLRPC.Chat chatLocal = MessagesController.getInstance(currentAccount).getChat(channelId);
                if (chatLocal != null && ChatObject.isBoostSupported(chatLocal) && isBoost) {
                    processBoostDialog(-channelId, dismissLoading, progress);
                } else if (chatLocal != null && chatLocal.forum) {
                    openForumFromLink(-channelId, messageId,  () -> {
                        try {
                            dismissLoading.run();
                        } catch (Exception e) {
                            FileLog.e(e);
                        }
                    });
                } else {
                    BaseFragment lastFragment = !mainFragmentsStack.isEmpty() ? mainFragmentsStack.get(mainFragmentsStack.size() - 1) : null;
                    if (lastFragment == null || MessagesController.getInstance(intentAccount).checkCanOpenChat(args, lastFragment)) {
                        AndroidUtilities.runOnUIThread(() -> {
                            if (!getActionBarLayout().presentFragment(new ChatActivity(args))) {
                                TLRPC.TL_channels_getChannels req = new TLRPC.TL_channels_getChannels();
                                TLRPC.TL_inputChannel inputChannel = new TLRPC.TL_inputChannel();
                                inputChannel.channel_id = channelId;
                                req.id.add(inputChannel);
                                requestId[0] = ConnectionsManager.getInstance(currentAccount).sendRequest(req, (response, error) -> AndroidUtilities.runOnUIThread(() -> {
                                    try {
                                        dismissLoading.run();
                                    } catch (Exception e) {
                                        FileLog.e(e);
                                    }
                                    boolean notFound = true;
                                    if (response instanceof TLRPC.TL_messages_chats) {
                                        TLRPC.TL_messages_chats res = (TLRPC.TL_messages_chats) response;
                                        if (!res.chats.isEmpty()) {
                                            notFound = false;
                                            MessagesController.getInstance(currentAccount).putChats(res.chats, false);
                                            TLRPC.Chat chat = res.chats.get(0);
                                            if (chat != null && isBoost && ChatObject.isBoostSupported(chat)) {
                                                processBoostDialog(-channelId, null, progress);
                                            } else if (chat != null && chat.forum) {
                                                if (threadId != null) {
                                                    openForumFromLink(-channelId, messageId, null);
                                                } else {
                                                    openForumFromLink(-channelId, null, null);
                                                }
                                            }
                                            if (lastFragment == null || MessagesController.getInstance(intentAccount).checkCanOpenChat(args, lastFragment)) {
                                                getActionBarLayout().presentFragment(new ChatActivity(args));
                                            }
                                        }
                                    }
                                    if (notFound) {
                                        showAlertDialog(AlertsCreator.createNoAccessAlert(LaunchActivity.this, LocaleController.getString(R.string.DialogNotAvailable), LocaleController.getString(R.string.LinkNotFound), null));
                                    }
                                }));
                            }
                        });
                    }
                }
            }
        } else if (chatLinkSlug != null) {
            TLRPC.TL_account_resolveBusinessChatLink req = new TLRPC.TL_account_resolveBusinessChatLink();
            req.slug = chatLinkSlug;

            ConnectionsManager.getInstance(currentAccount).sendRequest(req, (res, err) -> AndroidUtilities.runOnUIThread(() -> {
                if (res instanceof TLRPC.TL_account_resolvedBusinessChatLinks) {
                    TLRPC.TL_account_resolvedBusinessChatLinks resolvedLink = (TLRPC.TL_account_resolvedBusinessChatLinks) res;

                    MessagesController.getInstance(currentAccount).putUsers(resolvedLink.users, false);
                    MessagesController.getInstance(currentAccount).putChats(resolvedLink.chats, false);
                    MessagesStorage.getInstance(currentAccount).putUsersAndChats(resolvedLink.users, resolvedLink.chats, true, true);

                    Bundle args = new Bundle();
                    if (resolvedLink.peer instanceof TLRPC.TL_peerUser) {
                        args.putLong("user_id", resolvedLink.peer.user_id);
                    } else if (resolvedLink.peer instanceof TLRPC.TL_peerChat || resolvedLink.peer instanceof TLRPC.TL_peerChannel) {
                        args.putLong("chat_id", resolvedLink.peer.channel_id);
                    }
                    ChatActivity chatActivity = new ChatActivity(args);
                    chatActivity.setResolvedChatLink(resolvedLink);
                    presentFragment(chatActivity, false, true);
                } else {
                    showAlertDialog(AlertsCreator.createSimpleAlert(LaunchActivity.this, LocaleController.getString(R.string.BusinessLink), LocaleController.getString(R.string.BusinessLinkInvalid)));
                }
            }));
        }

        if (requestId[0] != 0) {
            final Runnable cancelRunnableFinal = cancelRunnable;
            progressDialog.setOnCancelListener(dialog -> {
                ConnectionsManager.getInstance(intentAccount).cancelRequest(requestId[0], true);
                if (cancelRunnableFinal != null) {
                    cancelRunnableFinal.run();
                }
            });
            if (progress != null) {
                progress.onCancel(() -> {
                    ConnectionsManager.getInstance(intentAccount).cancelRequest(requestId[0], true);
                    if (cancelRunnableFinal != null) {
                        cancelRunnableFinal.run();
                    }
                });
            }
            try {
                if (progress != null) {
                    progress.init();
                } else {
                    progressDialog.showDelayed(300);
                }
            } catch (Exception ignore) {}
        }
    }

    private void processWebAppBot(final int intentAccount,
                                  final String username,
                                  final String group,
                                  final String sticker,
                                  final String emoji,
                                  final String botUser,
                                  final String botChat,
                                  final String botChannel,
                                  final String botChatAdminParams,
                                  final String message,
                                  final String contactToken,
                                  final String folderSlug,
                                  final String text,
                                  final boolean hasUrl,
                                  final Integer messageId,
                                  final Long channelId,
                                  final Long threadId,
                                  final Integer commentId,
                                  final String game,
                                  final HashMap<String, String> auth,
                                  final String lang,
                                  final String unsupportedUrl,
                                  final String code,
                                  final String loginToken,
                                  final TLRPC.TL_wallPaper wallPaper,
                                  final String inputInvoiceSlug,
                                  final String theme,
                                  final String voicechat,
                                  final String livestream,
                                  final int state,
                                  final int videoTimestamp,
                                  final String setAsAttachBot,
                                  final String attachMenuBotToOpen,
                                  final String attachMenuBotChoose,
                                  final String botAppMaybe,
                                  final String botAppStartParam,
                                  final Browser.Progress progress,
                                  final boolean forceNotInternalForApps,
                                  final int storyId,
                                  final boolean isBoost,
                                  final String chatLinkSlug,
                                  TLRPC.User user,
                                  Runnable dismissLoading, boolean botAttachable, boolean ignoreInactive) {

        TLRPC.TL_messages_getBotApp getBotApp = new TLRPC.TL_messages_getBotApp();
        TLRPC.TL_inputBotAppShortName app = new TLRPC.TL_inputBotAppShortName();
        app.bot_id = MessagesController.getInstance(intentAccount).getInputUser(user);
        app.short_name = botAppMaybe;
        getBotApp.app = app;
        ConnectionsManager.getInstance(intentAccount).sendRequest(getBotApp, (response1, error1) -> {
            if (progress != null) {
                progress.end();
            }
            if (error1 != null) {
                AndroidUtilities.runOnUIThread(() -> runLinkRequest(intentAccount, username, group, sticker, emoji, botUser, botChat, botChannel, botChatAdminParams, message, contactToken, folderSlug, text, hasUrl, messageId, channelId, threadId, commentId, game, auth, lang, unsupportedUrl, code, loginToken, wallPaper, inputInvoiceSlug, theme, voicechat, livestream, state, videoTimestamp, setAsAttachBot, attachMenuBotToOpen, attachMenuBotChoose, null, null, progress, forceNotInternalForApps, storyId, isBoost, chatLinkSlug));
            } else {
                TLRPC.TL_messages_botApp botApp = (TLRPC.TL_messages_botApp) response1;
                AndroidUtilities.runOnUIThread(() -> {
                    dismissLoading.run();

                    AtomicBoolean allowWrite = new AtomicBoolean();
                    BaseFragment lastFragment = mainFragmentsStack.get(mainFragmentsStack.size() - 1);
                    Runnable loadBotSheet = () -> {
                        if (!isActive) return;
                        BotWebViewSheet sheet = new BotWebViewSheet(LaunchActivity.this, lastFragment.getResourceProvider());
                        sheet.setParentActivity(LaunchActivity.this);
                        sheet.requestWebView(intentAccount, user.id, user.id, null, null, BotWebViewSheet.TYPE_WEB_VIEW_BOT_APP, 0, false, lastFragment, botApp.app, allowWrite.get(), botAppStartParam, user);
                        sheet.show();
                        visibleDialogs.add(sheet);
                        if (botApp.inactive || forceNotInternalForApps) {
                            sheet.showJustAddedBulletin();
                        }
                    };

                    if (ignoreInactive) {
                        loadBotSheet.run();
                    } else if (botApp.inactive && botAttachable) {
                        WebAppDisclaimerAlert.show(this, (allowSendMessage) -> {
                            loadBotSheet.run();
                        }, null);
                    } else if (botApp.request_write_access || forceNotInternalForApps) {
                        AlertsCreator.createBotLaunchAlert(lastFragment, allowWrite, user, loadBotSheet);
                    } else {
                        loadBotSheet.run();
                    }
                });
            }
        });

    }

    private void processAttachedMenuBotFromShortcut(long botId) {
        for (int i = 0; i < visibleDialogs.size(); i++) {
            if (visibleDialogs.get(i) instanceof BotWebViewSheet) {
                BotWebViewSheet addedDialog = (BotWebViewSheet) visibleDialogs.get(i);
                if (addedDialog.isShowing() && addedDialog.getBotId() == botId) {
                    return;
                }
            }
        }
        AtomicBoolean isMenuBotsUpdated = new AtomicBoolean(MediaDataController.getInstance(currentAccount).isMenuBotsUpdatedLocal());
        if (!isMenuBotsUpdated.get()) {
            final CountDownLatch countDownLatch = new CountDownLatch(1);
            MessagesStorage.getInstance(currentAccount).getStorageQueue().postRunnable(() -> {
                isMenuBotsUpdated.set(MediaDataController.getInstance(currentAccount).isMenuBotsUpdatedLocal());
                countDownLatch.countDown();
            });
            try {
                countDownLatch.await();
            } catch (Exception e) {
                FileLog.e(e);
                return;
            }
        }
        if (isMenuBotsUpdated.get()) {
            TLRPC.TL_attachMenuBots menuBots = MediaDataController.getInstance(currentAccount).getAttachMenuBots();
            if (menuBots.bots.isEmpty()) {
                // Bot is removed from the menu.
                MediaDataController.getInstance(currentAccount).uninstallShortcut(botId, MediaDataController.SHORTCUT_TYPE_ATTACHED_BOT);
                return;
            }
            for (int i = 0; i < menuBots.bots.size(); i++) {
                if (menuBots.bots.get(i).bot_id == botId) {
                    if (getLastFragment() != null) {
                        showAttachMenuBot(menuBots.bots.get(i), null);
                    }
                    return;
                }
            }
        }
    }

    private void processBoostDialog(Long peerId, Runnable dismissLoading, Browser.Progress progress) {
        processBoostDialog(peerId, dismissLoading, progress, null);
    }

    private void processBoostDialog(Long peerId, Runnable dismissLoading, Browser.Progress progress, ChatMessageCell chatMessageCell) {
        ChannelBoostsController boostsController = MessagesController.getInstance(currentAccount).getBoostsController();
        if (progress != null) {
            progress.init();
        }
        boostsController.getBoostsStats(peerId, boostsStatus -> {
            if (boostsStatus == null) {
                if (progress != null) {
                    progress.end();
                }
                if (dismissLoading != null) {
                    dismissLoading.run();
                }
                return;
            }
            boostsController.userCanBoostChannel(peerId, boostsStatus, canApplyBoost -> {
                if (progress != null) {
                    progress.end();
                }
                BaseFragment lastFragment = getLastFragment();
                if (lastFragment == null) {
                    return;
                }
                Theme.ResourcesProvider resourcesProvider = lastFragment.getResourceProvider();
                if (lastFragment.getLastStoryViewer() != null && lastFragment.getLastStoryViewer().isFullyVisible()) {
                    resourcesProvider = lastFragment.getLastStoryViewer().getResourceProvider();
                }
                LimitReachedBottomSheet limitReachedBottomSheet = new LimitReachedBottomSheet(lastFragment, this, TYPE_BOOSTS_FOR_USERS, currentAccount, resourcesProvider);
                limitReachedBottomSheet.setCanApplyBoost(canApplyBoost);

                boolean isCurrentChat = false;
                if (lastFragment instanceof ChatActivity) {
                    isCurrentChat = ((ChatActivity) lastFragment).getDialogId() == peerId;
                } else if (lastFragment instanceof DialogsActivity) {
                    DialogsActivity dialogsActivity = ((DialogsActivity) lastFragment);
                    isCurrentChat = dialogsActivity.rightSlidingDialogContainer != null && dialogsActivity.rightSlidingDialogContainer.getCurrentFragmetDialogId() == peerId;
                }
                limitReachedBottomSheet.setBoostsStats(boostsStatus, isCurrentChat);
                limitReachedBottomSheet.setDialogId(peerId);
                limitReachedBottomSheet.setChatMessageCell(chatMessageCell);

                lastFragment.showDialog(limitReachedBottomSheet);
                try {
                    if (dismissLoading != null) {
                        dismissLoading.run();
                    }
                } catch (Exception e) {
                    FileLog.e(e);
                }
            });
        });
    }

    private void processAttachMenuBot(int intentAccount, long peerId, String attachMenuBotChoose, TLRPC.User user,  String setAsAttachBot, String startAppParam) {
        TLRPC.TL_messages_getAttachMenuBot getAttachMenuBot = new TLRPC.TL_messages_getAttachMenuBot();
        getAttachMenuBot.bot = MessagesController.getInstance(intentAccount).getInputUser(peerId);
        ConnectionsManager.getInstance(intentAccount).sendRequest(getAttachMenuBot, (response1, error1) -> AndroidUtilities.runOnUIThread(() -> {
            if (response1 instanceof TLRPC.TL_attachMenuBotsBot) {
                TLRPC.TL_attachMenuBotsBot attachMenuBotsBot = (TLRPC.TL_attachMenuBotsBot) response1;
                MessagesController.getInstance(intentAccount).putUsers(attachMenuBotsBot.users, false);
                TLRPC.TL_attachMenuBot attachMenuBot = attachMenuBotsBot.bot;
                if (startAppParam != null) {
                    showAttachMenuBot(attachMenuBot, startAppParam);
                    return;
                }
                BaseFragment lastFragment_ = mainFragmentsStack.get(mainFragmentsStack.size() - 1);
                if (AndroidUtilities.isTablet() && !(lastFragment_ instanceof ChatActivity) && !rightFragmentsStack.isEmpty()) {
                    lastFragment_ = rightFragmentsStack.get(rightFragmentsStack.size() - 1);
                }
                final BaseFragment lastFragment = lastFragment_;

                List<String> chooserTargets = new ArrayList<>();
                if (!TextUtils.isEmpty(attachMenuBotChoose)) {
                    for (String target : attachMenuBotChoose.split(" ")) {
                        if (MediaDataController.canShowAttachMenuBotForTarget(attachMenuBot, target)) {
                            chooserTargets.add(target);
                        }
                    }
                }
                DialogsActivity dialogsActivity;

                if (!chooserTargets.isEmpty()) {
                    Bundle args = new Bundle();
                    args.putInt("dialogsType", DialogsActivity.DIALOGS_TYPE_START_ATTACH_BOT);
                    args.putBoolean("onlySelect", true);

                    args.putBoolean("allowGroups", chooserTargets.contains("groups"));
                    args.putBoolean("allowMegagroups", chooserTargets.contains("groups"));
                    args.putBoolean("allowLegacyGroups", chooserTargets.contains("groups"));
                    args.putBoolean("allowUsers", chooserTargets.contains("users"));
                    args.putBoolean("allowChannels", chooserTargets.contains("channels"));
                    args.putBoolean("allowBots", chooserTargets.contains("bots"));

                    dialogsActivity = new DialogsActivity(args);
                    dialogsActivity.setDelegate((fragment, dids, message1, param, topicsFragment) -> {
                        long did = dids.get(0).dialogId;

                        Bundle args1 = new Bundle();
                        args1.putBoolean("scrollToTopOnResume", true);
                        if (DialogObject.isEncryptedDialog(did)) {
                            args1.putInt("enc_id", DialogObject.getEncryptedChatId(did));
                        } else if (DialogObject.isUserDialog(did)) {
                            args1.putLong("user_id", did);
                        } else {
                            args1.putLong("chat_id", -did);
                        }
                        args1.putString("attach_bot", UserObject.getPublicUsername(user));
                        if (setAsAttachBot != null) {
                            args1.putString("attach_bot_start_command", setAsAttachBot);
                        }
                        if (MessagesController.getInstance(intentAccount).checkCanOpenChat(args1, fragment)) {
                            NotificationCenter.getInstance(intentAccount).postNotificationName(NotificationCenter.closeChats);
                            getActionBarLayout().presentFragment(new ChatActivity(args1), true, false, true, false);
                        }
                        return true;
                    });
                } else {
                    dialogsActivity = null;
                }

                if (!attachMenuBot.inactive) {
                    if (dialogsActivity != null) {
                        if (lastFragment != null) {
                            lastFragment.dismissCurrentDialog();
                        }
                        for (int i = 0; i < visibleDialogs.size(); ++i) {
                            Dialog dialog = visibleDialogs.get(i);
                            if (dialog.isShowing()) {
                                visibleDialogs.get(i).dismiss();
                            }
                        }
                        visibleDialogs.clear();
                        presentFragment(dialogsActivity);
                    } else if (lastFragment instanceof ChatActivity) {
                        ChatActivity chatActivity = (ChatActivity) lastFragment;
                        if (!MediaDataController.canShowAttachMenuBot(attachMenuBot, chatActivity.getCurrentUser() != null ? chatActivity.getCurrentUser() : chatActivity.getCurrentChat())) {
                            BulletinFactory.of(lastFragment).createErrorBulletin(LocaleController.getString(R.string.BotAlreadyAddedToAttachMenu)).show();
                            return;
                        }
                        chatActivity.openAttachBotLayout(user.id, setAsAttachBot, false);
                    } else {
                        BulletinFactory.of(lastFragment).createErrorBulletin(LocaleController.getString(R.string.BotAlreadyAddedToAttachMenu)).show();
                    }
                } else {
                    AttachBotIntroTopView introTopView = new AttachBotIntroTopView(LaunchActivity.this);
                    introTopView.setColor(Theme.getColor(Theme.key_chat_attachIcon));
                    introTopView.setBackgroundColor(Theme.getColor(Theme.key_dialogTopBackground));
                    introTopView.setAttachBot(attachMenuBot);

                    WebAppDisclaimerAlert.show(this, (allowSendMessage) -> {
                        TLRPC.TL_messages_toggleBotInAttachMenu botRequest = new TLRPC.TL_messages_toggleBotInAttachMenu();
                        botRequest.bot = MessagesController.getInstance(intentAccount).getInputUser(peerId);
                        botRequest.enabled = true;
                        botRequest.write_allowed = true;

                        ConnectionsManager.getInstance(intentAccount).sendRequest(botRequest, (response2, error2) -> AndroidUtilities.runOnUIThread(() -> {
                            if (response2 instanceof TLRPC.TL_boolTrue) {
                                MediaDataController.getInstance(intentAccount).loadAttachMenuBots(false, true, () -> {
                                    if (dialogsActivity != null) {
                                        if (lastFragment != null) {
                                            lastFragment.dismissCurrentDialog();
                                        }
                                        for (int i = 0; i < visibleDialogs.size(); ++i) {
                                            Dialog dialog = visibleDialogs.get(i);
                                            if (dialog.isShowing()) {
                                                visibleDialogs.get(i).dismiss();
                                            }
                                        }
                                        visibleDialogs.clear();
                                        presentFragment(dialogsActivity);
                                    } else if (lastFragment instanceof ChatActivity) {
                                        ((ChatActivity) lastFragment).openAttachBotLayout(user.id, setAsAttachBot, true);
                                    }
                                });
                            }
                        }), ConnectionsManager.RequestFlagInvokeAfter | ConnectionsManager.RequestFlagFailOnServerErrors);
                    }, attachMenuBot.request_write_access ? user : null);
                }
            } else {
                BulletinFactory.of(mainFragmentsStack.get(mainFragmentsStack.size() - 1)).createErrorBulletin(LocaleController.getString(R.string.BotCantAddToAttachMenu)).show();
            }
        }));
    }

    private void openForumFromLink(long dialogId, Integer messageId, Runnable onOpened) {
        openForumFromLink(dialogId, messageId, null, onOpened, 0, -1);
    }

    private void openForumFromLink(long dialogId, Integer messageId, String quote, Runnable onOpened, int fromMessageId, int quoteOffset) {
        if (messageId == null) {
            Bundle bundle = new Bundle();
            bundle.putLong("chat_id", -dialogId);
            presentFragment(TopicsFragment.getTopicsOrChat(this, bundle));

            if (onOpened != null) {
                onOpened.run();
            }
            return;
        }
        TLRPC.TL_channels_getMessages req = new TLRPC.TL_channels_getMessages();
        req.channel = MessagesController.getInstance(currentAccount).getInputChannel(-dialogId);
        req.id.add(messageId);
        ConnectionsManager.getInstance(currentAccount).sendRequest(req, (res, err) -> {
            AndroidUtilities.runOnUIThread(() -> {
                TLRPC.Message message = null;
                if (res instanceof TLRPC.messages_Messages) {
                    ArrayList<TLRPC.Message> messages = ((TLRPC.messages_Messages) res).messages;
                    for (int i = 0; i < messages.size(); ++i) {
                        if (messages.get(i) != null && messages.get(i).id == messageId) {
                            message = messages.get(i);
                            break;
                        }
                    }
                }

                if (message != null) {
                    runCommentRequest(currentAccount, null, message.id, null, MessageObject.getTopicId(currentAccount, message, MessagesController.getInstance(currentAccount).isForum(message)), MessagesController.getInstance(currentAccount).getChat(-dialogId), onOpened, quote, fromMessageId, quoteOffset);
                    return;
                }

                Bundle bundle = new Bundle();
                bundle.putLong("chat_id", -dialogId);
                presentFragment(TopicsFragment.getTopicsOrChat(this, bundle));

                if (onOpened != null) {
                    onOpened.run();
                }
            });
        });
    }

    private List<TLRPC.TL_contact> findContacts(String userName, String userPhone, boolean allowSelf) {
        final MessagesController messagesController = MessagesController.getInstance(currentAccount);
        final ContactsController contactsController = ContactsController.getInstance(currentAccount);
        final List<TLRPC.TL_contact> contacts = new ArrayList<>(contactsController.contacts);
        final List<TLRPC.TL_contact> foundContacts = new ArrayList<>();

        if (userPhone != null) {
            userPhone = PhoneFormat.stripExceptNumbers(userPhone);
            TLRPC.TL_contact contact = contactsController.contactsByPhone.get(userPhone);
            if (contact == null) {
                String shortUserPhone = userPhone.substring(Math.max(0, userPhone.length() - 7));
                contact = contactsController.contactsByShortPhone.get(shortUserPhone);
            }
            if (contact != null) {
                final TLRPC.User user = messagesController.getUser(contact.user_id);
                if (user != null && (!user.self || allowSelf)) {
                    foundContacts.add(contact);
                } else {
                    // disable search by name
                    userName = null;
                }
            }
        }

        if (foundContacts.isEmpty() && userName != null) {
            final String query1 = userName.trim().toLowerCase();
            if (!TextUtils.isEmpty(query1)) {
                String query2 = LocaleController.getInstance().getTranslitString(query1);
                if (query1.equals(query2) || query2.length() == 0) {
                    query2 = null;
                }
                final String[] queries = new String[]{query1, query2};
                for (int i = 0, size = contacts.size(); i < size; i++) {
                    final TLRPC.TL_contact contact = contacts.get(i);
                    if (contact != null) {
                        final TLRPC.User user = messagesController.getUser(contact.user_id);
                        if (user != null) {
                            if (user.self && !allowSelf) {
                                continue;
                            }

                            final String[] names = new String[3];
                            names[0] = ContactsController.formatName(user.first_name, user.last_name).toLowerCase();
                            names[1] = LocaleController.getInstance().getTranslitString(names[0]);
                            if (names[0].equals(names[1])) {
                                names[1] = null;
                            }
                            if (UserObject.isReplyUser(user)) {
                                names[2] = LocaleController.getString("RepliesTitle", R.string.RepliesTitle).toLowerCase();
                            } else if (user.self) {
                                names[2] = LocaleController.getString("SavedMessages", R.string.SavedMessages).toLowerCase();
                            }

                            boolean found = false;
                            for (String q : queries) {
                                if (q == null) {
                                    continue;
                                }
                                for (int j = 0; j < names.length; j++) {
                                    final String name = names[j];
                                    if (name != null && (name.startsWith(q) || name.contains(" " + q))) {
                                        found = true;
                                        break;
                                    }
                                }
                                String username = UserObject.getPublicUsername(user);
                                if (!found && username != null && username.startsWith(q)) {
                                    found = true;
                                }
                                if (found) {
                                    foundContacts.add(contact);
                                    break;
                                }
                            }
                        }
                    }
                }
            }
        }

        return foundContacts;
    }

    public void checkAppUpdate(boolean force, Browser.Progress progress) {
        if (!force && BuildVars.DEBUG_VERSION || !force && !BuildVars.CHECK_UPDATES) {
            return;
        }
        if (!force && Math.abs(System.currentTimeMillis() - SharedConfig.lastUpdateCheckTime) < MessagesController.getInstance(0).updateCheckDelay * 1000) {
            return;
        }
        TLRPC.TL_help_getAppUpdate req = new TLRPC.TL_help_getAppUpdate();
        try {
            req.source = ApplicationLoader.applicationContext.getPackageManager().getInstallerPackageName(ApplicationLoader.applicationContext.getPackageName());
        } catch (Exception ignore) {

        }
        if (req.source == null) {
            req.source = "";
        }
        final int accountNum = currentAccount;
        int reqId = ConnectionsManager.getInstance(currentAccount).sendRequest(req, (response, error) -> {
            SharedConfig.lastUpdateCheckTime = System.currentTimeMillis();
            SharedConfig.saveConfig();
            if (response instanceof TLRPC.TL_help_appUpdate) {
                final TLRPC.TL_help_appUpdate res = (TLRPC.TL_help_appUpdate) response;
                AndroidUtilities.runOnUIThread(() -> {
                    if (SharedConfig.pendingAppUpdate != null && SharedConfig.pendingAppUpdate.version.equals(res.version)) {
                        return;
                    }
                    final boolean newVersionAvailable = SharedConfig.setNewAppVersionAvailable(res);
                    if (newVersionAvailable) {
                        if (res.can_not_skip) {
                            showUpdateActivity(accountNum, res, false);
                        } else if (ApplicationLoader.isStandaloneBuild() || BuildVars.DEBUG_VERSION) {
                            drawerLayoutAdapter.notifyDataSetChanged();
                            ApplicationLoader.applicationLoaderInstance.showUpdateAppPopup(LaunchActivity.this, res, accountNum);
                        }
                        NotificationCenter.getGlobalInstance().postNotificationName(NotificationCenter.appUpdateAvailable);
                    }
                    if (progress != null) {
                        progress.end();
                        if (!newVersionAvailable) {
                            BaseFragment fragment = getLastFragment();
                            if (fragment != null) {
                                BulletinFactory.of(fragment).createSimpleBulletin(R.raw.chats_infotip, LocaleController.getString(R.string.YourVersionIsLatest)).show();
                            }
                        }
                    }
                });
            } else if (response instanceof TLRPC.TL_help_noAppUpdate) {
                AndroidUtilities.runOnUIThread(() -> {
                    if (progress != null) {
                        progress.end();
                        BaseFragment fragment = getLastFragment();
                        if (fragment != null) {
                            BulletinFactory.of(fragment).createSimpleBulletin(R.raw.chats_infotip, LocaleController.getString(R.string.YourVersionIsLatest)).show();
                        }
                    }
                });
            } else if (error != null) {
                AndroidUtilities.runOnUIThread(() -> {
                    if (progress != null) {
                        progress.end();
                        BaseFragment fragment = getLastFragment();
                        if (fragment != null) {
                            BulletinFactory.of(fragment).showForError(error);
                        }
                    }
                });
            }
        });
        if (progress != null) {
            progress.init();
            progress.onCancel(() -> ConnectionsManager.getInstance(currentAccount).cancelRequest(reqId, true));
        }
    }

    public Dialog showAlertDialog(AlertDialog.Builder builder) {
        try {
            AlertDialog dialog = builder.show();
            dialog.setCanceledOnTouchOutside(true);
            dialog.setOnDismissListener(d -> {
                if (dialog != null) {
                    if (dialog == localeDialog) {
                        BaseFragment fragment = actionBarLayout == null ? null : actionBarLayout.getLastFragment();
                        try {
                            String shorname = LocaleController.getInstance().getCurrentLocaleInfo().shortName;
                            if (fragment != null) {
                                BulletinFactory.of(fragment).createSimpleBulletin(
                                    R.raw.msg_translate,
                                    getStringForLanguageAlert(shorname.equals("en") ? englishLocaleStrings : systemLocaleStrings, "ChangeLanguageLater", R.string.ChangeLanguageLater)
                                ).setDuration(Bulletin.DURATION_PROLONG).show();
                            } else {
                                BulletinFactory.of(Bulletin.BulletinWindow.make(LaunchActivity.this), null).createSimpleBulletin(
                                    R.raw.msg_translate,
                                    getStringForLanguageAlert(shorname.equals("en") ? englishLocaleStrings : systemLocaleStrings, "ChangeLanguageLater", R.string.ChangeLanguageLater)
                                ).setDuration(Bulletin.DURATION_PROLONG).show();
                            }
                        } catch (Exception e) {
                            FileLog.e(e);
                        }
                        localeDialog = null;
                    } else if (dialog == proxyErrorDialog) {
                        SharedPreferences preferences = MessagesController.getGlobalMainSettings();
                        SharedPreferences.Editor editor = MessagesController.getGlobalMainSettings().edit();
                        editor.putBoolean("proxy_enabled", false);
                        editor.putBoolean("proxy_enabled_calls", false);
                        editor.commit();
                        ConnectionsManager.setProxySettings(false, "", 1080, "", "", "");
                        NotificationCenter.getGlobalInstance().postNotificationName(NotificationCenter.proxySettingsChanged);
                        proxyErrorDialog = null;
                    }
                }
                visibleDialogs.remove(dialog);
            });
            visibleDialogs.add(dialog);
            return dialog;
        } catch (Exception e) {
            FileLog.e(e);
        }
        return null;
    }

    public void showBulletin(Function<BulletinFactory, Bulletin> createBulletin) {
        BaseFragment topFragment = null;
        if (!layerFragmentsStack.isEmpty()) {
            topFragment = layerFragmentsStack.get(layerFragmentsStack.size() - 1);
        } else if (!rightFragmentsStack.isEmpty()) {
            topFragment = rightFragmentsStack.get(rightFragmentsStack.size() - 1);
        } else if (!mainFragmentsStack.isEmpty()) {
            topFragment = mainFragmentsStack.get(mainFragmentsStack.size() - 1);
        }
        if (BulletinFactory.canShowBulletin(topFragment)) {
            createBulletin.apply(BulletinFactory.of(topFragment)).show();
        }
    }

    public void setNavigateToPremiumBot(boolean val) {
        navigateToPremiumBot = val;
    }

    public void setNavigateToPremiumGiftCallback(Runnable val) {
        navigateToPremiumGiftCallback = val;
    }

    @Override
    public void onNewIntent(Intent intent) {
        super.onNewIntent(intent);
        handleIntent(intent, true, false, false);
    }

    public void onNewIntent(Intent intent, Browser.Progress progress) {
        super.onNewIntent(intent);
        handleIntent(intent, true, false, false, progress);
    }

    @Override
    public boolean didSelectDialogs(DialogsActivity dialogsFragment, ArrayList<MessagesStorage.TopicKey> dids, CharSequence message, boolean param, TopicsFragment topicsFragment) {
        final int account = dialogsFragment != null ? dialogsFragment.getCurrentAccount() : currentAccount;

        if (exportingChatUri != null) {
            Uri uri = exportingChatUri;
            ArrayList<Uri> documentsUris = documentsUrisArray != null ? new ArrayList<>(documentsUrisArray) : null;
            final AlertDialog progressDialog = new AlertDialog(this, AlertDialog.ALERT_TYPE_SPINNER);
            SendMessagesHelper.getInstance(account).prepareImportHistory(dids.get(0).dialogId, exportingChatUri, documentsUrisArray, (result) -> {
                if (result != 0) {
                    Bundle args = new Bundle();
                    args.putBoolean("scrollToTopOnResume", true);
                    if (!AndroidUtilities.isTablet()) {
                        NotificationCenter.getInstance(account).postNotificationName(NotificationCenter.closeChats);
                    }
                    if (DialogObject.isUserDialog(result)) {
                        args.putLong("user_id", result);
                    } else {
                        args.putLong("chat_id", -result);
                    }
                    ChatActivity fragment = new ChatActivity(args);
                    fragment.setOpenImport();
                    getActionBarLayout().presentFragment(fragment, dialogsFragment != null || param, dialogsFragment == null, true, false);
                } else {
                    documentsUrisArray = documentsUris;
                    if (documentsUrisArray == null) {
                        documentsUrisArray = new ArrayList<>();
                    }
                    documentsUrisArray.add(0, uri);
                    openDialogsToSend(true);
                }
                try {
                    progressDialog.dismiss();
                } catch (Exception e) {
                    FileLog.e(e);
                }
            });
            try {
                progressDialog.showDelayed(300);
            } catch (Exception ignore) {

            }
        } else {
            boolean notify = dialogsFragment == null || dialogsFragment.forwardContext == null || dialogsFragment.forwardContext.getForwardParams().notify;
            int scheduleDate = dialogsFragment == null || dialogsFragment.forwardContext == null ? 0 : dialogsFragment.forwardContext.getForwardParams().scheduleDate;
            final ChatActivity fragment;
            if (dids.size() <= 1) {
                final long did = dids.get(0).dialogId;

                Bundle args = new Bundle();
                args.putBoolean("scrollToTopOnResume", true);
                if (!AndroidUtilities.isTablet()) {
                    NotificationCenter.getInstance(account).postNotificationName(NotificationCenter.closeChats);
                }
                if (DialogObject.isEncryptedDialog(did)) {
                    args.putInt("enc_id", DialogObject.getEncryptedChatId(did));
                } else if (DialogObject.isUserDialog(did)) {
                    args.putLong("user_id", did);
                } else {
                    args.putLong("chat_id", -did);
                }
                if (scheduleDate != 0) {
                    args.putInt("chatMode", ChatActivity.MODE_SCHEDULED);
                }
                if (!MessagesController.getInstance(account).checkCanOpenChat(args, dialogsFragment)) {
                    return false;
                }
                fragment = new ChatActivity(args);
                ForumUtilities.applyTopic(fragment, dids.get(0));
            } else {
                fragment = null;
            }

            int attachesCount = 0;
            if (contactsToSend != null) {
                attachesCount += contactsToSend.size();
            }
            if (videoPath != null) {
                attachesCount++;
            }
            if (voicePath != null) {
                attachesCount++;
            }
            if (photoPathsArray != null) {
                attachesCount += photoPathsArray.size();
            }
            if (documentsPathsArray != null) {
                attachesCount += documentsPathsArray.size();
            }
            if (documentsUrisArray != null) {
                attachesCount += documentsUrisArray.size();
            }
            if (videoPath == null && voicePath == null && photoPathsArray == null && documentsPathsArray == null && documentsUrisArray == null && sendingText != null) {
                attachesCount++;
            }

            for (int i = 0; i < dids.size(); i++) {
                final long did = dids.get(i).dialogId;
                if (AlertsCreator.checkSlowMode(this, currentAccount, did, attachesCount > 1)) {
                    return false;
                }
            }

            if (topicsFragment != null) {
                topicsFragment.removeSelfFromStack();
            }
            boolean presentedFragmentWithRemoveLast = false;
            if (contactsToSend != null && contactsToSend.size() == 1 && !mainFragmentsStack.isEmpty()) {
                presentedFragmentWithRemoveLast = true;
                PhonebookShareAlert alert = new PhonebookShareAlert(mainFragmentsStack.get(mainFragmentsStack.size() - 1), null, null, contactsToSendUri, null, null, null);
                alert.setDelegate((user, notify2, scheduleDate2) -> {
                    if (fragment != null) {
                        getActionBarLayout().presentFragment(fragment, true, false, true, false);
                    }
                    AccountInstance accountInstance = AccountInstance.getInstance(UserConfig.selectedAccount);
                    for (int i = 0; i < dids.size(); i++) {
                        long did = dids.get(i).dialogId;
                        long topicId = dids.get(i).topicId;
                        MessageObject replyToMsg = null;
                        if (topicId != 0) {
                            TLRPC.TL_forumTopic topic = accountInstance.getMessagesController().getTopicsController().findTopic(-did, topicId);
                            if (topic != null && topic.topicStartMessage != null) {
                                replyToMsg = new MessageObject(accountInstance.getCurrentAccount(), topic.topicStartMessage, false, false);
                                replyToMsg.isTopicMainMessage = true;
                            }
                        }

                        SendMessagesHelper.getInstance(account).sendMessage(SendMessagesHelper.SendMessageParams.of(user, did, replyToMsg, replyToMsg, null, null, notify2, scheduleDate));
                        if (!TextUtils.isEmpty(message)) {
                            SendMessagesHelper.prepareSendingText(accountInstance, message.toString(), did, notify, 0);
                        }
                    }
                });
                mainFragmentsStack.get(mainFragmentsStack.size() - 1).showDialog(alert);
            } else {
                String captionToSend = null;
                for (int i = 0; i < dids.size(); i++) {
                    final long did = dids.get(i).dialogId;
                    final long topicId = dids.get(i).topicId;

                    AccountInstance accountInstance = AccountInstance.getInstance(UserConfig.selectedAccount);
                    MessageObject replyToMsg = null;
                    if (topicId != 0) {
                        TLRPC.TL_forumTopic topic = accountInstance.getMessagesController().getTopicsController().findTopic(-did, topicId);
                        if (topic != null && topic.topicStartMessage != null) {
                            replyToMsg = new MessageObject(accountInstance.getCurrentAccount(), topic.topicStartMessage, false, false);
                            replyToMsg.isTopicMainMessage = true;
                        }
                    }
                    boolean photosEditorOpened = false, videoEditorOpened = false;
                    if (fragment != null) {
                        boolean withoutAnimation = dialogsFragment == null || videoPath != null || (photoPathsArray != null && photoPathsArray.size() > 0);
                        getActionBarLayout().presentFragment(fragment, dialogsFragment != null, withoutAnimation, true, false);
                        presentedFragmentWithRemoveLast = dialogsFragment != null;
                        if (videoPath != null && topicId == 0) {
                            fragment.openVideoEditor(videoPath, sendingText);
                            videoEditorOpened = true;
                            sendingText = null;
                        } else if (photoPathsArray != null && photoPathsArray.size() > 0 && topicId == 0) {
                            photosEditorOpened = fragment.openPhotosEditor(photoPathsArray, message == null || message.length() == 0 ? sendingText : message);
                            if (photosEditorOpened) {
                                sendingText = null;
                            }
                        }
                    } else {
                        if (videoPath != null) {
                            if (sendingText != null && sendingText.length() <= 1024) {
                                captionToSend = sendingText;
                                sendingText = null;
                            }
                            ArrayList<String> arrayList = new ArrayList<>();
                            arrayList.add(videoPath);
                            SendMessagesHelper.prepareSendingDocuments(accountInstance, arrayList, arrayList, null, captionToSend, null, did, replyToMsg, replyToMsg, null, null, null, notify, scheduleDate, null, null, 0);
                        }
                    }
                    if (photoPathsArray != null && !photosEditorOpened) {
                        if (sendingText != null && sendingText.length() <= 1024 && photoPathsArray.size() == 1) {
                            photoPathsArray.get(0).caption = sendingText;
                            sendingText = null;
                        }
                        SendMessagesHelper.prepareSendingMedia(accountInstance, photoPathsArray, did, replyToMsg, replyToMsg, null, null, false, false, null, notify, scheduleDate, 0, false, null, null, 0);
                    }
                    if (documentsPathsArray != null || documentsUrisArray != null) {
                        if (sendingText != null && sendingText.length() <= 1024 && ((documentsPathsArray != null ? documentsPathsArray.size() : 0) + (documentsUrisArray != null ? documentsUrisArray.size() : 0)) == 1) {
                            captionToSend = sendingText;
                            sendingText = null;
                        }
                        SendMessagesHelper.prepareSendingDocuments(accountInstance, documentsPathsArray, documentsOriginalPathsArray, documentsUrisArray, captionToSend, documentsMimeType, did, replyToMsg, replyToMsg, null, null, null, notify, scheduleDate, null, null, 0);
                    }
                    if (voicePath != null) {
                        File file = new File(voicePath);

                        if (file.exists()) {
                            TLRPC.TL_document document = new TLRPC.TL_document();
                            document.file_reference = new byte[0];
                            document.dc_id = Integer.MIN_VALUE;
                            document.id = SharedConfig.getLastLocalId();
                            document.user_id = accountInstance.getUserConfig().getClientUserId();
                            document.mime_type = "audio/ogg";
                            document.date = accountInstance.getConnectionsManager().getCurrentTime();
                            document.size = (int) file.length();
                            TLRPC.TL_documentAttributeAudio attributeAudio = new TLRPC.TL_documentAttributeAudio();
                            attributeAudio.voice = true;
                            attributeAudio.waveform = MediaController.getWaveform(file.getAbsolutePath());
                            if (attributeAudio.waveform != null) {
                                attributeAudio.flags |= 4;
                            }
                            document.attributes.add(attributeAudio);

                            accountInstance.getSendMessagesHelper().sendMessage(SendMessagesHelper.SendMessageParams.of(document, null, file.getAbsolutePath(), did, replyToMsg, replyToMsg, sendingText, null, null, null, notify, 0, 0, null, null, false));
                            if (sendingText != null) {
                                sendingText = null;
                            }
                        }
                    }
                    if (sendingText != null) {
                        SendMessagesHelper.prepareSendingText(accountInstance, sendingText, did, topicId, notify, 0);
                    }
                    if (contactsToSend != null && !contactsToSend.isEmpty()) {
                        for (int a = 0; a < contactsToSend.size(); a++) {
                            TLRPC.User user = contactsToSend.get(a);
                            SendMessagesHelper.getInstance(account).sendMessage(SendMessagesHelper.SendMessageParams.of(user, did, replyToMsg, replyToMsg, null, null, notify, scheduleDate));
                        }
                    }
                    if (!TextUtils.isEmpty(message) && !videoEditorOpened && !photosEditorOpened) {
                        SendMessagesHelper.prepareSendingText(accountInstance, message.toString(), did, topicId, notify, scheduleDate);
                    }
                }
            }
            if (dialogsFragment != null && fragment == null) {
                if (!presentedFragmentWithRemoveLast) {
                    dialogsFragment.finishFragment();
                }
            }
        }

        photoPathsArray = null;
        videoPath = null;
        voicePath = null;
        sendingText = null;
        documentsPathsArray = null;
        documentsOriginalPathsArray = null;
        contactsToSend = null;
        contactsToSendUri = null;
        exportingChatUri = null;
        return true;
    }

    private void onFinish() {
        if (lockRunnable != null) {
            AndroidUtilities.cancelRunOnUIThread(lockRunnable);
            lockRunnable = null;
        }
        if (finished) {
            return;
        }
        finished = true;
        if (currentAccount != -1) {
            NotificationCenter.getInstance(currentAccount).removeObserver(this, NotificationCenter.appDidLogout);
            NotificationCenter.getInstance(currentAccount).removeObserver(this, NotificationCenter.openBoostForUsersDialog);
            NotificationCenter.getInstance(currentAccount).removeObserver(this, NotificationCenter.mainUserInfoChanged);
            NotificationCenter.getInstance(currentAccount).removeObserver(this, NotificationCenter.attachMenuBotsDidLoad);
            NotificationCenter.getInstance(currentAccount).removeObserver(this, NotificationCenter.didUpdateConnectionState);
            NotificationCenter.getInstance(currentAccount).removeObserver(this, NotificationCenter.needShowAlert);
            NotificationCenter.getInstance(currentAccount).removeObserver(this, NotificationCenter.wasUnableToFindCurrentLocation);
            NotificationCenter.getInstance(currentAccount).removeObserver(this, NotificationCenter.openArticle);
            NotificationCenter.getInstance(currentAccount).removeObserver(this, NotificationCenter.hasNewContactsToImport);
            NotificationCenter.getInstance(currentAccount).removeObserver(this, NotificationCenter.needShowPlayServicesAlert);
            NotificationCenter.getInstance(currentAccount).removeObserver(this, NotificationCenter.fileLoaded);
            NotificationCenter.getInstance(currentAccount).removeObserver(this, NotificationCenter.fileLoadProgressChanged);
            NotificationCenter.getInstance(currentAccount).removeObserver(this, NotificationCenter.fileLoadFailed);
            NotificationCenter.getInstance(currentAccount).removeObserver(this, NotificationCenter.historyImportProgressChanged);
            NotificationCenter.getInstance(currentAccount).removeObserver(this, NotificationCenter.groupCallUpdated);
            NotificationCenter.getInstance(currentAccount).removeObserver(this, NotificationCenter.stickersImportComplete);
            NotificationCenter.getInstance(currentAccount).removeObserver(this, NotificationCenter.newSuggestionsAvailable);
            NotificationCenter.getInstance(currentAccount).removeObserver(this, NotificationCenter.currentUserShowLimitReachedDialog);
            NotificationCenter.getInstance(currentAccount).removeObserver(this, NotificationCenter.currentUserPremiumStatusChanged);
        }

        NotificationCenter.getGlobalInstance().removeObserver(this, NotificationCenter.needShowAlert);
        NotificationCenter.getGlobalInstance().removeObserver(this, NotificationCenter.didSetNewWallpapper);
        NotificationCenter.getGlobalInstance().removeObserver(this, NotificationCenter.suggestedLangpack);
        NotificationCenter.getGlobalInstance().removeObserver(this, NotificationCenter.reloadInterface);
        NotificationCenter.getGlobalInstance().removeObserver(this, NotificationCenter.didSetNewTheme);
        NotificationCenter.getGlobalInstance().removeObserver(this, NotificationCenter.needSetDayNightTheme);
        NotificationCenter.getGlobalInstance().removeObserver(this, NotificationCenter.needCheckSystemBarColors);
        NotificationCenter.getGlobalInstance().removeObserver(this, NotificationCenter.closeOtherAppActivities);
        NotificationCenter.getGlobalInstance().removeObserver(this, NotificationCenter.didSetPasscode);
        NotificationCenter.getGlobalInstance().removeObserver(this, NotificationCenter.notificationsCountUpdated);
        NotificationCenter.getGlobalInstance().removeObserver(this, NotificationCenter.screenStateChanged);
        NotificationCenter.getGlobalInstance().removeObserver(this, NotificationCenter.showBulletin);
        NotificationCenter.getGlobalInstance().removeObserver(this, NotificationCenter.appUpdateAvailable);
        NotificationCenter.getGlobalInstance().removeObserver(this, NotificationCenter.requestPermissions);
        NotificationCenter.getGlobalInstance().removeObserver(this, NotificationCenter.billingConfirmPurchaseError);

        LiteMode.removeOnPowerSaverAppliedListener(this::onPowerSaver);
    }

    private void onPowerSaver(boolean applied) {
        if (Build.VERSION.SDK_INT < Build.VERSION_CODES.LOLLIPOP || actionBarLayout == null || !applied || LiteMode.getPowerSaverLevel() >= 100) {
            return;
        }
        BaseFragment lastFragment = actionBarLayout.getLastFragment();
        if (lastFragment == null || lastFragment instanceof LiteModeSettingsActivity) {
            return;
        }
        int percent = LiteMode.getBatteryLevel();
        BulletinFactory.of(lastFragment).createSimpleBulletin(
            new BatteryDrawable(percent / 100F, Color.WHITE, lastFragment.getThemedColor(Theme.key_dialogSwipeRemove), 1.3f),
            LocaleController.getString("LowPowerEnabledTitle", R.string.LowPowerEnabledTitle),
            LocaleController.formatString("LowPowerEnabledSubtitle", R.string.LowPowerEnabledSubtitle, String.format("%d%%", percent)),
            LocaleController.getString("Disable", R.string.Disable),
            () -> presentFragment(new LiteModeSettingsActivity())
        ).setDuration(Bulletin.DURATION_PROLONG).show();
    }

    public void presentFragment(INavigationLayout.NavigationParams params) {
        getActionBarLayout().presentFragment(params);
    }

    public void presentFragment(BaseFragment fragment) {
        getActionBarLayout().presentFragment(fragment);
    }

    public boolean presentFragment(final BaseFragment fragment, final boolean removeLast, boolean forceWithoutAnimation) {
        return getActionBarLayout().presentFragment(fragment, removeLast, forceWithoutAnimation, true, false);
    }

    public INavigationLayout getActionBarLayout() {
        INavigationLayout currentLayout = actionBarLayout;
        if (!sheetFragmentsStack.isEmpty()) {
            currentLayout = sheetFragmentsStack.get(sheetFragmentsStack.size() - 1);
        }
        return currentLayout;
    }

    public INavigationLayout getLayersActionBarLayout() {
        return layersActionBarLayout;
    }

    public INavigationLayout getRightActionBarLayout() {
        return rightActionBarLayout;
    }

    @Override
    protected void onActivityResult(int requestCode, int resultCode, Intent data) {
        if (SharedConfig.passcodeHash.length() != 0 && SharedConfig.lastPauseTime != 0) {
            SharedConfig.lastPauseTime = 0;
            if (BuildVars.LOGS_ENABLED) {
                FileLog.d("reset lastPauseTime onActivityResult");
            }
            UserConfig.getInstance(currentAccount).saveConfig(false);
        }
        if (requestCode == 105) {
            if (Build.VERSION.SDK_INT >= Build.VERSION_CODES.M) {
                if (ApplicationLoader.canDrawOverlays = Settings.canDrawOverlays(this)) {
                    if (GroupCallActivity.groupCallInstance != null) {
                        GroupCallActivity.groupCallInstance.dismissInternal();
                    }
                    AndroidUtilities.runOnUIThread(() -> {
                        GroupCallPip.clearForce();
                        GroupCallPip.updateVisibility(LaunchActivity.this);
                    }, 200);
                }
            }
            return;
        }
        super.onActivityResult(requestCode, resultCode, data);
        if (requestCode == SCREEN_CAPTURE_REQUEST_CODE) {
            if (resultCode == Activity.RESULT_OK) {
                VoIPService service = VoIPService.getSharedInstance();
                if (service != null) {
                    VideoCapturerDevice.mediaProjectionPermissionResultData = data;
                    service.createCaptureDevice(true);
                }
            }
        } else if (requestCode == PLAY_SERVICES_REQUEST_CHECK_SETTINGS) {
            LocationController.getInstance(currentAccount).startFusedLocationRequest(resultCode == Activity.RESULT_OK);
        } else {
            ThemeEditorView editorView = ThemeEditorView.getInstance();
            if (editorView != null) {
                editorView.onActivityResult(requestCode, resultCode, data);
            }
            if (actionBarLayout.getFragmentStack().size() != 0) {
                BaseFragment fragment = actionBarLayout.getFragmentStack().get(actionBarLayout.getFragmentStack().size() - 1);
                fragment.onActivityResultFragment(requestCode, resultCode, data);
                if (fragment.getLastStoryViewer() != null) {
                    fragment.getLastStoryViewer().onActivityResult(requestCode, resultCode, data);
                }
            }
            if (AndroidUtilities.isTablet()) {
                //TODO stories
                // check on tablets
                if (rightActionBarLayout.getFragmentStack().size() != 0) {
                    BaseFragment fragment = rightActionBarLayout.getFragmentStack().get(rightActionBarLayout.getFragmentStack().size() - 1);
                    fragment.onActivityResultFragment(requestCode, resultCode, data);
                }
                if (layersActionBarLayout.getFragmentStack().size() != 0) {
                    BaseFragment fragment = layersActionBarLayout.getFragmentStack().get(layersActionBarLayout.getFragmentStack().size() - 1);
                    fragment.onActivityResultFragment(requestCode, resultCode, data);
                }
            }
            NotificationCenter.getGlobalInstance().postNotificationName(NotificationCenter.onActivityResultReceived, requestCode, resultCode, data);
        }
    }

    @Override
    public void onRequestPermissionsResult(int requestCode, String[] permissions, int[] grantResults) {
        super.onRequestPermissionsResult(requestCode, permissions, grantResults);
        if (!checkPermissionsResult(requestCode, permissions, grantResults)) return;
        if (ApplicationLoader.applicationLoaderInstance != null && ApplicationLoader.applicationLoaderInstance.checkRequestPermissionResult(requestCode, permissions, grantResults)) return;

        if (actionBarLayout.getFragmentStack().size() != 0) {
            BaseFragment fragment = actionBarLayout.getFragmentStack().get(actionBarLayout.getFragmentStack().size() - 1);
            fragment.onRequestPermissionsResultFragment(requestCode, permissions, grantResults);
        }
        if (AndroidUtilities.isTablet()) {
            if (rightActionBarLayout.getFragmentStack().size() != 0) {
                BaseFragment fragment = rightActionBarLayout.getFragmentStack().get(rightActionBarLayout.getFragmentStack().size() - 1);
                fragment.onRequestPermissionsResultFragment(requestCode, permissions, grantResults);
            }
            if (layersActionBarLayout.getFragmentStack().size() != 0) {
                BaseFragment fragment = layersActionBarLayout.getFragmentStack().get(layersActionBarLayout.getFragmentStack().size() - 1);
                fragment.onRequestPermissionsResultFragment(requestCode, permissions, grantResults);
            }
        }

        VoIPFragment.onRequestPermissionsResult(requestCode, permissions, grantResults);
        StoryRecorder.onRequestPermissionsResult(requestCode, permissions, grantResults);
        NotificationCenter.getGlobalInstance().postNotificationName(NotificationCenter.onRequestPermissionResultReceived, requestCode, permissions, grantResults);

        if (requestedPermissions.get(requestCode, -1) >= 0) {
            int type = requestedPermissions.get(requestCode, -1);
            requestedPermissions.delete(requestCode);
            NotificationCenter.getGlobalInstance().postNotificationName(NotificationCenter.permissionsGranted, type);
        }
    }

    @Override
    protected void onPause() {
        super.onPause();
        isResumed = false;
        NotificationCenter.getGlobalInstance().postNotificationName(NotificationCenter.stopAllHeavyOperations, 4096);
        ApplicationLoader.mainInterfacePaused = true;
        int account = currentAccount;
        Utilities.stageQueue.postRunnable(() -> {
            ApplicationLoader.mainInterfacePausedStageQueue = true;
            ApplicationLoader.mainInterfacePausedStageQueueTime = 0;
            if (VoIPService.getSharedInstance() == null) {
                MessagesController.getInstance(account).ignoreSetOnline = false;
            }
        });
        onPasscodePause();
        actionBarLayout.onPause();
        if (AndroidUtilities.isTablet()) {
            if (rightActionBarLayout != null) {
                rightActionBarLayout.onPause();
            }
            if (layersActionBarLayout != null) {
                layersActionBarLayout.onPause();
            }
        }
        if (passcodeView != null) {
            passcodeView.onPause();
        }
        for (PasscodeView overlay : overlayPasscodeViews) {
            overlay.onPause();
        }
        boolean doNotPause = false;
        if (ApplicationLoader.applicationLoaderInstance != null) {
            doNotPause = ApplicationLoader.applicationLoaderInstance.onPause();
        }
        ConnectionsManager.getInstance(currentAccount).setAppPaused(!doNotPause, false);
        if (PhotoViewer.hasInstance() && PhotoViewer.getInstance().isVisible()) {
            PhotoViewer.getInstance().onPause();
        }
        StoryRecorder.onPause();

        if (VoIPFragment.getInstance() != null) {
            VoIPFragment.onPause();
        }
        SpoilerEffect2.pause(true);
    }

    @Override
    protected void onStart() {
        super.onStart();
        Browser.bindCustomTabsService(this);
        ApplicationLoader.mainInterfaceStopped = false;
        GroupCallPip.updateVisibility(this);
        if (GroupCallActivity.groupCallInstance != null) {
            GroupCallActivity.groupCallInstance.onResume();
        }
    }

    @Override
    protected void onStop() {
        super.onStop();
        Browser.unbindCustomTabsService(this);
        ApplicationLoader.mainInterfaceStopped = true;
        GroupCallPip.updateVisibility(this);
        if (GroupCallActivity.groupCallInstance != null) {
            GroupCallActivity.groupCallInstance.onPause();
        }
    }

    @Override
    protected void onDestroy() {
<<<<<<< HEAD
        if (Build.VERSION.SDK_INT >= Build.VERSION_CODES.S) {
            MonetThemeController.unregisterReceiver(this);
        }
=======
        isActive = false;
>>>>>>> a906f12a
        if (PhotoViewer.getPipInstance() != null) {
            PhotoViewer.getPipInstance().destroyPhotoViewer();
        }
        if (PhotoViewer.hasInstance()) {
            PhotoViewer.getInstance().destroyPhotoViewer();
        }
        if (SecretMediaViewer.hasInstance()) {
            SecretMediaViewer.getInstance().destroyPhotoViewer();
        }
        if (ArticleViewer.hasInstance()) {
            ArticleViewer.getInstance().destroyArticleViewer();
        }
        if (ContentPreviewViewer.hasInstance()) {
            ContentPreviewViewer.getInstance().destroy();
        }
        if (GroupCallActivity.groupCallInstance != null) {
            GroupCallActivity.groupCallInstance.dismissInternal();
        }
        PipRoundVideoView pipRoundVideoView = PipRoundVideoView.getInstance();
        MediaController.getInstance().setBaseActivity(this, false);
        MediaController.getInstance().setFeedbackView(feedbackView, false);
        if (pipRoundVideoView != null) {
            pipRoundVideoView.close(false);
        }
        Theme.destroyResources();
        EmbedBottomSheet embedBottomSheet = EmbedBottomSheet.getInstance();
        if (embedBottomSheet != null) {
            embedBottomSheet.destroy();
        }
        ThemeEditorView editorView = ThemeEditorView.getInstance();
        if (editorView != null) {
            editorView.destroy();
        }
        try {
            for (int i = 0; i < visibleDialogs.size(); ++i) {
                Dialog dialog = visibleDialogs.get(i);
                if (dialog.isShowing()) {
                    visibleDialogs.get(i).dismiss();
                }
            }
            visibleDialogs.clear();
        } catch (Exception e) {
            FileLog.e(e);
        }
        try {
            if (onGlobalLayoutListener != null) {
                final View view = getWindow().getDecorView().getRootView();
                view.getViewTreeObserver().removeOnGlobalLayoutListener(onGlobalLayoutListener);
            }
        } catch (Exception e) {
            FileLog.e(e);
        }
        clearFragments();
        super.onDestroy();
        onFinish();
        FloatingDebugController.onDestroy();
        if (flagSecureReason != null) {
            flagSecureReason.detach();
        }
    }

    @Override
    protected void onUserLeaveHint() {
        for (Runnable callback : onUserLeaveHintListeners) {
            callback.run();
        }
        if (actionBarLayout != null) {
            actionBarLayout.onUserLeaveHint();
        }
    }

    View feedbackView;

    @Override
    protected void onResume() {
        super.onResume();
        Crashlytics.init();
        isResumed = true;
        if (onResumeStaticCallback != null) {
            onResumeStaticCallback.run();
            onResumeStaticCallback = null;
        }
        if (Theme.selectedAutoNightType == Theme.AUTO_NIGHT_TYPE_SYSTEM) {
            Theme.checkAutoNightThemeConditions();
        }
        checkWasMutedByAdmin(true);
        //FileLog.d("UI resume time = " + (SystemClock.elapsedRealtime() - ApplicationLoader.startTime));
        NotificationCenter.getGlobalInstance().postNotificationName(NotificationCenter.startAllHeavyOperations, 4096);
        MediaController.getInstance().setFeedbackView(feedbackView = actionBarLayout.getView(), true);
        ApplicationLoader.mainInterfacePaused = false;
        MessagesController.getInstance(currentAccount).sortDialogs(null);
        showLanguageAlert(false);
        Utilities.stageQueue.postRunnable(() -> {
            ApplicationLoader.mainInterfacePausedStageQueue = false;
            ApplicationLoader.mainInterfacePausedStageQueueTime = System.currentTimeMillis();
        });
        checkFreeDiscSpace(0);
        MediaController.checkGallery();
        onPasscodeResume();
        if (passcodeView == null || passcodeView.getVisibility() != View.VISIBLE) {
            actionBarLayout.onResume();
            if (AndroidUtilities.isTablet()) {
                if (rightActionBarLayout != null) {
                    rightActionBarLayout.onResume();
                }
                if (layersActionBarLayout != null) {
                    layersActionBarLayout.onResume();
                }
            }
        } else {
            actionBarLayout.dismissDialogs();
            if (AndroidUtilities.isTablet()) {
                if (rightActionBarLayout != null) {
                    rightActionBarLayout.dismissDialogs();
                }
                if (layersActionBarLayout != null) {
                    layersActionBarLayout.dismissDialogs();
                }
            }
            passcodeView.onResume();

            for (PasscodeView overlay : overlayPasscodeViews) {
                overlay.onResume();
            }
        }
        ConnectionsManager.getInstance(currentAccount).setAppPaused(false, false);
        updateCurrentConnectionState(currentAccount);
        if (PhotoViewer.hasInstance() && PhotoViewer.getInstance().isVisible()) {
            PhotoViewer.getInstance().onResume();
        }
        StoryRecorder.onResume();
        PipRoundVideoView pipRoundVideoView = PipRoundVideoView.getInstance();
        if (pipRoundVideoView != null && MediaController.getInstance().isMessagePaused()) {
            MessageObject messageObject = MediaController.getInstance().getPlayingMessageObject();
            if (messageObject != null) {
                MediaController.getInstance().seekToProgress(messageObject, messageObject.audioProgress);
            }
        }
        if (UserConfig.getInstance(UserConfig.selectedAccount).unacceptedTermsOfService != null) {
            showTosActivity(UserConfig.selectedAccount, UserConfig.getInstance(UserConfig.selectedAccount).unacceptedTermsOfService);
        } else if (SharedConfig.pendingAppUpdate != null && SharedConfig.pendingAppUpdate.can_not_skip) {
            showUpdateActivity(UserConfig.selectedAccount, SharedConfig.pendingAppUpdate, true);
        }
        LanguageController.loadRemoteLanguageFromCache(LocaleController.getInstance().getCurrentLocale(), false);
        checkAppUpdate(false, null);

        if (Build.VERSION.SDK_INT >= Build.VERSION_CODES.M) {
            ApplicationLoader.canDrawOverlays = Settings.canDrawOverlays(this);
        }
        if (VoIPFragment.getInstance() != null) {
            VoIPFragment.onResume();
        }
        invalidateTabletMode();
        SpoilerEffect2.pause(false);

        if (ApplicationLoader.applicationLoaderInstance != null) {
            ApplicationLoader.applicationLoaderInstance.onResume();
        }
    }

    private void invalidateTabletMode() {
        Boolean wasTablet = AndroidUtilities.getWasTablet();
        if (wasTablet == null) {
            return;
        }
        AndroidUtilities.resetWasTabletFlag();
        if (wasTablet != AndroidUtilities.isTablet()) {
            long dialogId = 0;
            long topicId = 0;
            if (wasTablet) {
                mainFragmentsStack.addAll(rightFragmentsStack);
                mainFragmentsStack.addAll(layerFragmentsStack);
                rightFragmentsStack.clear();
                layerFragmentsStack.clear();
            } else {
                List<BaseFragment> fragments = new ArrayList<>(mainFragmentsStack);
                mainFragmentsStack.clear();
                rightFragmentsStack.clear();
                layerFragmentsStack.clear();
                for (BaseFragment fragment : fragments) {
                    if (fragment instanceof DialogsActivity && ((DialogsActivity) fragment).isMainDialogList() && !((DialogsActivity) fragment).isArchive()) {
                        mainFragmentsStack.add(fragment);
                    } else if (fragment instanceof ChatActivity && !((ChatActivity) fragment).isInScheduleMode()) {
                        rightFragmentsStack.add(fragment);
                        if (dialogId == 0) {
                            dialogId = ((ChatActivity) fragment).getDialogId();
                            topicId = ((ChatActivity) fragment).getTopicId();
                        }
                    } else {
                        layerFragmentsStack.add(fragment);
                    }
                }
            }

            setupActionBarLayout();
            actionBarLayout.rebuildFragments(INavigationLayout.REBUILD_FLAG_REBUILD_LAST);
            if (AndroidUtilities.isTablet()) {
                rightActionBarLayout.rebuildFragments(INavigationLayout.REBUILD_FLAG_REBUILD_LAST);
                layersActionBarLayout.rebuildFragments(INavigationLayout.REBUILD_FLAG_REBUILD_LAST);

                for (BaseFragment fragment : mainFragmentsStack) {
                    if (fragment instanceof DialogsActivity && ((DialogsActivity) fragment).isMainDialogList()) {
                        ((DialogsActivity) fragment).setOpenedDialogId(dialogId, topicId);
                    }
                }
            }
        }
    }

    @Override
    public void onConfigurationChanged(Configuration newConfig) {
        AndroidUtilities.checkDisplaySize(this, newConfig);
        super.onConfigurationChanged(newConfig);
        checkLayout();
        PipRoundVideoView pipRoundVideoView = PipRoundVideoView.getInstance();
        if (pipRoundVideoView != null) {
            pipRoundVideoView.onConfigurationChanged();
        }
        EmbedBottomSheet embedBottomSheet = EmbedBottomSheet.getInstance();
        if (embedBottomSheet != null) {
            embedBottomSheet.onConfigurationChanged(newConfig);
        }
        BoostPagerBottomSheet boostPagerBottomSheet = BoostPagerBottomSheet.getInstance();
        if (boostPagerBottomSheet != null) {
            boostPagerBottomSheet.onConfigurationChanged(newConfig);
        }
        PhotoViewer photoViewer = PhotoViewer.getPipInstance();
        if (photoViewer != null) {
            photoViewer.onConfigurationChanged(newConfig);
        }
        ThemeEditorView editorView = ThemeEditorView.getInstance();
        if (editorView != null) {
            editorView.onConfigurationChanged();
        }
        if (Theme.selectedAutoNightType == Theme.AUTO_NIGHT_TYPE_SYSTEM) {
            Theme.checkAutoNightThemeConditions();
        }
    }

    @Override
    public void onMultiWindowModeChanged(boolean isInMultiWindowMode) {
        AndroidUtilities.isInMultiwindow = isInMultiWindowMode;
        checkLayout();
        super.onMultiWindowModeChanged(isInMultiWindowMode);
    }

    @Override
    @SuppressWarnings("unchecked")
    public void didReceivedNotification(int id, final int account, Object... args) {
        if (id == NotificationCenter.appDidLogout) {
            switchToAvailableAccountOrLogout();
        } else if (id == NotificationCenter.openBoostForUsersDialog) {
            long dialogId = (long) args[0];
            ChatMessageCell chatMessageCell = null;
            if (args.length > 1) {
                chatMessageCell = (ChatMessageCell) args[1];
            }
            processBoostDialog(dialogId, null, null, chatMessageCell);
        } else if (id == NotificationCenter.closeOtherAppActivities) {
            if (args[0] != this) {
                onFinish();
                finish();
            }
        } else if (id == NotificationCenter.didUpdateConnectionState) {
            int state = ConnectionsManager.getInstance(account).getConnectionState();
            if (currentConnectionState != state) {
                if (BuildVars.LOGS_ENABLED) {
                    FileLog.d("switch to state " + state);
                }
                currentConnectionState = state;
                updateCurrentConnectionState(account);
            }
        } else if (id == NotificationCenter.mainUserInfoChanged) {
            drawerLayoutAdapter.notifyDataSetChanged();
        } else if (id == NotificationCenter.attachMenuBotsDidLoad) {
            drawerLayoutAdapter.notifyDataSetChanged();
        } else if (id == NotificationCenter.needShowAlert) {
            final Integer reason = (Integer) args[0];
            if (reason == 6 || reason == 3 && proxyErrorDialog != null) {
                return;
            } else if (reason == 4) {
                showTosActivity(account, (TLRPC.TL_help_termsOfService) args[1]);
                return;
            }
            BaseFragment fragment = null;
            if (!mainFragmentsStack.isEmpty()) {
                fragment = mainFragmentsStack.get(mainFragmentsStack.size() - 1);
            }

            AlertDialog.Builder builder = new AlertDialog.Builder(this);
            builder.setTitle(LocaleController.getString("AppName", R.string.AppName));
            if (fragment != null) {
                Map<String, Integer> colorsReplacement = new HashMap<>();
                colorsReplacement.put("info1.**", fragment.getThemedColor(Theme.key_dialogTopBackground));
                colorsReplacement.put("info2.**", fragment.getThemedColor(Theme.key_dialogTopBackground));
                builder.setTopAnimation(R.raw.not_available, AlertsCreator.NEW_DENY_DIALOG_TOP_ICON_SIZE, false, fragment.getThemedColor(Theme.key_dialogTopBackground), colorsReplacement);
                builder.setTopAnimationIsNew(true);
            }
            if (reason != 2 && reason != 3) {
                builder.setNegativeButton(LocaleController.getString("MoreInfo", R.string.MoreInfo), (dialogInterface, i) -> {
                    if (!mainFragmentsStack.isEmpty()) {
                        MessagesController.getInstance(account).openByUserName("spambot", mainFragmentsStack.get(mainFragmentsStack.size() - 1), 1);
                    }
                });
            }
            if (reason == 5) {
                builder.setMessage(LocaleController.getString("NobodyLikesSpam3", R.string.NobodyLikesSpam3));
                builder.setPositiveButton(LocaleController.getString("OK", R.string.OK), null);
            } else if (reason == 0) {
                builder.setMessage(LocaleController.getString("NobodyLikesSpam1", R.string.NobodyLikesSpam1));
                builder.setPositiveButton(LocaleController.getString("OK", R.string.OK), null);
            } else if (reason == 1) {
                builder.setMessage(LocaleController.getString("NobodyLikesSpam2", R.string.NobodyLikesSpam2));
                builder.setPositiveButton(LocaleController.getString("OK", R.string.OK), null);
            } else if (reason == 2) {
                SpannableStringBuilder span = SpannableStringBuilder.valueOf((String) args[1]);
                String type = (String) args[2];
                if (type.startsWith("PREMIUM_GIFT_SELF_REQUIRED_")) {
                    String msg = (String) args[1];
                    int start = msg.indexOf('*'), end = msg.indexOf('*', start + 1);
                    if (start != -1 && end != -1 && start != end) {
                        span.replace(start, end + 1, msg.substring(start + 1, end));
                        span.setSpan(new ClickableSpan() {
                            @Override
                            public void onClick(@NonNull View widget) {
                                getActionBarLayout().presentFragment(new PremiumPreviewFragment("gift"));
                            }

                            @Override
                            public void updateDrawState(@NonNull TextPaint ds) {
                                super.updateDrawState(ds);
                                ds.setUnderlineText(false);
                            }
                        }, start, end - 1, Spannable.SPAN_EXCLUSIVE_EXCLUSIVE);
                    }
                }
                builder.setMessage(span);
                if (type.startsWith("AUTH_KEY_DROP_")) {
                    builder.setPositiveButton(LocaleController.getString("Cancel", R.string.Cancel), null);
                    builder.setNegativeButton(LocaleController.getString("LogOut", R.string.LogOut), (dialog, which) -> MessagesController.getInstance(currentAccount).performLogout(2));
                } else if (type.startsWith("PREMIUM_")) {
                    builder.setTitle(LocaleController.getString(R.string.TelegramPremium));
                    builder.setPositiveButton(LocaleController.getString("OK", R.string.OK), null);
                } else {
                    builder.setPositiveButton(LocaleController.getString("OK", R.string.OK), null);
                }
            } else if (reason == 3) {
                builder.setTitle(LocaleController.getString("Proxy", R.string.Proxy));
                builder.setMessage(LocaleController.getString("UseProxyTelegramError", R.string.UseProxyTelegramError));
                builder.setPositiveButton(LocaleController.getString("OK", R.string.OK), null);
                proxyErrorDialog = showAlertDialog(builder);
                return;
            }
            if (!mainFragmentsStack.isEmpty()) {
                mainFragmentsStack.get(mainFragmentsStack.size() - 1).showDialog(builder.create());
            }
        } else if (id == NotificationCenter.wasUnableToFindCurrentLocation) {
            final HashMap<String, MessageObject> waitingForLocation = (HashMap<String, MessageObject>) args[0];
            AlertDialog.Builder builder = new AlertDialog.Builder(this);
            builder.setTitle(LocaleController.getString("AppName", R.string.AppName));
            builder.setPositiveButton(LocaleController.getString("OK", R.string.OK), null);
            builder.setNegativeButton(LocaleController.getString("ShareYouLocationUnableManually", R.string.ShareYouLocationUnableManually), (dialogInterface, i) -> {
                if (mainFragmentsStack.isEmpty()) {
                    return;
                }
                BaseFragment lastFragment = mainFragmentsStack.get(mainFragmentsStack.size() - 1);
                if (!AndroidUtilities.isMapsInstalled(lastFragment)) {
                    return;
                }
                LocationActivity fragment = new LocationActivity(0);
                fragment.setDelegate((location, live, notify, scheduleDate) -> {
                    for (HashMap.Entry<String, MessageObject> entry : waitingForLocation.entrySet()) {
                        MessageObject messageObject = entry.getValue();
                        SendMessagesHelper.getInstance(account).sendMessage(SendMessagesHelper.SendMessageParams.of(location, messageObject.getDialogId(), messageObject, null, null, null, notify, scheduleDate));
                    }
                });
                presentFragment(fragment);
            });
            builder.setMessage(LocaleController.getString("ShareYouLocationUnable", R.string.ShareYouLocationUnable));
            if (!mainFragmentsStack.isEmpty()) {
                mainFragmentsStack.get(mainFragmentsStack.size() - 1).showDialog(builder.create());
            }
        } else if (id == NotificationCenter.didSetNewWallpapper) {
            if (sideMenu != null) {
                View child = sideMenu.getChildAt(0);
                if (child != null) {
                    child.invalidate();
                }
            }
            if (backgroundTablet != null) {
                backgroundTablet.setBackgroundImage(Theme.getCachedWallpaper(), Theme.isWallpaperMotion());
            }
        } else if (id == NotificationCenter.didSetPasscode) {
            flagSecureReason.invalidate();
        } else if (id == NotificationCenter.reloadInterface) {
            boolean last = mainFragmentsStack.size() > 1 && mainFragmentsStack.get(mainFragmentsStack.size() - 1) instanceof ProfileActivity;
            if (last) {
                ProfileActivity profileActivity = (ProfileActivity) mainFragmentsStack.get(mainFragmentsStack.size() - 1);
                if (!profileActivity.isSettings()) {
                    last = false;
                }
            }
            rebuildAllFragments(last);
        } else if (id == NotificationCenter.suggestedLangpack) {
            showLanguageAlert(false);
        } else if (id == NotificationCenter.openArticle) {
            if (mainFragmentsStack.isEmpty()) {
                return;
            }
            ArticleViewer.getInstance().setParentActivity(this, mainFragmentsStack.get(mainFragmentsStack.size() - 1));
            ArticleViewer.getInstance().open((TLRPC.TL_webPage) args[0], (String) args[1]);
        } else if (id == NotificationCenter.hasNewContactsToImport) {
            if (actionBarLayout == null || actionBarLayout.getFragmentStack().isEmpty()) {
                return;
            }
            final int type = (Integer) args[0];
            final HashMap<String, ContactsController.Contact> contactHashMap = (HashMap<String, ContactsController.Contact>) args[1];
            final boolean first = (Boolean) args[2];
            final boolean schedule = (Boolean) args[3];
            BaseFragment fragment = actionBarLayout.getFragmentStack().get(actionBarLayout.getFragmentStack().size() - 1);

            AlertDialog.Builder builder = new AlertDialog.Builder(LaunchActivity.this);
            builder.setTopAnimation(R.raw.permission_request_contacts, AlertsCreator.PERMISSIONS_REQUEST_TOP_ICON_SIZE, false, Theme.getColor(Theme.key_dialogTopBackground));
            builder.setTitle(LocaleController.getString("UpdateContactsTitle", R.string.UpdateContactsTitle));
            builder.setMessage(LocaleController.getString("UpdateContactsMessage", R.string.UpdateContactsMessage));
            builder.setPositiveButton(LocaleController.getString("OK", R.string.OK), (dialogInterface, i) -> ContactsController.getInstance(account).syncPhoneBookByAlert(contactHashMap, first, schedule, false));
            builder.setNegativeButton(LocaleController.getString("Cancel", R.string.Cancel), (dialog, which) -> ContactsController.getInstance(account).syncPhoneBookByAlert(contactHashMap, first, schedule, true));
            builder.setOnBackButtonListener((dialogInterface, i) -> ContactsController.getInstance(account).syncPhoneBookByAlert(contactHashMap, first, schedule, true));
            AlertDialog dialog = builder.create();
            fragment.showDialog(dialog);
            dialog.setCanceledOnTouchOutside(false);
        } else if (id == NotificationCenter.didSetNewTheme) {
            Boolean nightTheme = (Boolean) args[0];
            if (!nightTheme) {
                if (sideMenu != null) {
                    if (sideMenuContainer != null) {
                        sideMenuContainer.setBackgroundColor(Theme.getColor(Theme.key_chats_menuBackground));
                    }
                    sideMenu.setBackgroundColor(Theme.getColor(Theme.key_chats_menuBackground));
                    sideMenu.setGlowColor(Theme.getColor(Theme.key_chats_menuBackground));
                    sideMenu.setListSelectorColor(Theme.getColor(Theme.key_listSelector));
                    sideMenu.getAdapter().notifyDataSetChanged();
                }
                if (Build.VERSION.SDK_INT >= Build.VERSION_CODES.LOLLIPOP) {
                    try {
                        setTaskDescription(new ActivityManager.TaskDescription(null, null, Theme.getColor(Theme.key_actionBarDefault) | 0xff000000));
                    } catch (Exception ignore) {

                    }
                }
            }
            drawerLayoutContainer.setBehindKeyboardColor(Theme.getColor(Theme.key_windowBackgroundWhite));
            boolean checkNavigationBarColor = true;
            if (args.length > 1) {
                checkNavigationBarColor = (boolean) args[1];
            }
            checkSystemBarColors(args.length > 2 && (boolean) args[2], true, checkNavigationBarColor && !isNavigationBarColorFrozen && !actionBarLayout.isTransitionAnimationInProgress(), true);
        } else if (id == NotificationCenter.needSetDayNightTheme) {
            boolean instant = false;
            if (Build.VERSION.SDK_INT >= 21 && args[2] != null) {
                if (themeSwitchImageView.getVisibility() == View.VISIBLE) {
                    return;
                }
                try {
                    int[] pos = (int[]) args[2];
                    boolean toDark = (Boolean) args[4];
                    RLottieImageView darkThemeView = (RLottieImageView) args[5];
                    int w = drawerLayoutContainer.getMeasuredWidth();
                    int h = drawerLayoutContainer.getMeasuredHeight();
                    if (!toDark) {
                        darkThemeView.setVisibility(View.INVISIBLE);
                    }
                    rippleAbove = null;
                    if (args.length > 6) {
                        rippleAbove = (View) args[6];
                    }

                    isNavigationBarColorFrozen = true;

                    invalidateCachedViews(drawerLayoutContainer);
                    if (rippleAbove != null && rippleAbove.getBackground() != null) {
                        rippleAbove.getBackground().setAlpha(0);
                    }
                    Bitmap bitmap = AndroidUtilities.snapshotView(drawerLayoutContainer);
                    if (rippleAbove != null && rippleAbove.getBackground() != null) {
                        rippleAbove.getBackground().setAlpha(255);
                    }
                    frameLayout.removeView(themeSwitchImageView);
                    themeSwitchImageView = new ImageView(this);
                    if (toDark) {
                        frameLayout.addView(themeSwitchImageView, 0, LayoutHelper.createFrame(LayoutHelper.MATCH_PARENT, LayoutHelper.MATCH_PARENT));
                        themeSwitchSunView.setVisibility(View.GONE);
                    } else {
                        frameLayout.addView(themeSwitchImageView, 1, LayoutHelper.createFrame(LayoutHelper.MATCH_PARENT, LayoutHelper.MATCH_PARENT));
                        themeSwitchSunView.setTranslationX(pos[0] - AndroidUtilities.dp(14));
                        themeSwitchSunView.setTranslationY(pos[1] - AndroidUtilities.dp(14));
                        themeSwitchSunView.setVisibility(View.VISIBLE);
                        themeSwitchSunView.invalidate();
                    }
                    if (sideMenu != null && sideMenu.getChildCount() > 0) {
                        View firstChild = sideMenu.getChildAt(0);
                        if (firstChild instanceof DrawerProfileCell) {
                            ((DrawerProfileCell) firstChild).updateSunDrawable(toDark);
                        }
                    }
                    themeSwitchImageView.setImageBitmap(bitmap);
                    themeSwitchImageView.setVisibility(View.VISIBLE);
                    themeSwitchSunDrawable = darkThemeView.getAnimatedDrawable();
                    float finalRadius = (float) Math.max(Math.sqrt((w - pos[0]) * (w - pos[0]) + (h - pos[1]) * (h - pos[1])), Math.sqrt(pos[0] * pos[0] + (h - pos[1]) * (h - pos[1])));
                    float finalRadius2 = (float) Math.max(Math.sqrt((w - pos[0]) * (w - pos[0]) + pos[1] * pos[1]), Math.sqrt(pos[0] * pos[0] + pos[1] * pos[1]));
                    finalRadius = Math.max(finalRadius, finalRadius2);
                    Animator anim = ViewAnimationUtils.createCircularReveal(toDark ? drawerLayoutContainer : themeSwitchImageView, pos[0], pos[1], toDark ? 0 : finalRadius, toDark ? finalRadius : 0);
                    anim.setDuration(400);
                    anim.setInterpolator(Easings.easeInOutQuad);
                    anim.addListener(new AnimatorListenerAdapter() {
                        @Override
                        public void onAnimationEnd(Animator animation) {
                            rippleAbove = null;
                            drawerLayoutContainer.invalidate();
                            themeSwitchImageView.invalidate();
                            themeSwitchImageView.setImageDrawable(null);
                            themeSwitchImageView.setVisibility(View.GONE);
                            themeSwitchSunView.setVisibility(View.GONE);
                            NotificationCenter.getGlobalInstance().postNotificationName(NotificationCenter.themeAccentListUpdated);
                            if (!toDark) {
                                darkThemeView.setVisibility(View.VISIBLE);
                            }
                            DrawerProfileCell.switchingTheme = false;
                        }
                    });
                    if (rippleAbove != null) {
                        ValueAnimator invalidateAnimator = ValueAnimator.ofFloat(0, 1);
                        invalidateAnimator.addUpdateListener(a -> frameLayout.invalidate());
                        invalidateAnimator.setDuration(anim.getDuration());
                        invalidateAnimator.start();
                    }
                    AndroidUtilities.runOnUIThread(() -> {
                        if (isNavigationBarColorFrozen) {
                            isNavigationBarColorFrozen = false;
                            checkSystemBarColors(false, true);
                        }
                    }, toDark ? (h - pos[1]) / AndroidUtilities.dp(2.25f) : 50);
                    anim.start();
                    instant = true;
                } catch (Throwable e) {
                    FileLog.e(e);
                    try {
                        themeSwitchImageView.setImageDrawable(null);
                        frameLayout.removeView(themeSwitchImageView);
                        DrawerProfileCell.switchingTheme = false;
                    } catch (Exception e2) {
                        FileLog.e(e2);
                    }
                }
            } else {
                DrawerProfileCell.switchingTheme = false;
            }
            Theme.ThemeInfo theme = (Theme.ThemeInfo) args[0];
            boolean nightTheme = (Boolean) args[1];
            int accentId = (Integer) args[3];
            Runnable calcInBackgroundEnd = args.length > 7 ? (Runnable) args[7] : null;
            if (actionBarLayout == null) {
                return;
            }
            actionBarLayout.animateThemedValues(theme, accentId, nightTheme, instant, calcInBackgroundEnd);
            if (AndroidUtilities.isTablet()) {
                if (layersActionBarLayout != null) {
                    layersActionBarLayout.animateThemedValues(theme, accentId, nightTheme, instant);
                }
                if (rightActionBarLayout != null) {
                    rightActionBarLayout.animateThemedValues(theme, accentId, nightTheme, instant);
                }
            }
        } else if (id == NotificationCenter.notificationsCountUpdated) {
            if (sideMenu != null) {
                Integer accountNum = (Integer) args[0];
                int count = sideMenu.getChildCount();
                for (int a = 0; a < count; a++) {
                    View child = sideMenu.getChildAt(a);
                    if (child instanceof DrawerUserCell) {
                        if (((DrawerUserCell) child).getAccountNumber() == accountNum) {
                            child.invalidate();
                            break;
                        }
                    }
                }
            }
        } else if (id == NotificationCenter.needShowPlayServicesAlert) {
            try {
                final Status status = (Status) args[0];
                status.startResolutionForResult(this, PLAY_SERVICES_REQUEST_CHECK_SETTINGS);
            } catch (Throwable ignore) {

            }
        } else if (id == NotificationCenter.fileLoaded) {
            String path = (String) args[0];
            if (SharedConfig.isAppUpdateAvailable()) {
                String name = FileLoader.getAttachFileName(SharedConfig.pendingAppUpdate.document);
                if (name.equals(path) && updateLayout != null) {
                    updateLayout.updateAppUpdateViews(currentAccount, true);
                }
            }
            if (loadingThemeFileName != null) {
                if (loadingThemeFileName.equals(path)) {
                    loadingThemeFileName = null;
                    File locFile = new File(ApplicationLoader.getFilesDirFixed(), "remote" + loadingTheme.id + ".attheme");
                    Theme.ThemeInfo themeInfo = Theme.fillThemeValues(locFile, loadingTheme.title, loadingTheme);
                    if (themeInfo != null) {
                        if (themeInfo.pathToWallpaper != null) {
                            File file = new File(themeInfo.pathToWallpaper);
                            if (!file.exists()) {
                                TLRPC.TL_account_getWallPaper req = new TLRPC.TL_account_getWallPaper();
                                TLRPC.TL_inputWallPaperSlug inputWallPaperSlug = new TLRPC.TL_inputWallPaperSlug();
                                inputWallPaperSlug.slug = themeInfo.slug;
                                req.wallpaper = inputWallPaperSlug;
                                ConnectionsManager.getInstance(themeInfo.account).sendRequest(req, (response, error) -> AndroidUtilities.runOnUIThread(() -> {
                                    if (response instanceof TLRPC.TL_wallPaper) {
                                        TLRPC.TL_wallPaper wallPaper = (TLRPC.TL_wallPaper) response;
                                        loadingThemeInfo = themeInfo;
                                        loadingThemeWallpaperName = FileLoader.getAttachFileName(wallPaper.document);
                                        loadingThemeWallpaper = wallPaper;
                                        FileLoader.getInstance(themeInfo.account).loadFile(wallPaper.document, wallPaper, FileLoader.PRIORITY_NORMAL, 1);
                                    } else {
                                        onThemeLoadFinish();
                                    }
                                }));
                                return;
                            }
                        }
                        Theme.ThemeInfo finalThemeInfo = Theme.applyThemeFile(locFile, loadingTheme.title, loadingTheme, true);
                        if (finalThemeInfo != null) {
                            presentFragment(new ThemePreviewActivity(finalThemeInfo, true, ThemePreviewActivity.SCREEN_TYPE_PREVIEW, false, false));
                        }
                    }
                    onThemeLoadFinish();
                }
            } else if (loadingThemeWallpaperName != null) {
                if (loadingThemeWallpaperName.equals(path)) {
                    loadingThemeWallpaperName = null;
                    File file = (File) args[1];
                    if (loadingThemeAccent) {
                        openThemeAccentPreview(loadingTheme, loadingThemeWallpaper, loadingThemeInfo);
                        onThemeLoadFinish();
                    } else {
                        Theme.ThemeInfo info = loadingThemeInfo;
                        Utilities.globalQueue.postRunnable(() -> {
                            info.createBackground(file, info.pathToWallpaper);
                            AndroidUtilities.runOnUIThread(() -> {
                                if (loadingTheme == null) {
                                    return;
                                }
                                File locFile = new File(ApplicationLoader.getFilesDirFixed(), "remote" + loadingTheme.id + ".attheme");
                                Theme.ThemeInfo finalThemeInfo = Theme.applyThemeFile(locFile, loadingTheme.title, loadingTheme, true);
                                if (finalThemeInfo != null) {
                                    presentFragment(new ThemePreviewActivity(finalThemeInfo, true, ThemePreviewActivity.SCREEN_TYPE_PREVIEW, false, false));
                                }
                                onThemeLoadFinish();
                            });
                        });
                    }
                }
            }
        } else if (id == NotificationCenter.fileLoadFailed) {
            String path = (String) args[0];
            if (path.equals(loadingThemeFileName) || path.equals(loadingThemeWallpaperName)) {
                onThemeLoadFinish();
            }
            if (SharedConfig.isAppUpdateAvailable()) {
                String name = FileLoader.getAttachFileName(SharedConfig.pendingAppUpdate.document);
                if (name.equals(path) && updateLayout != null) {
                    updateLayout.updateAppUpdateViews(currentAccount, true);
                }
            }
        } else if (id == NotificationCenter.screenStateChanged) {
            if (ApplicationLoader.mainInterfacePaused) {
                return;
            }
            if (ApplicationLoader.isScreenOn) {
                onPasscodeResume();
            } else {
                onPasscodePause();
            }
        } else if (id == NotificationCenter.needCheckSystemBarColors) {
            boolean useCurrentFragment = args.length > 0 && (boolean) args[0];
            checkSystemBarColors(useCurrentFragment);
        } else if (id == NotificationCenter.historyImportProgressChanged) {
            if (args.length > 1 && !mainFragmentsStack.isEmpty()) {
                AlertsCreator.processError(currentAccount, (TLRPC.TL_error) args[2], mainFragmentsStack.get(mainFragmentsStack.size() - 1), (TLObject) args[1]);
            }
        } else if (id == NotificationCenter.billingConfirmPurchaseError) {
            AlertsCreator.processError(currentAccount, (TLRPC.TL_error) args[1], mainFragmentsStack.get(mainFragmentsStack.size() - 1), (TLObject) args[0]);
        } else if (id == NotificationCenter.stickersImportComplete) {
            MediaDataController.getInstance(account).toggleStickerSet(this, (TLObject) args[0], 2, !mainFragmentsStack.isEmpty() ? mainFragmentsStack.get(mainFragmentsStack.size() - 1) : null, false, true);
        } else if (id == NotificationCenter.newSuggestionsAvailable) {
            sideMenu.invalidateViews();
        } else if (id == NotificationCenter.showBulletin) {
            if (!mainFragmentsStack.isEmpty()) {
                int type = (int) args[0];

                FrameLayout container = null;
                BaseFragment fragment = null;
                if (GroupCallActivity.groupCallUiVisible && GroupCallActivity.groupCallInstance != null) {
                    container = GroupCallActivity.groupCallInstance.getContainer();
                }

                if (container == null) {
                    fragment = mainFragmentsStack.get(mainFragmentsStack.size() - 1);
                }

                switch (type) {
                    case Bulletin.TYPE_NAME_CHANGED: {
                        long peerId = (long) args[1];
                        String text = peerId > 0 ? LocaleController.getString("YourNameChanged", R.string.YourNameChanged) : LocaleController.getString("ChannelTitleChanged", R.string.ChannelTitleChanged);
                        (container != null ? BulletinFactory.of(container, null) : BulletinFactory.of(fragment)).createErrorBulletin(text).show();
                        break;
                    }
                    case Bulletin.TYPE_BIO_CHANGED: {
                        long peerId = (long) args[1];
                        String text = peerId > 0 ? LocaleController.getString("YourBioChanged", R.string.YourBioChanged) : LocaleController.getString("ChannelDescriptionChanged", R.string.ChannelDescriptionChanged);
                        (container != null ? BulletinFactory.of(container, null) : BulletinFactory.of(fragment)).createErrorBulletin(text).show();
                        break;
                    }
                    case Bulletin.TYPE_STICKER: {
                        TLRPC.Document sticker = (TLRPC.Document) args[1];
                        int bulletinType = (int) args[2];
                        StickerSetBulletinLayout layout = new StickerSetBulletinLayout(this, null, bulletinType, sticker, null);
                        int duration = Bulletin.DURATION_SHORT;
                        if (bulletinType == StickerSetBulletinLayout.TYPE_REPLACED_TO_FAVORITES || bulletinType == StickerSetBulletinLayout.TYPE_REPLACED_TO_FAVORITES_GIFS) {
                            duration = 3500;
                        }
                        if (fragment != null) {
                            Bulletin.make(fragment, layout, duration).show();
                        } else {
                            Bulletin.make(container, layout, duration).show();
                        }
                        break;
                    }
                    case Bulletin.TYPE_ERROR:
                        if (fragment != null) {
                            if (args[1] instanceof SpannableStringBuilder) {
                                BulletinFactory.of(fragment).createErrorBulletin((SpannableStringBuilder) args[1]).show();
                            } else {
                                BulletinFactory.of(fragment).createErrorBulletin((String) args[1]).show();
                            }
                        } else {
                            BulletinFactory.of(container, null).createErrorBulletin((String) args[1]).show();
                        }
                        break;
                    case Bulletin.TYPE_SUCCESS:
                        if (fragment != null) {
                            BulletinFactory.of(fragment).createSuccessBulletin((String) args[1]).show();
                        } else {
                            BulletinFactory.of(container, null).createSuccessBulletin((String) args[1]).show();
                        }
                        break;
                    case Bulletin.TYPE_ERROR_SUBTITLE:
                        if (fragment != null) {
                            BulletinFactory.of(fragment).createErrorBulletinSubtitle((String) args[1], (String) args[2], fragment.getResourceProvider()).show();
                        } else {
                            BulletinFactory.of(container, null).createErrorBulletinSubtitle((String) args[1], (String) args[2], null).show();
                        }
                        break;
                    case Bulletin.TYPE_APP_ICON: {
                        LauncherIconController.LauncherIcon icon = (LauncherIconController.LauncherIcon) args[1];
                        AppIconBulletinLayout layout = new AppIconBulletinLayout(this, icon, null);
                        int duration = Bulletin.DURATION_SHORT;
                        if (fragment != null) {
                            Bulletin.make(fragment, layout, duration).show();
                        } else {
                            Bulletin.make(container, layout, duration).show();
                        }
                        break;
                    }
                }
            }
        } else if (id == NotificationCenter.groupCallUpdated) {
            checkWasMutedByAdmin(false);
        } else if (id == NotificationCenter.fileLoadProgressChanged) {
            if (updateLayout != null) {
                updateLayout.updateFileProgress(args);
            }
        } else if (id == NotificationCenter.appUpdateAvailable) {
            if (updateLayout != null) {
                updateLayout.updateAppUpdateViews(currentAccount, mainFragmentsStack.size() == 1);
            }
        } else if (id == NotificationCenter.currentUserShowLimitReachedDialog) {
            if (!mainFragmentsStack.isEmpty()) {
                BaseFragment fragment = mainFragmentsStack.get(mainFragmentsStack.size() - 1);
                if (fragment.getParentActivity() != null) {
                    fragment.showDialog(new LimitReachedBottomSheet(fragment, fragment.getParentActivity(), (int) args[0], currentAccount, null));
                }
            }
        } else if (id == NotificationCenter.currentUserPremiumStatusChanged) {
            if (drawerLayoutAdapter != null) {
                drawerLayoutAdapter.notifyDataSetChanged();
            }
            MessagesController.getMainSettings(currentAccount).edit().remove("transcribeButtonPressed").apply();
        } else if (id == NotificationCenter.requestPermissions) {
            int type = (int) args[0];
            String[] permissions = null;
            if (type == BLUETOOTH_CONNECT_TYPE) {
                if (Build.VERSION.SDK_INT >= Build.VERSION_CODES.S) {
                    permissions = new String[]{
                            Manifest.permission.BLUETOOTH_CONNECT
                    };
                }
            }
            if (permissions != null) {
                requsetPermissionsPointer++;
                requestedPermissions.put(requsetPermissionsPointer, type);
                ActivityCompat.requestPermissions(
                        this,
                        permissions,
                        requsetPermissionsPointer
                );
            }
        } else if (id == NotificationCenter.chatSwithcedToForum) {
            long chatId = (long) args[0];
            ForumUtilities.switchAllFragmentsInStackToForum(chatId, actionBarLayout);
        } else if (id == NotificationCenter.storiesEnabledUpdate) {
            if (drawerLayoutAdapter != null) {
                drawerLayoutAdapter.notifyDataSetChanged();
            }
        }
    }

    private void invalidateCachedViews(View parent) {
        int layerType = parent.getLayerType();
        if (layerType != View.LAYER_TYPE_NONE) {
            parent.invalidate();
        }
        if (parent instanceof ViewGroup) {
            ViewGroup viewGroup = (ViewGroup) parent;
            for (int i = 0; i < viewGroup.getChildCount(); i++) {
                invalidateCachedViews(viewGroup.getChildAt(i));
            }
        }
    }

    private void checkWasMutedByAdmin(boolean checkOnly) {
        VoIPService voIPService = VoIPService.getSharedInstance();
        if (voIPService != null && voIPService.groupCall != null) {
            boolean wasMuted = wasMutedByAdminRaisedHand;
            ChatObject.Call call = voIPService.groupCall;
            TLRPC.InputPeer peer = voIPService.getGroupCallPeer();
            long did;
            if (peer != null) {
                if (peer.user_id != 0) {
                    did = peer.user_id;
                } else if (peer.chat_id != 0) {
                    did = -peer.chat_id;
                } else {
                    did = -peer.channel_id;
                }
            } else {
                did = UserConfig.getInstance(currentAccount).clientUserId;
            }
            TLRPC.TL_groupCallParticipant participant = call.participants.get(did);
            boolean mutedByAdmin = participant != null && !participant.can_self_unmute && participant.muted;
            wasMutedByAdminRaisedHand = mutedByAdmin && participant.raise_hand_rating != 0;

            if (!checkOnly && wasMuted && !wasMutedByAdminRaisedHand && !mutedByAdmin && GroupCallActivity.groupCallInstance == null) {
                showVoiceChatTooltip(UndoView.ACTION_VOIP_CAN_NOW_SPEAK);
            }
        } else {
            wasMutedByAdminRaisedHand = false;
        }
    }

    private void showVoiceChatTooltip(int action) {
        VoIPService voIPService = VoIPService.getSharedInstance();
        if (voIPService == null || mainFragmentsStack.isEmpty() || voIPService.groupCall == null) {
            return;
        }
        TLRPC.Chat chat = voIPService.getChat();
        BaseFragment fragment = actionBarLayout.getFragmentStack().get(actionBarLayout.getFragmentStack().size() - 1);
        UndoView undoView = null;
        if (fragment instanceof ChatActivity) {
            ChatActivity chatActivity = (ChatActivity) fragment;
            if (chatActivity.getDialogId() == -chat.id) {
                chat = null;
            }
            undoView = chatActivity.getUndoView();
        } else if (fragment instanceof DialogsActivity) {
            DialogsActivity dialogsActivity = (DialogsActivity) fragment;
            undoView = dialogsActivity.getUndoView();
        } else if (fragment instanceof ProfileActivity) {
            ProfileActivity profileActivity = (ProfileActivity) fragment;
            undoView = profileActivity.getUndoView();
        }
        if (undoView != null) {
            undoView.showWithAction(0, action, chat);
        }

        if (action == UndoView.ACTION_VOIP_CAN_NOW_SPEAK && VoIPService.getSharedInstance() != null) {
            VoIPService.getSharedInstance().playAllowTalkSound();
        }
    }

    private String getStringForLanguageAlert(HashMap<String, String> map, String key, int intKey) {
        String value = map.get(key);
        if (value == null) {
            return LocaleController.getString(key, intKey);
        }
        return value;
    }

    private void openThemeAccentPreview(TLRPC.TL_theme t, TLRPC.TL_wallPaper wallPaper, Theme.ThemeInfo info) {
        int lastId = info.lastAccentId;
        Theme.ThemeAccent accent = info.createNewAccent(t, currentAccount);
        info.prevAccentId = info.currentAccentId;
        info.setCurrentAccentId(accent.id);
        accent.pattern = wallPaper;
        presentFragment(new ThemePreviewActivity(info, lastId != info.lastAccentId, ThemePreviewActivity.SCREEN_TYPE_PREVIEW, false, false));
    }

    private void onThemeLoadFinish() {
        if (loadingThemeProgressDialog != null) {
            try {
                loadingThemeProgressDialog.dismiss();
            } finally {
                loadingThemeProgressDialog = null;
            }
        }
        loadingThemeWallpaperName = null;
        loadingThemeWallpaper = null;
        loadingThemeInfo = null;
        loadingThemeFileName = null;
        loadingTheme = null;
    }

    private boolean checkFreeDiscSpaceShown;
    private long alreadyShownFreeDiscSpaceAlertForced;
    private long lastSpaceAlert;
    private static LaunchActivity staticInstanceForAlerts;
    private void checkFreeDiscSpace(final int force) {
        staticInstanceForAlerts = this;
        AutoDeleteMediaTask.run();
        SharedConfig.checkLogsToDelete();
        if (Build.VERSION.SDK_INT >= 26 && force == 0 || checkFreeDiscSpaceShown) {
            return;
        }
        Utilities.globalQueue.postRunnable(() -> {
            if (!UserConfig.getInstance(currentAccount).isClientActivated()) {
                return;
            }
            try {
                SharedPreferences preferences = MessagesController.getGlobalMainSettings();
                if ((force == 2 || force == 1) && Math.abs(alreadyShownFreeDiscSpaceAlertForced - System.currentTimeMillis()) > 1000 * 60 * 4 || Math.abs(preferences.getLong("last_space_check", 0) - System.currentTimeMillis()) >= 3 * 24 * 3600 * 1000) {
                    File path = FileLoader.getDirectory(FileLoader.MEDIA_DIR_CACHE);
                    if (path == null) {
                        return;
                    }
                    long freeSpace;
                    StatFs statFs = new StatFs(path.getAbsolutePath());
                    if (Build.VERSION.SDK_INT < 18) {
                        freeSpace = Math.abs(statFs.getAvailableBlocks() * statFs.getBlockSize());
                    } else {
                        freeSpace = statFs.getAvailableBlocksLong() * statFs.getBlockSizeLong();
                    }
                    if (force > 0 || freeSpace < 1024 * 1024 * 50) {
                        if (force > 0) {
                            alreadyShownFreeDiscSpaceAlertForced = System.currentTimeMillis();
                        }
                        preferences.edit().putLong("last_space_check", System.currentTimeMillis()).commit();
                        AndroidUtilities.runOnUIThread(() -> {
                            if (checkFreeDiscSpaceShown) {
                                return;
                            }
                            try {
                                Dialog dialog = AlertsCreator.createFreeSpaceDialog(LaunchActivity.this);
                                dialog.setOnDismissListener(di -> {
                                    checkFreeDiscSpaceShown = false;
                                });
                                checkFreeDiscSpaceShown = true;
                                dialog.show();
                            } catch (Throwable ignore) {

                            }
                        });
                    }
                }
            } catch (Throwable ignore) {

            }
        }, 2000);
    }
    public static void checkFreeDiscSpaceStatic(final int force) {
        if (staticInstanceForAlerts != null) {
            staticInstanceForAlerts.checkFreeDiscSpace(force);
        }
    }

    private void showLanguageAlertInternal(LocaleController.LocaleInfo systemInfo, LocaleController.LocaleInfo englishInfo, String systemLang) {
        try {
            loadingLocaleDialog = false;
            boolean firstSystem = systemInfo.builtIn || LocaleController.getInstance().isCurrentLocalLocale();
            AlertDialog.Builder builder = new AlertDialog.Builder(LaunchActivity.this);
            builder.setTitle(getStringForLanguageAlert(systemLocaleStrings, "ChooseYourLanguage", R.string.ChooseYourLanguage));
            builder.setSubtitle(getStringForLanguageAlert(englishLocaleStrings, "ChooseYourLanguage", R.string.ChooseYourLanguage));
            LinearLayout linearLayout = new LinearLayout(LaunchActivity.this);
            linearLayout.setOrientation(LinearLayout.VERTICAL);
            final LanguageCell[] cells = new LanguageCell[2];
            final LocaleController.LocaleInfo[] selectedLanguage = new LocaleController.LocaleInfo[1];
            final LocaleController.LocaleInfo[] locales = new LocaleController.LocaleInfo[2];
            final String englishName = getStringForLanguageAlert(systemLocaleStrings, "English", R.string.English);
            locales[0] = firstSystem ? systemInfo : englishInfo;
            locales[1] = firstSystem ? englishInfo : systemInfo;
            selectedLanguage[0] = firstSystem ? systemInfo : englishInfo;

            for (int a = 0; a < 2; a++) {
                cells[a] = new LanguageCell(LaunchActivity.this);
                cells[a].setLanguage(locales[a], locales[a] == englishInfo ? englishName : null, true);
                cells[a].setTag(a);
                cells[a].setBackground(Theme.createSelectorDrawable(Theme.getColor(Theme.key_dialogButtonSelector), 2));
                cells[a].setLanguageSelected(a == 0, false);
                linearLayout.addView(cells[a], LayoutHelper.createLinear(LayoutHelper.MATCH_PARENT, 50));
                cells[a].setOnClickListener(v -> {
                    Integer tag = (Integer) v.getTag();
                    selectedLanguage[0] = ((LanguageCell) v).getCurrentLocale();
                    for (int a1 = 0; a1 < cells.length; a1++) {
                        cells[a1].setLanguageSelected(a1 == tag, true);
                    }
                });
            }
            LanguageCell cell = new LanguageCell(LaunchActivity.this);
            cell.setValue(getStringForLanguageAlert(systemLocaleStrings, "ChooseYourLanguageOther", R.string.ChooseYourLanguageOther), getStringForLanguageAlert(englishLocaleStrings, "ChooseYourLanguageOther", R.string.ChooseYourLanguageOther));
            cell.setBackground(Theme.createSelectorDrawable(Theme.getColor(Theme.key_dialogButtonSelector), 2));
            cell.setOnClickListener(v -> {
                localeDialog = null;
                drawerLayoutContainer.closeDrawer(true);
                presentFragment(new LanguageSelectActivity());
                for (int i = 0; i < visibleDialogs.size(); ++i) {
                    Dialog dialog = visibleDialogs.get(i);
                    if (dialog.isShowing()) {
                        visibleDialogs.get(i).dismiss();
                    }
                }
                visibleDialogs.clear();
            });
            linearLayout.addView(cell, LayoutHelper.createLinear(LayoutHelper.MATCH_PARENT, 50));
            builder.setView(linearLayout);
            builder.setNegativeButton(LocaleController.getString("OK", R.string.OK), (dialog, which) -> {
                LocaleController.getInstance().applyLanguage(selectedLanguage[0], true, false, currentAccount);
                rebuildAllFragments(true);
            });
            localeDialog = showAlertDialog(builder);
            SharedPreferences preferences = MessagesController.getGlobalMainSettings();
            preferences.edit().putString("language_showed2", systemLang).commit();
        } catch (Exception e) {
            FileLog.e(e);
        }
    }

    private int[] tempLocation;
    private void drawRippleAbove(Canvas canvas, View parent) {
        if (parent == null || rippleAbove == null || rippleAbove.getBackground() == null) {
            return;
        }
        if (tempLocation == null) {
            tempLocation = new int[2];
        }
        rippleAbove.getLocationInWindow(tempLocation);
        int x = tempLocation[0], y = tempLocation[1];
        parent.getLocationInWindow(tempLocation);
        x -= tempLocation[0];
        y -= tempLocation[1];
        canvas.save();
        canvas.translate(x, y);
        rippleAbove.getBackground().draw(canvas);
        canvas.restore();
    }

    private void showLanguageAlert(boolean force) {
        if (!UserConfig.getInstance(currentAccount).isClientActivated()) {
            return;
        }
        try {
            if (loadingLocaleDialog || ApplicationLoader.mainInterfacePaused) {
                return;
            }
            SharedPreferences preferences = MessagesController.getGlobalMainSettings();
            String showedLang = preferences.getString("language_showed2", "");
            final String systemLang = MessagesController.getInstance(currentAccount).suggestedLangCode;
            if (!force && showedLang.equals(systemLang)) {
                if (BuildVars.LOGS_ENABLED) {
                    FileLog.d("alert already showed for " + showedLang);
                }
                return;
            }

            final LocaleController.LocaleInfo[] infos = new LocaleController.LocaleInfo[2];
            String arg = systemLang.contains("-") ? systemLang.split("-")[0] : systemLang;
            String alias;
            if ("in".equals(arg)) {
                alias = "id";
            } else if ("iw".equals(arg)) {
                alias = "he";
            } else if ("jw".equals(arg)) {
                alias = "jv";
            } else {
                alias = null;
            }
            for (int a = 0; a < LocaleController.getInstance().languages.size(); a++) {
                LocaleController.LocaleInfo info = LocaleController.getInstance().languages.get(a);
                if (info.shortName.equals("en")) {
                    infos[0] = info;
                }
                if (info.shortName.replace("_", "-").equals(systemLang) || info.shortName.equals(arg) || info.shortName.equals(alias)) {
                    infos[1] = info;
                }
                if (infos[0] != null && infos[1] != null) {
                    break;
                }
            }
            if (infos[0] == null || infos[1] == null || infos[0] == infos[1]) {
                return;
            }
            if (BuildVars.LOGS_ENABLED) {
                FileLog.d("show lang alert for " + infos[0].getKey() + " and " + infos[1].getKey());
            }

            systemLocaleStrings = null;
            englishLocaleStrings = null;
            loadingLocaleDialog = true;

            TLRPC.TL_langpack_getStrings req = new TLRPC.TL_langpack_getStrings();
            req.lang_code = infos[1].getLangCode();
            req.keys.add("English");
            req.keys.add("ChooseYourLanguage");
            req.keys.add("ChooseYourLanguageOther");
            req.keys.add("ChangeLanguageLater");
            ConnectionsManager.getInstance(currentAccount).sendRequest(req, (response, error) -> {
                final HashMap<String, String> keys = new HashMap<>();
                if (response != null) {
                    TLRPC.Vector vector = (TLRPC.Vector) response;
                    for (int a = 0; a < vector.objects.size(); a++) {
                        final TLRPC.LangPackString string = (TLRPC.LangPackString) vector.objects.get(a);
                        keys.put(string.key, string.value);
                    }
                }
                AndroidUtilities.runOnUIThread(() -> {
                    systemLocaleStrings = keys;
                    if (englishLocaleStrings != null && systemLocaleStrings != null) {
                        showLanguageAlertInternal(infos[1], infos[0], systemLang);
                    }
                });
            }, ConnectionsManager.RequestFlagWithoutLogin);

            req = new TLRPC.TL_langpack_getStrings();
            req.lang_code = infos[0].getLangCode();
            req.keys.add("English");
            req.keys.add("ChooseYourLanguage");
            req.keys.add("ChooseYourLanguageOther");
            req.keys.add("ChangeLanguageLater");
            ConnectionsManager.getInstance(currentAccount).sendRequest(req, (response, error) -> {
                final HashMap<String, String> keys = new HashMap<>();
                if (response != null) {
                    TLRPC.Vector vector = (TLRPC.Vector) response;
                    for (int a = 0; a < vector.objects.size(); a++) {
                        final TLRPC.LangPackString string = (TLRPC.LangPackString) vector.objects.get(a);
                        keys.put(string.key, string.value);
                    }
                }
                AndroidUtilities.runOnUIThread(() -> {
                    englishLocaleStrings = keys;
                    if (englishLocaleStrings != null && systemLocaleStrings != null) {
                        showLanguageAlertInternal(infos[1], infos[0], systemLang);
                    }
                });
            }, ConnectionsManager.RequestFlagWithoutLogin);
        } catch (Exception e) {
            FileLog.e(e);
        }
    }

    private void onPasscodePause() {
        if (lockRunnable != null) {
            if (BuildVars.LOGS_ENABLED) {
                FileLog.d("cancel lockRunnable onPasscodePause");
            }
            AndroidUtilities.cancelRunOnUIThread(lockRunnable);
            lockRunnable = null;
        }
        if (SharedConfig.passcodeHash.length() != 0) {
            SharedConfig.lastPauseTime = (int) (SystemClock.elapsedRealtime() / 1000);
            lockRunnable = new Runnable() {
                @Override
                public void run() {
                    if (lockRunnable == this) {
                        if (AndroidUtilities.needShowPasscode(true)) {
                            if (BuildVars.LOGS_ENABLED) {
                                FileLog.d("lock app");
                            }
                            showPasscodeActivity(true, false, -1, -1, null, null);
                            try {
                                NotificationsController.getInstance(UserConfig.selectedAccount).showNotifications();
                            } catch (Exception e) {
                                FileLog.e(e);
                            }
                        } else {
                            if (BuildVars.LOGS_ENABLED) {
                                FileLog.d("didn't pass lock check");
                            }
                        }
                        lockRunnable = null;
                    }
                }
            };
            if (SharedConfig.appLocked) {
                AndroidUtilities.runOnUIThread(lockRunnable, 1000);
                if (BuildVars.LOGS_ENABLED) {
                    FileLog.d("schedule app lock in " + 1000);
                }
            } else if (SharedConfig.autoLockIn != 0) {
                if (BuildVars.LOGS_ENABLED) {
                    FileLog.d("schedule app lock in " + (((long) SharedConfig.autoLockIn) * 1000 + 1000));
                }
                AndroidUtilities.runOnUIThread(lockRunnable, ((long) SharedConfig.autoLockIn) * 1000 + 1000);
            }
        } else {
            SharedConfig.lastPauseTime = 0;
        }
        SharedConfig.saveConfig();
    }

    public void addOverlayPasscodeView(PasscodeView overlay) {
        overlayPasscodeViews.add(overlay);
    }

    public void removeOverlayPasscodeView(PasscodeView overlay) {
        overlayPasscodeViews.remove(overlay);
    }

    private void onPasscodeResume() {
        if (lockRunnable != null) {
            if (BuildVars.LOGS_ENABLED) {
                FileLog.d("cancel lockRunnable onPasscodeResume");
            }
            AndroidUtilities.cancelRunOnUIThread(lockRunnable);
            lockRunnable = null;
        }
        if (AndroidUtilities.needShowPasscode(true)) {
            showPasscodeActivity(true, false, -1, -1, null, null);
        }
        if (SharedConfig.lastPauseTime != 0) {
            SharedConfig.lastPauseTime = 0;
            SharedConfig.saveConfig();
            if (BuildVars.LOGS_ENABLED) {
                FileLog.d("reset lastPauseTime onPasscodeResume");
            }
        }
    }

    private void updateCurrentConnectionState(int account) {
        if (actionBarLayout == null) {
            return;
        }
        String title = null;
        int titleId = 0;
        Runnable action = null;
        currentConnectionState = ConnectionsManager.getInstance(currentAccount).getConnectionState();
        if (currentConnectionState == ConnectionsManager.ConnectionStateWaitingForNetwork) {
            title = "WaitingForNetwork";
            titleId = R.string.WaitingForNetwork;
        } else if (currentConnectionState == ConnectionsManager.ConnectionStateUpdating) {
            title = "Updating";
            titleId = R.string.Updating;
        } else if (currentConnectionState == ConnectionsManager.ConnectionStateConnectingToProxy) {
            title = "ConnectingToProxy";
            titleId = R.string.ConnectingToProxy;
        } else if (currentConnectionState == ConnectionsManager.ConnectionStateConnecting) {
            title = "Connecting";
            titleId = R.string.Connecting;
        }
        if (currentConnectionState == ConnectionsManager.ConnectionStateConnecting || currentConnectionState == ConnectionsManager.ConnectionStateConnectingToProxy) {
            action = () -> {
                BaseFragment lastFragment = null;
                if (AndroidUtilities.isTablet()) {
                    if (!layerFragmentsStack.isEmpty()) {
                        lastFragment = layerFragmentsStack.get(layerFragmentsStack.size() - 1);
                    }
                } else {
                    if (!mainFragmentsStack.isEmpty()) {
                        lastFragment = mainFragmentsStack.get(mainFragmentsStack.size() - 1);
                    }
                }
                if (lastFragment instanceof ProxyListActivity || lastFragment instanceof ProxySettingsActivity) {
                    return;
                }
                presentFragment(new ProxyListActivity());
            };
        }
        actionBarLayout.setTitleOverlayText(title, titleId, action);
    }

    public void hideVisibleActionMode() {
        if (visibleActionMode == null) {
            return;
        }
        visibleActionMode.finish();
    }

    @Override
    protected void onSaveInstanceState(Bundle outState) {
        try {
            super.onSaveInstanceState(outState);
            BaseFragment lastFragment = null;
            if (AndroidUtilities.isTablet()) {
                if (layersActionBarLayout != null && !layersActionBarLayout.getFragmentStack().isEmpty()) {
                    lastFragment = layersActionBarLayout.getFragmentStack().get(layersActionBarLayout.getFragmentStack().size() - 1);
                } else if (rightActionBarLayout != null && !rightActionBarLayout.getFragmentStack().isEmpty()) {
                    lastFragment = rightActionBarLayout.getFragmentStack().get(rightActionBarLayout.getFragmentStack().size() - 1);
                } else if (!actionBarLayout.getFragmentStack().isEmpty()) {
                    lastFragment = actionBarLayout.getFragmentStack().get(actionBarLayout.getFragmentStack().size() - 1);
                }
            } else {
                if (!actionBarLayout.getFragmentStack().isEmpty()) {
                    lastFragment = actionBarLayout.getFragmentStack().get(actionBarLayout.getFragmentStack().size() - 1);
                }
            }

            if (lastFragment != null) {
                Bundle args = lastFragment.getArguments();
                if (lastFragment instanceof ChatActivity && args != null) {
                    outState.putBundle("args", args);
                    outState.putString("fragment", "chat");
                } else if (lastFragment instanceof GroupCreateFinalActivity && args != null) {
                    outState.putBundle("args", args);
                    outState.putString("fragment", "group");
                } else if (lastFragment instanceof WallpapersListActivity) {
                    outState.putString("fragment", "wallpapers");
                } else if (lastFragment instanceof ProfileActivity) {
                    ProfileActivity profileActivity = (ProfileActivity) lastFragment;
                    if (profileActivity.isSettings()) {
                        outState.putString("fragment", "settings");
                    } else if (profileActivity.isChat() && args != null) {
                        outState.putBundle("args", args);
                        outState.putString("fragment", "chat_profile");
                    }
                } else if (lastFragment instanceof ChannelCreateActivity && args != null && args.getInt("step") == 0) {
                    outState.putBundle("args", args);
                    outState.putString("fragment", "channel");
                }
                lastFragment.saveSelfArgs(outState);
            }
        } catch (Exception e) {
            FileLog.e(e);
        }
    }

    @Override
    public void onBackPressed() {
        if (FloatingDebugController.onBackPressed()) {
            return;
        }
        if (passcodeView != null && passcodeView.getVisibility() == View.VISIBLE) {
            finish();
            return;
        }
        if (SearchTagsList.onBackPressedRenameTagAlert()) {
            return;
        } else if (ContentPreviewViewer.hasInstance() && ContentPreviewViewer.getInstance().isVisible()) {
            ContentPreviewViewer.getInstance().closeWithMenu();
        } else if (SecretMediaViewer.hasInstance() && SecretMediaViewer.getInstance().isVisible()) {
            SecretMediaViewer.getInstance().closePhoto(true, false);
        } else if (PhotoViewer.hasInstance() && PhotoViewer.getInstance().isVisible()) {
            PhotoViewer.getInstance().closePhoto(true, false);
        } else if (ArticleViewer.hasInstance() && ArticleViewer.getInstance().isVisible()) {
            ArticleViewer.getInstance().close(true, false);
        } else if (drawerLayoutContainer.isDrawerOpened()) {
            drawerLayoutContainer.closeDrawer(false);
        } else if (AndroidUtilities.isTablet()) {
            if (layersActionBarLayout.getView().getVisibility() == View.VISIBLE) {
                layersActionBarLayout.onBackPressed();
            } else {
                if (rightActionBarLayout.getView().getVisibility() == View.VISIBLE && !rightActionBarLayout.getFragmentStack().isEmpty()) {
                    BaseFragment lastFragment = rightActionBarLayout.getFragmentStack().get(rightActionBarLayout.getFragmentStack().size() - 1);
                    if (lastFragment.onBackPressed()) {
                        lastFragment.finishFragment();
                    }
                } else {
                    actionBarLayout.onBackPressed();
                }
            }
        } else {
            actionBarLayout.onBackPressed();
        }
    }

    @Override
    public void onLowMemory() {
        super.onLowMemory();
        if (actionBarLayout != null) {
            actionBarLayout.onLowMemory();
            if (AndroidUtilities.isTablet()) {
                if (rightActionBarLayout != null) {
                    rightActionBarLayout.onLowMemory();
                }
                if (layersActionBarLayout != null) {
                    layersActionBarLayout.onLowMemory();
                }
            }
        }
    }

    @Override
    public void onActionModeStarted(ActionMode mode) {
        super.onActionModeStarted(mode);
        visibleActionMode = mode;
        try {
            Menu menu = mode.getMenu();
            if (menu != null) {
                boolean extended = actionBarLayout.extendActionMode(menu);
                if (!extended && AndroidUtilities.isTablet()) {
                    extended = rightActionBarLayout.extendActionMode(menu);
                    if (!extended) {
                        layersActionBarLayout.extendActionMode(menu);
                    }
                }
            }
        } catch (Exception e) {
            FileLog.e(e);
        }
        if (Build.VERSION.SDK_INT >= 23 && mode.getType() == ActionMode.TYPE_FLOATING) {
            return;
        }
        actionBarLayout.onActionModeStarted(mode);
        if (AndroidUtilities.isTablet()) {
            rightActionBarLayout.onActionModeStarted(mode);
            layersActionBarLayout.onActionModeStarted(mode);
        }
    }

    @Override
    public void onActionModeFinished(ActionMode mode) {
        super.onActionModeFinished(mode);
        if (visibleActionMode == mode) {
            visibleActionMode = null;
        }
        if (Build.VERSION.SDK_INT >= 23 && mode.getType() == ActionMode.TYPE_FLOATING) {
            return;
        }
        actionBarLayout.onActionModeFinished(mode);
        if (AndroidUtilities.isTablet()) {
            rightActionBarLayout.onActionModeFinished(mode);
            layersActionBarLayout.onActionModeFinished(mode);
        }
    }

    @Override
    public boolean onPreIme() {
        if (SecretMediaViewer.hasInstance() && SecretMediaViewer.getInstance().isVisible()) {
            SecretMediaViewer.getInstance().closePhoto(true, false);
            return true;
        } else if (PhotoViewer.hasInstance() && PhotoViewer.getInstance().isVisible()) {
            PhotoViewer.getInstance().closePhoto(true, false);
            return true;
        } else if (ArticleViewer.hasInstance() && ArticleViewer.getInstance().isVisible()) {
            ArticleViewer.getInstance().close(true, false);
            return true;
        }
        return false;
    }

    @Override
    public boolean dispatchKeyEvent(KeyEvent event) {
        int keyCode = event.getKeyCode();
        if (event.getKeyCode() == KeyEvent.KEYCODE_VOLUME_UP || event.getKeyCode() == KeyEvent.KEYCODE_VOLUME_DOWN) {
            BaseFragment baseFragment = getLastFragment();
            if (baseFragment != null && baseFragment.getLastStoryViewer() != null) {
                baseFragment.getLastStoryViewer().dispatchKeyEvent(event);
                return true;
            }
        }
        if (event.getAction() == KeyEvent.ACTION_DOWN && (event.getKeyCode() == KeyEvent.KEYCODE_VOLUME_UP || event.getKeyCode() == KeyEvent.KEYCODE_VOLUME_DOWN)) {
            if (VoIPService.getSharedInstance() != null) {
                if (Build.VERSION.SDK_INT >= 32) {
                    boolean oldValue = WebRtcAudioTrack.isSpeakerMuted();
                    AudioManager am = (AudioManager) getSystemService(AUDIO_SERVICE);
                    int minVolume = am.getStreamMinVolume(AudioManager.STREAM_VOICE_CALL);
                    boolean mute = am.getStreamVolume(AudioManager.STREAM_VOICE_CALL) == minVolume && event.getKeyCode() == KeyEvent.KEYCODE_VOLUME_DOWN;
                    WebRtcAudioTrack.setSpeakerMute(mute);
                    if (oldValue != WebRtcAudioTrack.isSpeakerMuted()) {
                        showVoiceChatTooltip(mute ? UndoView.ACTION_VOIP_SOUND_MUTED : UndoView.ACTION_VOIP_SOUND_UNMUTED);
                    }
                }
            } else if ((OctoConfig.INSTANCE.unmuteVideosWithVolumeDown.getValue() || event.getKeyCode() == KeyEvent.KEYCODE_VOLUME_UP) && (!mainFragmentsStack.isEmpty() && (!PhotoViewer.hasInstance() || !PhotoViewer.getInstance().isVisible()) && event.getRepeatCount() == 0)) {
                BaseFragment fragment = mainFragmentsStack.get(mainFragmentsStack.size() - 1);
                if (fragment instanceof ChatActivity) {
                    if (((ChatActivity) fragment).maybePlayVisibleVideo()) {
                        return true;
                    }
                }
                if (AndroidUtilities.isTablet() && !rightFragmentsStack.isEmpty()) {
                    fragment = rightFragmentsStack.get(rightFragmentsStack.size() - 1);
                    if (fragment instanceof ChatActivity) {
                        if (((ChatActivity) fragment).maybePlayVisibleVideo()) {
                            return true;
                        }
                    }
                }
            }
        }
        try {
            return super.dispatchKeyEvent(event);
        } catch (Exception e) {
            FileLog.e(e);
        }
        return false;
    }

    @Override
    public boolean onKeyUp(int keyCode, KeyEvent event) {
        if (keyCode == KeyEvent.KEYCODE_MENU && !SharedConfig.isWaitingForPasscodeEnter) {
            if (PhotoViewer.hasInstance() && PhotoViewer.getInstance().isVisible()) {
                return super.onKeyUp(keyCode, event);
            } else if (ArticleViewer.hasInstance() && ArticleViewer.getInstance().isVisible()) {
                return super.onKeyUp(keyCode, event);
            }
            if (AndroidUtilities.isTablet()) {
                if (layersActionBarLayout.getView().getVisibility() == View.VISIBLE && !layersActionBarLayout.getFragmentStack().isEmpty()) {
                    layersActionBarLayout.getView().onKeyUp(keyCode, event);
                } else if (rightActionBarLayout.getView().getVisibility() == View.VISIBLE && !rightActionBarLayout.getFragmentStack().isEmpty()) {
                    rightActionBarLayout.getView().onKeyUp(keyCode, event);
                } else {
                    actionBarLayout.getView().onKeyUp(keyCode, event);
                }
            } else {
                if (actionBarLayout.getFragmentStack().size() == 1) {
                    if (!drawerLayoutContainer.isDrawerOpened()) {
                        if (getCurrentFocus() != null) {
                            AndroidUtilities.hideKeyboard(getCurrentFocus());
                        }
                        drawerLayoutContainer.openDrawer(false);
                    } else {
                        drawerLayoutContainer.closeDrawer(false);
                    }
                } else {
                    actionBarLayout.getView().onKeyUp(keyCode, event);
                }
            }
        }
        return super.onKeyUp(keyCode, event);
    }

    @Override
    public boolean needPresentFragment(INavigationLayout layout, INavigationLayout.NavigationParams params) {
        BaseFragment fragment = params.fragment;
        boolean removeLast = params.removeLast;
        boolean forceWithoutAnimation = params.noAnimation;

        if (ArticleViewer.hasInstance() && ArticleViewer.getInstance().isVisible()) {
            ArticleViewer.getInstance().close(false, true);
        }
        if (AndroidUtilities.isTablet()) {
            drawerLayoutContainer.setAllowOpenDrawer(!(fragment instanceof LoginActivity || fragment instanceof IntroActivity || fragment instanceof CountrySelectActivity) && (layersActionBarLayout == null || layersActionBarLayout.getView().getVisibility() != View.VISIBLE), true);
            if (fragment instanceof DialogsActivity) {
                DialogsActivity dialogsActivity = (DialogsActivity) fragment;
                if (dialogsActivity.isMainDialogList() && layout != actionBarLayout) {
                    actionBarLayout.removeAllFragments();
                    getActionBarLayout().presentFragment(params.setRemoveLast(removeLast).setNoAnimation(forceWithoutAnimation).setCheckPresentFromDelegate(false));
                    layersActionBarLayout.removeAllFragments();
                    layersActionBarLayout.getView().setVisibility(View.GONE);
                    drawerLayoutContainer.setAllowOpenDrawer(true, false);
                    if (!tabletFullSize) {
                        shadowTabletSide.setVisibility(View.VISIBLE);
                        if (rightActionBarLayout.getFragmentStack().isEmpty()) {
                            backgroundTablet.setVisibility(View.VISIBLE);
                        }
                    }
                    return false;
                }
            }
            if (fragment instanceof ChatActivity && !((ChatActivity) fragment).isInScheduleMode()) {
                if (!tabletFullSize && layout == rightActionBarLayout || tabletFullSize && layout == actionBarLayout) {
                    boolean result = !(tabletFullSize && layout == actionBarLayout && actionBarLayout.getFragmentStack().size() == 1);
                    if (!layersActionBarLayout.getFragmentStack().isEmpty()) {
                        for (int a = 0; a < layersActionBarLayout.getFragmentStack().size() - 1; a++) {
                            layersActionBarLayout.removeFragmentFromStack(layersActionBarLayout.getFragmentStack().get(0));
                            a--;
                        }
                        layersActionBarLayout.closeLastFragment(!forceWithoutAnimation);
                    }
                    if (!result) {
                        getActionBarLayout().presentFragment(params.setNoAnimation(forceWithoutAnimation).setCheckPresentFromDelegate(false));
                    }
                    return result;
                } else if (!tabletFullSize && layout != rightActionBarLayout && rightActionBarLayout != null) {
                    if (rightActionBarLayout.getView() != null) {
                        rightActionBarLayout.getView().setVisibility(View.VISIBLE);
                    }
                    backgroundTablet.setVisibility(View.GONE);
                    rightActionBarLayout.removeAllFragments();
                    rightActionBarLayout.presentFragment(params.setNoAnimation(true).setRemoveLast(removeLast).setCheckPresentFromDelegate(false));
                    if (!layersActionBarLayout.getFragmentStack().isEmpty()) {
                        for (int a = 0; a < layersActionBarLayout.getFragmentStack().size() - 1; a++) {
                            layersActionBarLayout.removeFragmentFromStack(layersActionBarLayout.getFragmentStack().get(0));
                            a--;
                        }
                        layersActionBarLayout.closeLastFragment(!forceWithoutAnimation);
                    }
                    return false;
                } else if (tabletFullSize && layout != actionBarLayout) {
                    getActionBarLayout().presentFragment(params.setRemoveLast(actionBarLayout.getFragmentStack().size() > 1).setNoAnimation(forceWithoutAnimation).setCheckPresentFromDelegate(false));
                    if (!layersActionBarLayout.getFragmentStack().isEmpty()) {
                        for (int a = 0; a < layersActionBarLayout.getFragmentStack().size() - 1; a++) {
                            layersActionBarLayout.removeFragmentFromStack(layersActionBarLayout.getFragmentStack().get(0));
                            a--;
                        }
                        layersActionBarLayout.closeLastFragment(!forceWithoutAnimation);
                    }
                    return false;
                } else {
                    if (!layersActionBarLayout.getFragmentStack().isEmpty()) {
                        for (int a = 0; a < layersActionBarLayout.getFragmentStack().size() - 1; a++) {
                            layersActionBarLayout.removeFragmentFromStack(layersActionBarLayout.getFragmentStack().get(0));
                            a--;
                        }
                        layersActionBarLayout.closeLastFragment(!forceWithoutAnimation);
                    }
                    getActionBarLayout().presentFragment(params.setRemoveLast(actionBarLayout.getFragmentStack().size() > 1).setNoAnimation(forceWithoutAnimation).setCheckPresentFromDelegate(false));
                    return false;
                }
            } else if (layout != layersActionBarLayout) {
                layersActionBarLayout.getView().setVisibility(View.VISIBLE);
                drawerLayoutContainer.setAllowOpenDrawer(false, true);

                int account = -1;
                for (int a = 0; a < UserConfig.MAX_ACCOUNT_COUNT; a++) {
                    if (UserConfig.getInstance(a).isClientActivated()) {
                        account = a;
                        break;
                    }
                }

                if (fragment instanceof LoginActivity && account == -1) {
                    backgroundTablet.setVisibility(View.VISIBLE);
                    shadowTabletSide.setVisibility(View.GONE);
                    shadowTablet.setBackgroundColor(0x00000000);
                } else {
                    shadowTablet.setBackgroundColor(0x7f000000);
                }
                layersActionBarLayout.presentFragment(params.setRemoveLast(removeLast).setNoAnimation(forceWithoutAnimation).setCheckPresentFromDelegate(false));
                return false;
            }
        } else {
            boolean allow = true; // TODO: Make it a flag inside fragment itself, maybe BaseFragment#isDrawerOpenAllowed()?
            if (fragment instanceof LoginActivity || fragment instanceof IntroActivity || fragment instanceof ProxyListActivity || fragment instanceof ProxySettingsActivity) {
                if (mainFragmentsStack.size() == 0 || mainFragmentsStack.get(0) instanceof IntroActivity || mainFragmentsStack.get(0) instanceof LoginActivity) {
                    allow = false;
                }
            } else if (fragment instanceof CountrySelectActivity) {
                if (mainFragmentsStack.size() == 1) {
                    allow = false;
                }
            }
            drawerLayoutContainer.setAllowOpenDrawer(allow, false);
        }
        return true;
    }

    @Override
    public boolean needAddFragmentToStack(BaseFragment fragment, INavigationLayout layout) {
        if (AndroidUtilities.isTablet()) {
            drawerLayoutContainer.setAllowOpenDrawer(!(fragment instanceof LoginActivity || fragment instanceof IntroActivity || fragment instanceof CountrySelectActivity || fragment instanceof ProxyListActivity || fragment instanceof ProxySettingsActivity) && layersActionBarLayout.getView().getVisibility() != View.VISIBLE, true);
            if (fragment instanceof DialogsActivity) {
                DialogsActivity dialogsActivity = (DialogsActivity) fragment;
                if (dialogsActivity.isMainDialogList() && layout != actionBarLayout) {
                    actionBarLayout.removeAllFragments();
                    actionBarLayout.addFragmentToStack(fragment);
                    layersActionBarLayout.removeAllFragments();
                    layersActionBarLayout.getView().setVisibility(View.GONE);
                    drawerLayoutContainer.setAllowOpenDrawer(true, false);
                    if (!tabletFullSize) {
                        shadowTabletSide.setVisibility(View.VISIBLE);
                        if (rightActionBarLayout.getFragmentStack().isEmpty()) {
                            backgroundTablet.setVisibility(View.VISIBLE);
                        }
                    }
                    return false;
                }
            } else if (fragment instanceof ChatActivity && !((ChatActivity) fragment).isInScheduleMode()) {
                if (!tabletFullSize && layout != rightActionBarLayout) {
                    rightActionBarLayout.getView().setVisibility(View.VISIBLE);
                    backgroundTablet.setVisibility(View.GONE);
                    rightActionBarLayout.removeAllFragments();
                    rightActionBarLayout.addFragmentToStack(fragment);
                    if (!layersActionBarLayout.getFragmentStack().isEmpty()) {
                        for (int a = 0; a < layersActionBarLayout.getFragmentStack().size() - 1; a++) {
                            layersActionBarLayout.removeFragmentFromStack(layersActionBarLayout.getFragmentStack().get(0));
                            a--;
                        }
                        layersActionBarLayout.closeLastFragment(true);
                    }
                    return false;
                } else if (tabletFullSize && layout != actionBarLayout) {
                    actionBarLayout.addFragmentToStack(fragment);
                    if (!layersActionBarLayout.getFragmentStack().isEmpty()) {
                        for (int a = 0; a < layersActionBarLayout.getFragmentStack().size() - 1; a++) {
                            layersActionBarLayout.removeFragmentFromStack(layersActionBarLayout.getFragmentStack().get(0));
                            a--;
                        }
                        layersActionBarLayout.closeLastFragment(true);
                    }
                    return false;
                }
            } else if (layout != layersActionBarLayout) {
                layersActionBarLayout.getView().setVisibility(View.VISIBLE);
                drawerLayoutContainer.setAllowOpenDrawer(false, true);

                int account = -1;
                for (int a = 0; a < UserConfig.MAX_ACCOUNT_COUNT; a++) {
                    if (UserConfig.getInstance(a).isClientActivated()) {
                        account = a;
                        break;
                    }
                }

                if (fragment instanceof LoginActivity && account == -1) {
                    backgroundTablet.setVisibility(View.VISIBLE);
                    shadowTabletSide.setVisibility(View.GONE);
                    shadowTablet.setBackgroundColor(0x00000000);
                } else {
                    shadowTablet.setBackgroundColor(0x7f000000);
                }
                layersActionBarLayout.addFragmentToStack(fragment);
                return false;
            }
        } else {
            boolean allow = true;
            if (fragment instanceof LoginActivity || fragment instanceof IntroActivity || fragment instanceof ProxyListActivity || fragment instanceof ProxySettingsActivity) {
                if (mainFragmentsStack.size() == 0 || mainFragmentsStack.get(0) instanceof IntroActivity) {
                    allow = false;
                }
            } else if (fragment instanceof CountrySelectActivity) {
                if (mainFragmentsStack.size() == 1) {
                    allow = false;
                }
            }
            drawerLayoutContainer.setAllowOpenDrawer(allow, false);
        }
        return true;
    }

    @Override
    public boolean needCloseLastFragment(INavigationLayout layout) {
        if (AndroidUtilities.isTablet()) {
            if (layout == actionBarLayout && layout.getFragmentStack().size() <= 1 && !switchingAccount) {
                onFinish();
                finish();
                return false;
            } else if (layout == rightActionBarLayout) {
                if (!tabletFullSize) {
                    backgroundTablet.setVisibility(View.VISIBLE);
                }
            } else if (layout == layersActionBarLayout && actionBarLayout.getFragmentStack().isEmpty() && layersActionBarLayout.getFragmentStack().size() == 1) {
                onFinish();
                finish();
                return false;
            }
        } else {
            if (layout.getFragmentStack().size() <= 1) {
                onFinish();
                finish();
                return false;
            }
            if (layout.getFragmentStack().size() >= 2 && !(layout.getFragmentStack().get(0) instanceof LoginActivity)) {
                drawerLayoutContainer.setAllowOpenDrawer(true, false);
            }
        }
        return true;
    }

    public void rebuildAllFragments(boolean last) {
        if (layersActionBarLayout != null) {
            layersActionBarLayout.rebuildAllFragmentViews(last, last);
        } else {
            actionBarLayout.rebuildAllFragmentViews(last, last);
        }
    }

    @Override
    public void onRebuildAllFragments(INavigationLayout layout, boolean last) {
        if (AndroidUtilities.isTablet()) {
            if (layout == layersActionBarLayout) {
                rightActionBarLayout.rebuildAllFragmentViews(last, last);
                actionBarLayout.rebuildAllFragmentViews(last, last);
            }
        }
        drawerLayoutAdapter.notifyDataSetChanged();
    }

    public static BaseFragment getLastFragment() {
        if (instance != null && !instance.sheetFragmentsStack.isEmpty()) {
            return instance.sheetFragmentsStack.get(instance.sheetFragmentsStack.size() - 1).getLastFragment();
        }
        if (instance != null && instance.getActionBarLayout() != null) {
            return instance.getActionBarLayout().getLastFragment();
        }
        return null;
    }

    //work faster that window.setNavigationBarColor
    public void requestCustomNavigationBar() {
        if (customNavigationBar == null && Build.VERSION.SDK_INT >= Build.VERSION_CODES.O) {
            customNavigationBar = drawerLayoutContainer.createNavigationBar();
            FrameLayout decorView = (FrameLayout) getWindow().getDecorView();
            decorView.addView(customNavigationBar);
        }
        if (customNavigationBar != null) {
            if (customNavigationBar.getLayoutParams().height != AndroidUtilities.navigationBarHeight || ((FrameLayout.LayoutParams)customNavigationBar.getLayoutParams()).topMargin != customNavigationBar.getHeight()) {
                customNavigationBar.getLayoutParams().height = AndroidUtilities.navigationBarHeight;
                ((FrameLayout.LayoutParams)customNavigationBar.getLayoutParams()).topMargin = drawerLayoutContainer.getMeasuredHeight();
                customNavigationBar.requestLayout();
            }
        }
    }

    public int getNavigationBarColor() {
        if (Build.VERSION.SDK_INT >= Build.VERSION_CODES.O) {
            final Window window = getWindow();
            if (customNavigationBar != null) {
                return drawerLayoutContainer.getNavigationBarColor();
            } else {
                return window.getNavigationBarColor();
            }
        }
        return 0;
    }

    public void setNavigationBarColor(int color, boolean checkButtons) {
        if (Build.VERSION.SDK_INT >= Build.VERSION_CODES.O) {
            final Window window = getWindow();
            if (customNavigationBar != null) {
                if (drawerLayoutContainer.getNavigationBarColor() != color) {
                    drawerLayoutContainer.setNavigationBarColor(color);
                    if (checkButtons) {
                        final float brightness = AndroidUtilities.computePerceivedBrightness(color);
                        AndroidUtilities.setLightNavigationBar(window, brightness >= 0.721f);
                    }
                }
            } else {
                if (window.getNavigationBarColor() != color) {
                    window.setNavigationBarColor(color);
                    if (checkButtons) {
                        final float brightness = AndroidUtilities.computePerceivedBrightness(color);
                        AndroidUtilities.setLightNavigationBar(window, brightness >= 0.721f);
                    }
                }
            }
        }
    }

    private ValueAnimator navBarAnimator;
    public void animateNavigationBarColor(int toColor) {
        if (Build.VERSION.SDK_INT < Build.VERSION_CODES.O) {
            return;
        }
        if (navBarAnimator != null) {
            navBarAnimator.cancel();
            navBarAnimator = null;
        }
        navBarAnimator = ValueAnimator.ofArgb(getNavigationBarColor(), toColor);
        navBarAnimator.addUpdateListener(anm -> setNavigationBarColor((int) anm.getAnimatedValue(), false));
        navBarAnimator.addListener(new AnimatorListenerAdapter() {
            @Override
            public void onAnimationEnd(Animator animation) {
                setNavigationBarColor(toColor, false);
            }
        });
        navBarAnimator.setInterpolator(CubicBezierInterpolator.EASE_OUT_QUINT);
        navBarAnimator.setDuration(320);
        navBarAnimator.start();
    }

    public void setLightNavigationBar(boolean lightNavigationBar) {
        if (Build.VERSION.SDK_INT >= Build.VERSION_CODES.O) {
            final Window window = getWindow();
            AndroidUtilities.setLightNavigationBar(window, lightNavigationBar);
        }
    }

    public boolean isLightNavigationBar() {
        return AndroidUtilities.getLightNavigationBar(getWindow());
    }

    private void openStories(long[] dialogIds, boolean requestWhenNeeded) {
        boolean onlyArchived = true;
        for (int i = 0; i < dialogIds.length; ++i) {
            TLRPC.User user = MessagesController.getInstance(currentAccount).getUser(dialogIds[i]);
            if (user != null && !user.stories_hidden) {
                onlyArchived = false;
                break;
            }
        }
//        NotificationsController.getInstance(currentAccount).processIgnoreStories();
//        List<BaseFragment> fragments = actionBarLayout.getFragmentStack();
//        DialogsActivity dialogsActivity = null;
//        for (int i = fragments.size() - 1; i >= 0; --i) {
//            BaseFragment fragment = fragments.get(i);
//            if (fragment instanceof DialogsActivity && (!((DialogsActivity) fragment).isArchive() || onlyArchived) && ((DialogsActivity) fragment).getType() == DialogsActivity.DIALOGS_TYPE_DEFAULT) {
//                dialogsActivity = (DialogsActivity) fragment;
//                break;
//            } else {
//                fragment.removeSelfFromStack(true);
//            }
//        }
//        if (dialogsActivity != null) {
//            if (drawerLayoutContainer != null) {
//                drawerLayoutContainer.closeDrawer(true);
//            }
//            if (onlyArchived) {
//                MessagesController.getInstance(dialogsActivity.getCurrentAccount()).getStoriesController().loadHiddenStories();
//            } else {
//                MessagesController.getInstance(dialogsActivity.getCurrentAccount()).getStoriesController().loadStories();
//            }
//            if (dialogsActivity.rightSlidingDialogContainer.hasFragment()) {
//                dialogsActivity.rightSlidingDialogContainer.finishPreview();
//            }
//            if (onlyArchived && !dialogsActivity.isArchive()) {
//                Bundle args = new Bundle();
//                args.putInt("folderId", 1);
//                presentFragment(dialogsActivity = new DialogsActivity(args));
//            }
//            final DialogsActivity dialogsActivity1 = dialogsActivity;
//            dialogsActivity1.scrollToTop(false, false);
//            AndroidUtilities.runOnUIThread(() -> {
//                dialogsActivity1.scrollToTop(true, true);
//            }, 500);
//            return;
//        }

        BaseFragment lastFragment = getLastFragment();
        if (lastFragment == null) {
            return;
        }
        StoriesController storiesController = MessagesController.getInstance(currentAccount).getStoriesController();
        ArrayList<TL_stories.PeerStories> stories = new ArrayList<>(onlyArchived ? storiesController.getHiddenList() : storiesController.getDialogListStories());
        ArrayList<Long> peerIds = new ArrayList<>();
        ArrayList<Long> toLoadPeerIds = new ArrayList<>();
        final long[] finalDialogIds;
        if (!onlyArchived) {
            ArrayList<Long> dids = new ArrayList<>();
            for (int i = 0; i < dialogIds.length; ++i) {
                TLRPC.User user = MessagesController.getInstance(currentAccount).getUser(dialogIds[i]);
                if (user == null || !user.stories_hidden) {
                    dids.add(dialogIds[i]);
                }
            }
            finalDialogIds = Longs.toArray(dids);
        } else {
            finalDialogIds = dialogIds;
        }
        if (requestWhenNeeded) {
            for (int i = 0; i < finalDialogIds.length; ++i) {
                toLoadPeerIds.add(finalDialogIds[i]);
            }
        } else {
            for (int i = 0; i < finalDialogIds.length; ++i) {
                peerIds.add(finalDialogIds[i]);
            }
        }
        if (!toLoadPeerIds.isEmpty() && requestWhenNeeded) {
            final MessagesController messagesController = MessagesController.getInstance(currentAccount);
            final int[] loaded = new int[] { toLoadPeerIds.size() };
            final Runnable whenDone = () -> {
                loaded[0]--;
                if (loaded[0] == 0) {
                    NotificationCenter.getInstance(currentAccount).postNotificationName(NotificationCenter.storiesUpdated);
                    openStories(finalDialogIds, false);
                }
            };
            for (int i = 0; i < toLoadPeerIds.size(); ++i) {
                long did = toLoadPeerIds.get(i);
                TL_stories.TL_stories_getPeerStories req = new TL_stories.TL_stories_getPeerStories();
                req.peer = messagesController.getInputPeer(did);
                if (req.peer instanceof TLRPC.TL_inputPeerEmpty) {
                    loaded[0]--;
                    continue;
                }
                if (req.peer == null) {
                    loaded[0]--;
                    continue;
                }
                ConnectionsManager.getInstance(currentAccount).sendRequest(req, (res, err) -> AndroidUtilities.runOnUIThread(() -> {
                    if (res instanceof TL_stories.TL_stories_peerStories) {
                        TL_stories.TL_stories_peerStories r = (TL_stories.TL_stories_peerStories) res;
                        messagesController.putUsers(r.users, false);
                        messagesController.getStoriesController().putStories(did, r.stories);
                        whenDone.run();
                    } else {
                        whenDone.run();
                    }
                }));
            }
        } else {
            long me = UserConfig.getInstance(currentAccount).getClientUserId();
            for (int i = 0; i < stories.size(); ++i) {
                TL_stories.PeerStories userStories = stories.get(i);
                long dialogId = DialogObject.getPeerDialogId(userStories.peer);
                if (dialogId != me && !peerIds.contains(dialogId) && storiesController.hasUnreadStories(dialogId)) {
                    peerIds.add(dialogId);
                }
            }
            if (!peerIds.isEmpty()) {
                StoryViewer.PlaceProvider placeProvider = null;
                if (lastFragment instanceof DialogsActivity) {
                    try {
                        placeProvider = StoriesListPlaceProvider.of(((DialogsActivity) lastFragment).dialogStoriesCell.recyclerListView);
                    } catch (Exception ignore) {}
                }
                lastFragment.getOrCreateStoryViewer().instantClose();
                lastFragment.getOrCreateStoryViewer().open(this, null, peerIds, 0, null, null, placeProvider, false);
            }
        }
    }
}<|MERGE_RESOLUTION|>--- conflicted
+++ resolved
@@ -6175,13 +6175,10 @@
 
     @Override
     protected void onDestroy() {
-<<<<<<< HEAD
+        isActive = false;
         if (Build.VERSION.SDK_INT >= Build.VERSION_CODES.S) {
             MonetThemeController.unregisterReceiver(this);
         }
-=======
-        isActive = false;
->>>>>>> a906f12a
         if (PhotoViewer.getPipInstance() != null) {
             PhotoViewer.getPipInstance().destroyPhotoViewer();
         }
