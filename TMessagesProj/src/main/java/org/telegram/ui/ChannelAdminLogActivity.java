--- conflicted
+++ resolved
@@ -3166,7 +3166,6 @@
                                     scrollToPositionOnRecreate = -1;
                                 }
                             }
-<<<<<<< HEAD
 
                             boolean handled = false;
                             if (message.getDocumentName().toLowerCase().endsWith("octoexport")) {
@@ -3181,16 +3180,10 @@
 
                             if (!handled) {
                                 try {
-                                    AndroidUtilities.openForView(message, getParentActivity(), null);
+                                    AndroidUtilities.openForView(message, getParentActivity(), null, false);
                                 } catch (Exception e) {
                                     alertUserOpenError(message);
                                 }
-=======
-                            try {
-                                AndroidUtilities.openForView(message, getParentActivity(), null, false);
-                            } catch (Exception e) {
-                                alertUserOpenError(message);
->>>>>>> 5fa5549a
                             }
                         }
                     }
