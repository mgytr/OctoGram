package org.telegram.ui;

import android.content.ComponentName;
import android.content.Context;
import android.content.pm.PackageManager;

import org.telegram.messenger.ApplicationLoader;
import org.telegram.messenger.R;

public class LauncherIconController {
    public static void tryFixLauncherIconIfNeeded() {
        for (LauncherIcon icon : LauncherIcon.values()) {
            if (isEnabled(icon)) {
                return;
            }
        }

        setIcon(LauncherIcon.DEFAULT);
    }

    public static boolean isEnabled(LauncherIcon icon) {
        Context ctx = ApplicationLoader.applicationContext;
        int i = ctx.getPackageManager().getComponentEnabledSetting(icon.getComponentName(ctx));
        return i == PackageManager.COMPONENT_ENABLED_STATE_ENABLED || i == PackageManager.COMPONENT_ENABLED_STATE_DEFAULT && icon == LauncherIcon.DEFAULT;
    }

    public static void setIcon(LauncherIcon icon) {
        Context ctx = ApplicationLoader.applicationContext;
        PackageManager pm = ctx.getPackageManager();
        for (LauncherIcon i : LauncherIcon.values()) {
            pm.setComponentEnabledSetting(i.getComponentName(ctx), i == icon ? PackageManager.COMPONENT_ENABLED_STATE_ENABLED :
                    PackageManager.COMPONENT_ENABLED_STATE_DISABLED, PackageManager.DONT_KILL_APP);
        }
    }

    public enum LauncherIcon {
        DEFAULT("DefaultIcon", R.drawable.icon_background_sa, R.mipmap.icon_foreground_sa, R.string.AppIconDefault),
        VINTAGE("VintageIcon", R.drawable.icon_6_background_sa, R.mipmap.icon_6_foreground_sa, R.string.AppIconVintage),
        MONET("MonetIcon", -1, -1, R.string.MonetIcon, false, true),
        AQUA("AquaIcon", R.drawable.icon_4_background_sa, R.mipmap.icon_foreground_sa, R.string.AppIconAqua),
        CHUPA("ChupaIcon", R.drawable.icon_9_background_sa, R.mipmap.icon_9_launcher_foreground_sa, R.string.AppIconChupa, false, true),
        PREMIUM("PremiumIcon", R.drawable.icon_3_background_sa, R.mipmap.icon_3_foreground_sa, R.string.AppIconPremium, true),
        TURBO("TurboIcon", R.drawable.icon_5_background_sa, R.mipmap.icon_5_foreground_sa, R.string.AppIconTurbo, true),
<<<<<<< HEAD
        NOX("NoxIcon", R.drawable.icon_2_background_sa, R.mipmap.icon_foreground_sa, R.string.AppIconNox, true),
        YUKI("YukiIcon", R.drawable.icon_yuki_background_sa, R.mipmap.icon_yuki_foreground_sa, R.string.AppIconYuki, false, true);
=======
        NOX("NoxIcon", R.mipmap.icon_2_background_sa, R.mipmap.icon_foreground_sa, R.string.AppIconNox, true);
>>>>>>> a746a072

        public final String key;
        public final int background;
        public final int foreground;
        public final int title;
        public final boolean premium;
        public final boolean hidden;

        private ComponentName componentName;

        public ComponentName getComponentName(Context ctx) {
            if (componentName == null) {
                componentName = new ComponentName(ctx.getPackageName(), "org.telegram.messenger." + key);
            }
            return componentName;
        }

        LauncherIcon(String key, int background, int foreground, int title) {
            this(key, background, foreground, title, false);
        }

        LauncherIcon(String key, int background, int foreground, int title, boolean premium) {
            this(key, background, foreground, title, premium, false);
        }

        LauncherIcon(String key, int background, int foreground, int title, boolean premium, boolean hidden) {
            this.key = key;
            this.background = background;
            this.foreground = foreground;
            this.title = title;
            this.premium = premium;
            this.hidden = hidden;
        }
    }
}<|MERGE_RESOLUTION|>--- conflicted
+++ resolved
@@ -41,12 +41,9 @@
         CHUPA("ChupaIcon", R.drawable.icon_9_background_sa, R.mipmap.icon_9_launcher_foreground_sa, R.string.AppIconChupa, false, true),
         PREMIUM("PremiumIcon", R.drawable.icon_3_background_sa, R.mipmap.icon_3_foreground_sa, R.string.AppIconPremium, true),
         TURBO("TurboIcon", R.drawable.icon_5_background_sa, R.mipmap.icon_5_foreground_sa, R.string.AppIconTurbo, true),
-<<<<<<< HEAD
         NOX("NoxIcon", R.drawable.icon_2_background_sa, R.mipmap.icon_foreground_sa, R.string.AppIconNox, true),
         YUKI("YukiIcon", R.drawable.icon_yuki_background_sa, R.mipmap.icon_yuki_foreground_sa, R.string.AppIconYuki, false, true);
-=======
         NOX("NoxIcon", R.mipmap.icon_2_background_sa, R.mipmap.icon_foreground_sa, R.string.AppIconNox, true);
->>>>>>> a746a072
 
         public final String key;
         public final int background;
