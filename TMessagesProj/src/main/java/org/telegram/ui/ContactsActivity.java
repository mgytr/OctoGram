--- conflicted
+++ resolved
@@ -847,14 +847,9 @@
                 CombinedDrawable combinedDrawable = new CombinedDrawable(shadowDrawable, drawable, 0, 0);
                 combinedDrawable.setIconSize(AndroidUtilities.dp(56), AndroidUtilities.dp(56));
                 drawable = combinedDrawable;
-<<<<<<< HEAD
             }*/
             var drawable = CustomFab.createFabBackground();
-            floatingButton.setBackgroundDrawable(drawable);
-=======
-            }
             floatingButton.setBackground(drawable);
->>>>>>> 4d7a3a40
             floatingButton.setColorFilter(new PorterDuffColorFilter(Theme.getColor(Theme.key_chats_actionIcon), PorterDuff.Mode.MULTIPLY));
             SharedPreferences preferences = MessagesController.getGlobalMainSettings();
             boolean configAnimationsEnabled = preferences.getBoolean("view_animations", true);
