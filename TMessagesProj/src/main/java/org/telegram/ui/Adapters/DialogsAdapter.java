--- conflicted
+++ resolved
@@ -106,11 +106,8 @@
             VIEW_TYPE_FOLDER_UPDATE_HINT = 17,
             VIEW_TYPE_STORIES = 18,
             VIEW_TYPE_ARCHIVE_FULLSCREEN = 19,
-<<<<<<< HEAD
-            VIEW_TYPE_LOCKEDCHATS_FULLSCREEN = 99;
-=======
+            VIEW_TYPE_LOCKEDCHATS_FULLSCREEN = 99,
             VIEW_TYPE_GRAY_SECTION = 20;
->>>>>>> 17067dfc
 
     private Context mContext;
     private ArchiveHintCell archiveHintCell;
@@ -570,12 +567,8 @@
         return viewType != VIEW_TYPE_FLICKER && viewType != VIEW_TYPE_EMPTY && viewType != VIEW_TYPE_DIVIDER &&
                 viewType != VIEW_TYPE_SHADOW && viewType != VIEW_TYPE_HEADER &&
                 viewType != VIEW_TYPE_LAST_EMPTY && viewType != VIEW_TYPE_NEW_CHAT_HINT && viewType != VIEW_TYPE_CONTACTS_FLICKER &&
-<<<<<<< HEAD
                 viewType != VIEW_TYPE_REQUIREMENTS && viewType != VIEW_TYPE_REQUIRED_EMPTY && viewType != VIEW_TYPE_STORIES && viewType != VIEW_TYPE_ARCHIVE_FULLSCREEN &&
-                viewType != VIEW_TYPE_LOCKEDCHATS_FULLSCREEN;
-=======
-                viewType != VIEW_TYPE_REQUIREMENTS && viewType != VIEW_TYPE_REQUIRED_EMPTY && viewType != VIEW_TYPE_STORIES && viewType != VIEW_TYPE_ARCHIVE_FULLSCREEN && viewType != VIEW_TYPE_GRAY_SECTION;
->>>>>>> 17067dfc
+                viewType != VIEW_TYPE_LOCKEDCHATS_FULLSCREEN && viewType != VIEW_TYPE_GRAY_SECTION;
     }
 
     @Override
