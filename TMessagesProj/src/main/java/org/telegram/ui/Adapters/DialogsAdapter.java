--- conflicted
+++ resolved
@@ -107,13 +107,9 @@
             VIEW_TYPE_FOLDER_UPDATE_HINT = 17,
             VIEW_TYPE_STORIES = 18,
             VIEW_TYPE_ARCHIVE_FULLSCREEN = 19,
-<<<<<<< HEAD
             VIEW_TYPE_LOCKEDCHATS_FULLSCREEN = 99,
-            VIEW_TYPE_GRAY_SECTION = 20;
-=======
             VIEW_TYPE_GRAY_SECTION = 20,
             VIEW_TYPE_FORWARD_TO_STORIES_CELL = 21;
->>>>>>> 72922d74
 
     private Context mContext;
     private ArchiveHintCell archiveHintCell;
