package org.telegram.ui;

import static org.telegram.messenger.AndroidUtilities.dp;

import android.animation.Animator;
import android.animation.AnimatorListenerAdapter;
import android.animation.ValueAnimator;
import android.content.Context;
import android.content.SharedPreferences;
import android.graphics.Canvas;
import android.graphics.Color;
import android.graphics.PorterDuff;
import android.graphics.PorterDuffColorFilter;
import android.graphics.drawable.Drawable;
import android.os.Build;
import android.os.Bundle;
import android.text.SpannableStringBuilder;
import android.text.Spanned;
import android.text.TextUtils;
import android.text.style.DynamicDrawableSpan;
import android.text.style.ImageSpan;
import android.util.TypedValue;
import android.view.Gravity;
import android.view.HapticFeedbackConstants;
import android.view.View;
import android.view.ViewGroup;
import android.view.accessibility.AccessibilityEvent;
import android.view.accessibility.AccessibilityNodeInfo;
import android.widget.FrameLayout;
import android.widget.ImageView;
import android.widget.LinearLayout;
import android.widget.TextView;

import androidx.annotation.NonNull;
import androidx.annotation.Nullable;
import androidx.core.graphics.ColorUtils;
import androidx.recyclerview.widget.DefaultItemAnimator;
import androidx.recyclerview.widget.LinearLayoutManager;
import androidx.recyclerview.widget.RecyclerView;

import it.octogram.android.OctoConfig;
import org.telegram.messenger.AndroidUtilities;
import org.telegram.messenger.BuildVars;
import org.telegram.messenger.LiteMode;
import org.telegram.messenger.LocaleController;
import org.telegram.messenger.MessagesController;
import org.telegram.messenger.R;
import org.telegram.messenger.SharedConfig;
import org.telegram.messenger.Utilities;
import org.telegram.ui.ActionBar.ActionBar;
import org.telegram.ui.ActionBar.BaseFragment;
import org.telegram.ui.ActionBar.Theme;
import org.telegram.ui.Cells.HeaderCell;
import org.telegram.ui.Cells.TextCell;
import org.telegram.ui.Cells.TextInfoPrivacyCell;
import org.telegram.ui.Components.AnimatedEmojiDrawable;
import org.telegram.ui.Components.AnimatedTextView;
import org.telegram.ui.Components.BatteryDrawable;
import org.telegram.ui.Components.Bulletin;
import org.telegram.ui.Components.BulletinFactory;
import org.telegram.ui.Components.CheckBox2;
import org.telegram.ui.Components.CubicBezierInterpolator;
import org.telegram.ui.Components.IntSeekBarAccessibilityDelegate;
import org.telegram.ui.Components.LayoutHelper;
import org.telegram.ui.Components.ListView.AdapterWithDiffUtils;
import org.telegram.ui.Components.RecyclerListView;
import org.telegram.ui.Components.SeekBarAccessibilityDelegate;
import org.telegram.ui.Components.SeekBarView;
import org.telegram.ui.Components.Switch;
import org.telegram.ui.Components.ThanosEffect;

import java.util.ArrayList;

public class LiteModeSettingsActivity extends BaseFragment {

    FrameLayout contentView;

    RecyclerListView listView;
    LinearLayoutManager layoutManager;
    Adapter adapter;

    Bulletin restrictBulletin;

    private int FLAGS_CHAT;

    @Override
    public View createView(Context context) {
        actionBar.setBackButtonImage(R.drawable.ic_ab_back);
        actionBar.setAllowOverlayTitle(true);
        actionBar.setTitle(LocaleController.getString(R.string.PowerUsage));
        actionBar.setActionBarMenuOnItemClick(new ActionBar.ActionBarMenuOnItemClick() {
            @Override
            public void onItemClick(int id) {
                if (id == -1) {
                    finishFragment();
                }
            }
        });

        contentView = new FrameLayout(context);
        contentView.setBackgroundColor(Theme.getColor(Theme.key_windowBackgroundGray));

        listView = new RecyclerListView(context);
        listView.setLayoutManager(layoutManager = new LinearLayoutManager(context));
        listView.setAdapter(adapter = new Adapter());
        DefaultItemAnimator itemAnimator = new DefaultItemAnimator();
        itemAnimator.setDurations(350);
        itemAnimator.setInterpolator(CubicBezierInterpolator.EASE_OUT_QUINT);
        itemAnimator.setDelayAnimations(false);
        itemAnimator.setSupportsChangeAnimations(false);
        listView.setItemAnimator(itemAnimator);
        contentView.addView(listView, LayoutHelper.createFrame(LayoutHelper.MATCH_PARENT, LayoutHelper.MATCH_PARENT));
        listView.setOnItemClickListener((view, position, x, y) -> {
            if (view == null || position < 0 || position >= items.size()) {
                return;
            }
            final Item item = items.get(position);

            if (item.viewType == VIEW_TYPE_SWITCH || item.viewType == VIEW_TYPE_CHECKBOX) {
                if (LiteMode.isPowerSaverApplied()) {
                    restrictBulletin = BulletinFactory.of(this).createSimpleBulletin(new BatteryDrawable(.1f, Color.WHITE, Theme.getColor(Theme.key_dialogSwipeRemove), 1.3f), LocaleController.getString(R.string.LiteBatteryRestricted)).show();
                    return;
                }
                if (item.viewType == VIEW_TYPE_SWITCH && item.getFlagsCount() > 1 && (LocaleController.isRTL ? x > dp(19 + 37 + 19) : x < view.getMeasuredWidth() - dp(19 + 37 + 19))) {
                    int index = getExpandedIndex(item.flags);
                    if (index != -1) {
                        expanded[index] = !expanded[index];
                        updateValues();
                        updateItems();
                        return;
                    }
                }
                boolean value = LiteMode.isEnabledSetting(item.flags);
                LiteMode.toggleFlag(item.flags, !value);
                updateValues();
            } else if (item.viewType == VIEW_TYPE_SWITCH2) {
                if (item.type == SWITCH_TYPE_SMOOTH_TRANSITIONS) {
                    SharedPreferences preferences = MessagesController.getGlobalMainSettings();
                    boolean animations = preferences.getBoolean("view_animations", true);
                    SharedPreferences.Editor editor = preferences.edit();
                    editor.putBoolean("view_animations", !animations);
                    SharedConfig.setAnimationsEnabled(!animations);
                    editor.apply();
                    ((TextCell) view).setChecked(!animations);
                } else if (item.type == SWITCH_TYPE_SYNC_POWER_SAVER) {
                    boolean syncPowerSaver = OctoConfig.INSTANCE.syncPowerSaver.getValue();
                    OctoConfig.INSTANCE.syncPowerSaver.updateValue(!syncPowerSaver);
                    ((TextCell) view).setChecked(!syncPowerSaver);
                    updateItems();
                    LiteMode.getValue(false);
                }
            }
        });

        fragmentView = contentView;
        FLAGS_CHAT = AndroidUtilities.isTablet() ? (LiteMode.FLAGS_CHAT & ~LiteMode.FLAG_CHAT_FORUM_TWOCOLUMN) : LiteMode.FLAGS_CHAT;

        updateItems();

        return fragmentView;
    }

    @Override
    public void onBecomeFullyVisible() {
        super.onBecomeFullyVisible();
        LiteMode.addOnPowerSaverAppliedListener(onPowerAppliedChange);
    }

    @Override
    public void onBecomeFullyHidden() {
        super.onBecomeFullyHidden();
        LiteMode.removeOnPowerSaverAppliedListener(onPowerAppliedChange);
    }

    private Utilities.Callback<Boolean> onPowerAppliedChange = applied -> updateValues();

    private boolean[] expanded = new boolean[3];
    private int getExpandedIndex(int flags) {
        if (flags == LiteMode.FLAGS_ANIMATED_STICKERS) {
            return 0;
        } else if (flags == LiteMode.FLAGS_ANIMATED_EMOJI) {
            return 1;
        } else if (flags == FLAGS_CHAT) {
            return 2;
        }
        return -1;
    }

    public void setExpanded(int flags, boolean expand) {
        int i = getExpandedIndex(flags);
        if (i == -1) {
            return;
        }
        expanded[i] = expand;
        updateValues();
        updateItems();
    }

    public void scrollToType(int type) {
        for (int i = 0; i < items.size(); i++) {
            Item item = items.get(i);
            if (item.type == type) {
                highlightRow(i);
                break;
            }
        }
    }

    public void scrollToFlags(int flags) {
        for (int i = 0; i < items.size(); i++) {
            Item item = items.get(i);
            if (item.flags == flags) {
                highlightRow(i);
                break;
            }
        }
    }

    private void highlightRow(int index) {
        RecyclerListView.IntReturnCallback callback = () -> {
            layoutManager.scrollToPositionWithOffset(index, AndroidUtilities.dp(60));
            return index;
        };
        listView.highlightRow(callback);
    }

    private ArrayList<Item> oldItems = new ArrayList<>();
    private ArrayList<Item> items = new ArrayList<>();

    private void updateItems() {
        oldItems.clear();
        oldItems.addAll(items);

        items.clear();
        if (Build.VERSION.SDK_INT >= Build.VERSION_CODES.LOLLIPOP && !OctoConfig.INSTANCE.syncPowerSaver.getValue()) {
            items.add(Item.asSlider());
            items.add(Item.asInfo(
                LiteMode.getPowerSaverLevel() <= 0 ?
                    LocaleController.getString(R.string.LiteBatteryInfoDisabled) :
                LiteMode.getPowerSaverLevel() >= 100 ?
                    LocaleController.getString(R.string.LiteBatteryInfoEnabled) :
                    LocaleController.formatString(R.string.LiteBatteryInfoBelow, String.format("%d%%", LiteMode.getPowerSaverLevel()))
            ));
        }

<<<<<<< HEAD
        // doesn't need (Build.VERSION.SDK_INT >= Build.VERSION_CODES.LOLLIPOP) check as
        // 21 is already the minimum octogram build sdk id
        items.add(Item.asSwitch(LocaleController.getString("LiteModeSyncBatterySaver"), SWITCH_TYPE_SYNC_POWER_SAVER));
        items.add(Item.asInfo(LocaleController.getString("LiteModeSyncBatterySaverInfo")));

        items.add(Item.asHeader(LocaleController.getString("LiteOptionsTitle")));
=======
        items.add(Item.asHeader(LocaleController.getString(R.string.LiteOptionsTitle)));
>>>>>>> 9cbf0333
        items.add(Item.asSwitch(R.drawable.msg2_sticker, LocaleController.getString(R.string.LiteOptionsStickers), LiteMode.FLAGS_ANIMATED_STICKERS));
        if (expanded[0]) {
            items.add(Item.asCheckbox(LocaleController.getString(R.string.LiteOptionsAutoplayKeyboard), LiteMode.FLAG_ANIMATED_STICKERS_KEYBOARD));
            items.add(Item.asCheckbox(LocaleController.getString(R.string.LiteOptionsAutoplayChat), LiteMode.FLAG_ANIMATED_STICKERS_CHAT));
        }
        items.add(Item.asSwitch(R.drawable.msg2_smile_status, LocaleController.getString(R.string.LiteOptionsEmoji), LiteMode.FLAGS_ANIMATED_EMOJI));
        if (expanded[1]) {
            items.add(Item.asCheckbox(LocaleController.getString(R.string.LiteOptionsAutoplayKeyboard), LiteMode.FLAG_ANIMATED_EMOJI_KEYBOARD));
            items.add(Item.asCheckbox(LocaleController.getString(R.string.LiteOptionsAutoplayReactions), LiteMode.FLAG_ANIMATED_EMOJI_REACTIONS));
            items.add(Item.asCheckbox(LocaleController.getString(R.string.LiteOptionsAutoplayChat), LiteMode.FLAG_ANIMATED_EMOJI_CHAT));
        }
        items.add(Item.asSwitch(R.drawable.msg2_ask_question, LocaleController.getString(R.string.LiteOptionsChat), FLAGS_CHAT));
        if (expanded[2]) {
            items.add(Item.asCheckbox(LocaleController.getString("LiteOptionsBackground"), LiteMode.FLAG_CHAT_BACKGROUND));
            if (!AndroidUtilities.isTablet()) {
                items.add(Item.asCheckbox(LocaleController.getString("LiteOptionsTopics"), LiteMode.FLAG_CHAT_FORUM_TWOCOLUMN));
            }
            items.add(Item.asCheckbox(LocaleController.getString("LiteOptionsSpoiler"), LiteMode.FLAG_CHAT_SPOILER));
            if (SharedConfig.getDevicePerformanceClass() >= SharedConfig.PERFORMANCE_CLASS_AVERAGE || BuildVars.DEBUG_PRIVATE_VERSION) {
                items.add(Item.asCheckbox(LocaleController.getString("LiteOptionsBlur"), LiteMode.FLAG_CHAT_BLUR));
            }
            items.add(Item.asCheckbox(LocaleController.getString("LiteOptionsScale"), LiteMode.FLAG_CHAT_SCALE));
            if (ThanosEffect.supports()) {
                items.add(Item.asCheckbox(LocaleController.getString("LiteOptionsThanos"), LiteMode.FLAG_CHAT_THANOS));
            }
        }
        items.add(Item.asSwitch(R.drawable.msg2_call_earpiece, LocaleController.getString(R.string.LiteOptionsCalls), LiteMode.FLAG_CALLS_ANIMATIONS));
        items.add(Item.asSwitch(R.drawable.msg2_videocall, LocaleController.getString(R.string.LiteOptionsAutoplayVideo), LiteMode.FLAG_AUTOPLAY_VIDEOS));
        items.add(Item.asSwitch(R.drawable.msg2_gif, LocaleController.getString(R.string.LiteOptionsAutoplayGifs), LiteMode.FLAG_AUTOPLAY_GIFS));
        items.add(Item.asSwitch(R.drawable.photo_star, LocaleController.getString(R.string.LiteOptionsParticles), LiteMode.FLAG_PARTICLES));
        items.add(Item.asInfo(""));

        items.add(Item.asSwitch(LocaleController.getString("LiteSmoothTransitions"), SWITCH_TYPE_SMOOTH_TRANSITIONS));
        items.add(Item.asInfo(LocaleController.getString("LiteSmoothTransitionsInfo")));

        adapter.setItems(oldItems, items);
    }

    private void updateInfo() {
        if (Build.VERSION.SDK_INT < Build.VERSION_CODES.LOLLIPOP) {
            return;
        }

        if (items.isEmpty()) {
            updateItems();
        } else if (items.size() >= 2) {
            items.set(1, Item.asInfo(
                LiteMode.getPowerSaverLevel() <= 0 ?
                    LocaleController.getString(R.string.LiteBatteryInfoDisabled) :
                LiteMode.getPowerSaverLevel() >= 100 ?
                    LocaleController.getString(R.string.LiteBatteryInfoEnabled) :
                    LocaleController.formatString(R.string.LiteBatteryInfoBelow, String.format("%d%%", LiteMode.getPowerSaverLevel()))
            ));
            adapter.notifyItemChanged(1);
        }
    }

    private void updateValues() {
        if (listView == null) {
            return;
        }
        for (int i = 0; i < listView.getChildCount(); ++i) {
            View child = listView.getChildAt(i);
            if (child == null) {
                continue;
            }
            int position = listView.getChildAdapterPosition(child);
            if (position < 0 || position >= items.size()) {
                continue;
            }
            Item item = items.get(position);
            if (item.viewType == VIEW_TYPE_SWITCH || item.viewType == VIEW_TYPE_CHECKBOX) {
                ((SwitchCell) child).update(item);
            } else if (item.viewType == VIEW_TYPE_SLIDER) {
                ((PowerSaverSlider) child).update();
            }
        }

        if (restrictBulletin != null && !LiteMode.isPowerSaverApplied()) {
            restrictBulletin.hide();
            restrictBulletin = null;
        }
    }

    private static final int VIEW_TYPE_HEADER = 0;
    private static final int VIEW_TYPE_SLIDER = 1;
    private static final int VIEW_TYPE_INFO = 2;
    private static final int VIEW_TYPE_SWITCH = 3;
    private static final int VIEW_TYPE_CHECKBOX = 4;
    private static final int VIEW_TYPE_SWITCH2 = 5;

    public static final int SWITCH_TYPE_SMOOTH_TRANSITIONS = 1;
    public static final int SWITCH_TYPE_SYNC_POWER_SAVER = 2;

    private class Adapter extends AdapterWithDiffUtils {

        @NonNull
        @Override
        public RecyclerView.ViewHolder onCreateViewHolder(@NonNull ViewGroup parent, int viewType) {
            final Context context = parent.getContext();
            View view = null;
            if (viewType == VIEW_TYPE_HEADER) {
                view = new HeaderCell(context);
                view.setBackgroundColor(Theme.getColor(Theme.key_windowBackgroundWhite));
            } else if (viewType == VIEW_TYPE_SLIDER) {
                PowerSaverSlider powerSaverSlider = new PowerSaverSlider(context);
                view = powerSaverSlider;
                view.setBackgroundColor(Theme.getColor(Theme.key_windowBackgroundWhite));
            } else if (viewType == VIEW_TYPE_INFO) {
                view = new TextInfoPrivacyCell(context) {
                    @Override
                    public void onInitializeAccessibilityNodeInfo(AccessibilityNodeInfo info) {
                        super.onInitializeAccessibilityNodeInfo(info);

                        info.setEnabled(true);
                    }

                    @Override
                    public void onPopulateAccessibilityEvent(AccessibilityEvent event) {
                        super.onPopulateAccessibilityEvent(event);

                        event.setContentDescription(getTextView().getText());
                        setContentDescription(getTextView().getText());
                    }
                };
            } else if (viewType == VIEW_TYPE_SWITCH || viewType == VIEW_TYPE_CHECKBOX) {
                view = new SwitchCell(context);
            } else if (viewType == VIEW_TYPE_SWITCH2) {
                view = new TextCell(context, 23, false, true, null);
                view.setBackgroundColor(Theme.getColor(Theme.key_windowBackgroundWhite));
            }
            return new RecyclerListView.Holder(view);
        }

        @Override
        public void onBindViewHolder(@NonNull RecyclerView.ViewHolder holder, int position) {
            if (position < 0 || position >= items.size()) {
                return;
            }

            final LiteModeSettingsActivity.Item item = items.get(position);
            final int viewType = holder.getItemViewType();
            if (viewType == VIEW_TYPE_HEADER) {
                HeaderCell headerCell = (HeaderCell) holder.itemView;
                headerCell.setText(item.text);
            } else if (viewType == VIEW_TYPE_SLIDER) {
                PowerSaverSlider powerSaverSlider = (PowerSaverSlider) holder.itemView;
                powerSaverSlider.update();
//                updateSlider(slideChooseView);
            } else if (viewType == VIEW_TYPE_INFO) {
                TextInfoPrivacyCell textInfoPrivacyCell = (TextInfoPrivacyCell) holder.itemView;
                if (TextUtils.isEmpty(item.text)) {
                    textInfoPrivacyCell.setFixedSize(12);
                } else {
                    textInfoPrivacyCell.setFixedSize(0);
                }
                textInfoPrivacyCell.setText(item.text);
                textInfoPrivacyCell.setContentDescription(item.text);
                boolean top = position > 0 && items.get(position - 1).viewType != VIEW_TYPE_INFO;
                boolean bottom = position + 1 < items.size() && items.get(position + 1).viewType != VIEW_TYPE_INFO;
                if (top && bottom) {
                    textInfoPrivacyCell.setBackground(Theme.getThemedDrawableByKey(getContext(), R.drawable.greydivider, Theme.key_windowBackgroundGrayShadow));
                } else if (top) {
                    textInfoPrivacyCell.setBackground(Theme.getThemedDrawableByKey(getContext(), R.drawable.greydivider_bottom, Theme.key_windowBackgroundGrayShadow));
                } else if (bottom) {
                    textInfoPrivacyCell.setBackground(Theme.getThemedDrawableByKey(getContext(), R.drawable.greydivider_top, Theme.key_windowBackgroundGrayShadow));
                } else {
                    textInfoPrivacyCell.setBackground(null);
                }
            } else if (viewType == VIEW_TYPE_SWITCH || viewType == VIEW_TYPE_CHECKBOX) {
                final boolean divider = position + 1 < items.size() && items.get(position + 1).viewType != VIEW_TYPE_INFO;
                SwitchCell switchCell = (SwitchCell) holder.itemView;
                switchCell.set(item, divider);
            } else if (viewType == VIEW_TYPE_SWITCH2) {
                TextCell textCell = (TextCell) holder.itemView;
                if (item.type == SWITCH_TYPE_SMOOTH_TRANSITIONS) {
                    SharedPreferences preferences = MessagesController.getGlobalMainSettings();
                    boolean animations = preferences.getBoolean("view_animations", true);
                    textCell.setTextAndCheck(item.text, animations, false);
                } else if (item.type == SWITCH_TYPE_SYNC_POWER_SAVER) {
                    textCell.setTextAndCheck(item.text, OctoConfig.INSTANCE.syncPowerSaver.getValue(), false);
                }
            }
        }

        @Override
        public int getItemViewType(int position) {
            if (position < 0 || position >= items.size()) {
                return VIEW_TYPE_INFO;
            }
            return items.get(position).viewType;
        }

        @Override
        public int getItemCount() {
            return items.size();
        }

        @Override
        public boolean isEnabled(RecyclerView.ViewHolder holder) {
            return holder.getItemViewType() == VIEW_TYPE_CHECKBOX || holder.getItemViewType() == VIEW_TYPE_SWITCH || holder.getItemViewType() == VIEW_TYPE_SWITCH2;
        }
    }

    private class SwitchCell extends FrameLayout {

        private ImageView imageView;
        private LinearLayout textViewLayout;
        private TextView textView;
        private AnimatedTextView countTextView;
        private ImageView arrowView;
        private Switch switchView;
        private CheckBox2 checkBoxView;

        private boolean needDivider, needLine;

        public SwitchCell(Context context) {
            super(context);

            setImportantForAccessibility(IMPORTANT_FOR_ACCESSIBILITY_YES);
            setBackgroundColor(Theme.getColor(Theme.key_windowBackgroundWhite));

            imageView = new ImageView(context);
            imageView.setColorFilter(new PorterDuffColorFilter(Theme.getColor(Theme.key_windowBackgroundWhiteGrayIcon), PorterDuff.Mode.MULTIPLY));
            imageView.setVisibility(View.GONE);
            addView(imageView, LayoutHelper.createFrame(24, 24, Gravity.CENTER_VERTICAL | (LocaleController.isRTL ? Gravity.RIGHT : Gravity.LEFT), 20, 0, 20, 0));

            textView = new TextView(context) {
                @Override
                protected void onMeasure(int widthMeasureSpec, int heightMeasureSpec) {
                    if (MeasureSpec.getMode(widthMeasureSpec) == MeasureSpec.AT_MOST) {
                        widthMeasureSpec = MeasureSpec.makeMeasureSpec(MeasureSpec.getSize(widthMeasureSpec) - AndroidUtilities.dp(52), MeasureSpec.AT_MOST);
                    }
                    super.onMeasure(widthMeasureSpec, heightMeasureSpec);
                }
            };
            textView.setLines(1);
            textView.setSingleLine(true);
            textView.setEllipsize(TextUtils.TruncateAt.END);
            textView.setTextSize(TypedValue.COMPLEX_UNIT_DIP, 16);
            textView.setTextColor(Theme.getColor(Theme.key_windowBackgroundWhiteBlackText));
            textView.setGravity(LocaleController.isRTL ? Gravity.RIGHT : Gravity.LEFT);
            textView.setImportantForAccessibility(IMPORTANT_FOR_ACCESSIBILITY_NO);

            countTextView = new AnimatedTextView(context, false, true, true);
            countTextView.setAnimationProperties(.35f, 0, 200, CubicBezierInterpolator.EASE_OUT_QUINT);
            countTextView.setTypeface(AndroidUtilities.bold());
            countTextView.setTextSize(dp(14));
            countTextView.setTextColor(Theme.getColor(Theme.key_windowBackgroundWhiteBlackText));
            countTextView.setImportantForAccessibility(IMPORTANT_FOR_ACCESSIBILITY_NO);

            arrowView = new ImageView(context);
            arrowView.setVisibility(GONE);
            arrowView.setColorFilter(new PorterDuffColorFilter(Theme.getColor(Theme.key_windowBackgroundWhiteBlackText), PorterDuff.Mode.MULTIPLY));
            arrowView.setImageResource(R.drawable.arrow_more);

            textViewLayout = new LinearLayout(context);
            textViewLayout.setOrientation(LinearLayout.HORIZONTAL);
            textViewLayout.setGravity(LocaleController.isRTL ? Gravity.RIGHT : Gravity.LEFT);
            if (LocaleController.isRTL) {
                textViewLayout.addView(arrowView, LayoutHelper.createLinear(16, 16, 0, Gravity.CENTER_VERTICAL, 0, 0, 6, 0));
                textViewLayout.addView(countTextView, LayoutHelper.createLinear(LayoutHelper.WRAP_CONTENT, LayoutHelper.WRAP_CONTENT, 0, Gravity.CENTER_VERTICAL, 0, 0, 6, 0));
                textViewLayout.addView(textView, LayoutHelper.createLinear(LayoutHelper.WRAP_CONTENT, LayoutHelper.WRAP_CONTENT, Gravity.CENTER_VERTICAL));
            } else {
                textViewLayout.addView(textView, LayoutHelper.createLinear(LayoutHelper.WRAP_CONTENT, LayoutHelper.WRAP_CONTENT, Gravity.CENTER_VERTICAL));
                textViewLayout.addView(countTextView, LayoutHelper.createLinear(LayoutHelper.WRAP_CONTENT, LayoutHelper.WRAP_CONTENT, 0, Gravity.CENTER_VERTICAL, 6, 0, 0, 0));
                textViewLayout.addView(arrowView, LayoutHelper.createLinear(16, 16, 0, Gravity.CENTER_VERTICAL, 2, 0, 0, 0));
            }
            addView(textViewLayout, LayoutHelper.createFrame(LayoutHelper.MATCH_PARENT, LayoutHelper.WRAP_CONTENT, Gravity.CENTER_VERTICAL | (LocaleController.isRTL ? Gravity.RIGHT : Gravity.LEFT), 64, 0, 8, 0));

            switchView = new Switch(context);
            switchView.setVisibility(GONE);
            switchView.setColors(Theme.key_switchTrack, Theme.key_switchTrackChecked, Theme.key_windowBackgroundWhite, Theme.key_windowBackgroundWhite);
            switchView.setImportantForAccessibility(IMPORTANT_FOR_ACCESSIBILITY_NO);
            addView(switchView, LayoutHelper.createFrame(37, 50, Gravity.CENTER_VERTICAL | (LocaleController.isRTL ? Gravity.LEFT : Gravity.RIGHT), 19, 0, 19, 0));

            checkBoxView = new CheckBox2(context, 21);
            checkBoxView.setColor(Theme.key_radioBackgroundChecked, Theme.key_checkboxDisabled, Theme.key_checkboxCheck);
            checkBoxView.setDrawUnchecked(true);
            checkBoxView.setChecked(true, false);
            checkBoxView.setDrawBackgroundAsArc(10);
            checkBoxView.setVisibility(GONE);
            checkBoxView.setImportantForAccessibility(IMPORTANT_FOR_ACCESSIBILITY_NO);
            addView(checkBoxView, LayoutHelper.createFrame(21, 21, Gravity.CENTER_VERTICAL | (LocaleController.isRTL ? Gravity.RIGHT : Gravity.LEFT), LocaleController.isRTL ? 0 : 64, 0, LocaleController.isRTL ? 64 : 0, 0));

            setFocusable(true);
        }

        private boolean disabled;
        public void setDisabled(boolean disabled, boolean animated) {
            if (this.disabled != disabled) {
                this.disabled = disabled;
                if (animated) {
                    imageView.animate().alpha(disabled ? .5f : 1f).setDuration(220).start();
                    textViewLayout.animate().alpha(disabled ? .5f : 1f).setDuration(220).start();
                    switchView.animate().alpha(disabled ? .5f : 1f).setDuration(220).start();
                    checkBoxView.animate().alpha(disabled ? .5f : 1f).setDuration(220).start();
                } else {
                    imageView.setAlpha(disabled ? .5f : 1f);
                    textViewLayout.setAlpha(disabled ? .5f : 1f);
                    switchView.setAlpha(disabled ? .5f : 1f);
                    checkBoxView.setAlpha(disabled ? .5f : 1f);
                }
                setEnabled(!disabled);
            }
        }

        @Override
        protected void onMeasure(int widthMeasureSpec, int heightMeasureSpec) {
            super.onMeasure(
                MeasureSpec.makeMeasureSpec(MeasureSpec.getSize(widthMeasureSpec), MeasureSpec.EXACTLY),
                MeasureSpec.makeMeasureSpec(dp(50), MeasureSpec.EXACTLY)
            );
        }

        public void set(Item item, boolean divider) {
            if (item.viewType == VIEW_TYPE_SWITCH) {
                checkBoxView.setVisibility(GONE);
                imageView.setVisibility(VISIBLE);
                imageView.setImageResource(item.iconResId);
                textView.setText(item.text);
                if (containing = item.getFlagsCount() > 1) {
                    updateCount(item, false);
                    countTextView.setVisibility(VISIBLE);
                    arrowView.setVisibility(VISIBLE);
                } else {
                    countTextView.setVisibility(GONE);
                    arrowView.setVisibility(GONE);
                }
                textView.setTranslationX(0);
                switchView.setVisibility(VISIBLE);
                switchView.setChecked(LiteMode.isEnabled(item.flags), false);
                needLine = item.getFlagsCount() > 1;
            } else {
                checkBoxView.setVisibility(VISIBLE);
                checkBoxView.setChecked(LiteMode.isEnabled(item.flags), false);
                imageView.setVisibility(GONE);
                switchView.setVisibility(GONE);
                countTextView.setVisibility(GONE);
                arrowView.setVisibility(GONE);
                textView.setText(item.text);
                textView.setTranslationX(dp(41) * (LocaleController.isRTL ? -2.2f : 1));
                containing = false;
                needLine = false;
            }

            ((MarginLayoutParams) textViewLayout.getLayoutParams()).rightMargin = AndroidUtilities.dp(item.viewType == VIEW_TYPE_SWITCH ? (LocaleController.isRTL ? 64 : 75) + 4 : 8);

            setWillNotDraw(!((needDivider = divider) || needLine));
            setDisabled(LiteMode.isPowerSaverApplied(), false);
        }

        public void update(Item item) {
            if (item.viewType == VIEW_TYPE_SWITCH) {
                if (containing = item.getFlagsCount() > 1) {
                    updateCount(item, true);
                    int index = getExpandedIndex(item.flags);
                    arrowView.clearAnimation();
                    arrowView.animate().rotation(index >= 0 && expanded[index] ? 180 : 0).setInterpolator(CubicBezierInterpolator.EASE_OUT_QUINT).setDuration(240).start();
                }
                switchView.setChecked(LiteMode.isEnabled(item.flags), true);
            } else {
                checkBoxView.setChecked(LiteMode.isEnabled(item.flags), true);
            }

            setDisabled(LiteMode.isPowerSaverApplied(), true);
        }

        private boolean containing;
        private int enabled, all;

        private void updateCount(Item item, boolean animated) {
            enabled = preprocessFlagsCount(LiteMode.getValue(true) & item.flags);
            all = preprocessFlagsCount(item.flags);
            countTextView.setText(String.format("%d/%d", enabled, all), animated && !LocaleController.isRTL);
        }

        private int preprocessFlagsCount(int flags) {
            boolean isPremium = getUserConfig().isPremium();
            int count = Integer.bitCount(flags);
            if (isPremium) {
                if ((flags & LiteMode.FLAG_ANIMATED_EMOJI_CHAT_NOT_PREMIUM) > 0)
                    count--;
                if ((flags & LiteMode.FLAG_ANIMATED_EMOJI_REACTIONS_NOT_PREMIUM) > 0)
                    count--;
                if ((flags & LiteMode.FLAG_ANIMATED_EMOJI_KEYBOARD_NOT_PREMIUM) > 0)
                    count--;
            } else {
                if ((flags & LiteMode.FLAG_ANIMATED_EMOJI_CHAT_PREMIUM) > 0)
                    count--;
                if ((flags & LiteMode.FLAG_ANIMATED_EMOJI_REACTIONS_PREMIUM) > 0)
                    count--;
                if ((flags & LiteMode.FLAG_ANIMATED_EMOJI_KEYBOARD_PREMIUM) > 0)
                    count--;
            }
            if (SharedConfig.getDevicePerformanceClass() < SharedConfig.PERFORMANCE_CLASS_AVERAGE && (flags & LiteMode.FLAG_CHAT_BLUR) > 0) {
                count--;
            }
            if (!ThanosEffect.supports() && (flags & LiteMode.FLAG_CHAT_THANOS) > 0) {
                count--;
            }
            return count;
        }

        @Override
        protected void onDraw(Canvas canvas) {
            super.onDraw(canvas);
            if (LocaleController.isRTL) {
                if (needLine) {
                    float x = dp(19 + 37 + 19);
                    canvas.drawRect(x - dp(0.66f), (getMeasuredHeight() - dp(20)) / 2f, x, (getMeasuredHeight() + dp(20)) / 2f, Theme.dividerPaint);
                }
                if (needDivider && !OctoConfig.INSTANCE.disableDividers.getValue()) {
                    canvas.drawLine(getMeasuredWidth() - dp(64) + (textView.getTranslationX() < 0 ? dp(-32) : 0), getMeasuredHeight() - 1, 0, getMeasuredHeight() - 1, Theme.dividerPaint);
                }
            } else {
                if (needLine) {
                    float x = getMeasuredWidth() - dp(19 + 37 + 19);
                    canvas.drawRect(x - dp(0.66f), (getMeasuredHeight() - dp(20)) / 2f, x, (getMeasuredHeight() + dp(20)) / 2f, Theme.dividerPaint);
                }
                if (needDivider && !OctoConfig.INSTANCE.disableDividers.getValue()) {
                    canvas.drawLine(dp(64) + textView.getTranslationX(), getMeasuredHeight() - 1, getMeasuredWidth(), getMeasuredHeight() - 1, Theme.dividerPaint);
                }
            }
        }

        @Override
        public void onInitializeAccessibilityNodeInfo(AccessibilityNodeInfo info) {
            super.onInitializeAccessibilityNodeInfo(info);
            info.setClassName(checkBoxView.getVisibility() == View.VISIBLE ? "android.widget.CheckBox" : "android.widget.Switch");
            info.setCheckable(true);
            info.setEnabled(true);
            if (checkBoxView.getVisibility() == View.VISIBLE) {
                info.setChecked(checkBoxView.isChecked());
            } else {
                info.setChecked(switchView.isChecked());
            }
            StringBuilder sb = new StringBuilder();
            sb.append(textView.getText());
            if (containing) {
                sb.append('\n');
                sb.append(LocaleController.formatString("Of", R.string.Of, enabled, all));
            }
            info.setContentDescription(sb);
        }
    }

    private class PowerSaverSlider extends FrameLayout {

        BatteryDrawable batteryIcon;
        SpannableStringBuilder batteryText;

        LinearLayout headerLayout;
        TextView headerTextView;
        AnimatedTextView headerOnView;
        FrameLayout valuesView;
        TextView leftTextView;
        AnimatedTextView middleTextView;
        TextView rightTextView;
        SeekBarView seekBarView;

        private SeekBarAccessibilityDelegate seekBarAccessibilityDelegate;

        public PowerSaverSlider(Context context) {
            super(context);

            headerLayout = new LinearLayout(context);
            headerLayout.setGravity(LocaleController.isRTL ? Gravity.RIGHT : Gravity.LEFT);
            headerLayout.setImportantForAccessibility(IMPORTANT_FOR_ACCESSIBILITY_NO_HIDE_DESCENDANTS);

            headerTextView = new TextView(context);
            headerTextView.setTextSize(TypedValue.COMPLEX_UNIT_DIP, 15);
            headerTextView.setTypeface(AndroidUtilities.bold());
            headerTextView.setTextColor(Theme.getColor(Theme.key_windowBackgroundWhiteBlueHeader));
            headerTextView.setGravity(LocaleController.isRTL ? Gravity.RIGHT : Gravity.LEFT);
            headerTextView.setText(LocaleController.getString("LiteBatteryTitle"));
            headerLayout.addView(headerTextView, LayoutHelper.createLinear(LayoutHelper.WRAP_CONTENT, LayoutHelper.WRAP_CONTENT, Gravity.CENTER_VERTICAL));

            headerOnView = new AnimatedTextView(context, true, false, false) {
                Drawable backgroundDrawable = Theme.createRoundRectDrawable(AndroidUtilities.dp(4), Theme.multAlpha(Theme.getColor(Theme.key_windowBackgroundWhiteBlueHeader), 0.15f));

                @Override
                protected void onDraw(Canvas canvas) {
                    backgroundDrawable.setBounds(0, 0, (int) (getPaddingLeft() + getDrawable().getCurrentWidth() + getPaddingRight()), getMeasuredHeight());
                    backgroundDrawable.draw(canvas);

                    super.onDraw(canvas);
                }
            };
            headerOnView.setTypeface(AndroidUtilities.bold());
            headerOnView.setPadding(AndroidUtilities.dp(5.33f), AndroidUtilities.dp(2), AndroidUtilities.dp(5.33f), AndroidUtilities.dp(2));
            headerOnView.setTextSize(AndroidUtilities.dp(12));
            headerOnView.setTextColor(Theme.getColor(Theme.key_windowBackgroundWhiteBlueHeader));
            headerLayout.addView(headerOnView, LayoutHelper.createLinear(LayoutHelper.WRAP_CONTENT, 17, Gravity.CENTER_VERTICAL, 6, 1, 0, 0));

            addView(headerLayout, LayoutHelper.createFrame(LayoutHelper.MATCH_PARENT, LayoutHelper.WRAP_CONTENT, Gravity.TOP | Gravity.FILL_HORIZONTAL, 21, 17, 21, 0));

            seekBarView = new SeekBarView(context, true, null);
            seekBarView.setReportChanges(true);
            seekBarView.setDelegate(new SeekBarView.SeekBarViewDelegate() {
                @Override
                public void onSeekBarDrag(boolean stop, float progress) {
                    int newValue = Math.round(progress * 100F);
                    if (newValue != LiteMode.getPowerSaverLevel()) {
                        LiteMode.setPowerSaverLevel(newValue);
                        updateValues();
                        updateInfo();

                        if (newValue <= 0 || newValue >= 100) {
                            try {
                                performHapticFeedback(HapticFeedbackConstants.KEYBOARD_TAP, HapticFeedbackConstants.FLAG_IGNORE_VIEW_SETTING);
                            } catch (Exception e) {}
                        }
                    }
                }
                @Override
                public void onSeekBarPressed(boolean pressed) {}
                @Override
                public CharSequence getContentDescription() {
                    return " ";
                }
            });
            seekBarView.setProgress(LiteMode.getPowerSaverLevel() / 100F);
            seekBarView.setImportantForAccessibility(IMPORTANT_FOR_ACCESSIBILITY_NO);
            addView(seekBarView, LayoutHelper.createFrame(LayoutHelper.MATCH_PARENT, 38 + 6, Gravity.TOP, 6, 68, 6, 0));

            valuesView = new FrameLayout(context);
            valuesView.setImportantForAccessibility(IMPORTANT_FOR_ACCESSIBILITY_NO_HIDE_DESCENDANTS);

            leftTextView = new TextView(context);
            leftTextView.setTextSize(TypedValue.COMPLEX_UNIT_DIP, 13);
            leftTextView.setTextColor(Theme.getColor(Theme.key_windowBackgroundWhiteGrayText));
            leftTextView.setGravity(Gravity.LEFT);
            leftTextView.setText(LocaleController.getString(R.string.LiteBatteryDisabled));
            valuesView.addView(leftTextView, LayoutHelper.createFrame(LayoutHelper.WRAP_CONTENT, LayoutHelper.WRAP_CONTENT, Gravity.LEFT | Gravity.CENTER_VERTICAL));

            middleTextView = new AnimatedTextView(context, false, true, true) {
                @Override
                protected void onMeasure(int widthMeasureSpec, int heightMeasureSpec) {
                    int fullWidth = MeasureSpec.getSize(widthMeasureSpec);
                    if (fullWidth <= 0) {
                        fullWidth = AndroidUtilities.displaySize.x - dp(20);
                    }
                    float leftTextViewWidth = leftTextView.getPaint().measureText(leftTextView.getText().toString());
                    float rightTextViewWidth = rightTextView.getPaint().measureText(rightTextView.getText().toString());
                    super.onMeasure(MeasureSpec.makeMeasureSpec((int) (fullWidth - leftTextViewWidth - rightTextViewWidth), MeasureSpec.EXACTLY), MeasureSpec.makeMeasureSpec(dp(24), MeasureSpec.EXACTLY));
                }
            };
            middleTextView.setAnimationProperties(.45f, 0, 240, CubicBezierInterpolator.EASE_OUT_QUINT);
            middleTextView.setGravity(Gravity.CENTER_HORIZONTAL);
            middleTextView.setTextSize(dp(13));
            middleTextView.setTextColor(Theme.getColor(Theme.key_windowBackgroundWhiteBlueText));
            valuesView.addView(middleTextView, LayoutHelper.createFrame(LayoutHelper.WRAP_CONTENT, LayoutHelper.WRAP_CONTENT, Gravity.CENTER));

            batteryText = new SpannableStringBuilder("b");
            batteryIcon = new BatteryDrawable();
            batteryIcon.colorFromPaint(middleTextView.getPaint());
            batteryIcon.setTranslationY(dp(1.5f));
            batteryIcon.setBounds(dp(3), dp(-20), dp(20 + 3), 0);
            batteryText.setSpan(new ImageSpan(batteryIcon, DynamicDrawableSpan.ALIGN_BOTTOM), 0, batteryText.length(), Spanned.SPAN_EXCLUSIVE_EXCLUSIVE);

            rightTextView = new TextView(context);
            rightTextView.setTextSize(TypedValue.COMPLEX_UNIT_DIP, 13);
            rightTextView.setTextColor(Theme.getColor(Theme.key_windowBackgroundWhiteGrayText));
            rightTextView.setGravity(Gravity.RIGHT);
            rightTextView.setText(LocaleController.getString(R.string.LiteBatteryEnabled));
            valuesView.addView(rightTextView, LayoutHelper.createFrame(LayoutHelper.WRAP_CONTENT, LayoutHelper.WRAP_CONTENT, Gravity.RIGHT | Gravity.CENTER_VERTICAL));

            addView(valuesView, LayoutHelper.createFrame(LayoutHelper.MATCH_PARENT, LayoutHelper.WRAP_CONTENT, Gravity.TOP | Gravity.FILL_HORIZONTAL, 21, 52, 21, 0));

            seekBarAccessibilityDelegate = new IntSeekBarAccessibilityDelegate() {
                @Override
                protected int getProgress() {
                    return LiteMode.getPowerSaverLevel();
                }

                @Override
                protected void setProgress(int progress) {
                    seekBarView.delegate.onSeekBarDrag(true, progress / 100f);
                    seekBarView.setProgress(progress / 100f);
                }

                @Override
                protected int getMaxValue() {
                    return 100;
                }

                @Override
                protected int getDelta() {
                    return 5;
                }

                @Override
                public void onInitializeAccessibilityNodeInfoInternal(View host, AccessibilityNodeInfo info) {
                    super.onInitializeAccessibilityNodeInfoInternal(host, info);

                    info.setEnabled(true);
                }

                @Override
                public void onPopulateAccessibilityEvent(@NonNull View host, @NonNull AccessibilityEvent event) {
                    super.onPopulateAccessibilityEvent(host, event);

                    StringBuilder sb = new StringBuilder(LocaleController.getString(R.string.LiteBatteryTitle)).append(", ");
                    int percent = LiteMode.getPowerSaverLevel();
                    if (percent <= 0) {
                        sb.append(LocaleController.getString(R.string.LiteBatteryAlwaysDisabled));
                    } else if (percent >= 100) {
                        sb.append(LocaleController.getString(R.string.LiteBatteryAlwaysEnabled));
                    } else {
                        sb.append(LocaleController.formatString(R.string.AccDescrLiteBatteryWhenBelow, Math.round(percent)));
                    }

                    event.setContentDescription(sb);
                    setContentDescription(sb);
                }
            };

            update();
        }

        @Override
        public void onInitializeAccessibilityNodeInfo(AccessibilityNodeInfo info) {
            super.onInitializeAccessibilityNodeInfo(info);

            seekBarAccessibilityDelegate.onInitializeAccessibilityNodeInfo(this, info);
        }

        @Override
        public void onPopulateAccessibilityEvent(AccessibilityEvent event) {
            super.onPopulateAccessibilityEvent(event);

            seekBarAccessibilityDelegate.onPopulateAccessibilityEvent(this, event);
        }

        @Override
        public boolean performAccessibilityAction(int action, @Nullable Bundle arguments) {
            return seekBarAccessibilityDelegate.performAccessibilityAction(this, action, arguments);
        }

        public void update() {
            final int percent = LiteMode.getPowerSaverLevel();

            middleTextView.cancelAnimation();
            if (percent <= 0) {
                middleTextView.setText(LocaleController.getString(R.string.LiteBatteryAlwaysDisabled), !LocaleController.isRTL);
            } else if (percent >= 100) {
                middleTextView.setText(LocaleController.getString(R.string.LiteBatteryAlwaysEnabled), !LocaleController.isRTL);
            } else {
                batteryIcon.setFillValue(percent / 100F, true);
                middleTextView.setText(AndroidUtilities.replaceCharSequence("%s", LocaleController.getString(R.string.LiteBatteryWhenBelow), TextUtils.concat(String.format("%d%% ", Math.round(percent)), batteryText)), !LocaleController.isRTL);
            }

            headerOnView.setText((LiteMode.isPowerSaverApplied() ? LocaleController.getString(R.string.LiteBatteryEnabled) : LocaleController.getString(R.string.LiteBatteryDisabled)).toUpperCase());
            updateHeaderOnVisibility(percent > 0 && percent < 100);

            updateOnActive(percent >= 100);
            updateOffActive(percent <= 0);
        }

        private boolean headerOnVisible;
        private void updateHeaderOnVisibility(boolean visible) {
            if (visible != headerOnVisible) {
                headerOnVisible = visible;
                headerOnView.clearAnimation();
                headerOnView.animate().alpha(visible ? 1f : 0f).setInterpolator(CubicBezierInterpolator.EASE_OUT_QUINT).setDuration(220).start();
            }
        }

        private float onActiveT;
        private ValueAnimator onActiveAnimator;
        private void updateOnActive(boolean active) {
            final float activeT = active ? 1f : 0f;
            if (onActiveT != activeT) {
                onActiveT = activeT;

                if (onActiveAnimator != null) {
                    onActiveAnimator.cancel();
                    onActiveAnimator = null;
                }

                onActiveAnimator = ValueAnimator.ofFloat(onActiveT, activeT);
                onActiveAnimator.addUpdateListener(anm -> {
                    rightTextView.setTextColor(ColorUtils.blendARGB(
                        Theme.getColor(Theme.key_windowBackgroundWhiteGrayText),
                        Theme.getColor(Theme.key_windowBackgroundWhiteBlueText),
                        onActiveT = (float) anm.getAnimatedValue()
                    ));
                });
                onActiveAnimator.addListener(new AnimatorListenerAdapter() {
                    @Override
                    public void onAnimationEnd(Animator animation) {
                        rightTextView.setTextColor(ColorUtils.blendARGB(
                            Theme.getColor(Theme.key_windowBackgroundWhiteGrayText),
                            Theme.getColor(Theme.key_windowBackgroundWhiteBlueText),
                            onActiveT = (float) activeT
                        ));
                    }
                });
                onActiveAnimator.setInterpolator(CubicBezierInterpolator.EASE_OUT_QUINT);
                onActiveAnimator.setDuration(320);
                onActiveAnimator.start();
            }
        }

        private float offActiveT;
        private ValueAnimator offActiveAnimator;
        private void updateOffActive(boolean active) {
            final float activeT = active ? 1f : 0f;
            if (offActiveT != activeT) {
                offActiveT = activeT;

                if (offActiveAnimator != null) {
                    offActiveAnimator.cancel();
                    offActiveAnimator = null;
                }

                offActiveAnimator = ValueAnimator.ofFloat(offActiveT, activeT);
                offActiveAnimator.addUpdateListener(anm -> {
                    leftTextView.setTextColor(ColorUtils.blendARGB(
                            Theme.getColor(Theme.key_windowBackgroundWhiteGrayText),
                            Theme.getColor(Theme.key_windowBackgroundWhiteBlueText),
                            offActiveT = (float) anm.getAnimatedValue()
                    ));
                });
                offActiveAnimator.addListener(new AnimatorListenerAdapter() {
                    @Override
                    public void onAnimationEnd(Animator animation) {
                        leftTextView.setTextColor(ColorUtils.blendARGB(
                            Theme.getColor(Theme.key_windowBackgroundWhiteGrayText),
                            Theme.getColor(Theme.key_windowBackgroundWhiteBlueText),
                            offActiveT = (float) activeT
                        ));
                    }
                });
                offActiveAnimator.setInterpolator(CubicBezierInterpolator.EASE_OUT_QUINT);
                offActiveAnimator.setDuration(320);
                offActiveAnimator.start();
            }
        }

        @Override
        protected void onMeasure(int widthMeasureSpec, int heightMeasureSpec) {
            super.onMeasure(
                MeasureSpec.makeMeasureSpec(MeasureSpec.getSize(widthMeasureSpec), MeasureSpec.EXACTLY),
                MeasureSpec.makeMeasureSpec(dp(112), MeasureSpec.EXACTLY)
            );
        }
    }

    private static class Item extends AdapterWithDiffUtils.Item {
        public CharSequence text;
        public int iconResId;
        public int flags;
        public int type;

        private Item(int viewType, CharSequence text, int iconResId, int flags, int type) {
            super(viewType, false);
            this.text = text;
            this.iconResId = iconResId;
            this.flags = flags;
            this.type = type;
        }

        public static Item asHeader(CharSequence text) {
            return new Item(VIEW_TYPE_HEADER, text, 0, 0, 0);
        }
        public static Item asSlider() {
            return new Item(VIEW_TYPE_SLIDER, null, 0, 0, 0);
        }
        public static Item asInfo(CharSequence text) {
            return new Item(VIEW_TYPE_INFO, text, 0, 0, 0);
        }
        public static Item asSwitch(int iconResId, CharSequence text, int flags) {
            return new Item(VIEW_TYPE_SWITCH, text, iconResId, flags, 0);
        }
        public static Item asCheckbox(CharSequence text, int flags) {
            return new Item(VIEW_TYPE_CHECKBOX, text, 0, flags, 0);
        }
        public static Item asSwitch(CharSequence text, int type) {
            return new Item(VIEW_TYPE_SWITCH2, text, 0, 0, type);
        }

        public int getFlagsCount() {
            return Integer.bitCount(flags);
        }

        @Override
        public boolean equals(Object o) {
            if (this == o) {
                return true;
            }
            if (!(o instanceof Item)) {
                return false;
            }
            Item item = (Item) o;
            if (item.viewType != viewType) {
                return false;
            }
            if (viewType == VIEW_TYPE_SWITCH) {
                if (item.iconResId != iconResId) {
                    return false;
                }
            }
            if (viewType == VIEW_TYPE_SWITCH2) {
                if (item.type != type) {
                    return false;
                }
            }
            if (viewType == VIEW_TYPE_SWITCH || viewType == VIEW_TYPE_CHECKBOX) {
                if (item.flags != flags) {
                    return false;
                }
            }
            if (viewType == VIEW_TYPE_HEADER || viewType == VIEW_TYPE_INFO || viewType == VIEW_TYPE_SWITCH || viewType == VIEW_TYPE_CHECKBOX || viewType == VIEW_TYPE_SWITCH2) {
                if (!TextUtils.equals(item.text, text)) {
                    return false;
                }
            }
            return true;
        }
    }

    @Override
    public void onFragmentDestroy() {
        super.onFragmentDestroy();
        LiteMode.savePreference();
        AnimatedEmojiDrawable.updateAll();
        Theme.reloadWallpaper(true);
    }
}<|MERGE_RESOLUTION|>--- conflicted
+++ resolved
@@ -243,16 +243,12 @@
             ));
         }
 
-<<<<<<< HEAD
         // doesn't need (Build.VERSION.SDK_INT >= Build.VERSION_CODES.LOLLIPOP) check as
         // 21 is already the minimum octogram build sdk id
-        items.add(Item.asSwitch(LocaleController.getString("LiteModeSyncBatterySaver"), SWITCH_TYPE_SYNC_POWER_SAVER));
-        items.add(Item.asInfo(LocaleController.getString("LiteModeSyncBatterySaverInfo")));
-
-        items.add(Item.asHeader(LocaleController.getString("LiteOptionsTitle")));
-=======
+        items.add(Item.asSwitch(LocaleController.getString(R.string.LiteModeSyncBatterySaver), SWITCH_TYPE_SYNC_POWER_SAVER));
+        items.add(Item.asInfo(LocaleController.getString(R.string.LiteModeSyncBatterySaverInfo)));
+
         items.add(Item.asHeader(LocaleController.getString(R.string.LiteOptionsTitle)));
->>>>>>> 9cbf0333
         items.add(Item.asSwitch(R.drawable.msg2_sticker, LocaleController.getString(R.string.LiteOptionsStickers), LiteMode.FLAGS_ANIMATED_STICKERS));
         if (expanded[0]) {
             items.add(Item.asCheckbox(LocaleController.getString(R.string.LiteOptionsAutoplayKeyboard), LiteMode.FLAG_ANIMATED_STICKERS_KEYBOARD));
