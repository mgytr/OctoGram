/*
 * This is the source code of Telegram for Android v. 5.x.x.
 * It is licensed under GNU GPL v. 2 or later.
 * You should have received a copy of the license in this archive (see LICENSE).
 *
 * Copyright Nikolai Kudashov, 2013-2018.
 */

package org.telegram.ui.Cells;

import android.animation.Animator;
import android.animation.AnimatorListenerAdapter;
import android.animation.ObjectAnimator;
import android.content.Context;
import android.graphics.Canvas;
import android.graphics.Color;
import android.graphics.Paint;
import android.graphics.PorterDuff;
import android.graphics.PorterDuffColorFilter;
import android.graphics.Typeface;
import android.graphics.drawable.ColorDrawable;
import android.text.TextUtils;
import android.util.Property;
import android.util.TypedValue;
import android.view.Gravity;
import android.view.MotionEvent;
import android.view.View;
import android.view.accessibility.AccessibilityNodeInfo;
import android.widget.FrameLayout;
import android.widget.ImageView;
import android.widget.TextView;

import it.octogram.android.OctoConfig;
import org.telegram.messenger.AndroidUtilities;
import org.telegram.messenger.LocaleController;
import org.telegram.ui.ActionBar.Theme;
import org.telegram.ui.Components.AnimationProperties;
import org.telegram.ui.Components.CubicBezierInterpolator;
import org.telegram.ui.Components.LayoutHelper;
import org.telegram.ui.Components.RLottieImageView;
import org.telegram.ui.Components.Switch;

import java.util.ArrayList;
import java.util.Locale;

public class TextCheckCell extends FrameLayout {
    private boolean isAnimatingToThumbInsteadOfTouch;

    private TextView textView;
    private TextView valueTextView;
    private Switch checkBox;
    private boolean needDivider;
    private boolean isMultiline;
    private int height = 50;
    private int animatedColorBackground;
    private float animationProgress;
    private Paint animationPaint;
    private float lastTouchX;
    private ObjectAnimator animator;
    private boolean drawCheckRipple;
    private int padding;
    private Theme.ResourcesProvider resourcesProvider;
    ImageView imageView;
    private boolean isRTL;

    public static final Property<TextCheckCell, Float> ANIMATION_PROGRESS = new AnimationProperties.FloatProperty<TextCheckCell>("animationProgress") {
        @Override
        public void setValue(TextCheckCell object, float value) {
            object.setAnimationProgress(value);
            object.invalidate();
        }

        @Override
        public Float get(TextCheckCell object) {
            return object.animationProgress;
        }
    };

    public TextCheckCell(Context context) {
        this(context, 21);
    }

    public TextCheckCell(Context context, int padding) {
        this(context, padding, false, null);
    }

    public TextCheckCell(Context context, Theme.ResourcesProvider resourcesProvider) {
        this(context, 21, false, resourcesProvider);
    }

    public TextCheckCell(Context context, int padding, boolean dialog) {
        this(context, padding, dialog, null);
    }

    public TextCheckCell(Context context, int padding, boolean dialog, Theme.ResourcesProvider resourcesProvider) {
        super(context);
        this.resourcesProvider = resourcesProvider;

        this.padding = padding;

        textView = new TextView(context);
        textView.setTextColor(Theme.getColor(dialog ? Theme.key_dialogTextBlack : Theme.key_windowBackgroundWhiteBlackText, resourcesProvider));
        textView.setTextSize(TypedValue.COMPLEX_UNIT_DIP, 16);
        textView.setLines(1);
        textView.setMaxLines(1);
        textView.setSingleLine(true);
        textView.setGravity((LocaleController.isRTL ? Gravity.RIGHT : Gravity.LEFT) | Gravity.CENTER_VERTICAL);
        textView.setEllipsize(TextUtils.TruncateAt.END);
        addView(textView, LayoutHelper.createFrame(LayoutHelper.MATCH_PARENT, LayoutHelper.MATCH_PARENT, (LocaleController.isRTL ? Gravity.RIGHT : Gravity.LEFT) | Gravity.TOP, LocaleController.isRTL ? 70 : padding, 0, LocaleController.isRTL ? padding : 70, 0));

        valueTextView = new TextView(context);
        valueTextView.setTextColor(Theme.getColor(dialog ? Theme.key_dialogIcon : Theme.key_windowBackgroundWhiteGrayText2, resourcesProvider));
        valueTextView.setTextSize(TypedValue.COMPLEX_UNIT_DIP, 13);
        valueTextView.setGravity(LocaleController.isRTL ? Gravity.RIGHT : Gravity.LEFT);
        valueTextView.setLines(1);
        valueTextView.setMaxLines(1);
        valueTextView.setSingleLine(true);
        valueTextView.setPadding(0, 0, 0, 0);
        valueTextView.setEllipsize(TextUtils.TruncateAt.END);
        addView(valueTextView, LayoutHelper.createFrame(LayoutHelper.WRAP_CONTENT, LayoutHelper.WRAP_CONTENT, (LocaleController.isRTL ? Gravity.RIGHT : Gravity.LEFT) | Gravity.TOP, LocaleController.isRTL ? 70 : padding, 35, LocaleController.isRTL ? padding : 70, 0));

        checkBox = new Switch(context, resourcesProvider);
        checkBox.setColors(Theme.key_switchTrack, Theme.key_switchTrackChecked, Theme.key_windowBackgroundWhite, Theme.key_windowBackgroundWhite);
        addView(checkBox, LayoutHelper.createFrame(37, 20, (LocaleController.isRTL ? Gravity.LEFT : Gravity.RIGHT) | Gravity.CENTER_VERTICAL, 22, 0, 22, 0));

        setClipChildren(false);

        isRTL = LocaleController.isRTL;
    }

    @Override
    public void setEnabled(boolean enabled) {
        super.setEnabled(enabled);
        checkBox.setEnabled(enabled);
    }

    public void setCheckBoxIcon(int icon) {
        checkBox.setIcon(icon);
    }

    public Switch getCheckBox() {
        return checkBox;
    }

    @Override
    protected void onMeasure(int widthMeasureSpec, int heightMeasureSpec) {
        if (isMultiline) {
            super.onMeasure(MeasureSpec.makeMeasureSpec(MeasureSpec.getSize(widthMeasureSpec), MeasureSpec.EXACTLY), MeasureSpec.makeMeasureSpec(0, MeasureSpec.UNSPECIFIED));
        } else {
            super.onMeasure(MeasureSpec.makeMeasureSpec(MeasureSpec.getSize(widthMeasureSpec), MeasureSpec.EXACTLY), MeasureSpec.makeMeasureSpec(AndroidUtilities.dp(valueTextView.getVisibility() == VISIBLE ? 64 : height) + (needDivider ? 1 : 0), MeasureSpec.EXACTLY));
        }
    }

    @Override
    public boolean onTouchEvent(MotionEvent event) {
        lastTouchX = event.getX();
        return super.onTouchEvent(event);
    }

    public void setDivider(boolean divider) {
        needDivider = divider;
        setWillNotDraw(!divider);
    }

    public void setTextAndCheck(CharSequence text, boolean checked, boolean divider) {
        textView.setText(text);
        isMultiline = false;
        checkBox.setVisibility(View.VISIBLE);
        checkBox.setChecked(checked, attached);
        needDivider = divider;
        valueTextView.setVisibility(GONE);
        LayoutParams layoutParams = (LayoutParams) textView.getLayoutParams();
        layoutParams.height = LayoutParams.MATCH_PARENT;
        layoutParams.topMargin = 0;
        textView.setLayoutParams(layoutParams);
        setWillNotDraw(!divider);
    }

    public void updateRTL() {
        if (isRTL == LocaleController.isRTL) {
            return;
        }
        isRTL = LocaleController.isRTL;

        textView.setGravity((LocaleController.isRTL ? Gravity.RIGHT : Gravity.LEFT) | Gravity.CENTER_VERTICAL);
        removeView(textView);
        addView(textView, LayoutHelper.createFrame(LayoutHelper.MATCH_PARENT, LayoutHelper.MATCH_PARENT, (LocaleController.isRTL ? Gravity.RIGHT : Gravity.LEFT) | Gravity.TOP, LocaleController.isRTL ? 70 : padding, 0, LocaleController.isRTL ? padding : 70, 0));

        valueTextView.setGravity(LocaleController.isRTL ? Gravity.RIGHT : Gravity.LEFT);
        removeView(valueTextView);
        addView(valueTextView, LayoutHelper.createFrame(LayoutHelper.WRAP_CONTENT, LayoutHelper.WRAP_CONTENT, (LocaleController.isRTL ? Gravity.RIGHT : Gravity.LEFT) | Gravity.TOP, LocaleController.isRTL ? 64 : padding, 36, LocaleController.isRTL ? padding : 64, 0));

        removeView(checkBox);
        addView(checkBox, LayoutHelper.createFrame(37, 20, (LocaleController.isRTL ? Gravity.LEFT : Gravity.RIGHT) | Gravity.CENTER_VERTICAL, 22, 0, 22, 0));
    }

    public void setColors(int key, int switchKey, int switchKeyChecked, int switchThumb, int switchThumbChecked) {
        textView.setTextColor(Theme.getColor(key, resourcesProvider));
        checkBox.setColors(switchKey, switchKeyChecked, switchThumb, switchThumbChecked);
        textView.setTag(key);
    }

    public void setTypeface(Typeface typeface) {
        textView.setTypeface(typeface);
    }

    public void setHeight(int value) {
        height = value;
    }

    public void setDrawCheckRipple(boolean value) {
        drawCheckRipple = value;
    }

    @Override
    public void setPressed(boolean pressed) {
        if (drawCheckRipple) {
            checkBox.setDrawRipple(pressed);
        }
        super.setPressed(pressed);
    }

    public void setTextAndValueAndCheck(String text, String value, boolean checked, boolean multiline, boolean divider) {
        textView.setText(text);
        valueTextView.setText(value);
        checkBox.setVisibility(View.VISIBLE);
        checkBox.setChecked(checked, false);
        needDivider = divider;
        valueTextView.setVisibility(VISIBLE);
        isMultiline = multiline;
        if (multiline) {
            valueTextView.setLines(0);
            valueTextView.setMaxLines(0);
            valueTextView.setSingleLine(false);
            valueTextView.setEllipsize(null);
            valueTextView.setPadding(0, 0, 0, AndroidUtilities.dp(11));
        } else {
            valueTextView.setLines(1);
            valueTextView.setMaxLines(1);
            valueTextView.setSingleLine(true);
            valueTextView.setEllipsize(TextUtils.TruncateAt.END);
            valueTextView.setPadding(0, 0, 0, 0);
        }
        LayoutParams layoutParams = (LayoutParams) textView.getLayoutParams();
        layoutParams.height = LayoutParams.WRAP_CONTENT;
        layoutParams.topMargin = AndroidUtilities.dp(10);
        textView.setLayoutParams(layoutParams);
        setWillNotDraw(!divider);
    }

    public void setTextAndValue(String text, String value, boolean multiline, boolean divider) {
        textView.setText(text);
        valueTextView.setText(value);
        checkBox.setVisibility(View.GONE);
        needDivider = divider;
        valueTextView.setVisibility(VISIBLE);
        isMultiline = multiline;
        if (multiline) {
            valueTextView.setLines(0);
            valueTextView.setMaxLines(0);
            valueTextView.setSingleLine(false);
            valueTextView.setEllipsize(null);
            valueTextView.setPadding(0, 0, 0, AndroidUtilities.dp(11));
        } else {
            valueTextView.setLines(1);
            valueTextView.setMaxLines(1);
            valueTextView.setSingleLine(true);
            valueTextView.setEllipsize(TextUtils.TruncateAt.END);
            valueTextView.setPadding(0, 0, 0, 0);
        }
        LayoutParams layoutParams = (LayoutParams) textView.getLayoutParams();
        layoutParams.height = LayoutParams.WRAP_CONTENT;
        layoutParams.topMargin = AndroidUtilities.dp(10);
        textView.setLayoutParams(layoutParams);
        setWillNotDraw(!divider);
    }

    public void setEnabled(boolean value, ArrayList<Animator> animators) {
        super.setEnabled(value);
        if (animators != null) {
            animators.add(ObjectAnimator.ofFloat(textView, View.ALPHA, value ? 1.0f : 0.5f));
            animators.add(ObjectAnimator.ofFloat(checkBox, View.ALPHA, value ? 1.0f : 0.5f));
            if (valueTextView.getVisibility() == VISIBLE) {
                animators.add(ObjectAnimator.ofFloat(valueTextView, View.ALPHA, value ? 1.0f : 0.5f));
            }
        } else {
            textView.setAlpha(value ? 1.0f : 0.5f);
            checkBox.setAlpha(value ? 1.0f : 0.5f);
            if (valueTextView.getVisibility() == VISIBLE) {
                valueTextView.setAlpha(value ? 1.0f : 0.5f);
            }
        }
    }

    public void setChecked(boolean checked) {
        checkBox.setChecked(checked, true);
    }

    public boolean isChecked() {
        return checkBox.isChecked();
    }

    @Override
    public void setBackgroundColor(int color) {
        clearAnimation();
        animatedColorBackground = 0;
        super.setBackgroundColor(color);
    }

    public void setBackgroundColorAnimated(boolean checked, int color) {
        if (animator != null) {
            animator.cancel();
            animator = null;
        }
        if (animatedColorBackground != 0) {
            setBackgroundColor(animatedColorBackground);
        }
        if (animationPaint == null) {
            animationPaint = new Paint(Paint.ANTI_ALIAS_FLAG);
        }
        checkBox.setOverrideColor(checked ? 1 : 2);
        animatedColorBackground = color;
        animationPaint.setColor(animatedColorBackground);
        animationProgress = 0.0f;
        animator = ObjectAnimator.ofFloat(this, ANIMATION_PROGRESS, 0.0f, 1.0f);
        animator.addListener(new AnimatorListenerAdapter() {
            @Override
            public void onAnimationEnd(Animator animation) {
                setBackgroundColor(animatedColorBackground);
                animatedColorBackground = 0;
                invalidate();
            }
        });
        animator.setInterpolator(CubicBezierInterpolator.EASE_OUT);
        animator.setDuration(240).start();
    }

    private void setAnimationProgress(float value) {
        animationProgress = value;
        float tx = getLastTouchX();
        float rad = Math.max(tx, getMeasuredWidth() - tx) + AndroidUtilities.dp(40);
        float cx = tx;
        int cy = getMeasuredHeight() / 2;
        float animatedRad = rad * animationProgress;
        checkBox.setOverrideColorProgress(cx, cy, animatedRad);
    }

    public void setBackgroundColorAnimatedReverse(int color) {
        if (animator != null) {
            animator.cancel();
            animator = null;
        }

        int from = animatedColorBackground != 0 ? animatedColorBackground : getBackground() instanceof ColorDrawable ? ((ColorDrawable) getBackground()).getColor() : 0;
        if (animationPaint == null) animationPaint = new Paint(Paint.ANTI_ALIAS_FLAG);
        animationPaint.setColor(from);

        setBackgroundColor(color);
        checkBox.setOverrideColor(1);
        animatedColorBackground = color;
        animator = ObjectAnimator.ofFloat(this, ANIMATION_PROGRESS, 1, 0).setDuration(240);
        animator.addListener(new AnimatorListenerAdapter() {
            @Override
            public void onAnimationEnd(Animator animation) {
                setBackgroundColor(color);
                animatedColorBackground = 0;
                invalidate();
            }
        });
        animator.setInterpolator(CubicBezierInterpolator.EASE_OUT);
        animator.start();
    }

    private float getLastTouchX() {
        return isAnimatingToThumbInsteadOfTouch ? (LocaleController.isRTL ? AndroidUtilities.dp(22) : getMeasuredWidth() - AndroidUtilities.dp(42)) : lastTouchX;
    }

    @Override
    protected void onDraw(Canvas canvas) {
        if (animatedColorBackground != 0) {
            float tx = getLastTouchX();
            float rad = Math.max(tx, getMeasuredWidth() - tx) + AndroidUtilities.dp(40);
            float cx = tx;
            int cy = getMeasuredHeight() / 2;
            float animatedRad = rad * animationProgress;
            canvas.drawCircle(cx, cy, animatedRad, animationPaint);
        }
<<<<<<< HEAD
        if (needDivider && !OctoConfig.INSTANCE.disableDividers.getValue()) {
            if (imageView != null) {
                canvas.drawLine(LocaleController.isRTL ? 0 : padding, getMeasuredHeight() - 1, getMeasuredWidth() - (LocaleController.isRTL ? padding : 0), getMeasuredHeight() - 1, Theme.dividerPaint);
            } else {
                canvas.drawLine(LocaleController.isRTL ? 0 : AndroidUtilities.dp(20), getMeasuredHeight() - 1, getMeasuredWidth() - (LocaleController.isRTL ? AndroidUtilities.dp(20) : 0), getMeasuredHeight() - 1, Theme.dividerPaint);
=======
        if (needDivider) {
            Paint dividerPaint = resourcesProvider != null ? resourcesProvider.getPaint(Theme.key_paint_divider) : Theme.dividerPaint;
            if (dividerPaint != null) {
                if (imageView != null) {
                    canvas.drawLine(LocaleController.isRTL ? 0 : padding, getMeasuredHeight() - 1, getMeasuredWidth() - (LocaleController.isRTL ? padding : 0), getMeasuredHeight() - 1, dividerPaint);
                } else {
                    canvas.drawLine(LocaleController.isRTL ? 0 : AndroidUtilities.dp(20), getMeasuredHeight() - 1, getMeasuredWidth() - (LocaleController.isRTL ? AndroidUtilities.dp(20) : 0), getMeasuredHeight() - 1, dividerPaint);
                }
>>>>>>> a746a072
            }
        }
    }

    public void setAnimatingToThumbInsteadOfTouch(boolean animatingToThumbInsteadOfTouch) {
        isAnimatingToThumbInsteadOfTouch = animatingToThumbInsteadOfTouch;
    }

    @Override
    public void onInitializeAccessibilityNodeInfo(AccessibilityNodeInfo info) {
        super.onInitializeAccessibilityNodeInfo(info);
        info.setClassName("android.widget.Switch");
        info.setCheckable(true);
        info.setChecked(checkBox.isChecked());
        StringBuilder sb = new StringBuilder();
        sb.append(textView.getText());
        if (!TextUtils.isEmpty(valueTextView.getText())) {
            sb.append('\n');
            sb.append(valueTextView.getText());
        }
        info.setContentDescription(sb);
    }

    boolean attached;

    @Override
    protected void onAttachedToWindow() {
        super.onAttachedToWindow();
        attached = true;
    }

    @Override
    protected void onDetachedFromWindow() {
        super.onDetachedFromWindow();
        attached = false;
    }

    public void setColorfullIcon(int color, int resId) {
        if (imageView == null) {
            imageView = new RLottieImageView(getContext());
            imageView.setScaleType(ImageView.ScaleType.CENTER);
            addView(imageView, LayoutHelper.createFrame(29, 29, (LocaleController.isRTL ? Gravity.RIGHT : Gravity.LEFT) | Gravity.CENTER_VERTICAL, 19, 0, 19, 0));
            padding = AndroidUtilities.dp(65);
            ((MarginLayoutParams)textView.getLayoutParams()).leftMargin = LocaleController.isRTL ? 70 : padding;
            ((MarginLayoutParams)textView.getLayoutParams()).rightMargin = LocaleController.isRTL ? padding: 70;
        }
        imageView.setVisibility(VISIBLE);
        imageView.setPadding(AndroidUtilities.dp(2), AndroidUtilities.dp(2), AndroidUtilities.dp(2), AndroidUtilities.dp(2));
        imageView.setImageResource(resId);
        imageView.setColorFilter(new PorterDuffColorFilter(Color.WHITE, PorterDuff.Mode.SRC_IN));
        imageView.setBackground(Theme.createRoundRectDrawable(AndroidUtilities.dp(9), color));
    }
}<|MERGE_RESOLUTION|>--- conflicted
+++ resolved
@@ -385,14 +385,7 @@
             float animatedRad = rad * animationProgress;
             canvas.drawCircle(cx, cy, animatedRad, animationPaint);
         }
-<<<<<<< HEAD
         if (needDivider && !OctoConfig.INSTANCE.disableDividers.getValue()) {
-            if (imageView != null) {
-                canvas.drawLine(LocaleController.isRTL ? 0 : padding, getMeasuredHeight() - 1, getMeasuredWidth() - (LocaleController.isRTL ? padding : 0), getMeasuredHeight() - 1, Theme.dividerPaint);
-            } else {
-                canvas.drawLine(LocaleController.isRTL ? 0 : AndroidUtilities.dp(20), getMeasuredHeight() - 1, getMeasuredWidth() - (LocaleController.isRTL ? AndroidUtilities.dp(20) : 0), getMeasuredHeight() - 1, Theme.dividerPaint);
-=======
-        if (needDivider) {
             Paint dividerPaint = resourcesProvider != null ? resourcesProvider.getPaint(Theme.key_paint_divider) : Theme.dividerPaint;
             if (dividerPaint != null) {
                 if (imageView != null) {
@@ -400,7 +393,6 @@
                 } else {
                     canvas.drawLine(LocaleController.isRTL ? 0 : AndroidUtilities.dp(20), getMeasuredHeight() - 1, getMeasuredWidth() - (LocaleController.isRTL ? AndroidUtilities.dp(20) : 0), getMeasuredHeight() - 1, dividerPaint);
                 }
->>>>>>> a746a072
             }
         }
     }
