/*
 * This is the source code of Telegram for Android v. 1.3.x.
 * It is licensed under GNU GPL v. 2 or later.
 * You should have received a copy of the license in this archive (see LICENSE).
 *
 * Copyright Nikolai Kudashov, 2013-2018.
 */

package org.telegram.ui.Cells;

import static org.telegram.messenger.AndroidUtilities.dp;
import static org.telegram.messenger.LocaleController.getString;

import android.animation.Animator;
import android.animation.AnimatorListenerAdapter;
import android.animation.ValueAnimator;
import android.annotation.SuppressLint;
import android.content.Context;
import android.graphics.Canvas;
import android.graphics.Color;
import android.graphics.ColorFilter;
import android.graphics.LinearGradient;
import android.graphics.Paint;
import android.graphics.Path;
import android.graphics.PorterDuff;
import android.graphics.PorterDuffColorFilter;
import android.graphics.PorterDuffXfermode;
import android.graphics.RectF;
import android.graphics.Shader;
import android.graphics.drawable.BitmapDrawable;
import android.graphics.drawable.Drawable;
import android.os.Build;
import android.os.Bundle;
import android.text.Layout;
import android.text.Spannable;
import android.text.SpannableString;
import android.text.SpannableStringBuilder;
import android.text.Spanned;
import android.text.StaticLayout;
import android.text.TextPaint;
import android.text.TextUtils;
import android.text.style.ClickableSpan;
import android.text.style.ReplacementSpan;
import android.text.style.StyleSpan;
import android.view.HapticFeedbackConstants;
import android.view.MotionEvent;
import android.view.accessibility.AccessibilityEvent;
import android.view.accessibility.AccessibilityNodeInfo;
import android.view.animation.Interpolator;
import android.view.animation.OvershootInterpolator;

import androidx.collection.LongSparseArray;
import androidx.core.content.ContextCompat;
import androidx.core.graphics.ColorUtils;

import com.google.android.exoplayer2.util.Log;

import it.octogram.android.OctoConfig;
import it.octogram.android.utils.OctoUtils;

import org.telegram.messenger.AndroidUtilities;
import org.telegram.messenger.ApplicationLoader;
import org.telegram.messenger.ChatObject;
import org.telegram.messenger.ChatThemeController;
import org.telegram.messenger.CodeHighlighting;
import org.telegram.messenger.ContactsController;
import org.telegram.messenger.DialogObject;
import org.telegram.messenger.DownloadController;
import org.telegram.messenger.Emoji;
import org.telegram.messenger.FileLoader;
import org.telegram.messenger.FileLog;
import org.telegram.messenger.ImageLocation;
import org.telegram.messenger.ImageReceiver;
import org.telegram.messenger.LiteMode;
import org.telegram.messenger.LocaleController;
import org.telegram.messenger.MediaDataController;
import org.telegram.messenger.MessageObject;
import org.telegram.messenger.MessagesController;
import org.telegram.messenger.MessagesStorage;
import org.telegram.messenger.NotificationCenter;
import org.telegram.messenger.R;
import org.telegram.messenger.SavedMessagesController;
import org.telegram.messenger.SharedConfig;
import org.telegram.messenger.UserConfig;
import org.telegram.messenger.UserObject;
import org.telegram.messenger.Utilities;
import org.telegram.tgnet.ConnectionsManager;
import org.telegram.tgnet.TLObject;
import org.telegram.tgnet.TLRPC;
import org.telegram.tgnet.tl.TL_account;
import org.telegram.tgnet.tl.TL_stories;
import org.telegram.ui.ActionBar.Theme;
import org.telegram.ui.Adapters.DialogsAdapter;
import org.telegram.ui.AvatarSpan;
import org.telegram.ui.Components.AnimatedEmojiDrawable;
import org.telegram.ui.Components.AnimatedEmojiSpan;
import org.telegram.ui.Components.AnimatedFloat;
import org.telegram.ui.Components.AvatarDrawable;
import org.telegram.ui.Components.BubbleCounterPath;
import org.telegram.ui.Components.ButtonBounce;
import org.telegram.ui.Components.CanvasButton;
import org.telegram.ui.Components.CheckBox2;
import org.telegram.ui.Components.ColoredImageSpan;
import org.telegram.ui.Components.CubicBezierInterpolator;
import org.telegram.ui.Components.DialogCellTags;
import org.telegram.ui.Components.EmptyStubSpan;
import org.telegram.ui.Components.ForegroundColorSpanThemable;
import org.telegram.ui.Components.Forum.ForumBubbleDrawable;
import org.telegram.ui.Components.Forum.ForumUtilities;
import org.telegram.ui.Components.PhotoBubbleClip;
import org.telegram.ui.Components.Premium.PremiumGradient;
import org.telegram.ui.Components.PullForegroundDrawable;
import org.telegram.ui.Components.QuoteSpan;
import org.telegram.ui.Components.RLottieDrawable;
import org.telegram.ui.Components.Reactions.ReactionsLayoutInBubble;
import org.telegram.ui.Components.StaticLayoutEx;
import org.telegram.ui.Components.StatusDrawable;
import org.telegram.ui.Components.SwipeGestureSettingsView;
import org.telegram.ui.Components.Text;
import org.telegram.ui.Components.TextStyleSpan;
import org.telegram.ui.Components.TimerDrawable;
import org.telegram.ui.Components.TypefaceSpan;
import org.telegram.ui.Components.URLSpanNoUnderline;
import org.telegram.ui.Components.URLSpanNoUnderlineBold;
import org.telegram.ui.Components.VectorAvatarThumbDrawable;
import org.telegram.ui.Components.spoilers.SpoilerEffect;
import org.telegram.ui.DialogsActivity;
import org.telegram.ui.FilterCreateActivity;
import org.telegram.ui.RightSlidingDialogContainer;
import org.telegram.ui.Stars.StarsIntroActivity;
import org.telegram.ui.Stories.StoriesListPlaceProvider;
import org.telegram.ui.Stories.StoriesUtilities;
import org.telegram.ui.Stories.StoryViewer;

import java.util.ArrayList;
import java.util.Collections;
import java.util.Comparator;
import java.util.HashMap;
import java.util.List;
import java.util.Map;
import java.util.Objects;
import java.util.Stack;

public class DialogCell extends BaseCell implements StoriesListPlaceProvider.AvatarOverlaysView {

    public boolean drawingForBlur;
    public boolean collapsed;
    public boolean drawArchive = true;
    public float rightFragmentOffset;
    boolean moving;
    private RLottieDrawable lastDrawTranslationDrawable;
    private int lastDrawSwipeMessageStringId;
    public boolean swipeCanceled;
    public static final int SENT_STATE_NOTHING = -1;
    public static final int SENT_STATE_PROGRESS = 0;
    public static final int SENT_STATE_SENT = 1;
    public static final int SENT_STATE_READ = 2;
    public boolean drawAvatar = true;
    public boolean drawMonoforumAvatar = false;
    public int avatarStart = 10;
    public int messagePaddingStart = 72;
    public int heightDefault = 72;
    public int heightThreeLines = 78;
    public int addHeightForTags = 3;
    public int addForumHeightForTags = 11;
    public TLRPC.TL_forumTopic forumTopic;
    public boolean useFromUserAsAvatar;
    private boolean isTopic;
    private boolean twoLinesForName;
    private boolean nameIsEllipsized;
    private Paint topicCounterPaint;
    private Paint counterPaintOutline;
    public float chekBoxPaddingTop = 42;
    private boolean needEmoji;
    private boolean hasNameInMessage;
    private TextPaint currentMessagePaint;
    private Paint buttonBackgroundPaint;
    CanvasButton canvasButton;
    DialogCellDelegate delegate;
    private boolean applyName;
    private boolean lastTopicMessageUnread;
    private boolean showTopicIconInName;
    protected Drawable topicIconInName[];
    private float rightFragmentOpenedProgress;
    public boolean isTransitionSupport;
    public boolean drawAvatarSelector;
    public boolean inPreviewMode;
    private boolean buttonCreated;
    private int ttlPeriod;
    private float ttlProgress;
    private TimerDrawable timerDrawable;
    private Paint timerPaint;
    private Paint timerPaint2;
    public boolean isMonoForumTopicDialog;
    public boolean isSavedDialog;
    public boolean isSavedDialogCell;
    public DialogCellTags tags;

    public final StoriesUtilities.AvatarStoryParams storyParams = new StoriesUtilities.AvatarStoryParams(false) {
        @Override
        public void openStory(long dialogId, Runnable onDone) {
            if (delegate == null) {
                return;
            }
            if (currentDialogFolderId != 0) {
                delegate.openHiddenStories();
            } else {
                if (delegate != null) {
                    delegate.openStory(DialogCell.this, onDone);
                }
            }
        }

        @Override
        public void onLongPress() {
            if (delegate == null) {
                return;
            }
            delegate.showChatPreview(DialogCell.this);
        }
    };

    private Path thumbPath;
    private SpoilerEffect thumbSpoiler;
    private boolean drawForwardIcon, drawGiftIcon;
    private boolean visibleOnScreen = true;
    private boolean updateLayout;
    private boolean wasDrawnOnline;

    public void setMoving(boolean moving) {
        this.moving = moving;
    }

    public boolean isMoving() {
        return moving;
    }

    public void setForumTopic(TLRPC.TL_forumTopic topic, long dialog_id, MessageObject messageObject, boolean showTopicIconInName, boolean animated) {
        forumTopic = topic;
        isTopic = forumTopic != null;
        if (currentDialogId != dialog_id) {
            lastStatusDrawableParams = -1;
        }
        if (messageObject != null && messageObject.topicIconDrawable[0] instanceof ForumBubbleDrawable) {
            ((ForumBubbleDrawable) messageObject.topicIconDrawable[0]).setColor(topic.icon_color);
        }
        currentDialogId = dialog_id;
        lastDialogChangedTime = System.currentTimeMillis();
        message = messageObject;
        isDialogCell = false;
        this.showTopicIconInName = showTopicIconInName;
        if (messageObject != null) {
            lastMessageDate = messageObject.messageOwner.date;
            currentEditDate = messageObject != null ? messageObject.messageOwner.edit_date : 0;
            markUnread = false;
            messageId = messageObject != null ? messageObject.getId() : 0;
            lastUnreadState = messageObject != null && messageObject.isUnread();
        }
        if (message != null) {
            lastSendState = message.messageOwner.send_state;
        }
        if (!animated) {
            lastStatusDrawableParams = -1;
        }
        if (topic != null) {
            groupMessages = topic.groupedMessages;
        }
        if (forumTopic != null && forumTopic.id == 1) {
            if (archivedChatsDrawable != null) {
                archivedChatsDrawable.setCell(this);
            }
        }
        update(0, animated);
    }

    public void setRightFragmentOpenedProgress(float rightFragmentOpenedProgress) {
        if (this.rightFragmentOpenedProgress != rightFragmentOpenedProgress) {
            this.rightFragmentOpenedProgress = rightFragmentOpenedProgress;
            invalidate();
        }
    }

    public void setIsTransitionSupport(boolean isTransitionSupport) {
        this.isTransitionSupport = isTransitionSupport;
    }

    public float collapseOffset = 0;

    public void checkHeight() {
        if (getMeasuredHeight() > 0 && getMeasuredHeight() != computeHeight()) {
            requestLayout();
        }
    }

    public void setVisible(boolean visibleOnScreen) {
        if (this.visibleOnScreen == visibleOnScreen) {
            return;
        }
        this.visibleOnScreen = visibleOnScreen;
        if (visibleOnScreen) {
            invalidate();
        }
    }

    public static class FixedWidthSpan extends ReplacementSpan {

        private int width;

        public FixedWidthSpan(int w) {
            width = w;
        }

        @Override
        public int getSize(Paint paint, CharSequence text, int start, int end, Paint.FontMetricsInt fm) {
            if (fm == null) {
                fm = paint.getFontMetricsInt();
            }
            if (fm != null) {
                int h = fm.descent - fm.ascent;
                fm.bottom = fm.descent = 1 - h;
                fm.top = fm.ascent = -1;
            }
            return width;
        }

        @Override
        public void draw(Canvas canvas, CharSequence text, int start, int end, float x, int top, int y, int bottom, Paint paint) {

        }
    }

    public static class CustomDialog {
        public String name;
        public String message;
        public int id;
        public int unread_count;
        public boolean pinned;
        public boolean muted;
        public int type;
        public int date;
        public boolean verified;
        public boolean isMedia;
        public int sent = -1;
    }

    private int paintIndex;

    private int currentAccount;
    private CustomDialog customDialog;
    private long currentDialogId;
    private String customMessage;
    private int currentDialogFolderId;
    private int currentDialogFolderDialogsCount;
    private int currentEditDate;
    public boolean isDialogCell;
    private int lastMessageDate;
    private int unreadCount;
    private boolean markUnread;
    private int mentionCount;
    private int reactionMentionCount;
    private boolean lastUnreadState;
    private int lastSendState;
    private boolean dialogMuted;
    private boolean topicMuted;
    private boolean drawUnmute;
    private float dialogMutedProgress;
    private boolean hasUnmutedTopics = false;
    private MessageObject message;
    private boolean isForum;
    private ArrayList<MessageObject> groupMessages;
    private boolean clearingDialog;
    private CharSequence lastMessageString;
    private int dialogsType;
    private int folderId;
    private int messageId;
    private boolean archiveHidden;
    protected boolean forbidVerified;
    protected boolean forbidDraft;

    private float cornerProgress;
    private long lastUpdateTime;
    private float onlineProgress;
    private float chatCallProgress;
    private float innerProgress;
    private int progressStage;

    private float clipProgress;
    private int topClip;
    private int bottomClip;
    protected float translationX;
    private boolean isSliding;
    private RLottieDrawable translationDrawable;
    private boolean translationAnimationStarted;
    private boolean drawRevealBackground;
    private float currentRevealProgress;
    private float currentRevealBounceProgress;
    private float archiveBackgroundProgress;

    private boolean openBot;
    private final ButtonBounce openButtonBounce = new ButtonBounce(this);
    private final Paint openButtonBackgroundPaint = new Paint(Paint.ANTI_ALIAS_FLAG);
    private final RectF openButtonRect = new RectF();
    private Text openButtonText;
    public void setOpenBotButton(boolean show) {
        if (openBot == show) return;
        if (openButtonText == null) {
            openButtonText = new Text(getString(R.string.BotOpen), 14, AndroidUtilities.bold());
        }
        openBot = show;
        openButtonBounce.setPressed(false);
    }
    private boolean allowBotOpenButton;
    private Utilities.Callback<TLRPC.User> onOpenButtonClick;
    public DialogCell allowBotOpenButton(boolean allow, Utilities.Callback<TLRPC.User> onOpenClick) {
        allowBotOpenButton = allow;
        onOpenButtonClick = onOpenClick;
        return this;
    }

    protected boolean overrideSwipeAction = false;
    protected int overrideSwipeActionBackgroundColorKey;
    protected int overrideSwipeActionRevealBackgroundColorKey;
    protected String overrideSwipeActionStringKey;
    protected int overrideSwipeActionStringId;
    protected RLottieDrawable overrideSwipeActionDrawable;

    private int thumbsCount;
    private boolean hasVideoThumb;
    private Paint thumbBackgroundPaint;
    private boolean[] thumbImageSeen = new boolean[3];
    private ImageReceiver[] thumbImage = new ImageReceiver[3];
    private boolean[] drawPlay = new boolean[3];
    private boolean[] drawSpoiler = new boolean[3];

    public ImageReceiver avatarImage = new ImageReceiver(this);
    private PhotoBubbleClip bubbleClip;
    private AvatarDrawable avatarDrawable = new AvatarDrawable();

    public ImageReceiver avatarGroupSenderImage = new ImageReceiver(this);
    private AvatarDrawable avatarGroupSenderDrawable = new AvatarDrawable();
    private boolean animatingArchiveAvatar;
    private float animatingArchiveAvatarProgress;
    private BounceInterpolator interpolator = new BounceInterpolator();
    protected PullForegroundDrawable archivedChatsDrawable;

    private TLRPC.User user;
    private TLRPC.Chat chat;
    private TLRPC.EncryptedChat encryptedChat;
    private CharSequence lastPrintString;
    private int printingStringType;
    private boolean draftVoice;
    private TLRPC.DraftMessage draftMessage;

    private final AnimatedFloat premiumBlockedT = new AnimatedFloat(this, 0, 350, CubicBezierInterpolator.EASE_OUT_QUINT);
    private boolean premiumBlocked;
    private final AnimatedFloat starsBlockedT = new AnimatedFloat(this, 0, 350, CubicBezierInterpolator.EASE_OUT_QUINT);
    private long starsPriceBlocked;

    public boolean isBlocked() {
        return premiumBlocked;
    }
    public long getStarsPrice() {
        return starsPriceBlocked;
    }

    protected CheckBox2 checkBox;

    public boolean useForceThreeLines;
    public boolean useSeparator;
    public boolean fullSeparator;
    public boolean fullSeparator2;

    private boolean useMeForMyMessages;

    private boolean hasCall;
    private boolean showTtl;

    private int nameLeft;
    private int nameWidth;
    private StaticLayout nameLayout;
    private boolean nameLayoutFits;
    private float nameLayoutTranslateX;
    private boolean nameLayoutEllipsizeLeft;
    private boolean nameLayoutEllipsizeByGradient;
    private Paint fadePaint;
    private Paint fadePaintBack;
    private boolean drawNameLock;
    private int nameMuteLeft;
    private int nameLockLeft;
    private int nameLockTop;

    private int timeLeft;
    private int timeTop;
    private StaticLayout timeLayout;

    private int lock2Left;

    private boolean promoDialog;

    private boolean drawCheck1;
    private boolean drawCheck2;
    private boolean drawClock;
    private int checkDrawLeft;
    private int checkDrawLeft1;
    private int clockDrawLeft;
    private int checkDrawTop;
    private int halfCheckDrawLeft;

    private int tagsLeft, tagsRight;
    private int messageTop;
    private int messageLeft;
    private int buttonLeft;
    private int typingLeft;
    private StaticLayout messageLayout;
    private StaticLayout typingLayout;

    private int buttonTop;
    private StaticLayout buttonLayout;

    private Stack<SpoilerEffect> spoilersPool = new Stack<>();
    private List<SpoilerEffect> spoilers = new ArrayList<>();
    private Stack<SpoilerEffect> spoilersPool2 = new Stack<>();
    private List<SpoilerEffect> spoilers2 = new ArrayList<>();
    private AnimatedEmojiSpan.EmojiGroupedSpans animatedEmojiStack, animatedEmojiStack2, animatedEmojiStack3, animatedEmojiStackName;

    private int messageNameTop;
    private int messageNameLeft;
    private StaticLayout messageNameLayout;

    private boolean drawError;
    private int errorTop;
    private int errorLeft;

    private boolean attachedToWindow;

    private float reorderIconProgress;
    private boolean drawReorder;
    private boolean drawPinBackground;
    private boolean drawPin;
    private boolean drawPinForced;
    private int pinTop;
    private int pinLeft;
    protected int translateY;
    protected float xOffset;

    private boolean drawCount;
    private boolean drawCount2 = true;
    private int countTop;
    private int countLeft;
    private int countWidth;
    private int countWidthOld;
    private int countLeftOld;
    private boolean countAnimationIncrement;
    private ValueAnimator countAnimator;
    private ValueAnimator reactionsMentionsAnimator;
    private float countChangeProgress = 1f;
    private float reactionsMentionsChangeProgress = 1f;
    private StaticLayout countLayout;
    private StaticLayout countOldLayout;
    private StaticLayout countAnimationStableLayout;
    private StaticLayout countAnimationInLayout;

    private boolean drawMention;
    private boolean drawReactionMention;
    private int mentionLeft;
    private int reactionMentionLeft;
    private int mentionWidth;
    private StaticLayout mentionLayout;

    private boolean drawVerified;
    private boolean drawBotVerified;
    private boolean drawPremium;
    private final AnimatedEmojiDrawable.SwapAnimatedEmojiDrawable emojiStatus;
    private final AnimatedEmojiDrawable.SwapAnimatedEmojiDrawable botVerification;

    private int drawScam;

    private boolean isSelected;

    private RectF rect = new RectF();
    private DialogsAdapter.DialogsPreloader preloader;
    private Path counterPath;
    private RectF counterPathRect;

    private int animateToStatusDrawableParams;
    private int animateFromStatusDrawableParams;
    private int lastStatusDrawableParams = -1;
    private float statusDrawableProgress;
    private boolean statusDrawableAnimationInProgress;
    private ValueAnimator statusDrawableAnimator;
    long lastDialogChangedTime;
    private int statusDrawableLeft;

    private DialogsActivity parentFragment;

    private StaticLayout swipeMessageTextLayout;
    private int swipeMessageTextId;
    private int swipeMessageWidth;
    private int readOutboxMaxId = -1;
    private final DialogUpdateHelper updateHelper = new DialogUpdateHelper();

    public static class BounceInterpolator implements Interpolator {
        public float getInterpolation(float t) {
            if (t < 0.33f) {
                return 0.1f * (t / 0.33f);
            } else {
                t -= 0.33f;
                if (t < 0.33f) {
                    return 0.1f - 0.15f * (t / 0.34f);
                } else {
                    t -= 0.34f;
                    return -0.05f + 0.05f * (t / 0.33f);
                }
            }
        }
    }

    public DialogCell(DialogsActivity fragment, Context context, boolean needCheck, boolean forceThreeLines) {
        this(fragment, context, needCheck, forceThreeLines, UserConfig.selectedAccount, null);
    }

    private final Theme.ResourcesProvider resourcesProvider;

    public DialogCell(DialogsActivity fragment, Context context, boolean needCheck, boolean forceThreeLines, int account, Theme.ResourcesProvider resourcesProvider) {
        super(context);
        storyParams.allowLongress = true;
        this.resourcesProvider = resourcesProvider;
        parentFragment = fragment;
        Theme.createDialogsResources(context);
        drawMonoforumAvatar = false;
        avatarImage.setRoundRadius(dp(28));
        avatarGroupSenderImage.setRoundRadius(dp(28));
        for (int i = 0; i < thumbImage.length; ++i) {
            thumbImage[i] = new ImageReceiver(this);
            thumbImage[i].ignoreNotifications = true;
            thumbImage[i].setRoundRadius(dp(2));
            thumbImage[i].setAllowLoadingOnAttachedOnly(true);
        }
        useForceThreeLines = forceThreeLines;
        currentAccount = account;

        emojiStatus = new AnimatedEmojiDrawable.SwapAnimatedEmojiDrawable(this, dp(22));
        botVerification = new AnimatedEmojiDrawable.SwapAnimatedEmojiDrawable(this, dp(17));
        avatarImage.setAllowLoadingOnAttachedOnly(true);
        avatarGroupSenderImage.setAllowLoadingOnAttachedOnly(true);
    }

    public void setCustomMessage(String message) {
        if (!TextUtils.equals(customMessage, message)) {
            customMessage = message;
            buildLayout();
            requestLayout();
        }
    }

    public void setDialog(TLRPC.Dialog dialog, int type, int folder) {
        if (currentDialogId != dialog.id) {
            if (statusDrawableAnimator != null) {
                statusDrawableAnimator.removeAllListeners();
                statusDrawableAnimator.cancel();
            }
            statusDrawableAnimationInProgress = false;
            lastStatusDrawableParams = -1;
        }
        currentDialogId = dialog.id;
        lastDialogChangedTime = System.currentTimeMillis();
        isDialogCell = true;
        if (dialog instanceof TLRPC.TL_dialogFolder) {
            TLRPC.TL_dialogFolder dialogFolder = (TLRPC.TL_dialogFolder) dialog;
            currentDialogFolderId = dialogFolder.folder.id;
            if (archivedChatsDrawable != null) {
                archivedChatsDrawable.setCell(this);
            }
        } else {
            currentDialogFolderId = 0;
        }
        dialogsType = type;
        showPremiumBlocked(dialogsType == DialogsActivity.DIALOGS_TYPE_FORWARD);
        if (tags == null) {
            tags = new DialogCellTags(this);
        }
        folderId = folder;
        messageId = 0;
        if (update(0, false)) {
            requestLayout();
        }
        checkOnline();
        checkGroupCall();
        checkChatTheme();
        checkTtl();
    }

    protected boolean drawLock2() {
        return false;
    }

    public void setDialog(CustomDialog dialog) {
        customDialog = dialog;
        messageId = 0;
        update(0);
        checkOnline();
        checkGroupCall();
        checkChatTheme();
        checkTtl();
    }

    private void checkOnline() {
        if (user != null) {
            TLRPC.User newUser = MessagesController.getInstance(currentAccount).getUser(user.id);
            if (newUser != null) {
                user = newUser;
            }
        }
        boolean isOnline = isOnline();
        onlineProgress = isOnline ? 1.0f : 0.0f;
    }

    private boolean isOnline() {
        if (isForumCell()) {
            return false;
        }
        if (user == null || user.self) {
            return false;
        }
        if (user.status != null && user.status.expires <= 0) {
            if (MessagesController.getInstance(currentAccount).onlinePrivacy.containsKey(user.id)) {
                return true;
            }
        }
        if (user.status != null && user.status.expires > ConnectionsManager.getInstance(currentAccount).getCurrentTime()) {
            return true;
        }
        return false;
    }

    private void checkGroupCall() {
        hasCall = chat != null && chat.call_active && chat.call_not_empty;
        chatCallProgress = hasCall ? 1.0f : 0.0f;
    }

    private void checkTtl() {
        showTtl = ttlPeriod > 0 && !hasCall && !isOnline() && !(checkBox != null && checkBox.isChecked());
        ttlProgress = showTtl ? 1.0f : 0.0f;
    }

    private void checkChatTheme() {
        if (message != null && message.messageOwner != null && message.messageOwner.action instanceof TLRPC.TL_messageActionSetChatTheme && lastUnreadState) {
            TLRPC.TL_messageActionSetChatTheme setThemeAction = (TLRPC.TL_messageActionSetChatTheme) message.messageOwner.action;
            ChatThemeController.getInstance(currentAccount).setDialogTheme(currentDialogId, setThemeAction.emoticon,false);
        }
    }

    public void setDialog(long dialog_id, MessageObject messageObject, int date, boolean useMe, boolean animated) {
        if (currentDialogId != dialog_id) {
            lastStatusDrawableParams = -1;
        }
        currentDialogId = dialog_id;
        lastDialogChangedTime = System.currentTimeMillis();
        message = messageObject;
        useMeForMyMessages = useMe;
        isDialogCell = false;
        lastMessageDate = date;
        currentEditDate = messageObject != null ? messageObject.messageOwner.edit_date : 0;
        unreadCount = 0;
        markUnread = false;
        messageId = messageObject != null ? messageObject.getId() : 0;
        mentionCount = 0;
        reactionMentionCount = 0;
        lastUnreadState = messageObject != null && messageObject.isUnread();
        if (message != null) {
            lastSendState = message.messageOwner.send_state;
        }
        update(0, animated);
    }

    public long getDialogId() {
        return currentDialogId;
    }

    public int getMessageId() {
        return messageId;
    }

    public void setPreloader(DialogsAdapter.DialogsPreloader preloader) {
        this.preloader = preloader;
    }

    @Override
    protected void onDetachedFromWindow() {
        super.onDetachedFromWindow();
        isSliding = false;
        drawRevealBackground = false;
        currentRevealProgress = 0.0f;
        attachedToWindow = false;
        reorderIconProgress = getIsPinned() && drawReorder ? 1.0f : 0.0f;
        avatarImage.onDetachedFromWindow();
        if (avatarGroupSenderImage != null) {
            avatarGroupSenderImage.onDetachedFromWindow();
        }
        for (int i = 0; i < thumbImage.length; ++i) {
            thumbImage[i].onDetachedFromWindow();
        }
        if (translationDrawable != null) {
            translationDrawable.stop();
            translationDrawable.setProgress(0.0f);
            translationDrawable.setCallback(null);
            translationDrawable = null;
            translationAnimationStarted = false;
        }
        if (preloader != null) {
            preloader.remove(currentDialogId);
        }
        if (emojiStatus != null) {
            emojiStatus.detach();
        }
        if (botVerification != null) {
            botVerification.detach();
        }
        AnimatedEmojiSpan.release(this, animatedEmojiStack);
        AnimatedEmojiSpan.release(this, animatedEmojiStack2);
        AnimatedEmojiSpan.release(this, animatedEmojiStack3);
        AnimatedEmojiSpan.release(this, animatedEmojiStackName);
        storyParams.onDetachFromWindow();
        canvasButton = null;
    }

    @Override
    protected void onAttachedToWindow() {
        super.onAttachedToWindow();
        avatarImage.onAttachedToWindow();
        if (avatarGroupSenderImage != null) {
            avatarGroupSenderImage.onAttachedToWindow();
        }
        for (int i = 0; i < thumbImage.length; ++i) {
            thumbImage[i].onAttachedToWindow();
        }
        resetPinnedArchiveState();
        animatedEmojiStack = AnimatedEmojiSpan.update(AnimatedEmojiDrawable.CACHE_TYPE_MESSAGES, this, animatedEmojiStack, messageLayout);
        animatedEmojiStack2 = AnimatedEmojiSpan.update(AnimatedEmojiDrawable.CACHE_TYPE_MESSAGES, this, animatedEmojiStack2, messageNameLayout);
        animatedEmojiStack3 = AnimatedEmojiSpan.update(AnimatedEmojiDrawable.CACHE_TYPE_MESSAGES, this, animatedEmojiStack3, buttonLayout);
        animatedEmojiStackName =  AnimatedEmojiSpan.update(AnimatedEmojiDrawable.CACHE_TYPE_MESSAGES, this, animatedEmojiStackName, nameLayout);
        if (emojiStatus != null) {
            emojiStatus.attach();
        }
        if (botVerification != null) {
            botVerification.attach();
        }
    }

    public void resetPinnedArchiveState() {
        archiveHidden = SharedConfig.archiveHidden;
        archiveBackgroundProgress = archiveHidden ? 0.0f : 1.0f;
        avatarDrawable.setArchivedAvatarHiddenProgress(archiveBackgroundProgress);
        clipProgress = 0.0f;
        isSliding = false;
        reorderIconProgress = getIsPinned() && drawReorder ? 1.0f : 0.0f;
        attachedToWindow = true;
        cornerProgress = 0.0f;
        setTranslationX(0);
        setTranslationY(0);
        if (emojiStatus != null && attachedToWindow) {
            emojiStatus.attach();
        }
        if (botVerification != null && attachedToWindow) {
            botVerification.attach();
        }
    }

    @Override
    protected void onMeasure(int widthMeasureSpec, int heightMeasureSpec) {
        if (checkBox != null) {
            checkBox.measure(
                MeasureSpec.makeMeasureSpec(dp(24), MeasureSpec.EXACTLY),
                MeasureSpec.makeMeasureSpec(dp(24), MeasureSpec.EXACTLY)
            );
        }
        if (isTopic) {
            setMeasuredDimension(MeasureSpec.getSize(widthMeasureSpec), dp((useForceThreeLines || SharedConfig.useThreeLinesLayout ? heightThreeLines : heightDefault) + (hasTags() && (!(useForceThreeLines || SharedConfig.useThreeLinesLayout) || isForumCell()) ? (isForumCell() ? addForumHeightForTags : addHeightForTags) : 0)) + (useSeparator ? 1 : 0));
            checkTwoLinesForName();
        }

        setMeasuredDimension(MeasureSpec.getSize(widthMeasureSpec), computeHeight());
        topClip = 0;
        bottomClip = getMeasuredHeight();
    }

    private int computeHeight() {
        int height;
        if (isForumCell() && !isTransitionSupport && !collapsed) {
            height = dp(useForceThreeLines || SharedConfig.useThreeLinesLayout ? 86 : 91);
            if (useSeparator) {
                height += 1;
            }
            if (hasTags()) {
                height += dp(addForumHeightForTags);
            }
        } else {
            height = getCollapsedHeight();
        }
        return height;
    }

    private int getCollapsedHeight() {
        int height = dp(useForceThreeLines || SharedConfig.useThreeLinesLayout ? heightThreeLines : heightDefault);
        if (useSeparator) {
            height += 1;
        }
        if (twoLinesForName) {
            height += dp(20);
        }
        if (hasTags() && (!(useForceThreeLines || SharedConfig.useThreeLinesLayout) || isForumCell())) {
            height += dp(isForumCell() ? addForumHeightForTags : addHeightForTags);
        }
        return height;
    }

    private void checkTwoLinesForName() {
        twoLinesForName = false;
        if (isTopic && !hasTags()) {
            buildLayout();
            if (nameIsEllipsized) {
                twoLinesForName = true;
                buildLayout();
            }
        }
    }

    int lastSize;
    @Override
    protected void onLayout(boolean changed, int left, int top, int right, int bottom) {
        if (currentDialogId == 0 && customDialog == null) {
            return;
        }
        if (checkBox != null) {
            int paddingStart = dp(messagePaddingStart - (useForceThreeLines || SharedConfig.useThreeLinesLayout ? 29 : 27));
            int x, y;
            if (inPreviewMode) {
                x = dp(8);//LocaleController.isRTL ? (right - left) - paddingStart : paddingStart;
                y = (getMeasuredHeight() - checkBox.getMeasuredHeight()) >> 1;
            } else {
                x = LocaleController.isRTL ? (right - left) - paddingStart : paddingStart;
                y = dp(chekBoxPaddingTop + (useForceThreeLines || SharedConfig.useThreeLinesLayout ? 6 : 0));
            }
            checkBox.layout(x, y, x + checkBox.getMeasuredWidth(), y + checkBox.getMeasuredHeight());
        }
        int size = getMeasuredHeight() + getMeasuredWidth() << 16;
        if (size != lastSize || updateLayout) {
            updateLayout = false;
            lastSize = size;
            try {
                buildLayout();
            } catch (Exception e) {
                FileLog.e(e);
            }
        }
    }

    public boolean isUnread() {
        return (unreadCount != 0 || markUnread) && !dialogMuted;
    }

    public boolean getHasUnread() {
        return (unreadCount != 0 || markUnread);
    }

    public boolean getIsMuted() {
        return dialogMuted;
    }

    public boolean getIsPinned() {
        return drawPin || drawPinForced;
    }

    public void setPinForced(boolean value) {
        drawPinForced = value;
        if (getMeasuredWidth() > 0 && getMeasuredHeight() > 0) {
            buildLayout();
        }
        invalidate();
    }

    private CharSequence formatArchivedDialogNames() {
        final MessagesController messagesController = MessagesController.getInstance(currentAccount);
        ArrayList<TLRPC.Dialog> dialogs = messagesController.getDialogs(currentDialogFolderId);
        currentDialogFolderDialogsCount = dialogs.size();
        SpannableStringBuilder builder = new SpannableStringBuilder();
        for (int a = 0, N = dialogs.size(); a < N; a++) {
            TLRPC.Dialog dialog = dialogs.get(a);
            TLRPC.User currentUser = null;
            TLRPC.Chat currentChat = null;
            if (messagesController.isHiddenByUndo(dialog.id)) {
                continue;
            }
            if (DialogObject.isEncryptedDialog(dialog.id)) {
                TLRPC.EncryptedChat encryptedChat = messagesController.getEncryptedChat(DialogObject.getEncryptedChatId(dialog.id));
                if (encryptedChat != null) {
                    currentUser = messagesController.getUser(encryptedChat.user_id);
                }
            } else {
                if (DialogObject.isUserDialog(dialog.id)) {
                    currentUser = messagesController.getUser(dialog.id);
                } else {
                    currentChat = messagesController.getChat(-dialog.id);
                }
            }
            String title;
            if (currentChat != null) {
                title = currentChat.title.replace('\n', ' ');
            } else if (currentUser != null) {
                if (UserObject.isDeleted(currentUser)) {
                    title = getString(R.string.HiddenName);
                } else {
                    title = AndroidUtilities.escape(ContactsController.formatName(currentUser.first_name, currentUser.last_name).replace('\n', ' '));
                }
            } else {
                continue;
            }
            if (builder.length() > 0) {
                builder.append(", ");
            }
            int boldStart = builder.length();
            int boldEnd = boldStart + title.length();
            builder.append(title);
            if (dialog.unread_count > 0) {
                builder.setSpan(new TypefaceSpan(AndroidUtilities.bold(), 0, Theme.getColor(Theme.key_chats_nameArchived, resourcesProvider)), boldStart, boldEnd, Spanned.SPAN_EXCLUSIVE_EXCLUSIVE);
            }
            if (builder.length() > 150) {
                break;
            }
        }
        if (MessagesController.getInstance(currentAccount).storiesController.getTotalStoriesCount(true) > 0) {
            int totalCount;
            totalCount = Math.max(1, MessagesController.getInstance(currentAccount).storiesController.getTotalStoriesCount(true));
            if (builder.length() > 0) {
                builder.append(", ");
            }
            builder.append(LocaleController.formatPluralString("Stories", totalCount));
        }
        return Emoji.replaceEmoji(builder, Theme.dialogs_messagePaint[paintIndex].getFontMetricsInt(), false);
    }

    public boolean hasTags() {
        return tags != null && !tags.isEmpty();
    }

    public boolean separateMessageNameLine() {
        return (useForceThreeLines || SharedConfig.useThreeLinesLayout) && !hasTags();
    }

    int thumbSize;

    public void buildLayout() {
        if (isTransitionSupport) {
            return;
        }
        if (isDialogCell) {
            boolean needUpdate = updateHelper.update();
            if (!needUpdate && currentDialogFolderId == 0 && encryptedChat == null) {
                return;
            }
        }

        if (useForceThreeLines || SharedConfig.useThreeLinesLayout) {
            Theme.dialogs_namePaint[0].setTextSize(dp(17));
            Theme.dialogs_nameEncryptedPaint[0].setTextSize(dp(17));
            Theme.dialogs_messagePaint[0].setTextSize(dp(16));
            Theme.dialogs_messagePrintingPaint[0].setTextSize(dp(16));

            Theme.dialogs_namePaint[1].setTextSize(dp(16));
            Theme.dialogs_nameEncryptedPaint[1].setTextSize(dp(16));
            Theme.dialogs_messagePaint[1].setTextSize(dp(15));
            Theme.dialogs_messagePrintingPaint[1].setTextSize(dp(15));

            Theme.dialogs_messagePaint[1].setColor(Theme.dialogs_messagePaint[1].linkColor = Theme.getColor(Theme.key_chats_message_threeLines, resourcesProvider));
            paintIndex = 1;
            thumbSize = 18;
        } else {
            Theme.dialogs_namePaint[0].setTextSize(dp(17));
            Theme.dialogs_nameEncryptedPaint[0].setTextSize(dp(17));
            Theme.dialogs_messagePaint[0].setTextSize(dp(16));
            Theme.dialogs_messagePrintingPaint[0].setTextSize(dp(16));

            Theme.dialogs_messagePaint[0].setColor(Theme.dialogs_messagePaint[0].linkColor = Theme.getColor(Theme.key_chats_message, resourcesProvider));
            paintIndex = 0;
            thumbSize = 19;
        }

        currentDialogFolderDialogsCount = 0;
        CharSequence nameString = "";
        String timeString = "";
        String countString = null;
        String mentionString = null;
        CharSequence messageString = "";
        CharSequence typingString = "";
        CharSequence messageNameString = null;
        CharSequence printingString = null;
        CharSequence buttonString = null;
        if (!isForumCell() && (isDialogCell || isTopic)) {
            printingString = MessagesController.getInstance(currentAccount).getPrintingString(currentDialogId, getTopicId(), true);
        }
        currentMessagePaint = Theme.dialogs_messagePaint[paintIndex];
        boolean checkMessage = true;

        drawNameLock = false;
        drawVerified = false;
        drawBotVerified = false;
        drawPremium = false;
        drawForwardIcon = false;
        drawGiftIcon = false;
        drawScam = 0;
        drawPinBackground = false;
        thumbsCount = 0;
        hasVideoThumb = false;
        nameLayoutEllipsizeByGradient = false;
        int offsetName = 0;
        boolean showChecks = !UserObject.isUserSelf(user) && !useMeForMyMessages;
        boolean drawTime = true;
        printingStringType = -1;
        int printingStringReplaceIndex = -1;
        if (!isForumCell()) {
            buttonLayout = null;
        }
        setOpenBotButton(false);

        int messageFormatType;
        if (Build.VERSION.SDK_INT >= 18) {
            if ((!useForceThreeLines && !SharedConfig.useThreeLinesLayout || currentDialogFolderId != 0) || isForumCell() || hasTags()) {
                //1 - "%2$s: \u2068%1$s\u2069";
                messageFormatType = 1;
                hasNameInMessage = true;
            } else {
                //2 - "\u2068%1$s\u2069";
                messageFormatType = 2;
                hasNameInMessage = false;
            }
        } else {
            if ((!useForceThreeLines && !SharedConfig.useThreeLinesLayout || currentDialogFolderId != 0) || isForumCell() || hasTags()) {
                //3 - "%2$s: %1$s";
                messageFormatType = 3;
                hasNameInMessage = true;
            } else {
                //4 - "%1$s";
                messageFormatType = 4;
                hasNameInMessage = false;
            }
        }

        if (message != null) {
            message.updateTranslation();
        }
        CharSequence msgText = message != null ? message.messageText : null;
        if (msgText instanceof Spannable) {
            Spannable sp = new SpannableStringBuilder(msgText);
            for (Object span : sp.getSpans(0, sp.length(), URLSpanNoUnderlineBold.class))
                sp.removeSpan(span);
            for (Object span : sp.getSpans(0, sp.length(), URLSpanNoUnderline.class))
                sp.removeSpan(span);
            msgText = sp;
        }
        lastMessageString = msgText;

        if (customDialog != null) {
            if (customDialog.type == 2) {
                drawNameLock = true;
                if (useForceThreeLines || SharedConfig.useThreeLinesLayout) {
                    nameLockTop = dp(12.5f);
                    if (!LocaleController.isRTL) {
                        nameLockLeft = dp(messagePaddingStart + 6);
                        nameLeft = dp(messagePaddingStart + 10) + Theme.dialogs_lockDrawable.getIntrinsicWidth();
                    } else {
                        nameLockLeft = getMeasuredWidth() - dp(messagePaddingStart + 6) - Theme.dialogs_lockDrawable.getIntrinsicWidth();
                        nameLeft = dp(22);
                    }
                } else {
                    nameLockTop = dp(16.5f);
                    if (!LocaleController.isRTL) {
                        nameLockLeft = dp(messagePaddingStart + 4);
                        nameLeft = dp(messagePaddingStart + 8) + Theme.dialogs_lockDrawable.getIntrinsicWidth();
                    } else {
                        nameLockLeft = getMeasuredWidth() - dp(messagePaddingStart + 4) - Theme.dialogs_lockDrawable.getIntrinsicWidth();
                        nameLeft = dp(18);
                    }
                }
            } else {
                drawVerified = !forbidVerified && customDialog.verified;
                if (useForceThreeLines || SharedConfig.useThreeLinesLayout) {
                    if (!LocaleController.isRTL) {
                        nameLeft = dp(messagePaddingStart + 6);
                    } else {
                        nameLeft = dp(22);
                    }
                } else {
                    if (!LocaleController.isRTL) {
                        nameLeft = dp(messagePaddingStart + 4);
                    } else {
                        nameLeft = dp(18);
                    }
                }
            }

            if (customDialog.type == 1) {
                messageNameString = getString(R.string.FromYou);
                checkMessage = false;
                SpannableStringBuilder stringBuilder;
                if (customDialog.isMedia) {
                    currentMessagePaint = Theme.dialogs_messagePrintingPaint[paintIndex];
                    stringBuilder = formatInternal(messageFormatType, message.messageText, null);
                    stringBuilder.setSpan(new ForegroundColorSpanThemable(Theme.key_chats_attachMessage, resourcesProvider), 0, stringBuilder.length(), Spanned.SPAN_EXCLUSIVE_EXCLUSIVE);
                } else {
                    String mess = customDialog.message;
                    if (mess.length() > 150) {
                        mess = mess.substring(0, 150);
                    }
                    if (useForceThreeLines || SharedConfig.useThreeLinesLayout) {
                        stringBuilder = formatInternal(messageFormatType, mess, messageNameString);
                    } else {
                        stringBuilder = formatInternal(messageFormatType, mess.replace('\n', ' '), messageNameString);
                    }
                }
                messageString = Emoji.replaceEmoji(stringBuilder, Theme.dialogs_messagePaint[paintIndex].getFontMetricsInt(), false);
            } else {
                messageString = customDialog.message;
                if (customDialog.isMedia) {
                    currentMessagePaint = Theme.dialogs_messagePrintingPaint[paintIndex];
                }
            }

            timeString = LocaleController.stringForMessageListDate(customDialog.date);

            if (customDialog.unread_count != 0) {
                drawCount = true;
                countString = String.format("%d", customDialog.unread_count);
            } else {
                drawCount = false;
            }

            if (customDialog.sent == SENT_STATE_PROGRESS) {
                drawClock = true;
                drawCheck1 = false;
                drawCheck2 = false;
            } else if (customDialog.sent == SENT_STATE_READ) {
                drawCheck1 = true;
                drawCheck2 = true;
                drawClock = false;
            } else if (customDialog.sent == SENT_STATE_SENT) {
                drawCheck1 = false;
                drawCheck2 = true;
                drawClock = false;
            } else {
                drawClock = false;
                drawCheck1 = false;
                drawCheck2 = false;
            }

            drawError = false;
            nameString = customDialog.name;
        } else {
            if (useForceThreeLines || SharedConfig.useThreeLinesLayout) {
                if (!LocaleController.isRTL) {
                    nameLeft = dp(messagePaddingStart + 6);
                } else {
                    nameLeft = dp(22);
                }
            } else {
                if (!LocaleController.isRTL) {
                    nameLeft = dp(messagePaddingStart + 4);
                } else {
                    nameLeft = dp(18);
                }
            }

            if (encryptedChat != null) {
                if (currentDialogFolderId == 0) {
                    drawNameLock = true;
                    if (useForceThreeLines || SharedConfig.useThreeLinesLayout) {
                        nameLockTop = dp(12.5f);
                        if (!LocaleController.isRTL) {
                            nameLockLeft = dp(messagePaddingStart + 6);
                            nameLeft = dp(messagePaddingStart + 10) + Theme.dialogs_lockDrawable.getIntrinsicWidth();
                        } else {
                            nameLockLeft = getMeasuredWidth() - dp(messagePaddingStart + 6) - Theme.dialogs_lockDrawable.getIntrinsicWidth();
                            nameLeft = dp(22);
                        }
                    } else {
                        nameLockTop = dp(16.5f);
                        if (!LocaleController.isRTL) {
                            nameLockLeft = dp(messagePaddingStart + 4);
                            nameLeft = dp(messagePaddingStart + 8) + Theme.dialogs_lockDrawable.getIntrinsicWidth();
                        } else {
                            nameLockLeft = getMeasuredWidth() - dp(messagePaddingStart + 4) - Theme.dialogs_lockDrawable.getIntrinsicWidth();
                            nameLeft = dp(18);
                        }
                    }
                }
            } else {
                if (currentDialogFolderId == 0) {
                    long dialogBotVerificationIcon = 0;
                    if (chat != null) {
                        dialogBotVerificationIcon = DialogObject.getBotVerificationIcon(chat);
                        if (chat.scam) {
                            drawScam = 1;
                            Theme.dialogs_scamDrawable.checkText();
                        } else if (chat.fake) {
                            drawScam = 2;
                            Theme.dialogs_fakeDrawable.checkText();
                        } else if (DialogObject.getEmojiStatusDocumentId(chat.emoji_status) != 0) {
                            drawPremium = true;
                            nameLayoutEllipsizeByGradient = true;
                            emojiStatus.center = LocaleController.isRTL;
                            emojiStatus.set(DialogObject.getEmojiStatusDocumentId(chat.emoji_status), false);
                            emojiStatus.setParticles(DialogObject.isEmojiStatusCollectible(chat.emoji_status), false);
                        } else {
                            drawVerified = !forbidVerified && chat.verified;
                            drawBotVerified = !forbidVerified && chat.bot_verification_icon != 0;
                        }
                    } else if (user != null) {
                        dialogBotVerificationIcon = DialogObject.getBotVerificationIcon(user);
                        if (user.scam) {
                            drawScam = 1;
                            Theme.dialogs_scamDrawable.checkText();
                        } else if (user.fake) {
                            drawScam = 2;
                            Theme.dialogs_fakeDrawable.checkText();
                        } else {
                            drawVerified = !forbidVerified && user.verified;
                            drawBotVerified = !forbidVerified && !UserObject.isUserSelf(user) && user.bot_verification_icon != 0;
                        }
                        drawPremium = MessagesController.getInstance(currentAccount).isPremiumUser(user) && UserConfig.getInstance(currentAccount).clientUserId != user.id && user.id != 0;
                        if (drawPremium) {
                            Long emojiStatusId = UserObject.getEmojiStatusDocumentId(user);
                            emojiStatus.center = LocaleController.isRTL;
                            if (emojiStatusId != null) {
                                nameLayoutEllipsizeByGradient = true;
                                emojiStatus.set(emojiStatusId, false);
                                emojiStatus.setParticles(DialogObject.isEmojiStatusCollectible(user.emoji_status), false);
                            } else {
                                nameLayoutEllipsizeByGradient = true;
                                emojiStatus.set(PremiumGradient.getInstance().premiumStarDrawableMini, false);
                                emojiStatus.setParticles(false, false);
                            }
                        }
                    }
                    if (dialogBotVerificationIcon != 0 && drawBotVerified) {
                        botVerification.set(dialogBotVerificationIcon, false);
                    }
                }
            }

            int lastDate = lastMessageDate;
            if (lastMessageDate == 0 && message != null) {
                lastDate = message.messageOwner.date;
            }

            if (isTopic) {
                draftVoice = MediaDataController.getInstance(currentAccount).getDraftVoice(currentDialogId, getTopicId()) != null;
                draftMessage = !draftVoice ? MediaDataController.getInstance(currentAccount).getDraft(currentDialogId, getTopicId()) : null;
                if (draftMessage != null && TextUtils.isEmpty(draftMessage.message)) {
                    draftMessage = null;
                }
            } else if (isDialogCell || isSavedDialogCell) {
                draftVoice = MediaDataController.getInstance(currentAccount).getDraftVoice(currentDialogId, getTopicId()) != null;
                draftMessage = !draftVoice ? MediaDataController.getInstance(currentAccount).getDraft(currentDialogId, 0) : null;
            } else {
                draftVoice = false;
                draftMessage = null;
            }

            if ((draftVoice || draftMessage != null) && (!draftVoice && draftMessage != null && TextUtils.isEmpty(draftMessage.message) && (draftMessage.reply_to == null || draftMessage.reply_to.reply_to_msg_id == 0) || draftMessage != null && lastDate > draftMessage.date && unreadCount != 0) ||
                    ChatObject.isChannel(chat) && !chat.megagroup && !chat.creator && (chat.admin_rights == null || !chat.admin_rights.post_messages) ||
                    chat != null && (chat.left || chat.kicked) || forbidDraft || ChatObject.isForum(chat) && !isTopic) {
                draftMessage = null;
                draftVoice = false;
            }

            if (isForumCell()) {
                draftMessage = null;
                draftVoice = false;
                needEmoji = true;
                updateMessageThumbs();
                messageNameString = ChatObject.isMonoForum(chat) ? null : AndroidUtilities.escape(getMessageNameString());
                if (ChatObject.isMonoForum(chat)) {
                    messageNameString = null;
                    if (messageFormatType == 1) {
                        messageFormatType = 2;
                    }
                    if (messageFormatType == 3) {
                        messageFormatType = 4;
                    }
                }
                messageString = formatTopicsNames();
                String restrictionReason = message != null ? MessagesController.getInstance(message.currentAccount).getRestrictionReason(message.messageOwner.restriction_reason) : null;
                buttonString = message != null ? getMessageStringFormatted(messageFormatType, restrictionReason, messageNameString, true) : "";
                if (applyName && buttonString.length() >= 0 && messageNameString != null) {
                    SpannableStringBuilder spannableStringBuilder = SpannableStringBuilder.valueOf(buttonString);
                    spannableStringBuilder.setSpan(new ForegroundColorSpanThemable(Theme.key_chats_name, resourcesProvider), 0, Math.min(spannableStringBuilder.length(), messageNameString.length() + 1), 0);
                    buttonString = spannableStringBuilder;
                }
                currentMessagePaint = Theme.dialogs_messagePaint[paintIndex];
            } else if (!TextUtils.isEmpty(customMessage)) {
                draftMessage = null;
                draftVoice = false;
                messageString = customMessage;
                timeString = "";
                currentMessagePaint = Theme.dialogs_messagePaint[paintIndex];
            } else {
                if (printingString != null) {
                    lastPrintString = printingString;
                    printingStringType = MessagesController.getInstance(currentAccount).getPrintingStringType(currentDialogId, getTopicId());
                    StatusDrawable statusDrawable = Theme.getChatStatusDrawable(printingStringType);
                    int startPadding = 0;
                    if (statusDrawable != null) {
                        startPadding = statusDrawable.getIntrinsicWidth() + dp(3);
                    }
                    SpannableStringBuilder spannableStringBuilder = new SpannableStringBuilder();

                    printingString = TextUtils.replace(printingString, new String[]{"..."}, new String[]{""});
                    if (printingStringType == 5) {
                        printingStringReplaceIndex = printingString.toString().indexOf("**oo**");
                    }
                    if (printingStringReplaceIndex >= 0) {
                        spannableStringBuilder.append(printingString).setSpan(new FixedWidthSpan(Theme.getChatStatusDrawable(printingStringType).getIntrinsicWidth()), printingStringReplaceIndex, printingStringReplaceIndex + 6, 0);
                    } else {
                        spannableStringBuilder.append(" ").append(printingString).setSpan(new FixedWidthSpan(startPadding), 0, 1, 0);
                    }

                    typingString = spannableStringBuilder;
                    checkMessage = false;
                } else {
                    lastPrintString = null;
                    printingStringType = -1;
                }
                if (draftVoice || draftMessage != null) {
                    checkMessage = false;
                    messageNameString = getString(R.string.Draft);
                    if (draftMessage != null && TextUtils.isEmpty(draftMessage.message)) {
                        if ((useForceThreeLines || SharedConfig.useThreeLinesLayout) && !hasTags()) {
                            messageString = "";
                        } else {
                            SpannableStringBuilder stringBuilder = SpannableStringBuilder.valueOf(messageNameString);
                            stringBuilder.setSpan(new ForegroundColorSpanThemable(Theme.key_chats_draft, resourcesProvider), 0, messageNameString.length(), Spanned.SPAN_EXCLUSIVE_EXCLUSIVE);
                            messageString = stringBuilder;
                        }
                    } else {
                        String mess;
                        if (draftVoice) {
                            mess = getString(R.string.AttachAudio);
                        } else if (draftMessage != null) {
                            mess = draftMessage.message;
                            if (mess.length() > 150) {
                                mess = mess.substring(0, 150);
                            }
                        } else {
                            mess = "";
                        }
                        Spannable messSpan = new SpannableString(mess);
                        if (draftMessage != null) {
                            MediaDataController.addTextStyleRuns(draftMessage, messSpan, TextStyleSpan.FLAG_STYLE_SPOILER | TextStyleSpan.FLAG_STYLE_STRIKE);
                            if (draftMessage != null && draftMessage.entities != null) {
                                MediaDataController.addAnimatedEmojiSpans(draftMessage.entities, messSpan, currentMessagePaint == null ? null : currentMessagePaint.getFontMetricsInt());
                            }
                        } else if (draftVoice) {
                            messSpan.setSpan(new ForegroundColorSpanThemable(Theme.key_chats_actionMessage, resourcesProvider), 0, messSpan.length(), Spanned.SPAN_EXCLUSIVE_EXCLUSIVE);
                        }

                        SpannableStringBuilder stringBuilder = formatInternal(messageFormatType, AndroidUtilities.replaceNewLines(messSpan), messageNameString);
                        if (!useForceThreeLines && !SharedConfig.useThreeLinesLayout || hasTags()) {
                            stringBuilder.setSpan(new ForegroundColorSpanThemable(Theme.key_chats_draft, resourcesProvider), 0, messageNameString.length() + 1, Spanned.SPAN_EXCLUSIVE_EXCLUSIVE);
                        }
                        messageString = Emoji.replaceEmoji(stringBuilder, Theme.dialogs_messagePaint[paintIndex].getFontMetricsInt(), false);
                    }
                } else {
                    if (clearingDialog) {
                        currentMessagePaint = Theme.dialogs_messagePrintingPaint[paintIndex];
                        messageString = getString(R.string.HistoryCleared);
                    } else if (message == null) {
                        if (currentDialogFolderId != 0) {
                            messageString = formatArchivedDialogNames();
                        } else if (encryptedChat != null) {
                            currentMessagePaint = Theme.dialogs_messagePrintingPaint[paintIndex];
                            if (encryptedChat instanceof TLRPC.TL_encryptedChatRequested) {
                                messageString = getString(R.string.EncryptionProcessing);
                            } else if (encryptedChat instanceof TLRPC.TL_encryptedChatWaiting) {
                                messageString = LocaleController.formatString(R.string.AwaitingEncryption, UserObject.getFirstName(user));
                            } else if (encryptedChat instanceof TLRPC.TL_encryptedChatDiscarded) {
                                messageString = getString(R.string.EncryptionRejected);
                            } else if (encryptedChat instanceof TLRPC.TL_encryptedChat) {
                                if (encryptedChat.admin_id == UserConfig.getInstance(currentAccount).getClientUserId()) {
                                    messageString = LocaleController.formatString(R.string.EncryptedChatStartedOutgoing, UserObject.getFirstName(user));
                                } else {
                                    messageString = getString(R.string.EncryptedChatStartedIncoming);
                                }
                            }
                        } else {
                            if (dialogsType == DialogsActivity.DIALOGS_TYPE_FORWARD && UserObject.isUserSelf(user)) {
                                messageString = getString(parentFragment != null && parentFragment.isQuote ? R.string.SavedMessagesInfoQuote : R.string.SavedMessagesInfo);
                                showChecks = false;
                                drawTime = false;
                            } else {
                                messageString = "";
                            }
                        }
                    } else {
                        String restrictionReason = MessagesController.getInstance(message.currentAccount).getRestrictionReason(message.messageOwner.restriction_reason);
                        TLRPC.User fromUser = null;
                        TLRPC.Chat fromChat = null;
                        long fromId = message.getFromChatId();
                        if (DialogObject.isUserDialog(fromId)) {
                            fromUser = MessagesController.getInstance(currentAccount).getUser(fromId);
                        } else {
                            fromChat = MessagesController.getInstance(currentAccount).getChat(-fromId);
                        }
                        drawCount2 = true;
                        boolean lastMessageIsReaction = false;
                        if (dialogsType == 0 && currentDialogId > 0 && message.isOutOwner() && message.messageOwner.reactions != null && message.messageOwner.reactions.recent_reactions != null && !message.messageOwner.reactions.recent_reactions.isEmpty() && reactionMentionCount > 0) {
                            TLRPC.MessagePeerReaction lastReaction = message.messageOwner.reactions.recent_reactions.get(0);
                            if (lastReaction.unread && lastReaction.peer_id.user_id != 0 &&lastReaction.peer_id.user_id != UserConfig.getInstance(currentAccount).clientUserId) {
                                lastMessageIsReaction = true;
                                ReactionsLayoutInBubble.VisibleReaction visibleReaction = ReactionsLayoutInBubble.VisibleReaction.fromTL(lastReaction.reaction);
                                currentMessagePaint = Theme.dialogs_messagePrintingPaint[paintIndex];
                                if (visibleReaction.emojicon != null) {
                                    messageString = LocaleController.formatString(R.string.ReactionInDialog, visibleReaction.emojicon);
                                } else {
                                    String string = LocaleController.formatString(R.string.ReactionInDialog, "**reaction**");
                                    int i = string.indexOf("**reaction**");
                                    string = string.replace("**reaction**", "d");

                                    SpannableStringBuilder spannableStringBuilder = new SpannableStringBuilder(string);
                                    spannableStringBuilder.setSpan(new AnimatedEmojiSpan(visibleReaction.documentId, currentMessagePaint == null ? null : currentMessagePaint.getFontMetricsInt()), i, i + 1, 0);

                                    messageString = spannableStringBuilder;
                                }
                            }
                        }
                        if (lastMessageIsReaction) {

                        } else if (dialogsType == DialogsActivity.DIALOGS_TYPE_ADD_USERS_TO) {
                            if (chat != null) {
                                if (ChatObject.isChannel(chat) && !chat.megagroup) {
                                    if (chat.participants_count != 0) {
                                        messageString = LocaleController.formatPluralStringComma("Subscribers", chat.participants_count);
                                    } else {
                                        if (!ChatObject.isPublic(chat)) {
                                            messageString = getString(R.string.ChannelPrivate).toLowerCase();
                                        } else {
                                            messageString = getString(R.string.ChannelPublic).toLowerCase();
                                        }
                                    }
                                } else {
                                    if (chat.participants_count != 0) {
                                        messageString = LocaleController.formatPluralStringComma("Members", chat.participants_count);
                                    } else {
                                        if (chat.has_geo) {
                                            messageString = getString(R.string.MegaLocation);
                                        } else if (!ChatObject.isPublic(chat)) {
                                            messageString = getString(R.string.MegaPrivate).toLowerCase();
                                        } else {
                                            messageString = getString(R.string.MegaPublic).toLowerCase();
                                        }
                                    }
                                }
                            } else {
                                messageString = "";
                            }
                            drawCount2 = false;
                            showChecks = false;
                            drawTime = false;
                        } else if (dialogsType == DialogsActivity.DIALOGS_TYPE_FORWARD && UserObject.isUserSelf(user)) {
                            messageString = getString(parentFragment != null && parentFragment.isQuote ? R.string.SavedMessagesInfoQuote : R.string.SavedMessagesInfo);
                            showChecks = false;
                            drawTime = false;
                        } else if (!useForceThreeLines && !SharedConfig.useThreeLinesLayout && currentDialogFolderId != 0) {
                            checkMessage = false;
                            messageString = formatArchivedDialogNames();
                        } else if (message.messageOwner instanceof TLRPC.TL_messageService && (!MessageObject.isTopicActionMessage(message) || message.messageOwner.action instanceof TLRPC.TL_messageActionTopicCreate)) {
                            if (ChatObject.isChannelAndNotMegaGroup(chat) && (message.messageOwner.action instanceof TLRPC.TL_messageActionChannelMigrateFrom)) {
                                messageString = "";
                                showChecks = false;
                            } else if (message.messageTextShort != null) {
                                messageString = message.messageTextShort;
                            } else {
                                messageString = msgText;
                            }
                            currentMessagePaint = Theme.dialogs_messagePrintingPaint[paintIndex];
                            if (message.type == MessageObject.TYPE_SUGGEST_PHOTO) {
                                updateMessageThumbs();
                                messageString = applyThumbs(messageString);
                            }
                        } else {
                            needEmoji = true;
                            updateMessageThumbs();
                            String triedMessageName = null;
                            if (!isSavedDialog && user != null && user.self && !message.isOutOwner()) {
                                triedMessageName = AndroidUtilities.escape(getMessageNameString());
                            }
                            if (
                                isSavedDialog && user != null && !user.self && message != null && message.isOutOwner() ||
                                triedMessageName != null ||
                                chat != null && chat.id > 0 && (fromChat == null || fromChat.id != chat.id) && (!ChatObject.isChannel(chat) || ChatObject.isMegagroup(chat)) && !ForumUtilities.isTopicCreateMessage(message) ||
                                user != null && user.id == UserObject.VERIFY && message != null && message.getForwardedFromId() != null
                            ) {
                                messageNameString = AndroidUtilities.escape(triedMessageName != null ? triedMessageName : getMessageNameString());
                                if (chat != null && chat.forum && !isTopic && !useFromUserAsAvatar) {
                                    CharSequence topicName = MessagesController.getInstance(currentAccount).getTopicsController().getTopicIconName(chat, message, currentMessagePaint);
                                    if (!TextUtils.isEmpty(topicName)) {
                                        SpannableStringBuilder arrowSpan = new SpannableStringBuilder("-");
                                        ColoredImageSpan coloredImageSpan = new ColoredImageSpan(ContextCompat.getDrawable(ApplicationLoader.applicationContext, R.drawable.msg_mini_forumarrow).mutate());
                                        coloredImageSpan.setColorKey(useForceThreeLines || SharedConfig.useThreeLinesLayout ? -1 : Theme.key_chats_nameMessage);
                                        arrowSpan.setSpan(coloredImageSpan, 0, 1, 0);
                                        SpannableStringBuilder nameSpannableString = new SpannableStringBuilder();
                                        nameSpannableString.append(messageNameString).append(arrowSpan).append(topicName);
                                        messageNameString = nameSpannableString;
                                    }
                                }
                                checkMessage = false;
                                SpannableStringBuilder stringBuilder = getMessageStringFormatted(messageFormatType, restrictionReason, messageNameString, false);

                                int thumbInsertIndex = 0;
                                if (!useFromUserAsAvatar && (!useForceThreeLines && !SharedConfig.useThreeLinesLayout || currentDialogFolderId != 0 && stringBuilder.length() > 0)) {
                                    try {
                                        stringBuilder.setSpan(new ForegroundColorSpanThemable(Theme.key_chats_nameMessage, resourcesProvider), 0, thumbInsertIndex = messageNameString.length() + 1, Spanned.SPAN_EXCLUSIVE_EXCLUSIVE);
                                        offsetName = thumbInsertIndex;
                                    } catch (Exception e) {
                                        FileLog.e(e);
                                    }
                                }
                                messageString = Emoji.replaceEmoji(stringBuilder, Theme.dialogs_messagePaint[paintIndex].getFontMetricsInt(), false);
                                if (message.hasHighlightedWords()) {
                                    CharSequence messageH = AndroidUtilities.highlightText(messageString, message.highlightedWords, resourcesProvider);
                                    if (messageH != null) {
                                        messageString = messageH;
                                    }
                                }
                                if (thumbsCount > 0) {
                                    if (!(messageString instanceof SpannableStringBuilder)) {
                                        messageString = new SpannableStringBuilder(messageString);
                                    }
                                    checkMessage = false;
                                    SpannableStringBuilder builder = (SpannableStringBuilder) messageString;
                                    if (thumbInsertIndex >= builder.length()) {
                                        builder.append(" ");
                                        builder.setSpan(new FixedWidthSpan(dp(thumbsCount * (thumbSize + 2) - 2 + 5)), builder.length() - 1, builder.length(), Spanned.SPAN_EXCLUSIVE_EXCLUSIVE);
                                    } else {
                                        builder.insert(thumbInsertIndex, " ");
                                        builder.setSpan(new FixedWidthSpan(dp(thumbsCount * (thumbSize + 2) - 2 + 5)), thumbInsertIndex, thumbInsertIndex + 1, Spanned.SPAN_EXCLUSIVE_EXCLUSIVE);
                                    }
                                }
                            } else {
                                if (!TextUtils.isEmpty(restrictionReason)) {
                                    messageString = restrictionReason;
                                } else if (MessageObject.isTopicActionMessage(message)) {
                                    if (message.messageTextShort != null && (!(message.messageOwner.action instanceof TLRPC.TL_messageActionTopicCreate) || !isTopic)) {
                                        messageString = message.messageTextShort;
                                    } else {
                                        messageString = message.messageText;
                                    }
                                    if (message.topicIconDrawable[0] instanceof ForumBubbleDrawable) {
                                        TLRPC.TL_forumTopic topic = MessagesController.getInstance(currentAccount).getTopicsController().findTopic(-message.getDialogId(), MessageObject.getTopicId(currentAccount, message.messageOwner, true));
                                        if (topic != null) {
                                            ((ForumBubbleDrawable) message.topicIconDrawable[0]).setColor(topic.icon_color);
                                        }
                                    }
                                } else if (message.messageOwner.media instanceof TLRPC.TL_messageMediaPhoto && message.messageOwner.media.photo instanceof TLRPC.TL_photoEmpty && message.messageOwner.media.ttl_seconds != 0) {
                                    messageString = getString(R.string.AttachPhotoExpired);
                                } else if (message.messageOwner.media instanceof TLRPC.TL_messageMediaDocument && (message.messageOwner.media.document instanceof TLRPC.TL_documentEmpty || message.messageOwner.media.document == null) && message.messageOwner.media.ttl_seconds != 0) {
                                    if (message.messageOwner.media.voice) {
                                        messageString = getString(R.string.AttachVoiceExpired);
                                    } else if (message.messageOwner.media.round) {
                                        messageString = getString(R.string.AttachRoundExpired);
                                    } else {
                                        messageString = getString(R.string.AttachVideoExpired);
                                    }
                                } else if (getCaptionMessage() != null) {
                                    MessageObject message = getCaptionMessage();
                                    String emoji;
                                    if (!needEmoji) {
                                        emoji = "";
                                    } else if (message.isVideo()) {
                                        emoji = "\uD83D\uDCF9 ";
                                    } else if (message.isVoice()) {
                                        emoji = "\uD83C\uDFA4 ";
                                    } else if (message.isMusic()) {
                                        emoji = "\uD83C\uDFA7 ";
                                    } else if (message.isPhoto()) {
                                        emoji = "\uD83D\uDDBC ";
                                    } else {
                                        emoji = "\uD83D\uDCCE ";
                                    }
                                    if (message.hasHighlightedWords() && !TextUtils.isEmpty(message.messageOwner.message)) {
                                        CharSequence text = message.messageTrimmedToHighlight;
                                        int w = getMeasuredWidth() - dp(messagePaddingStart + 23 + 24);
                                        if (hasNameInMessage) {
                                            if (!TextUtils.isEmpty(messageNameString)) {
                                                w -= currentMessagePaint.measureText(messageNameString.toString());
                                            }
                                            w -= currentMessagePaint.measureText(": ");
                                        }
                                        if (w > 0 && message.messageTrimmedToHighlightCut) {
                                            text = AndroidUtilities.ellipsizeCenterEnd(text, message.highlightedWords.get(0), w, currentMessagePaint, 130).toString();
                                        }
                                        messageString = new SpannableStringBuilder(emoji).append(text);
                                    } else {
                                        SpannableString msgBuilder = new SpannableString(message.caption);
                                        if (message != null && message.messageOwner != null) {
                                            if (message != null) {
                                                message.spoilLoginCode();
                                            }
                                            MediaDataController.addTextStyleRuns(message.messageOwner.entities, message.caption, msgBuilder, TextStyleSpan.FLAG_STYLE_SPOILER | TextStyleSpan.FLAG_STYLE_STRIKE);
                                            MediaDataController.addAnimatedEmojiSpans(message.messageOwner.entities, msgBuilder, currentMessagePaint == null ? null : currentMessagePaint.getFontMetricsInt());
                                        }
                                        messageString = new SpannableStringBuilder(emoji).append(msgBuilder);
                                    }
                                } else if (message.messageOwner.media instanceof TLRPC.TL_messageMediaPaidMedia) {
                                    TLRPC.TL_messageMediaPaidMedia paidMedia = (TLRPC.TL_messageMediaPaidMedia) message.messageOwner.media;
                                    final int count = paidMedia.extended_media.size();
                                    if (hasVideoThumb) {
                                        messageString = count > 1 ? LocaleController.formatPluralString("Media", count) : getString(R.string.AttachVideo);
                                    } else {
                                        messageString = count > 1 ? LocaleController.formatPluralString("Photos", count) : getString(R.string.AttachPhoto);
                                    }
                                    messageString = StarsIntroActivity.replaceStars(LocaleController.formatString(R.string.AttachPaidMedia, messageString));
                                    currentMessagePaint = Theme.dialogs_messagePrintingPaint[paintIndex];
                                } else if (thumbsCount > 1) {
                                    if (hasVideoThumb) {
                                        messageString = LocaleController.formatPluralString("Media", groupMessages == null ? 0 : groupMessages.size());
                                    } else {
                                        messageString = LocaleController.formatPluralString("Photos", groupMessages == null ? 0 : groupMessages.size());
                                    }
                                    currentMessagePaint = Theme.dialogs_messagePrintingPaint[paintIndex];
                                } else {
                                    if (message.messageOwner.media instanceof TLRPC.TL_messageMediaGiveaway) {
                                        boolean isChannel;
                                        if (message.messageOwner.fwd_from != null && message.messageOwner.fwd_from.from_id instanceof TLRPC.TL_peerChannel) {
                                            isChannel = ChatObject.isChannelAndNotMegaGroup(message.messageOwner.fwd_from.from_id.channel_id, currentAccount);
                                        } else {
                                            isChannel = ChatObject.isChannelAndNotMegaGroup(chat);
                                        }
                                        messageString = getString(isChannel ? R.string.BoostingGiveawayChannelStarted : R.string.BoostingGiveawayGroupStarted);
                                    } else if (message.messageOwner.media instanceof TLRPC.TL_messageMediaGiveawayResults) {
                                        messageString = getString(R.string.BoostingGiveawayResults);
                                    } else if (message.messageOwner.media instanceof TLRPC.TL_messageMediaPoll) {
                                        TLRPC.TL_messageMediaPoll mediaPoll = (TLRPC.TL_messageMediaPoll) message.messageOwner.media;
                                        if (mediaPoll.poll.question != null && mediaPoll.poll.question.entities != null) {
                                            SpannableString questionText = new SpannableString(mediaPoll.poll.question.text);
                                            MediaDataController.addTextStyleRuns(mediaPoll.poll.question.entities, mediaPoll.poll.question.text, questionText);
                                            MediaDataController.addAnimatedEmojiSpans(mediaPoll.poll.question.entities, questionText, Theme.dialogs_messagePaint[paintIndex].getFontMetricsInt());
                                            messageString = new SpannableStringBuilder("\uD83D\uDCCA ").append(questionText);
                                        } else {
                                            messageString = "\uD83D\uDCCA " + mediaPoll.poll.question.text;
                                        }
                                    } else if (message.messageOwner.media instanceof TLRPC.TL_messageMediaGame) {
                                        messageString = "\uD83C\uDFAE " + message.messageOwner.media.game.title;
                                    } else if (message.messageOwner.media instanceof TLRPC.TL_messageMediaInvoice) {
                                        messageString = message.messageOwner.media.title;
                                    } else if (message.type == MessageObject.TYPE_MUSIC) {
                                        messageString = String.format("\uD83C\uDFA7 %s - %s", message.getMusicAuthor(), message.getMusicTitle());
                                    } else if (message.messageOwner.media instanceof TLRPC.TL_messageMediaStory && message.messageOwner.media.via_mention) {
                                        if (message.isOut()) {
                                            long did = message.getDialogId();
                                            String username = "";
                                            TLRPC.User user = MessagesController.getInstance(currentAccount).getUser(did);
                                            if (user != null) {
                                                username = UserObject.getFirstName(user);
                                                int index;
                                                if ((index = username.indexOf(' ')) >= 0) {
                                                    username = username.substring(0, index);
                                                }
                                            }
                                            messageString = LocaleController.formatString(R.string.StoryYouMentionInDialog, username);
                                        } else {
                                            messageString = getString(R.string.StoryMentionInDialog);
                                        }
                                    } else {
                                        if (message.hasHighlightedWords() && !TextUtils.isEmpty(message.messageOwner.message)){
                                            messageString = message.messageTrimmedToHighlight;
                                            if (message.messageTrimmedToHighlight != null) {
                                                messageString = message.messageTrimmedToHighlight;
                                            }
                                            int w = getMeasuredWidth() - dp(messagePaddingStart + 23 );
                                            if (message.messageTrimmedToHighlightCut) {
                                                messageString = AndroidUtilities.ellipsizeCenterEnd(messageString, message.highlightedWords.get(0), w, currentMessagePaint, 130);
                                            }
                                        } else {
                                            SpannableString stringBuilder = new SpannableString(msgText);
                                            if (message != null) {
                                                message.spoilLoginCode();
                                            }
                                            MediaDataController.addTextStyleRuns(message, stringBuilder, TextStyleSpan.FLAG_STYLE_SPOILER | TextStyleSpan.FLAG_STYLE_STRIKE);
                                            if (message != null && message.messageOwner != null) {
                                                MediaDataController.addAnimatedEmojiSpans(message.messageOwner.entities, stringBuilder, currentMessagePaint == null ? null : currentMessagePaint.getFontMetricsInt());
                                            }
                                            messageString = stringBuilder;
                                        }
                                        AndroidUtilities.highlightText(messageString, message.highlightedWords, resourcesProvider);
                                    }
                                    if (message.messageOwner.media != null && !message.isMediaEmpty()) {
                                        currentMessagePaint = Theme.dialogs_messagePrintingPaint[paintIndex];
                                    }
                                }
                                if (message.isReplyToStory()) {
                                    SpannableStringBuilder builder = new SpannableStringBuilder(messageString);
                                    builder.insert(0, "d ");
                                    builder.setSpan(new ColoredImageSpan(ContextCompat.getDrawable(getContext(), R.drawable.msg_mini_replystory).mutate()), 0, 1, 0);
                                    messageString = builder;
                                }
                                if (thumbsCount > 0) {
                                    if (message.hasHighlightedWords() && !TextUtils.isEmpty(message.messageOwner.message)) {
                                        messageString = message.messageTrimmedToHighlight;
                                        if (message.messageTrimmedToHighlight != null) {
                                            messageString = message.messageTrimmedToHighlight;
                                        }
                                        int w = getMeasuredWidth() - dp(messagePaddingStart + 23 + (thumbSize + 2) * thumbsCount - 2 + 5);
                                        if (message.messageTrimmedToHighlightCut) {
                                            messageString = AndroidUtilities.ellipsizeCenterEnd(messageString, message.highlightedWords.get(0), w, currentMessagePaint, 130).toString();
                                        }
                                    } else {
                                        if (messageString.length() > 150) {
                                            messageString = messageString.subSequence(0, 150);
                                        }
                                        messageString = AndroidUtilities.replaceNewLines(messageString);
                                    }
                                    if (!(messageString instanceof SpannableStringBuilder)) {
                                        messageString = new SpannableStringBuilder(messageString);
                                    }
                                    checkMessage = false;
                                    SpannableStringBuilder builder = (SpannableStringBuilder) messageString;
                                    builder.insert(0, " ");
                                    builder.setSpan(new FixedWidthSpan(dp((thumbSize + 2) * thumbsCount - 2 + 5)), 0, 1, Spanned.SPAN_EXCLUSIVE_EXCLUSIVE);
                                    Emoji.replaceEmoji(builder, Theme.dialogs_messagePaint[paintIndex].getFontMetricsInt(), false);
                                    if (message.hasHighlightedWords()) {
                                        CharSequence s = AndroidUtilities.highlightText(builder, message.highlightedWords, resourcesProvider);
                                        if (s != null) {
                                            messageString = s;
                                        }
                                    }
                                }
                                if (message.isForwarded() && message.needDrawForwarded()) {
                                    drawForwardIcon = true;
                                    SpannableStringBuilder builder = new SpannableStringBuilder(messageString);
                                    builder.insert(0, "d ");
                                    ColoredImageSpan coloredImageSpan = new ColoredImageSpan(ContextCompat.getDrawable(getContext(), R.drawable.mini_forwarded).mutate());
                                    coloredImageSpan.setAlpha(0.9f);
                                    builder.setSpan(coloredImageSpan, 0, 1, 0);
                                    messageString = builder;
                                }
                            }
                        }
                        if (currentDialogFolderId != 0) {
                            messageNameString = formatArchivedDialogNames();
                        }
                    }
                }
            }

            if (!drawForwardIcon && !isFolderCell() && !isForumCell() && !isDialogFolder() && draftMessage == null && message != null && message.messageOwner != null && message.messageOwner.action instanceof TLRPC.TL_messageActionStarGift) {
                drawGiftIcon = true;
                SpannableStringBuilder builder = new SpannableStringBuilder(messageString);
                builder.insert(0, "d ");
                ColoredImageSpan coloredImageSpan = new ColoredImageSpan(ContextCompat.getDrawable(getContext(), R.drawable.mini_gift).mutate());
                coloredImageSpan.setScale(1.25f, 1.25f);
                coloredImageSpan.spaceScaleX = 0.9f;
                coloredImageSpan.setAlpha(0.9f);
                builder.setSpan(coloredImageSpan, 0, 1, 0);
                messageString = builder;
                final TLRPC.TL_messageActionStarGift action = (TLRPC.TL_messageActionStarGift) message.messageOwner.action;
                if (action.message != null && !TextUtils.isEmpty(action.message.text)) {
                    currentMessagePaint = Theme.dialogs_messagePaint[paintIndex];
                }
            }

            if (!TextUtils.isEmpty(customMessage)) {
                timeString = "";
            } else if (draftMessage != null) {
                timeString = LocaleController.stringForMessageListDate(draftMessage.date);
            } else if (lastMessageDate != 0) {
                timeString = LocaleController.stringForMessageListDate(lastMessageDate);
            } else if (message != null) {
                timeString = LocaleController.stringForMessageListDate(message.messageOwner.date);
            }

            if (message == null || isSavedDialog) {
                drawCheck1 = false;
                drawCheck2 = false;
                drawClock = message != null && message.isSending() && currentDialogId == UserConfig.getInstance(currentAccount).getClientUserId();
                drawCount = false;
                drawMention = false;
                drawReactionMention = false;
                drawError = false;
            } else {
                if (currentDialogFolderId != 0) {
                    if (unreadCount + mentionCount > 0) {
                        if (unreadCount > mentionCount) {
                            drawCount = true;
                            drawMention = false;
                            countString = String.format("%d", unreadCount + mentionCount);
                        } else {
                            drawCount = false;
                            drawMention = true;
                            mentionString = String.format("%d", unreadCount + mentionCount);
                        }
                    } else {
                        drawCount = false;
                        drawMention = false;
                    }
                    drawReactionMention = false;
                } else {
                    if (clearingDialog) {
                        drawCount = false;
                        showChecks = false;
                    } else if (unreadCount != 0 && (unreadCount != 1 || unreadCount != mentionCount || message == null || !message.messageOwner.mentioned)) {
                        drawCount = true;
                        countString = String.format("%d", unreadCount);
                    } else if (markUnread) {
                        drawCount = true;
                        countString = "";
                    } else {
                        drawCount = false;
                    }
                    if (mentionCount != 0) {
                        drawMention = true;
                        mentionString = "@";
                    } else {
                        drawMention = false;
                    }
                    if (reactionMentionCount > 0) {
                        drawReactionMention = true;
                    } else {
                        drawReactionMention = false;
                    }
                }

                if (message.isOut() && draftMessage == null && showChecks && !(message.messageOwner.action instanceof TLRPC.TL_messageActionHistoryClear)) {
                    if (message.isSending()) {
                        drawCheck1 = false;
                        drawCheck2 = false;
                        drawClock = true;
                        drawError = false;
                    } else if (message.isSendError()) {
                        drawCheck1 = false;
                        drawCheck2 = false;
                        drawClock = false;
                        drawError = true;
                        drawCount = false;
                        drawMention = false;
                    } else if (message.isSent()) {
                        if (forumTopic != null) {
                            drawCheck1 = forumTopic.read_outbox_max_id >= message.getId();
                        } else if (isDialogCell) {
                            drawCheck1 = (readOutboxMaxId > 0 && readOutboxMaxId >= message.getId()) || !message.isUnread() || ChatObject.isChannel(chat) && !chat.megagroup;
                        } else {
                            drawCheck1 = !message.isUnread() || ChatObject.isChannel(chat) && !chat.megagroup;
                        }
                        drawCheck2 = true;
                        drawClock = false;
                        drawError = false;
                    }
                } else {
                    drawCheck1 = false;
                    drawCheck2 = false;
                    drawClock = false;
                    drawError = false;
                }
            }

            promoDialog = false;
            MessagesController messagesController = MessagesController.getInstance(currentAccount);
            if (dialogsType == DialogsActivity.DIALOGS_TYPE_DEFAULT && messagesController.isPromoDialog(currentDialogId, true)) {
                drawPinBackground = true;
                promoDialog = true;
                if (messagesController.promoDialogType == MessagesController.PROMO_TYPE_PROXY) {
                    timeString = getString(R.string.UseProxySponsor);
                } else if (messagesController.promoDialogType == MessagesController.PROMO_TYPE_PSA) {
                    timeString = getString("PsaType_" + messagesController.promoPsaType);
                    if (TextUtils.isEmpty(timeString)) {
                        timeString = getString(R.string.PsaTypeDefault);
                    }
                    if (!TextUtils.isEmpty(messagesController.promoPsaMessage)) {
                        messageString = messagesController.promoPsaMessage;
                        thumbsCount = 0;
                    }
                }
            }

            if (currentDialogFolderId != 0) {
                nameString = getString(R.string.ArchivedChats);
            } else {
                if (chat != null) {
                    if (useFromUserAsAvatar) {
                        if (topicIconInName == null) {
                            topicIconInName = new Drawable[1];
                        }
                        topicIconInName[0] = null;
                        nameString = MessagesController.getInstance(currentAccount).getTopicsController().getTopicIconName(chat, message, currentMessagePaint, topicIconInName);
                        if (nameString == null) {
                            nameString = "";
                        }
                    } else if (isTopic) {
                        if (topicIconInName == null) {
                            topicIconInName = new Drawable[1];
                        }
                        topicIconInName[0] = null;
                        nameString = showTopicIconInName ? ForumUtilities.getTopicSpannedName(forumTopic, Theme.dialogs_namePaint[paintIndex], topicIconInName, false) : AndroidUtilities.escape(forumTopic.title);
                    } else if (chat.monoforum && chat.linked_monoforum_id != 0) {
                        final TLRPC.Chat chat2 = MessagesController.getInstance(currentAccount).getChat(chat.linked_monoforum_id);
                        if (chat2 != null) {
                            final SpannableStringBuilder sb = new SpannableStringBuilder(AndroidUtilities.escape(chat2.title));
                            sb.append(" ");
                            final int index = sb.length();
                            sb.append(getString(R.string.MonoforumSpan));
                            sb.setSpan(new FilterCreateActivity.TextSpan(getString(R.string.MonoforumSpan), 9.33f, Theme.key_windowBackgroundWhiteGrayText, resourcesProvider), index, sb.length(), Spanned.SPAN_EXCLUSIVE_EXCLUSIVE);
                            nameString = sb;
                        } else {
                            nameString = AndroidUtilities.escape(chat.title);
                        }
                    } else {
                        nameString = AndroidUtilities.escape(chat.title);
                    }
                } else if (user != null) {
                    if (UserObject.isReplyUser(user)) {
                        nameString = getString(R.string.RepliesTitle);
                    } else if (UserObject.isAnonymous(user)) {
                        nameString = getString(R.string.AnonymousForward);
                    } else if (UserObject.isUserSelf(user) && !isMonoForumTopicDialog) {
                        if (isSavedDialog) {
                            nameString = getString(R.string.MyNotes);
                        } else if (useMeForMyMessages) {
                            nameString = getString(R.string.FromYou);
                        } else {
                            if (dialogsType == DialogsActivity.DIALOGS_TYPE_FORWARD) {
                                drawPinBackground = true;
                            }
                            nameString = getString(R.string.SavedMessages);
                        }
                    } else {
                        nameString = AndroidUtilities.escape(UserObject.getUserName(user));
                    }
                }
                if (nameString != null && nameString.length() == 0) {
                    nameString = getString(R.string.HiddenName);
                }
            }
        }

        int timeWidth;
        if (drawTime) {
            timeWidth = (int) Math.ceil(Theme.dialogs_timePaint.measureText(timeString));
            timeLayout = new StaticLayout(timeString, Theme.dialogs_timePaint, timeWidth, Layout.Alignment.ALIGN_NORMAL, 1.0f, 0.0f, false);
            if (!LocaleController.isRTL) {
                timeLeft = getMeasuredWidth() - dp(15) - timeWidth;
            } else {
                timeLeft = dp(15);
            }
        } else {
            timeWidth = 0;
            timeLayout = null;
            timeLeft = 0;
        }

        int timeLeftOffset = 0;
        if (drawLock2()) {
            if (LocaleController.isRTL) {
                lock2Left = timeLeft + timeWidth + dp(4);
            } else {
                lock2Left = timeLeft - Theme.dialogs_lock2Drawable.getIntrinsicWidth() - dp(4);
            }
            timeLeftOffset += Theme.dialogs_lock2Drawable.getIntrinsicWidth() + dp(4);
            timeWidth += timeLeftOffset;
        }

        if (!LocaleController.isRTL) {
            nameWidth = getMeasuredWidth() - nameLeft - dp(14 + 8) - timeWidth;
        } else {
            nameWidth = getMeasuredWidth() - nameLeft - dp(messagePaddingStart + 5 + 8) - timeWidth;
            nameLeft += timeWidth;
        }
        if (drawNameLock) {
            nameWidth -= dp(LocaleController.isRTL ? 8 : 4) + Theme.dialogs_lockDrawable.getIntrinsicWidth();
        }
        if (drawClock) {
            int w = Theme.dialogs_clockDrawable.getIntrinsicWidth() + dp(5);
            nameWidth -= w;
            if (!LocaleController.isRTL) {
                clockDrawLeft = timeLeft - timeLeftOffset - w;
            } else {
                clockDrawLeft = timeLeft + timeWidth + dp(5);
                nameLeft += w;
            }
        } else if (drawCheck2) {
            int w = Theme.dialogs_checkDrawable.getIntrinsicWidth() + dp(5);
            nameWidth -= w;
            if (drawCheck1) {
                nameWidth -= Theme.dialogs_halfCheckDrawable.getIntrinsicWidth() - dp(8);
                if (!LocaleController.isRTL) {
                    halfCheckDrawLeft = timeLeft - timeLeftOffset - w;
                    checkDrawLeft = halfCheckDrawLeft - dp(5.5f);
                } else {
                    checkDrawLeft = timeLeft + timeWidth + dp(5);
                    halfCheckDrawLeft = checkDrawLeft + dp(5.5f);
                    nameLeft += w + Theme.dialogs_halfCheckDrawable.getIntrinsicWidth() - dp(8);
                }
            } else {
                if (!LocaleController.isRTL) {
                    checkDrawLeft1 = timeLeft - timeLeftOffset - w;
                } else {
                    checkDrawLeft1 = timeLeft + timeWidth + dp(5);
                    nameLeft += w;
                }
            }
        }

        if (drawPremium && emojiStatus.getDrawable() != null) {
            int w = dp(6 + 24 + 6);
            nameWidth -= w;
            if (LocaleController.isRTL) {
                nameLeft += w;
            }
        } else if ((dialogMuted || drawUnmute) && !drawVerified && drawScam == 0) {
            int w = dp(6) + Theme.dialogs_muteDrawable.getIntrinsicWidth();
            nameWidth -= w;
            if (LocaleController.isRTL) {
                nameLeft += w;
            }
        } else if (drawVerified) {
            int w = dp(6) + Theme.dialogs_verifiedDrawable.getIntrinsicWidth();
            nameWidth -= w;
            if (LocaleController.isRTL) {
                nameLeft += w;
            }
        } else if (drawPremium) {
            int w = dp(6 + 24 + 6);
            nameWidth -= w;
            if (LocaleController.isRTL) {
                nameLeft += w;
            }
        } else if (drawScam != 0) {
            int w = dp(6) + (drawScam == 1 ? Theme.dialogs_scamDrawable : Theme.dialogs_fakeDrawable).getIntrinsicWidth();
            nameWidth -= w;
            if (LocaleController.isRTL) {
                nameLeft += w;
            }
        }
        if (drawBotVerified) {
            nameWidth -= dp(21);
        }
        try {
            int ellipsizeWidth = nameWidth - dp(12);
            if (ellipsizeWidth < 0) {
                ellipsizeWidth = 0;
            }
            if (nameString instanceof String) {
                nameString = ((String) nameString).replace('\n', ' ');
            }
            CharSequence nameStringFinal = nameString;
            if (nameLayoutEllipsizeByGradient) {
                nameLayoutFits = nameStringFinal.length() == TextUtils.ellipsize(nameStringFinal, Theme.dialogs_namePaint[paintIndex], ellipsizeWidth, TextUtils.TruncateAt.END).length();
                ellipsizeWidth += dp(48);
            }
            nameIsEllipsized = Theme.dialogs_namePaint[paintIndex].measureText(nameStringFinal.toString()) > ellipsizeWidth;
            if (!twoLinesForName) {
                nameStringFinal = TextUtils.ellipsize(nameStringFinal, Theme.dialogs_namePaint[paintIndex], ellipsizeWidth, TextUtils.TruncateAt.END);
            }
            nameStringFinal = Emoji.replaceEmoji(nameStringFinal, Theme.dialogs_namePaint[paintIndex].getFontMetricsInt(), false);
            if (message != null && message.hasHighlightedWords()) {
                CharSequence s = AndroidUtilities.highlightText(nameStringFinal, message.highlightedWords, resourcesProvider);
                if (s != null) {
                    nameStringFinal = s;
                }
            }
            if (twoLinesForName) {
                nameLayout = StaticLayoutEx.createStaticLayout(nameStringFinal, Theme.dialogs_namePaint[paintIndex], ellipsizeWidth, Layout.Alignment.ALIGN_NORMAL, 1.0f, 0.0f, false, TextUtils.TruncateAt.END, ellipsizeWidth, 2);
            } else {
                nameLayout = new StaticLayout(nameStringFinal, Theme.dialogs_namePaint[paintIndex], Math.max(ellipsizeWidth, nameWidth), Layout.Alignment.ALIGN_NORMAL, 1.0f, 0.0f, false);
            }
            nameLayoutTranslateX = nameLayoutEllipsizeByGradient && nameLayout.isRtlCharAt(0) ? -dp(36) : 0;
            nameLayoutEllipsizeLeft = nameLayout.isRtlCharAt(0);
        } catch (Exception e) {
            FileLog.e(e);
        }

        animatedEmojiStackName = AnimatedEmojiSpan.update(AnimatedEmojiDrawable.CACHE_TYPE_MESSAGES, this, animatedEmojiStackName, nameLayout);


        int messageWidth;
        int avatarLeft;
        int avatarTop;
        int thumbLeft;
        if (useForceThreeLines || SharedConfig.useThreeLinesLayout) {
            avatarTop = dp(11);
            messageNameTop = dp(32);
            timeTop = dp(13);
            errorTop = dp(43);
            pinTop = dp(43);
            countTop = dp(43);
            checkDrawTop = dp(13);
            messageWidth = getMeasuredWidth() - dp(messagePaddingStart + 21);

            if (LocaleController.isRTL) {
                buttonLeft = typingLeft = messageLeft = messageNameLeft = dp(16);
                avatarLeft = getMeasuredWidth() - dp(56 + avatarStart);
                thumbLeft = avatarLeft - dp(13 + 18);
            } else {
                buttonLeft = typingLeft = messageLeft = messageNameLeft = dp(messagePaddingStart + 6);
                avatarLeft = dp(avatarStart);
                thumbLeft = avatarLeft + dp(56 + 13);
            }
            storyParams.originalAvatarRect.set(avatarLeft, avatarTop, avatarLeft + dp(56), avatarTop + dp(56));
            for (int i = 0; i < thumbImage.length; ++i) {
                thumbImage[i].setImageCoords(thumbLeft + (thumbSize + 2) * i, avatarTop + dp(31) + (twoLinesForName ? dp(20) : 0) - (!(useForceThreeLines || SharedConfig.useThreeLinesLayout) && tags != null && !tags.isEmpty() ? dp(9) : 0), dp(18), dp(18));
            }
        } else {
            avatarTop = dp(9);
            messageNameTop = dp(31);
            timeTop = dp(16);
            errorTop = dp(39);
            pinTop = dp(39);
            countTop = isTopic ? dp(36) : dp(39);
            checkDrawTop = dp(17);
            messageWidth = getMeasuredWidth() - dp(messagePaddingStart + 23 - (LocaleController.isRTL ? 0 : 12));

            if (LocaleController.isRTL) {
                buttonLeft = typingLeft = messageLeft = messageNameLeft = dp(22);
                avatarLeft = getMeasuredWidth() - dp(54 + avatarStart);
                thumbLeft = avatarLeft - dp(11 + (thumbsCount * (thumbSize + 2) - 2));
            } else {
                buttonLeft = typingLeft = messageLeft = messageNameLeft = dp(messagePaddingStart + 4);
                avatarLeft = dp(avatarStart);
                thumbLeft = avatarLeft + dp(56 + 11);
            }
            storyParams.originalAvatarRect.set(avatarLeft, avatarTop, avatarLeft + dp(54), avatarTop + dp(54));
            for (int i = 0; i < thumbImage.length; ++i) {
                thumbImage[i].setImageCoords(thumbLeft + (thumbSize + 2) * i, avatarTop + dp(30) + (twoLinesForName ? dp(20) : 0) - (!(useForceThreeLines || SharedConfig.useThreeLinesLayout) && tags != null && !tags.isEmpty() ? dp(9) : 0), dp(thumbSize), dp(thumbSize));
            }
        }
        if (LocaleController.isRTL) {
            tagsRight = getMeasuredWidth() - dp(messagePaddingStart);
            tagsLeft = dp(64);
        } else {
            tagsLeft = messageLeft;
            tagsRight = getMeasuredWidth() - dp(64);
        }
        if (twoLinesForName) {
            messageNameTop += dp(20);
        }
        if ((!(useForceThreeLines || SharedConfig.useThreeLinesLayout) || isForumCell()) && tags != null && !tags.isEmpty()) {
            timeTop -= dp(6);
            checkDrawTop -= dp(6);
        }
        if (getIsPinned()) {
            if (!LocaleController.isRTL) {
                pinLeft = getMeasuredWidth() - Theme.dialogs_pinnedDrawable.getIntrinsicWidth() - dp(14);
            } else {
                pinLeft = dp(14);
            }
        }
        if (drawError) {
            int w = dp(23 + 8);
            messageWidth -= w;
            if (!LocaleController.isRTL) {
                errorLeft = getMeasuredWidth() - dp(23 + 11);
            } else {
                errorLeft = dp(11);
                messageLeft += w;
                typingLeft += w;
                buttonLeft += w;
                messageNameLeft += w;
            }
        } else if (countString != null || mentionString != null || drawReactionMention) {
            if (countString != null) {
                countWidth = Math.max(dp(12), (int) Math.ceil(Theme.dialogs_countTextPaint.measureText(countString)));
                countLayout = new StaticLayout(countString, Theme.dialogs_countTextPaint, countWidth, Layout.Alignment.ALIGN_CENTER, 1.0f, 0.0f, false);
                int w = countWidth + dp(18);
                messageWidth -= w;
                if (!LocaleController.isRTL) {
                    countLeft = getMeasuredWidth() - countWidth - dp(20);
                } else {
                    countLeft = dp(20);
                    messageLeft += w;
                    typingLeft += w;
                    buttonLeft += w;
                    messageNameLeft += w;
                }
                drawCount = true;
            } else {
                countWidth = 0;
            }
            if (mentionString != null) {
                if (currentDialogFolderId != 0) {
                    mentionWidth = Math.max(dp(12), (int) Math.ceil(Theme.dialogs_countTextPaint.measureText(mentionString)));
                    mentionLayout = new StaticLayout(mentionString, Theme.dialogs_countTextPaint, mentionWidth, Layout.Alignment.ALIGN_CENTER, 1.0f, 0.0f, false);
                } else {
                    mentionWidth = dp(12);
                }
                int w = mentionWidth + dp(18);
                messageWidth -= w;
                if (!LocaleController.isRTL) {
                    mentionLeft = getMeasuredWidth() - mentionWidth - dp(20) - (countWidth != 0 ? countWidth + dp(18) : 0);
                } else {
                    mentionLeft = dp(20) + (countWidth != 0 ? countWidth + dp(18) : 0);
                    messageLeft += w;
                    typingLeft += w;
                    buttonLeft += w;
                    messageNameLeft += w;
                }
                drawMention = true;
            } else {
                mentionWidth = 0;
            }
            if (drawReactionMention) {
                int w = dp(24);
                messageWidth -= w;
                if (!LocaleController.isRTL) {
                    reactionMentionLeft = getMeasuredWidth() - dp(32);
                    if (drawMention) {
                        reactionMentionLeft -= (mentionWidth != 0 ? (mentionWidth + dp(18)) : 0);
                    }
                    if (drawCount) {
                        reactionMentionLeft -= (countWidth != 0 ? countWidth + dp(18) : 0);
                    }
                } else {
                    reactionMentionLeft = dp(20);
                    if (drawMention) {
                        reactionMentionLeft += (mentionWidth != 0 ? (mentionWidth + dp(18)) : 0);
                    }
                    if (drawCount) {
                        reactionMentionLeft += (countWidth != 0 ? (countWidth + dp(18)) : 0);
                    }
                    messageLeft += w;
                    typingLeft += w;
                    buttonLeft += w;
                    messageNameLeft += w;
                }
            }
        } else if (allowBotOpenButton && !isFolderCell() && !isForumCell() && !isDialogFolder() && UserObject.isBot(user) && user.bot_has_main_app) {
            setOpenBotButton(true);
            int buttonWidth = (int) (dp(2 * 13) + openButtonText.getCurrentWidth()), p = dp(13);
            messageWidth -= buttonWidth;
            int y;
            if (useForceThreeLines || SharedConfig.useThreeLinesLayout) {
                y = dp(40);
            } else {
                y = isTopic ? dp(33) : dp(36);
            }
            if (!LocaleController.isRTL) {
                openButtonRect.set(getMeasuredWidth() - buttonWidth - dp(13), y, getMeasuredWidth() - dp(13), y + dp(28));
            } else {
                openButtonRect.set(dp(13), y, dp(13) + buttonWidth, y + dp(28));
                messageLeft += buttonWidth + p;
                typingLeft += buttonWidth + p;
                buttonLeft += buttonWidth + p;
                messageNameLeft += buttonWidth + p;
            }
            drawCount = false;
            drawMention = false;
        } else {
            if (getIsPinned()) {
                int w = Theme.dialogs_pinnedDrawable.getIntrinsicWidth() + dp(8);
                messageWidth -= w;
                if (LocaleController.isRTL) {
                    messageLeft += w;
                    typingLeft += w;
                    buttonLeft += w;
                    messageNameLeft += w;
                }
            }
            drawCount = false;
            drawMention = false;
        }

        if (handleCurrentPreviewData() != null && !useForceThreeLines) {
            int showUserIconsW = dp(18) + dp(4); // 4 => padding
            messageNameLeft += showUserIconsW;

            if (!SharedConfig.useThreeLinesLayout || hasTags()) {
                messageLeft += showUserIconsW;
                messageWidth -= showUserIconsW;
            }
        }

        if (checkMessage) {
            if (messageString == null) {
                messageString = "";
            }
            CharSequence mess = messageString;
            if (mess.length() > 150) {
                mess = mess.subSequence(0, 150);
            }
            if (!useForceThreeLines && !SharedConfig.useThreeLinesLayout || hasTags() || messageNameString != null) {
                mess = AndroidUtilities.replaceNewLines(mess);
            } else {
                mess = AndroidUtilities.replaceTwoNewLinesToOne(mess);
            }
            messageString = Emoji.replaceEmoji(mess, Theme.dialogs_messagePaint[paintIndex].getFontMetricsInt(), false);
            if (message != null) {
                CharSequence s = AndroidUtilities.highlightText(messageString, message.highlightedWords, resourcesProvider);
                if (s != null) {
                    messageString = s;
                }
            }
        }
        messageWidth = Math.max(dp(12), messageWidth);
        buttonTop = dp(useForceThreeLines || SharedConfig.useThreeLinesLayout ? 58 : 62);
        if ((!(useForceThreeLines || SharedConfig.useThreeLinesLayout) || isForumCell()) && hasTags()) {
            buttonTop -= dp(isForumCell() ? 10 : 12);
        }
        if (isForumCell()) {
            messageTop = dp(useForceThreeLines || SharedConfig.useThreeLinesLayout ? 34 : 39);
            for (int i = 0; i < thumbImage.length; ++i) {
                thumbImage[i].setImageY(buttonTop);
            }
        } else if ((useForceThreeLines || SharedConfig.useThreeLinesLayout) && !hasTags() && messageNameString != null && (currentDialogFolderId == 0 || currentDialogFolderDialogsCount == 1)) {
            try {
                if (message != null && message.hasHighlightedWords()) {
                    CharSequence s = AndroidUtilities.highlightText(messageNameString, message.highlightedWords, resourcesProvider);
                    if (s != null) {
                        messageNameString = s;
                    }
                }
                messageNameLayout = StaticLayoutEx.createStaticLayout(messageNameString, Theme.dialogs_messageNamePaint, messageWidth, Layout.Alignment.ALIGN_NORMAL, 1.0f, 0, false, TextUtils.TruncateAt.END, messageWidth, 1);
            } catch (Exception e) {
                FileLog.e(e);
            }
            messageTop = dp(32 + 19);
            int yoff = nameIsEllipsized && isTopic ? dp(20) : 0;
            for (int i = 0; i < thumbImage.length; ++i) {
                thumbImage[i].setImageY(avatarTop + yoff + dp(40));
            }
        } else {
            messageNameLayout = null;
            if (useForceThreeLines || SharedConfig.useThreeLinesLayout) {
                messageTop = dp(32);
                int yoff = nameIsEllipsized && isTopic ? dp(20) : 0;
                for (int i = 0; i < thumbImage.length; ++i) {
                    thumbImage[i].setImageY(avatarTop + yoff + dp(21));
                }
            } else {
                messageTop = dp(39);
            }
        }

        if (twoLinesForName) {
            messageTop += dp(20);
        }
        animatedEmojiStack2 = AnimatedEmojiSpan.update(AnimatedEmojiDrawable.CACHE_TYPE_MESSAGES, this, animatedEmojiStack2, messageNameLayout);


        try {
            buttonCreated = false;
            if (!TextUtils.isEmpty(buttonString)) {
                buttonString = Emoji.replaceEmoji(buttonString, currentMessagePaint.getFontMetricsInt(), false);
                CharSequence buttonStringFinal = TextUtils.ellipsize(buttonString, currentMessagePaint, messageWidth - dp(26), TextUtils.TruncateAt.END);
                buttonLayout = new StaticLayout(buttonStringFinal, currentMessagePaint, messageWidth - dp(20), Layout.Alignment.ALIGN_NORMAL, 1.0f, 0.0f, false);
                spoilersPool2.addAll(spoilers2);
                spoilers2.clear();
                SpoilerEffect.addSpoilers(this, buttonLayout, spoilersPool2, spoilers2);
            } else {
                buttonLayout = null;
            }
        } catch (Exception e) {

        }
        animatedEmojiStack3 = AnimatedEmojiSpan.update(AnimatedEmojiDrawable.CACHE_TYPE_MESSAGES, this, animatedEmojiStack3, buttonLayout);

        try {
            if (!TextUtils.isEmpty(typingString)) {
                if ((useForceThreeLines || SharedConfig.useThreeLinesLayout) && !hasTags()) {
                    typingLayout = StaticLayoutEx.createStaticLayout(typingString, Theme.dialogs_messagePrintingPaint[paintIndex], messageWidth, Layout.Alignment.ALIGN_NORMAL, 1.0f, dp(1), false, TextUtils.TruncateAt.END, messageWidth, typingString != null ? 1 : 2);
                } else {
                    typingString = TextUtils.ellipsize(typingString, currentMessagePaint, messageWidth - dp(12), TextUtils.TruncateAt.END);
                    typingLayout = new StaticLayout(typingString, Theme.dialogs_messagePrintingPaint[paintIndex], messageWidth, Layout.Alignment.ALIGN_NORMAL, 1.0f, 0.0f, false);
                }
            }
        } catch (Exception e) {
            FileLog.e(e);
        }

        try {
            CharSequence messageStringFinal;
            // Removing links and bold spans to get rid of underlining and boldness
            if (messageString instanceof Spannable) {
                Spannable messageStringSpannable = (Spannable) messageString;
                for (Object span : messageStringSpannable.getSpans(0, messageStringSpannable.length(), Object.class)) {
                    if (span instanceof ClickableSpan || span instanceof CodeHighlighting.Span || !isFolderCell() && span instanceof TypefaceSpan || span instanceof CodeHighlighting.ColorSpan || span instanceof QuoteSpan || span instanceof QuoteSpan.QuoteStyleSpan || (span instanceof StyleSpan && ((StyleSpan) span).getStyle() == android.graphics.Typeface.BOLD)) {
                        messageStringSpannable.removeSpan(span);
                    }
                }
            }
            if ((useForceThreeLines || SharedConfig.useThreeLinesLayout) && !hasTags() && currentDialogFolderId != 0 && currentDialogFolderDialogsCount > 1) {
                messageStringFinal = messageNameString;
                messageNameString = null;
                currentMessagePaint = Theme.dialogs_messagePaint[paintIndex];
            } else if (!useForceThreeLines && !SharedConfig.useThreeLinesLayout || hasTags() || messageNameString != null) {
                if (!isForumCell() && messageString instanceof Spanned && ((Spanned) messageString).getSpans(0, messageString.length(), FixedWidthSpan.class).length <= 0) {
                    messageStringFinal = TextUtils.ellipsize(messageString, currentMessagePaint, messageWidth - dp(12 + (thumbsCount * (thumbSize + 2) - 2) + 5), TextUtils.TruncateAt.END);
                } else {
                    messageStringFinal = TextUtils.ellipsize(messageString, currentMessagePaint, messageWidth - dp(12), TextUtils.TruncateAt.END);
                }
            } else {
                messageStringFinal = messageString;
            }

            Layout.Alignment align = isForum && LocaleController.isRTL ? Layout.Alignment.ALIGN_OPPOSITE : Layout.Alignment.ALIGN_NORMAL;
            if ((useForceThreeLines || SharedConfig.useThreeLinesLayout) && !hasTags()) {
                if (thumbsCount > 0 && messageNameString != null) {
                    messageWidth += dp(5);
                }
                messageLayout = StaticLayoutEx.createStaticLayout(messageStringFinal, currentMessagePaint, messageWidth, align, 1.0f, dp(1), false, TextUtils.TruncateAt.END, messageWidth, messageNameString != null ? 1 : 2);
            } else {
                if (thumbsCount > 0) {
                    messageWidth += dp((thumbsCount * (thumbSize + 2) - 2) + 5);
                    if (LocaleController.isRTL && !isForumCell()) {
                        messageLeft -= dp((thumbsCount * (thumbSize + 2) - 2) + 5);
                    }
                }
                messageLayout = new StaticLayout(messageStringFinal, currentMessagePaint, messageWidth, align, 1.0f, 0.0f, false);
            }
            spoilersPool.addAll(spoilers);
            spoilers.clear();
            SpoilerEffect.addSpoilers(this, messageLayout, -2, -2, spoilersPool, spoilers);
        } catch (Exception e) {
            messageLayout = null;
            FileLog.e(e);
        }
        animatedEmojiStack = AnimatedEmojiSpan.update(AnimatedEmojiDrawable.CACHE_TYPE_MESSAGES, this, animatedEmojiStack, messageLayout);

        double widthpx;
        float left;
        if (LocaleController.isRTL) {
            if (nameLayout != null && nameLayout.getLineCount() > 0) {
                left = nameLayout.getLineLeft(0);
                widthpx = Math.ceil(nameLayout.getLineWidth(0));
                nameLeft += dp(12);
                if (drawBotVerified) {
                    nameLeft += dp(21);
                }
                if (nameLayoutEllipsizeByGradient) {
                    widthpx = Math.min(nameWidth, widthpx);
                }
                if ((dialogMuted || drawUnmute) && !drawVerified && drawScam == 0) {
                    nameMuteLeft = (int) (nameLeft + (nameWidth - widthpx) - dp(6) - Theme.dialogs_muteDrawable.getIntrinsicWidth());
                } else if (drawVerified) {
                    nameMuteLeft = (int) (nameLeft + (nameWidth - widthpx) - dp(6) - Theme.dialogs_verifiedDrawable.getIntrinsicWidth());
                } else if (drawPremium) {
                    nameMuteLeft = (int) (nameLeft + (nameWidth - widthpx - left) - dp(24));
                } else if (drawScam != 0) {
                    nameMuteLeft = (int) (nameLeft + (nameWidth - widthpx) - dp(6) - (drawScam == 1 ? Theme.dialogs_scamDrawable : Theme.dialogs_fakeDrawable).getIntrinsicWidth());
                } else {
                    nameMuteLeft = (int) (nameLeft + (nameWidth - widthpx) - dp(6) - Theme.dialogs_muteDrawable.getIntrinsicWidth());
                }
                if (left == 0) {
                    if (widthpx < nameWidth) {
                        nameLeft += (nameWidth - widthpx);
                    }
                }
            }
            if (messageLayout != null) {
                int lineCount = messageLayout.getLineCount();
                if (lineCount > 0) {
                    int w = Integer.MAX_VALUE;
                    for (int a = 0; a < lineCount; a++) {
                        left = messageLayout.getLineLeft(a);
                        if (left == 0) {
                            widthpx = Math.ceil(messageLayout.getLineWidth(a));
                            w = Math.min(w, (int) (messageWidth - widthpx));
                        } else {
                            w = 0;
                            break;
                        }
                    }
                    if (w != Integer.MAX_VALUE) {
                        messageLeft += w;
                    }
                }
            }
            if (typingLayout != null) {
                int lineCount = typingLayout.getLineCount();
                if (lineCount > 0) {
                    int w = Integer.MAX_VALUE;
                    for (int a = 0; a < lineCount; a++) {
                        left = typingLayout.getLineLeft(a);
                        if (left == 0) {
                            widthpx = Math.ceil(typingLayout.getLineWidth(a));
                            w = Math.min(w, (int) (messageWidth - widthpx));
                        } else {
                            w = 0;
                            break;
                        }
                    }
                    if (w != Integer.MAX_VALUE) {
                        typingLeft += w;
                    }
                }
            }
            if (messageNameLayout != null && messageNameLayout.getLineCount() > 0) {
                left = messageNameLayout.getLineLeft(0);
                if (left == 0) {
                    widthpx = Math.ceil(messageNameLayout.getLineWidth(0));
                    if (widthpx < messageWidth) {
                        messageNameLeft += (messageWidth - widthpx);
                    }
                }
            }
            if (buttonLayout != null) {
                int lineCount = buttonLayout.getLineCount();
                if (lineCount > 0) {
                    int rightpad = Integer.MAX_VALUE;
                    for (int a = 0; a < lineCount; a++) {
                        rightpad = (int) Math.min(rightpad, buttonLayout.getWidth() - buttonLayout.getLineRight(a));
                    }
                    buttonLeft += rightpad;
                }
            }
        } else {
            if (nameLayout != null && nameLayout.getLineCount() > 0) {
                left = nameLayout.getLineRight(0);
                if (nameLayoutEllipsizeByGradient) {
                    left = Math.min(nameWidth, left);
                }
                if (left == nameWidth) {
                    widthpx = Math.ceil(nameLayout.getLineWidth(0));
                    if (nameLayoutEllipsizeByGradient) {
                        widthpx = Math.min(nameWidth, widthpx);
//                        widthpx -= dp(36);
//                        left += dp(36);
                    }
                    if (widthpx < nameWidth) {
                        nameLeft -= (nameWidth - widthpx);
                    }
                }
                if (drawBotVerified) {
                    nameLeft += dp(21);
                }
                if ((dialogMuted || true) || drawUnmute || drawVerified || drawPremium || drawScam != 0) {
                    nameMuteLeft = (int) (nameLeft + left + dp(6));
                }
            }
            if (messageLayout != null) {
                int lineCount = messageLayout.getLineCount();
                if (lineCount > 0) {
                    left = Integer.MAX_VALUE;
                    for (int a = 0; a < lineCount; a++) {
                        left = Math.min(left, messageLayout.getLineLeft(a));
                    }
                    //messageLeft -= left;
                    // TODO: debug test
                }
            }
            if (buttonLayout != null) {
                int lineCount = buttonLayout.getLineCount();
                if (lineCount > 0) {
                    left = Integer.MAX_VALUE;
                    for (int a = 0; a < lineCount; a++) {
                        left = Math.min(left, buttonLayout.getLineLeft(a));
                    }
                    buttonLeft -= left;
                }
            }
            if (typingLayout != null) {
                int lineCount = typingLayout.getLineCount();
                if (lineCount > 0) {
                    left = Integer.MAX_VALUE;
                    for (int a = 0; a < lineCount; a++) {
                        left = Math.min(left, typingLayout.getLineLeft(a));
                    }
                    typingLeft -= left;
                }
            }
            if (messageNameLayout != null && messageNameLayout.getLineCount() > 0) {
                messageNameLeft -= messageNameLayout.getLineLeft(0);
            }
        }
        if (typingLayout != null && printingStringType >= 0 && typingLayout.getText().length() > 0) {
            float x1, x2;
            if (printingStringReplaceIndex >= 0 && printingStringReplaceIndex + 1 < typingLayout.getText().length() ){
                x1 = typingLayout.getPrimaryHorizontal(printingStringReplaceIndex);
                x2 = typingLayout.getPrimaryHorizontal(printingStringReplaceIndex + 1);
            } else {
                x1 = typingLayout.getPrimaryHorizontal(0);
                x2 = typingLayout.getPrimaryHorizontal(1);
            }
            if (x1 < x2) {
                statusDrawableLeft = (int) (typingLeft + x1);
            } else {
                statusDrawableLeft = (int) (typingLeft + x2 + dp(3));
            }
        }
        updateThumbsPosition();
    }

    private SpannableStringBuilder formatInternal(int messageFormatType, CharSequence s1, CharSequence s2) {
        SpannableStringBuilder spannableStringBuilder = new SpannableStringBuilder();
        switch (messageFormatType) {
            case 1:
                //"%2$s: \u2068%1$s\u2069"
                spannableStringBuilder.append(OctoUtils.fixBrokenStringData(s2)).append(": \u2068").append(s1).append("\u2069");
                break;
            case 2:
                //"\u2068%1$s\u2069"
                spannableStringBuilder.append("\u2068").append(s1).append("\u2069");
                break;
            case 3:
                //"%2$s: %1$s"
                spannableStringBuilder.append(OctoUtils.fixBrokenStringData(s2)).append(": ").append(s1);
                break;
            case 4:
                //"%1$s"
                spannableStringBuilder.append(s1);
                break;
        }
        return spannableStringBuilder;
    }

    private void updateThumbsPosition() {
        if (thumbsCount > 0) {
            StaticLayout layout = isForumCell() ? buttonLayout : messageLayout;
            int left = isForumCell() ? buttonLeft : messageLeft;
            if (layout == null) {
                return;
            }
            try {
                CharSequence text = layout.getText();
                if (text instanceof Spanned) {
                    FixedWidthSpan[] spans = ((Spanned) text).getSpans(0, text.length(), FixedWidthSpan.class);
                    if (spans != null && spans.length > 0) {
                        int spanOffset = ((Spanned) text).getSpanStart(spans[0]);
                        if (spanOffset < 0) {
                            spanOffset = 0;
                        }

                        float x1 = layout.getPrimaryHorizontal(spanOffset);
                        float x2 = layout.getPrimaryHorizontal(spanOffset + 1);
                        int offset = (int) Math.ceil(Math.min(x1, x2));
                        if (offset != 0 && !drawForwardIcon && !drawGiftIcon) {
                            offset += dp(3);
                        }
                        for (int i = 0; i < thumbsCount; ++i) {
                            thumbImage[i].setImageX(left + offset + dp((thumbSize + 2) * i));
                            thumbImageSeen[i] = true;
                        }
                    } else {
                        for (int i = 0; i < 3; ++i) {
                            thumbImageSeen[i] = false;
                        }
                    }
                }
            } catch (Exception e) {
                FileLog.e(e);
            }
        }
    }

    private CharSequence applyThumbs(CharSequence string) {
        if (thumbsCount > 0) {
            SpannableStringBuilder builder = SpannableStringBuilder.valueOf(string);
            builder.insert(0, " ");
            builder.setSpan(new FixedWidthSpan(dp((thumbSize + 2) * thumbsCount - 2 + 5)), 0, 1, Spanned.SPAN_EXCLUSIVE_EXCLUSIVE);
            return builder;
        }
        return string;
    }

    int topMessageTopicStartIndex;
    int topMessageTopicEndIndex;

    private ForumFormattedNames forumFormattedNames;

    private CharSequence formatTopicsNames() {
        if (forumFormattedNames == null) {
            forumFormattedNames = new ForumFormattedNames(this);
        }

        forumFormattedNames.formatTopicsNames(currentAccount, message, chat);
        topMessageTopicStartIndex = forumFormattedNames.topMessageTopicStartIndex;
        topMessageTopicEndIndex = forumFormattedNames.topMessageTopicEndIndex;
        lastTopicMessageUnread = forumFormattedNames.lastTopicMessageUnread;
        return forumFormattedNames.formattedNames;
    }

    public boolean isForumCell() {
        return !isDialogFolder() && chat != null && (chat.forum || ChatObject.isMonoForum(chat) && ChatObject.canManageMonoForum(currentAccount, chat)) && !isTopic;
    }

    private void drawCheckStatus(Canvas canvas, boolean drawClock, boolean drawCheck1, boolean drawCheck2, boolean moveCheck,  float alpha) {
        if (alpha == 0 && !moveCheck) {
            return;
        }
        float scale = 0.5f + 0.5f * alpha;
        if (drawClock) {
            setDrawableBounds(Theme.dialogs_clockDrawable, clockDrawLeft, checkDrawTop);
            if (alpha != 1f) {
                canvas.save();
                canvas.scale(scale, scale, Theme.dialogs_clockDrawable.getBounds().centerX(), Theme.dialogs_halfCheckDrawable.getBounds().centerY());
                Theme.dialogs_clockDrawable.setAlpha((int) (255 * alpha));
            }
            Theme.dialogs_clockDrawable.draw(canvas);
            if (alpha != 1f) {
                canvas.restore();
                Theme.dialogs_clockDrawable.setAlpha(255);
            }
            invalidate();
        } else if (drawCheck2) {
            if (drawCheck1) {
                setDrawableBounds(Theme.dialogs_halfCheckDrawable, halfCheckDrawLeft, checkDrawTop);
                if (moveCheck) {
                    canvas.save();
                    canvas.scale(scale, scale, Theme.dialogs_halfCheckDrawable.getBounds().centerX(), Theme.dialogs_halfCheckDrawable.getBounds().centerY());
                    Theme.dialogs_halfCheckDrawable.setAlpha((int) (255 * alpha));
                }
                if (!moveCheck && alpha != 0) {
                    canvas.save();
                    canvas.scale(scale, scale, Theme.dialogs_halfCheckDrawable.getBounds().centerX(), Theme.dialogs_halfCheckDrawable.getBounds().centerY());
                    Theme.dialogs_halfCheckDrawable.setAlpha((int) (255 * alpha));
                    Theme.dialogs_checkReadDrawable.setAlpha((int) (255 * alpha));
                }

                Theme.dialogs_halfCheckDrawable.draw(canvas);

                if (moveCheck) {
                    canvas.restore();
                    canvas.save();
                    canvas.translate(dp(4) * (1f - alpha), 0);
                }
                setDrawableBounds(Theme.dialogs_checkReadDrawable, checkDrawLeft, checkDrawTop);
                Theme.dialogs_checkReadDrawable.draw(canvas);
                if (moveCheck) {
                    canvas.restore();
                    Theme.dialogs_halfCheckDrawable.setAlpha(255);
                }

                if (!moveCheck && alpha != 0) {
                    canvas.restore();
                    Theme.dialogs_halfCheckDrawable.setAlpha(255);
                    Theme.dialogs_checkReadDrawable.setAlpha(255);
                }
            } else {
                setDrawableBounds(Theme.dialogs_checkDrawable, checkDrawLeft1, checkDrawTop);
                if (alpha != 1f) {
                    canvas.save();
                    canvas.scale(scale, scale, Theme.dialogs_checkDrawable.getBounds().centerX(), Theme.dialogs_halfCheckDrawable.getBounds().centerY());
                    Theme.dialogs_checkDrawable.setAlpha((int) (255 * alpha));
                }
                Theme.dialogs_checkDrawable.draw(canvas);
                if (alpha != 1f) {
                    canvas.restore();
                    Theme.dialogs_checkDrawable.setAlpha(255);
                }
            }
        }
    }

    public boolean isPointInsideAvatar(float x, float y) {
        if (!LocaleController.isRTL) {
            return x >= 0 && x < dp(60);
        } else {
            return x >= getMeasuredWidth() - dp(60) && x < getMeasuredWidth();
        }
    }

    public void setDialogSelected(boolean value) {
        if (isSelected != value) {
            invalidate();
        }
        isSelected = value;
    }

    public boolean checkCurrentDialogIndex(boolean frozen) {
        return false;
    }

    public void animateArchiveAvatar() {
        if (avatarDrawable.getAvatarType() != AvatarDrawable.AVATAR_TYPE_ARCHIVED) {
            return;
        }
        animatingArchiveAvatar = true;
        animatingArchiveAvatarProgress = 0.0f;
        Theme.dialogs_archiveAvatarDrawable.setProgress(0.0f);
        Theme.dialogs_archiveAvatarDrawable.start();
        invalidate();
    }

    public void setChecked(boolean checked, boolean animated) {
        if (checkBox == null && !checked) {
            return;
        }
        if (checkBox == null) {
            checkBox = new CheckBox2(getContext(), 21, resourcesProvider) {
                @Override
                public void invalidate() {
                    super.invalidate();
                    DialogCell.this.invalidate();
                }
            };
            checkBox.setColor(-1, Theme.key_windowBackgroundWhite, Theme.key_checkboxCheck);
            checkBox.setDrawUnchecked(false);
            checkBox.setDrawBackgroundAsArc(3);
            addView(checkBox);
        }
        checkBox.setChecked(checked, animated);
        checkTtl();
    }

    private MessageObject findFolderTopMessage() {
        if (parentFragment == null) {
            return null;
        }
        MessageObject maxMessage = null;
        ArrayList<TLRPC.Dialog> dialogs = parentFragment.getDialogsArray(currentAccount, dialogsType, currentDialogFolderId, false);
        if (dialogs != null && !dialogs.isEmpty()) {
            for (int a = 0, N = dialogs.size(); a < N; a++) {
                TLRPC.Dialog dialog = dialogs.get(a);
                LongSparseArray<ArrayList<MessageObject>> dialogMessage = MessagesController.getInstance(currentAccount).dialogMessage;
                if (dialogMessage != null) {
                    ArrayList<MessageObject> groupMessages = dialogMessage.get(dialog.id);
                    MessageObject object = groupMessages != null && !groupMessages.isEmpty() ? groupMessages.get(0) : null;
                    if (object != null && (maxMessage == null || object.messageOwner.date > maxMessage.messageOwner.date)) {
                        maxMessage = object;
                    }
                    if (dialog.pinnedNum == 0 && maxMessage != null) {
                        break;
                    }
                }
            }
        }
        return maxMessage;
    }

    public boolean isFolderCell() {
        return currentDialogFolderId != 0;
    }

    public boolean update(int mask) {
        return update(mask, true);
    }

    public boolean update(int mask, boolean animated) {
        boolean requestLayout = false;
        boolean rebuildLayout = false;
        boolean invalidate = false;
        boolean oldIsForumCell = isForumCell();
        drawAvatarSelector = false;
        ttlPeriod = 0;

        if (customDialog != null) {
            lastMessageDate = customDialog.date;
            lastUnreadState = customDialog.unread_count != 0;
            unreadCount = customDialog.unread_count;
            drawPin = customDialog.pinned;
            dialogMuted = customDialog.muted;
            hasUnmutedTopics = false;
            avatarDrawable.setInfo(customDialog.id, customDialog.name, null);
            avatarImage.setImage(null, "50_50", avatarDrawable, null, 0);
            for (int i = 0; i < thumbImage.length; ++i) {
                thumbImage[i].setImageBitmap((BitmapDrawable) null);
            }
            drawMonoforumAvatar = false;
            avatarImage.setRoundRadius(dp(28));
            drawUnmute = false;
        } else {
            int oldUnreadCount = unreadCount;
            boolean oldHasReactionsMentions = reactionMentionCount != 0;
            boolean oldMarkUnread = markUnread;
            hasUnmutedTopics = false;
            readOutboxMaxId = -1;
            if (isDialogCell) {
                TLRPC.Dialog dialog = MessagesController.getInstance(currentAccount).dialogs_dict.get(currentDialogId);
                if (dialog != null) {
                    readOutboxMaxId = dialog.read_outbox_max_id;
                    ttlPeriod = dialog.ttl_period;
                    if (mask == 0) {
                        clearingDialog = MessagesController.getInstance(currentAccount).isClearingDialog(dialog.id);
                        groupMessages = MessagesController.getInstance(currentAccount).dialogMessage.get(dialog.id);
                        message = groupMessages != null && groupMessages.size() > 0 ? groupMessages.get(0) : null;
                        lastUnreadState = message != null && message.isUnread();
                        TLRPC.Chat localChat = MessagesController.getInstance(currentAccount).getChat(-dialog.id);
                        boolean isForumCell = localChat != null && localChat.forum && !isTopic;
                        if (localChat != null && (localChat.forum || localChat.monoforum && ChatObject.canManageMonoForum(currentAccount, localChat))) {
                            int[] counts = MessagesController.getInstance(currentAccount).getTopicsController().getForumUnreadCount(localChat.id);
                            unreadCount = counts[0];
                            mentionCount = counts[1];
                            reactionMentionCount = counts[2];
                            hasUnmutedTopics = counts[3] != 0;
                        } else if (dialog instanceof TLRPC.TL_dialogFolder) {
                            unreadCount = MessagesStorage.getInstance(currentAccount).getArchiveUnreadCount();
                            mentionCount = 0;
                            reactionMentionCount = 0;
                        } else {
                            unreadCount = dialog.unread_count;
                            mentionCount = dialog.unread_mentions_count;
                            reactionMentionCount = dialog.unread_reactions_count;
                        }
                        if (ChatObject.isMonoForum(localChat)) {
                            mentionCount = 0;
                        }
                        markUnread = dialog.unread_mark;
                        currentEditDate = message != null ? message.messageOwner.edit_date : 0;
                        lastMessageDate = dialog.last_message_date;
                        if (dialogsType == 7 || dialogsType == 8) {
                            MessagesController.DialogFilter filter = MessagesController.getInstance(currentAccount).selectedDialogFilter[dialogsType == 8 ? 1 : 0];
                            drawPin = filter != null && filter.pinnedDialogs.indexOfKey(dialog.id) >= 0;
                        } else {
                            drawPin = currentDialogFolderId == 0 && dialog.pinned;
                        }
                        if (message != null) {
                            lastSendState = message.messageOwner.send_state;
                        }
                    }
                } else {
                    unreadCount = 0;
                    mentionCount = 0;
                    reactionMentionCount = 0;
                    currentEditDate = 0;
                    lastMessageDate = 0;
                    clearingDialog = false;
                }
                drawAvatarSelector = currentDialogId != 0 && currentDialogId == RightSlidingDialogContainer.fragmentDialogId;
            } else {
                drawPin = false;
            }
            if (forumTopic != null) {
                unreadCount = forumTopic.unread_count;
                mentionCount = forumTopic.unread_mentions_count;
                reactionMentionCount = forumTopic.unread_reactions_count;
            }
            if (dialogsType == DialogsActivity.DIALOGS_TYPE_ADD_USERS_TO) {
                drawPin = false;
            }

            if (tags != null) {
                final boolean tagsWereEmpty = tags.isEmpty();
                if (tags.update(currentAccount, dialogsType, currentDialogId)) {
                    if (tagsWereEmpty != tags.isEmpty()) {
                        rebuildLayout = true;
                        requestLayout = true;
                    }
                    invalidate = true;
                }
            }

            if (mask != 0) {
                boolean continueUpdate = false;
                if (user != null && !MessagesController.isSupportUser(user) && !user.bot && (mask & MessagesController.UPDATE_MASK_STATUS) != 0) {
                    user = MessagesController.getInstance(currentAccount).getUser(user.id);
                    if (wasDrawnOnline != isOnline()) {
                        invalidate = true;
                    }
                }
                if ((mask & MessagesController.UPDATE_MASK_EMOJI_STATUS) != 0) {
                    long dialogBotVerificationIcon = 0;
                    if (user != null) {
                        user = MessagesController.getInstance(currentAccount).getUser(user.id);
                        if (user != null && DialogObject.getEmojiStatusDocumentId(user.emoji_status) != 0) {
                            nameLayoutEllipsizeByGradient = true;
                            emojiStatus.set(DialogObject.getEmojiStatusDocumentId(user.emoji_status), animated);
                            emojiStatus.setParticles(DialogObject.isEmojiStatusCollectible(user.emoji_status), animated);
                        } else {
                            nameLayoutEllipsizeByGradient = true;
                            emojiStatus.set(PremiumGradient.getInstance().premiumStarDrawableMini, animated);
                            emojiStatus.setParticles(false, animated);
                        }
                        dialogBotVerificationIcon = DialogObject.getBotVerificationIcon(user);
                        invalidate = true;
                    }
                    if (chat != null) {
                        chat = MessagesController.getInstance(currentAccount).getChat(chat.id);
                        if (chat != null && DialogObject.getEmojiStatusDocumentId(chat.emoji_status) != 0)  {
                            nameLayoutEllipsizeByGradient = true;
                            emojiStatus.set(DialogObject.getEmojiStatusDocumentId(chat.emoji_status), animated);
                            emojiStatus.setParticles(DialogObject.isEmojiStatusCollectible(chat.emoji_status), animated);
                        } else {
                            nameLayoutEllipsizeByGradient = true;
                            emojiStatus.set(PremiumGradient.getInstance().premiumStarDrawableMini, animated);
                            emojiStatus.setParticles(false, animated);
                        }
                        dialogBotVerificationIcon = DialogObject.getBotVerificationIcon(chat);
                        invalidate = true;
                    }
                    if (dialogBotVerificationIcon != 0) {
                        if (!drawBotVerified) {
                            continueUpdate = true;
                        }
                        botVerification.set(dialogBotVerificationIcon, animated);
                    } else {
                        if (drawBotVerified) {
                            continueUpdate = true;
                        }
                        botVerification.set((Drawable) null, animated);
                    }
                }
                if (isDialogCell || isTopic) {
                    if ((mask & MessagesController.UPDATE_MASK_USER_PRINT) != 0) {
                        CharSequence printString = MessagesController.getInstance(currentAccount).getPrintingString(currentDialogId, getTopicId(), true);
                        if (lastPrintString != null && printString == null || lastPrintString == null && printString != null || lastPrintString != null && !lastPrintString.equals(printString)) {
                            continueUpdate = true;
                        }
                    }
                }
                if (!continueUpdate && (mask & MessagesController.UPDATE_MASK_MESSAGE_TEXT) != 0) {
                    if (message != null && message.messageText != lastMessageString) {
                        continueUpdate = true;
                    }
                }
                if (!continueUpdate && (mask & MessagesController.UPDATE_MASK_CHAT) != 0 && chat != null) {
                    TLRPC.Chat newChat = MessagesController.getInstance(currentAccount).getChat(chat.id);
                    if ((newChat != null && newChat.call_active && newChat.call_not_empty) != hasCall) {
                        continueUpdate = true;
                    }
                }
                if (!continueUpdate && (mask & MessagesController.UPDATE_MASK_AVATAR) != 0) {
                    if (chat == null || chat.monoforum && ChatObject.canManageMonoForum(currentAccount, chat)) {
                        if (forumFormattedNames != null) {
                            forumFormattedNames.invalidateSpans();
                        }
                        continueUpdate = true;
                    }
                }
                if (!continueUpdate && (mask & MessagesController.UPDATE_MASK_NAME) != 0) {
                    if (chat == null) {
                        continueUpdate = true;
                    }
                }
                if (!continueUpdate && (mask & MessagesController.UPDATE_MASK_CHAT_AVATAR) != 0) {
                    if (user == null) {
                        continueUpdate = true;
                    }
                }
                if (!continueUpdate && (mask & MessagesController.UPDATE_MASK_CHAT_NAME) != 0) {
                    if (user == null) {
                        continueUpdate = true;
                    }
                }
                if (!continueUpdate) {
                    if (message != null && lastUnreadState != message.isUnread()) {
                        lastUnreadState = message.isUnread();
                        continueUpdate = true;
                    }
                    if (isDialogCell) {
                        TLRPC.Dialog dialog = MessagesController.getInstance(currentAccount).dialogs_dict.get(currentDialogId);
                        int newCount;
                        int newMentionCount;
                        int newReactionCout = 0;

                        TLRPC.Chat localChat = dialog == null ? null : MessagesController.getInstance(currentAccount).getChat(-dialog.id);
                        if (localChat != null && (localChat.forum || localChat.monoforum && ChatObject.canManageMonoForum(currentAccount, localChat))) {
                            int[] counts = MessagesController.getInstance(currentAccount).getTopicsController().getForumUnreadCount(localChat.id);
                            newCount = counts[0];
                            newMentionCount = counts[1];
                            newReactionCout = counts[2];
                            hasUnmutedTopics = counts[3] != 0;
                        } else if (dialog instanceof TLRPC.TL_dialogFolder) {
                            newCount = MessagesStorage.getInstance(currentAccount).getArchiveUnreadCount();
                            newMentionCount = 0;
                        } else if (dialog != null) {
                            newCount = dialog.unread_count;
                            newMentionCount = dialog.unread_mentions_count;
                            newReactionCout = dialog.unread_reactions_count;
                        } else {
                            newCount = 0;
                            newMentionCount = 0;
                        }
                        if (ChatObject.isMonoForum(localChat)) {
                            newMentionCount = 0;
                        }
                        if (dialog != null && (unreadCount != newCount || markUnread != dialog.unread_mark || mentionCount != newMentionCount || reactionMentionCount != newReactionCout)) {
                            unreadCount = newCount;
                            mentionCount = newMentionCount;
                            markUnread = dialog.unread_mark;
                            reactionMentionCount = newReactionCout;
                            continueUpdate = true;
                        }
                    }
                }
                if (!continueUpdate && (mask & MessagesController.UPDATE_MASK_SEND_STATE) != 0) {
                    if (message != null && lastSendState != message.messageOwner.send_state) {
                        lastSendState = message.messageOwner.send_state;
                        continueUpdate = true;
                    }
                }

                if (!continueUpdate) {
                    //if (invalidate) {
                        invalidate();
                   // }
                    return requestLayout;
                }
            }

            user = null;
            chat = null;
            encryptedChat = null;

            long dialogId;
            if (currentDialogFolderId != 0) {
                dialogMuted = false;
                drawUnmute = false;
                message = findFolderTopMessage();
                if (message != null) {
                    dialogId = message.getDialogId();
                } else {
                    dialogId = 0;
                }
            } else {
                drawUnmute = false;
                if (forumTopic != null) {
                    boolean allDialogMuted = MessagesController.getInstance(currentAccount).isDialogMuted(currentDialogId, 0);
                    topicMuted = MessagesController.getInstance(currentAccount).isDialogMuted(currentDialogId, forumTopic.id);
                    if (allDialogMuted == topicMuted) {
                        dialogMuted = false;
                        drawUnmute = false;
                    } else {
                        dialogMuted = topicMuted;
                        drawUnmute = !topicMuted;
                    }
                } else {
                    dialogMuted = isDialogCell && MessagesController.getInstance(currentAccount).isDialogMuted(currentDialogId, getTopicId());
                }

                dialogId = currentDialogId;
            }

            if (dialogId != 0) {
                if (DialogObject.isEncryptedDialog(dialogId)) {
                    encryptedChat = MessagesController.getInstance(currentAccount).getEncryptedChat(DialogObject.getEncryptedChatId(dialogId));
                    if (encryptedChat != null) {
                        user = MessagesController.getInstance(currentAccount).getUser(encryptedChat.user_id);
                    }
                } else if (DialogObject.isUserDialog(dialogId)) {
                    user = MessagesController.getInstance(currentAccount).getUser(dialogId);
                } else {
                    chat = MessagesController.getInstance(currentAccount).getChat(-dialogId);
                    if (!isDialogCell && chat != null && chat.migrated_to != null) {
                        TLRPC.Chat chat2 = MessagesController.getInstance(currentAccount).getChat(chat.migrated_to.channel_id);
                        if (chat2 != null) {
                            chat = chat2;
                        }
                    }
                }
                if (useMeForMyMessages && user != null && message.isOutOwner()) {
                    user = MessagesController.getInstance(currentAccount).getUser(UserConfig.getInstance(currentAccount).clientUserId);
                }
            }

            if (currentDialogFolderId != 0) {
                Theme.dialogs_archiveAvatarDrawable.setCallback(this);
                avatarDrawable.setAvatarType(AvatarDrawable.AVATAR_TYPE_ARCHIVED);
                avatarImage.setImage(null, null, avatarDrawable, null, user, 0);

                avatarGroupSenderImage.clearImage();
                avatarGroupSenderImage.clearDecorators();
            } else {
                avatarGroupSenderImage.clearImage();
                avatarGroupSenderImage.clearDecorators();

                if (useFromUserAsAvatar && message != null) {
                    avatarDrawable.setInfo(currentAccount, message.getFromPeerObject());
                    avatarImage.setForUserOrChat(message.getFromPeerObject(), avatarDrawable);
                    tryToUpdateCurrentPreview();
                } else if (user != null) {
                    avatarDrawable.setInfo(currentAccount, user);
                    if (UserObject.isReplyUser(user)) {
                        avatarDrawable.setAvatarType(AvatarDrawable.AVATAR_TYPE_REPLIES);
                        avatarImage.setImage(null, null, avatarDrawable, null, user, 0);
                    } else if (UserObject.isAnonymous(user)) {
                        avatarDrawable.setAvatarType(AvatarDrawable.AVATAR_TYPE_ANONYMOUS);
                        avatarImage.setImage(null, null, avatarDrawable, null, user, 0);
                    } else if (UserObject.isUserSelf(user) && isSavedDialog && !isMonoForumTopicDialog) {
                        avatarDrawable.setAvatarType(AvatarDrawable.AVATAR_TYPE_MY_NOTES);
                        avatarImage.setImage(null, null, avatarDrawable, null, user, 0);
                    } else if (UserObject.isUserSelf(user) && !useMeForMyMessages && !isMonoForumTopicDialog) {
                        avatarDrawable.setAvatarType(AvatarDrawable.AVATAR_TYPE_SAVED);
                        avatarImage.setImage(null, null, avatarDrawable, null, user, 0);
                    } else {
                        avatarImage.setForUserOrChat(user, avatarDrawable, null, true, VectorAvatarThumbDrawable.TYPE_SMALL, false);
                    }
                } else if (chat != null) {
<<<<<<< HEAD
                    avatarDrawable.setInfo(currentAccount, chat);
                    avatarImage.setForUserOrChat(chat, avatarDrawable);
                    tryToUpdateCurrentPreview();
=======
                    TLRPC.Chat chat = this.chat;
                    if (chat.monoforum) {
                        ForumUtilities.setMonoForumAvatar(currentAccount, chat, avatarDrawable, avatarImage);
                        avatarDrawable.setScaleSize(1f);
                    } else {
                        avatarDrawable.setInfo(currentAccount, chat);
                        avatarImage.setForUserOrChat(chat, avatarDrawable);
                    }
>>>>>>> 4d7a3a40
                }
            }

            if (animated && (oldUnreadCount != unreadCount || oldMarkUnread != markUnread) && (!isDialogCell || (System.currentTimeMillis() - lastDialogChangedTime) > 100)) {
                if (countAnimator != null) {
                    countAnimator.cancel();
                }
                countAnimator = ValueAnimator.ofFloat(0, 1f);
                countAnimator.addUpdateListener(valueAnimator -> {
                    countChangeProgress = (float) valueAnimator.getAnimatedValue();
                    invalidate();
                });
                countAnimator.addListener(new AnimatorListenerAdapter() {
                    @Override
                    public void onAnimationEnd(Animator animation) {
                        countChangeProgress = 1f;
                        countOldLayout = null;
                        countAnimationStableLayout = null;
                        countAnimationInLayout = null;
                        invalidate();
                    }
                });
                if ((oldUnreadCount == 0 || markUnread) && !(!markUnread && oldMarkUnread)) {
                    countAnimator.setDuration(220);
                    countAnimator.setInterpolator(new OvershootInterpolator());
                } else if (unreadCount == 0) {
                    countAnimator.setDuration(150);
                    countAnimator.setInterpolator(CubicBezierInterpolator.DEFAULT);
                } else {
                    countAnimator.setDuration(430);
                    countAnimator.setInterpolator(CubicBezierInterpolator.DEFAULT);
                }
                if (drawCount && drawCount2 && countLayout != null) {
                    String oldStr = String.format("%d", oldUnreadCount);
                    String newStr = String.format("%d", unreadCount);

                    if (oldStr.length() == newStr.length()) {
                        SpannableStringBuilder oldSpannableStr = new SpannableStringBuilder(oldStr);
                        SpannableStringBuilder newSpannableStr = new SpannableStringBuilder(newStr);
                        SpannableStringBuilder stableStr = new SpannableStringBuilder(newStr);
                        for (int i = 0; i < oldStr.length(); i++) {
                            if (oldStr.charAt(i) == newStr.charAt(i)) {
                                oldSpannableStr.setSpan(new EmptyStubSpan(), i, i + 1, 0);
                                newSpannableStr.setSpan(new EmptyStubSpan(), i, i + 1, 0);
                            } else {
                                stableStr.setSpan(new EmptyStubSpan(), i, i + 1, 0);
                            }
                        }

                        int countOldWidth = Math.max(dp(12), (int) Math.ceil(Theme.dialogs_countTextPaint.measureText(oldStr)));
                        countOldLayout = new StaticLayout(oldSpannableStr, Theme.dialogs_countTextPaint, countOldWidth, Layout.Alignment.ALIGN_CENTER, 1.0f, 0.0f, false);
                        countAnimationStableLayout = new StaticLayout(stableStr, Theme.dialogs_countTextPaint, countOldWidth, Layout.Alignment.ALIGN_CENTER, 1.0f, 0.0f, false);
                        countAnimationInLayout = new StaticLayout(newSpannableStr, Theme.dialogs_countTextPaint, countOldWidth, Layout.Alignment.ALIGN_CENTER, 1.0f, 0.0f, false);
                    } else {
                        countOldLayout = countLayout;
                    }
                }
                countWidthOld = countWidth;
                countLeftOld = countLeft;
                countAnimationIncrement = unreadCount > oldUnreadCount;
                countAnimator.start();
            }

            boolean newHasReactionsMentions = reactionMentionCount != 0;
            if (animated && (newHasReactionsMentions != oldHasReactionsMentions)) {
                if (reactionsMentionsAnimator != null) {
                    reactionsMentionsAnimator.cancel();
                }
                reactionsMentionsChangeProgress = 0;
                reactionsMentionsAnimator = ValueAnimator.ofFloat(0, 1f);
                reactionsMentionsAnimator.addUpdateListener(valueAnimator -> {
                    reactionsMentionsChangeProgress = (float) valueAnimator.getAnimatedValue();
                    invalidate();
                });
                reactionsMentionsAnimator.addListener(new AnimatorListenerAdapter() {
                    @Override
                    public void onAnimationEnd(Animator animation) {
                        reactionsMentionsChangeProgress = 1f;
                        invalidate();
                    }
                });
                if (newHasReactionsMentions) {
                    reactionsMentionsAnimator.setDuration(220);
                    reactionsMentionsAnimator.setInterpolator(new OvershootInterpolator());
                } else {
                    reactionsMentionsAnimator.setDuration(150);
                    reactionsMentionsAnimator.setInterpolator(CubicBezierInterpolator.DEFAULT);
                }
                reactionsMentionsAnimator.start();
            }
            drawMonoforumAvatar = chat != null && chat.monoforum;
            avatarImage.setRoundRadius(drawMonoforumAvatar ? 0 : chat != null && chat.forum && currentDialogFolderId == 0 && !useFromUserAsAvatar || !isSavedDialog && user != null && user.self && MessagesController.getInstance(currentAccount).savedViewAsChats ? dp(16) : dp(28));
        }
        if (!isTopic && (getMeasuredWidth() != 0 || getMeasuredHeight() != 0)) {
            rebuildLayout = true;
        }
        if (!invalidate) {
            boolean currentStoriesIsEmpty = storyParams.currentState == StoriesUtilities.STATE_EMPTY;
            boolean newStateStoriesIsEmpty = StoriesUtilities.getPredictiveUnreadState(MessagesController.getInstance(currentAccount).getStoriesController(), getDialogId()) == StoriesUtilities.STATE_EMPTY;
            if (!newStateStoriesIsEmpty || (!currentStoriesIsEmpty && newStateStoriesIsEmpty)) {
                invalidate = true;
            }
        }

        if (!animated) {
            dialogMutedProgress = (dialogMuted || drawUnmute) ? 1f : 0f;
            if (countAnimator != null) {
                countAnimator.cancel();
            }
        }
       // if (invalidate) {
            invalidate();
       // }
        if (isForumCell() != oldIsForumCell) {
            requestLayout = true;
        }
        if (rebuildLayout) {
            if (attachedToWindow) {
                buildLayout();
            } else {
                updateLayout = true;
            }
        }
        updatePremiumBlocked(animated);
        return requestLayout;
    }

    private void tryToUpdateCurrentPreview() {
        Object currentPreviewData = handleCurrentPreviewData();
        if (currentPreviewData != null) {
            TLObject finalData = null;
            if (currentPreviewData instanceof Long && (Long) currentPreviewData < 0) {
                finalData = MessagesController.getInstance(currentAccount).getChat(-((Long) currentPreviewData));
            } else if (currentPreviewData instanceof Long) {
                finalData = MessagesController.getInstance(currentAccount).getUser((Long) currentPreviewData);
            }

            if (finalData != null) {
                avatarGroupSenderDrawable.setInfo(currentAccount, finalData);
                avatarGroupSenderImage.setForUserOrChat(finalData, avatarGroupSenderDrawable);
            }
        }
    }

    private Object handleCurrentPreviewData() {
        if (message == null) {
            return null;
        }

        boolean customC = drawAvatar;
        customC &= chat != null;
        //customC &= user != null;

        if (customC) {
            customC = OctoConfig.INSTANCE.showUserIconsInChatsList.getValue();
            customC &= !ChatObject.isChannelOrGiga(chat);
            customC &= !ChatObject.isForum(chat);
            customC &= !UserObject.isAnonymous(user);
            customC &= !message.isOut();
            customC &= draftMessage == null;
            customC &= !(message.messageOwner instanceof TLRPC.TL_messageService);
            customC &= currentDialogFolderId != 1; // archived chats
        }

        // If you are a person from another alternative client who is reading these
        // comments, perhaps you are better off copying the condition as it is without
        // going into depth if you don't want to go crazy. We've already gone crazy.

        if (customC) {
            return message.getSenderId();
        } else if (message.isForwarded() && (ChatObject.isChannelOrGiga(chat) || (chat == null && user != null))) {
            // show forwarded channel image just in channels/gigagroups or private chats
            boolean canTryToShowForwarded = drawAvatar;
            canTryToShowForwarded &= !message.isOut();
            canTryToShowForwarded &= draftMessage == null;
            canTryToShowForwarded &= message.messageOwner.fwd_from.from_id instanceof TLRPC.TL_peerChannel;

            if (canTryToShowForwarded) {
                return -message.messageOwner.fwd_from.from_id.channel_id;
            }
        }

        return null;
    }

    private int getTopicId() {
        return forumTopic == null ? 0 : forumTopic.id;
    }

    @Override
    public float getTranslationX() {
        return translationX;
    }

    @Override
    public void setTranslationX(float value) {
        if (value == translationX) {
            return;
        }
        translationX = value;
        if (translationDrawable != null && translationX == 0) {
            translationDrawable.setProgress(0.0f);
            translationAnimationStarted = false;
            archiveHidden = SharedConfig.archiveHidden;
            currentRevealProgress = 0;
            isSliding = false;
        }
        if (translationX != 0) {
            isSliding = true;
        } else {
            currentRevealBounceProgress = 0f;
            currentRevealProgress = 0f;
            drawRevealBackground = false;
        }
        if (isSliding && !swipeCanceled) {
            boolean prevValue = drawRevealBackground;
            drawRevealBackground = Math.abs(translationX) >= getMeasuredWidth() * 0.45f;
            if (prevValue != drawRevealBackground && archiveHidden == SharedConfig.archiveHidden) {
                try {
                    performHapticFeedback(HapticFeedbackConstants.KEYBOARD_TAP, HapticFeedbackConstants.FLAG_IGNORE_GLOBAL_SETTING);
                } catch (Exception ignore) {}
            }
        }
        invalidate();
    }

    @SuppressLint("DrawAllocation")
    @Override
    protected void onDraw(Canvas canvas) {
        if (currentDialogId == 0 && customDialog == null) {
            return;
        }
        if (!visibleOnScreen && !drawingForBlur) {
            return;
        }

        boolean needInvalidate = false;

        if (drawArchive && (currentDialogFolderId != 0 || isTopic && forumTopic != null && forumTopic.id == 1) && archivedChatsDrawable != null && archivedChatsDrawable.outProgress == 0.0f && translationX == 0.0f) {
            if (!drawingForBlur) {
                canvas.save();
                canvas.translate(0, -translateY - rightFragmentOffset);
                canvas.clipRect(0, 0, getMeasuredWidth(), getMeasuredHeight());
                archivedChatsDrawable.draw(canvas);
                canvas.restore();
            }
            return;
        }

        if (clipProgress != 0.0f && Build.VERSION.SDK_INT != 24) {
            canvas.save();
            canvas.clipRect(0, topClip * clipProgress, getMeasuredWidth(), getMeasuredHeight() - (int) (bottomClip * clipProgress));
        }

        int backgroundColor = 0;
        if (translationX != 0 || cornerProgress != 0.0f) {
            canvas.save();
            canvas.translate(0, -translateY);
            String swipeMessage;
            int revealBackgroundColor;
            int swipeMessageStringId;
            if (overrideSwipeAction) {
                backgroundColor = Theme.getColor(overrideSwipeActionBackgroundColorKey, resourcesProvider);
                revealBackgroundColor = Theme.getColor(overrideSwipeActionRevealBackgroundColorKey, resourcesProvider);
                swipeMessage = getString(overrideSwipeActionStringKey, swipeMessageStringId = overrideSwipeActionStringId);
                translationDrawable = overrideSwipeActionDrawable;
            } else if (currentDialogFolderId != 0) {
                if (archiveHidden) {
                    backgroundColor = Theme.getColor(Theme.key_chats_archivePinBackground, resourcesProvider);
                    revealBackgroundColor = Theme.getColor(Theme.key_chats_archiveBackground, resourcesProvider);
                    swipeMessage = getString(swipeMessageStringId = R.string.UnhideFromTop);
                    translationDrawable = Theme.dialogs_unpinArchiveDrawable;
                } else {
                    backgroundColor = Theme.getColor(Theme.key_chats_archiveBackground, resourcesProvider);
                    revealBackgroundColor = Theme.getColor(Theme.key_chats_archivePinBackground, resourcesProvider);
                    swipeMessage = getString(swipeMessageStringId = R.string.HideOnTop);
                    translationDrawable = Theme.dialogs_pinArchiveDrawable;
                }
            } else {
                if (promoDialog) {
                    backgroundColor = Theme.getColor(Theme.key_chats_archiveBackground, resourcesProvider);
                    revealBackgroundColor = Theme.getColor(Theme.key_chats_archivePinBackground, resourcesProvider);
                    swipeMessage = getString(swipeMessageStringId = R.string.PsaHide);
                    translationDrawable = Theme.dialogs_hidePsaDrawable;
                } else if (folderId == 0) {
                    backgroundColor = Theme.getColor(Theme.key_chats_archiveBackground, resourcesProvider);
                    revealBackgroundColor = Theme.getColor(Theme.key_chats_archivePinBackground, resourcesProvider);
                    if (SharedConfig.getChatSwipeAction(currentAccount) == SwipeGestureSettingsView.SWIPE_GESTURE_MUTE) {
                        if (dialogMuted) {
                            swipeMessage = getString(swipeMessageStringId = R.string.SwipeUnmute);
                            translationDrawable = Theme.dialogs_swipeUnmuteDrawable;
                        } else {
                            swipeMessage = getString(swipeMessageStringId = R.string.SwipeMute);
                            translationDrawable = Theme.dialogs_swipeMuteDrawable;
                        }
                    } else if (SharedConfig.getChatSwipeAction(currentAccount) == SwipeGestureSettingsView.SWIPE_GESTURE_DELETE) {
                        swipeMessage = getString(swipeMessageStringId = R.string.SwipeDeleteChat);
                        backgroundColor = Theme.getColor(Theme.key_dialogSwipeRemove, resourcesProvider);
                        translationDrawable = Theme.dialogs_swipeDeleteDrawable;
                    } else if (SharedConfig.getChatSwipeAction(currentAccount) == SwipeGestureSettingsView.SWIPE_GESTURE_READ) {
                        if (unreadCount > 0 || markUnread) {
                            swipeMessage = getString(swipeMessageStringId = R.string.SwipeMarkAsRead);
                            translationDrawable = Theme.dialogs_swipeReadDrawable;
                        } else {
                            swipeMessage = getString(swipeMessageStringId = R.string.SwipeMarkAsUnread);
                            translationDrawable = Theme.dialogs_swipeUnreadDrawable;
                        }
                    } else if (SharedConfig.getChatSwipeAction(currentAccount) == SwipeGestureSettingsView.SWIPE_GESTURE_PIN) {
                        if (getIsPinned()) {
                            swipeMessage = getString(swipeMessageStringId = R.string.SwipeUnpin);
                            translationDrawable = Theme.dialogs_swipeUnpinDrawable;
                        } else {
                            swipeMessage = getString(swipeMessageStringId = R.string.SwipePin);
                            translationDrawable = Theme.dialogs_swipePinDrawable;
                        }
                    } else {
                        swipeMessage = getString(swipeMessageStringId = R.string.Archive);
                        translationDrawable = Theme.dialogs_archiveDrawable;
                    }
                } else {
                    backgroundColor = Theme.getColor(Theme.key_chats_archivePinBackground, resourcesProvider);
                    revealBackgroundColor = Theme.getColor(Theme.key_chats_archiveBackground, resourcesProvider);
                    swipeMessage = getString(swipeMessageStringId = R.string.Unarchive);
                    translationDrawable = Theme.dialogs_unarchiveDrawable;
                }
            }

            if (swipeCanceled && lastDrawTranslationDrawable != null) {
                translationDrawable = lastDrawTranslationDrawable;
                swipeMessageStringId = lastDrawSwipeMessageStringId;
            } else {
                lastDrawTranslationDrawable = translationDrawable;
                lastDrawSwipeMessageStringId = swipeMessageStringId;
            }

            if (!translationAnimationStarted && Math.abs(translationX) > dp(43)) {
                translationAnimationStarted = true;
                translationDrawable.setProgress(0.0f);
                translationDrawable.setCallback(this);
                translationDrawable.start();
            }

            float tx = getMeasuredWidth() + translationX;
            if (currentRevealProgress < 1.0f) {
                Theme.dialogs_pinnedPaint.setColor(backgroundColor);
                canvas.drawRect(tx - dp(8), 0, getMeasuredWidth(), getMeasuredHeight(), Theme.dialogs_pinnedPaint);
                if (currentRevealProgress == 0) {
                    if (Theme.dialogs_archiveDrawableRecolored) {
                        Theme.dialogs_archiveDrawable.setLayerColor("Arrow.**", Theme.getNonAnimatedColor(Theme.key_chats_archiveBackground));
                        Theme.dialogs_archiveDrawableRecolored = false;
                    }
                    if (Theme.dialogs_hidePsaDrawableRecolored) {
                        Theme.dialogs_hidePsaDrawable.beginApplyLayerColors();
                        Theme.dialogs_hidePsaDrawable.setLayerColor("Line 1.**", Theme.getNonAnimatedColor(Theme.key_chats_archiveBackground));
                        Theme.dialogs_hidePsaDrawable.setLayerColor("Line 2.**", Theme.getNonAnimatedColor(Theme.key_chats_archiveBackground));
                        Theme.dialogs_hidePsaDrawable.setLayerColor("Line 3.**", Theme.getNonAnimatedColor(Theme.key_chats_archiveBackground));
                        Theme.dialogs_hidePsaDrawable.commitApplyLayerColors();
                        Theme.dialogs_hidePsaDrawableRecolored = false;
                    }
                }
            }
            int drawableX = getMeasuredWidth() - dp(43) - translationDrawable.getIntrinsicWidth() / 2;
            int drawableY = (getMeasuredHeight() - dp(54)) / 2;
            int drawableCx = drawableX + translationDrawable.getIntrinsicWidth() / 2;
            int drawableCy = drawableY + translationDrawable.getIntrinsicHeight() / 2;

            if (currentRevealProgress > 0.0f) {
                canvas.save();
                canvas.clipRect(tx - dp(8), 0, getMeasuredWidth(), getMeasuredHeight());
                Theme.dialogs_pinnedPaint.setColor(revealBackgroundColor);

                float rad = (float) Math.sqrt(drawableCx * drawableCx + (drawableCy - getMeasuredHeight()) * (drawableCy - getMeasuredHeight()));
                canvas.drawCircle(drawableCx, drawableCy, rad * AndroidUtilities.accelerateInterpolator.getInterpolation(currentRevealProgress), Theme.dialogs_pinnedPaint);
                canvas.restore();

                if (!Theme.dialogs_archiveDrawableRecolored) {
                    Theme.dialogs_archiveDrawable.setLayerColor("Arrow.**", Theme.getNonAnimatedColor(Theme.key_chats_archivePinBackground));
                    Theme.dialogs_archiveDrawableRecolored = true;
                }
                if (!Theme.dialogs_hidePsaDrawableRecolored) {
                    Theme.dialogs_hidePsaDrawable.beginApplyLayerColors();
                    Theme.dialogs_hidePsaDrawable.setLayerColor("Line 1.**", Theme.getNonAnimatedColor(Theme.key_chats_archivePinBackground));
                    Theme.dialogs_hidePsaDrawable.setLayerColor("Line 2.**", Theme.getNonAnimatedColor(Theme.key_chats_archivePinBackground));
                    Theme.dialogs_hidePsaDrawable.setLayerColor("Line 3.**", Theme.getNonAnimatedColor(Theme.key_chats_archivePinBackground));
                    Theme.dialogs_hidePsaDrawable.commitApplyLayerColors();
                    Theme.dialogs_hidePsaDrawableRecolored = true;
                }
            }

            canvas.save();
            canvas.translate(drawableX, drawableY);
            if (currentRevealBounceProgress != 0.0f && currentRevealBounceProgress != 1.0f) {
                float scale = 1.0f + interpolator.getInterpolation(currentRevealBounceProgress);
                canvas.scale(scale, scale, translationDrawable.getIntrinsicWidth() / 2, translationDrawable.getIntrinsicHeight() / 2);
            }
            setDrawableBounds(translationDrawable, 0, 0);
            translationDrawable.draw(canvas);
            canvas.restore();

            canvas.clipRect(tx, 0, getMeasuredWidth(), getMeasuredHeight());

            int width = (int) Math.ceil(Theme.dialogs_countTextPaint.measureText(swipeMessage));

            if (swipeMessageTextId != swipeMessageStringId || swipeMessageWidth != getMeasuredWidth()) {
                swipeMessageTextId = swipeMessageStringId;
                swipeMessageWidth = getMeasuredWidth();
                swipeMessageTextLayout = new StaticLayout(swipeMessage, Theme.dialogs_archiveTextPaint, Math.min(dp(80), width), Layout.Alignment.ALIGN_CENTER, 1.0f, 0.0f, false);

                if (swipeMessageTextLayout.getLineCount() > 1) {
                    swipeMessageTextLayout = new StaticLayout(swipeMessage, Theme.dialogs_archiveTextPaintSmall, Math.min(dp(82), width), Layout.Alignment.ALIGN_CENTER, 1.0f, 0.0f, false);
                }
            }

            if (swipeMessageTextLayout != null) {
                canvas.save();
                float yOffset = swipeMessageTextLayout.getLineCount() > 1 ? -dp(4) : 0;
                canvas.translate(getMeasuredWidth() - dp(43) - swipeMessageTextLayout.getWidth() / 2f, drawableY + dp(54 - 16) + yOffset);
                swipeMessageTextLayout.draw(canvas);
                canvas.restore();
            }
            canvas.restore();
        } else if (translationDrawable != null) {
            translationDrawable.stop();
            translationDrawable.setProgress(0.0f);
            translationDrawable.setCallback(null);
            translationDrawable = null;
            translationAnimationStarted = false;
        }

        if (translationX != 0) {
            canvas.save();
            canvas.translate(translationX, 0);
        }

        float cornersRadius = dp(8) * cornerProgress;
        if (isSelected) {
            rect.set(0, 0, getMeasuredWidth(), AndroidUtilities.lerp(getMeasuredHeight(), getCollapsedHeight(), rightFragmentOpenedProgress));
            rect.offset(0, -translateY + collapseOffset);
            canvas.drawRoundRect(rect, cornersRadius, cornersRadius, Theme.dialogs_tabletSeletedPaint);
        }

        canvas.save();
        canvas.translate(0, -rightFragmentOffset * rightFragmentOpenedProgress);
        if (currentDialogFolderId != 0 && (!SharedConfig.archiveHidden || archiveBackgroundProgress != 0)) {
            Theme.dialogs_pinnedPaint.setColor(AndroidUtilities.getOffsetColor(0, Theme.getColor(Theme.key_chats_pinnedOverlay, resourcesProvider), archiveBackgroundProgress, 1.0f));
            Theme.dialogs_pinnedPaint.setAlpha((int) (Theme.dialogs_pinnedPaint.getAlpha() * (1f - rightFragmentOpenedProgress)));
            canvas.drawRect(-xOffset, 0, getMeasuredWidth(), getMeasuredHeight() - translateY, Theme.dialogs_pinnedPaint);
        } else if (getIsPinned() || drawPinBackground) {
            Theme.dialogs_pinnedPaint.setColor(Theme.getColor(Theme.key_chats_pinnedOverlay, resourcesProvider));
            Theme.dialogs_pinnedPaint.setAlpha((int) (Theme.dialogs_pinnedPaint.getAlpha() * (1f - rightFragmentOpenedProgress)));
            canvas.drawRect(-xOffset, 0, getMeasuredWidth(), getMeasuredHeight() - translateY, Theme.dialogs_pinnedPaint);
        }
        canvas.restore();

        updateHelper.updateAnimationValues();

        if (collapseOffset != 0) {
            canvas.save();
            canvas.translate(0, collapseOffset);
        }

        if (rightFragmentOpenedProgress != 1) {
            int restoreToCount = -1;
            if (rightFragmentOpenedProgress != 0) {
                float startAnimationProgress = Utilities.clamp(rightFragmentOpenedProgress / 0.4f, 1f, 0);
                if (SharedConfig.getDevicePerformanceClass() >= SharedConfig.PERFORMANCE_CLASS_HIGH) {
                    restoreToCount = canvas.saveLayerAlpha(dp(RightSlidingDialogContainer.getRightPaddingSize() + 1) - dp(8) * (1f - startAnimationProgress), 0, getMeasuredWidth(), getMeasuredHeight(), (int) (255 * (1f - rightFragmentOpenedProgress)), Canvas.ALL_SAVE_FLAG);
                } else {
                    restoreToCount = canvas.save();
                    canvas.clipRect(dp(RightSlidingDialogContainer.getRightPaddingSize() + 1) - dp(8) * (1f - startAnimationProgress), 0, getMeasuredWidth(), getMeasuredHeight());
                }
                canvas.translate(-(getMeasuredWidth() - dp(74)) * 0.7f * rightFragmentOpenedProgress, 0);
            }

            if (translationX != 0 || cornerProgress != 0.0f) {
                canvas.save();

                Theme.dialogs_pinnedPaint.setColor(Theme.getColor(Theme.key_windowBackgroundWhite, resourcesProvider));
                rect.set(getMeasuredWidth() - dp(64), 0, getMeasuredWidth(), getMeasuredHeight());
                rect.offset(0, -translateY);
                canvas.drawRoundRect(rect, cornersRadius, cornersRadius, Theme.dialogs_pinnedPaint);

                if (isSelected) {
                    canvas.drawRoundRect(rect, cornersRadius, cornersRadius, Theme.dialogs_tabletSeletedPaint);
                }

                if (currentDialogFolderId != 0 && (!SharedConfig.archiveHidden || archiveBackgroundProgress != 0)) {
                    Theme.dialogs_pinnedPaint.setColor(AndroidUtilities.getOffsetColor(0, Theme.getColor(Theme.key_chats_pinnedOverlay, resourcesProvider), archiveBackgroundProgress, 1.0f));
                    Theme.dialogs_pinnedPaint.setAlpha((int) (Theme.dialogs_pinnedPaint.getAlpha() * (1f - rightFragmentOpenedProgress)));
                    canvas.drawRoundRect(rect, cornersRadius, cornersRadius, Theme.dialogs_pinnedPaint);
                } else if (getIsPinned() || drawPinBackground) {
                    Theme.dialogs_pinnedPaint.setColor(Theme.getColor(Theme.key_chats_pinnedOverlay, resourcesProvider));
                    Theme.dialogs_pinnedPaint.setAlpha((int) (Theme.dialogs_pinnedPaint.getAlpha() * (1f - rightFragmentOpenedProgress)));
                    canvas.drawRoundRect(rect, cornersRadius, cornersRadius, Theme.dialogs_pinnedPaint);
                }
                canvas.restore();
            }

            if (translationX != 0) {
                if (cornerProgress < 1.0f) {
                    cornerProgress += 16f / 150.0f;
                    if (cornerProgress > 1.0f) {
                        cornerProgress = 1.0f;
                    }
                    needInvalidate = true;
                }
            } else if (cornerProgress > 0.0f) {
                cornerProgress -= 16f / 150.0f;
                if (cornerProgress < 0.0f) {
                    cornerProgress = 0.0f;
                }
                needInvalidate = true;
            }


            if (drawNameLock) {
                setDrawableBounds(Theme.dialogs_lockDrawable, nameLockLeft, nameLockTop);
                Theme.dialogs_lockDrawable.draw(canvas);
            }

            int nameTop = dp(useForceThreeLines || SharedConfig.useThreeLinesLayout ? 10 : 13);
            if ((!(useForceThreeLines || SharedConfig.useThreeLinesLayout) || isForumCell()) && hasTags()) {
                nameTop -= dp(isForumCell() ? 8 : 9);
            }
            if (nameLayout != null) {
                if (nameLayoutEllipsizeByGradient && !nameLayoutFits) {
                    if (nameLayoutEllipsizeLeft && fadePaint == null) {
                        fadePaint = new Paint();
                        fadePaint.setShader(new LinearGradient(0, 0, dp(24), 0, new int[]{0xffffffff, 0}, new float[]{0f, 1f}, Shader.TileMode.CLAMP));
                        fadePaint.setXfermode(new PorterDuffXfermode(PorterDuff.Mode.DST_OUT));
                    } else if (fadePaintBack == null) {
                        fadePaintBack = new Paint();
                        fadePaintBack.setShader(new LinearGradient(0, 0, dp(24), 0, new int[]{0, 0xffffffff}, new float[]{0f, 1f}, Shader.TileMode.CLAMP));
                        fadePaintBack.setXfermode(new PorterDuffXfermode(PorterDuff.Mode.DST_OUT));
                    }
                    canvas.saveLayerAlpha(0, 0, getMeasuredWidth(), getMeasuredHeight(), 255, Canvas.ALL_SAVE_FLAG);
                    canvas.clipRect(nameLeft, 0, nameLeft + nameWidth, getMeasuredHeight());
                }
                if (currentDialogFolderId != 0) {
                    Theme.dialogs_namePaint[paintIndex].setColor(Theme.dialogs_namePaint[paintIndex].linkColor = Theme.getColor(Theme.key_chats_nameArchived, resourcesProvider));
                } else if (encryptedChat != null || customDialog != null && customDialog.type == 2) {
                    Theme.dialogs_namePaint[paintIndex].setColor(Theme.dialogs_namePaint[paintIndex].linkColor = Theme.getColor(Theme.key_chats_secretName, resourcesProvider));
                } else {
                    Theme.dialogs_namePaint[paintIndex].setColor(Theme.dialogs_namePaint[paintIndex].linkColor = Theme.getColor(Theme.key_chats_name, resourcesProvider));
                }
                canvas.save();
                canvas.translate(nameLeft + nameLayoutTranslateX, nameTop);
                SpoilerEffect.layoutDrawMaybe(nameLayout, canvas);
                AnimatedEmojiSpan.drawAnimatedEmojis(canvas, nameLayout, animatedEmojiStackName, -.075f, null, 0, 0, 0, 1f, getAdaptiveEmojiColorFilter(0, nameLayout.getPaint().getColor()));
                canvas.restore();
                if (nameLayoutEllipsizeByGradient && !nameLayoutFits) {
                    canvas.save();
                    if (nameLayoutEllipsizeLeft) {
                        canvas.translate(nameLeft, 0);
                        canvas.drawRect(0, 0, dp(24), getMeasuredHeight(), fadePaint);
                    } else {
                        canvas.translate(nameLeft + nameWidth - dp(24), 0);
                        canvas.drawRect(0, 0, dp(24), getMeasuredHeight(), fadePaintBack);
                    }
                    canvas.restore();
                    canvas.restore();
                }
            }

            if (timeLayout != null && currentDialogFolderId == 0) {
                canvas.save();
                canvas.translate(timeLeft, timeTop);
                SpoilerEffect.layoutDrawMaybe(timeLayout, canvas);
                canvas.restore();
            }

            if (drawLock2()) {
                Theme.dialogs_lock2Drawable.setBounds(
                        lock2Left,
                        timeTop + (timeLayout.getHeight() - Theme.dialogs_lock2Drawable.getIntrinsicHeight()) / 2,
                        lock2Left + Theme.dialogs_lock2Drawable.getIntrinsicWidth(),
                        timeTop + (timeLayout.getHeight() - Theme.dialogs_lock2Drawable.getIntrinsicHeight()) / 2 + Theme.dialogs_lock2Drawable.getIntrinsicHeight()
                );
                Theme.dialogs_lock2Drawable.draw(canvas);
            }

            if (messageNameLayout != null && !isForumCell()) {
                if (currentDialogFolderId != 0) {
                    Theme.dialogs_messageNamePaint.setColor(Theme.dialogs_messageNamePaint.linkColor = Theme.getColor(Theme.key_chats_nameMessageArchived_threeLines, resourcesProvider));
                } else if (draftMessage != null) {
                    Theme.dialogs_messageNamePaint.setColor(Theme.dialogs_messageNamePaint.linkColor = Theme.getColor(Theme.key_chats_draft, resourcesProvider));
                } else {
                    Theme.dialogs_messageNamePaint.setColor(Theme.dialogs_messageNamePaint.linkColor = Theme.getColor(Theme.key_chats_nameMessage_threeLines, resourcesProvider));
                }
                canvas.save();
                canvas.translate(messageNameLeft, messageNameTop);
                try {
                    SpoilerEffect.layoutDrawMaybe(messageNameLayout, canvas);
                    AnimatedEmojiSpan.drawAnimatedEmojis(canvas, messageNameLayout, animatedEmojiStack2, -.075f, null, 0, 0, 0, 1f, getAdaptiveEmojiColorFilter(1, messageNameLayout.getPaint().getColor()));
                } catch (Exception e) {
                    FileLog.e(e);
                }
                canvas.restore();
            }

            if (messageLayout != null) {
                if (currentDialogFolderId != 0) {
                    if (chat != null) {
                        Theme.dialogs_messagePaint[paintIndex].setColor(Theme.dialogs_messagePaint[paintIndex].linkColor = Theme.getColor(Theme.key_chats_nameMessageArchived, resourcesProvider));
                    } else {
                        Theme.dialogs_messagePaint[paintIndex].setColor(Theme.dialogs_messagePaint[paintIndex].linkColor = Theme.getColor(Theme.key_chats_messageArchived, resourcesProvider));
                    }
                } else {
                    Theme.dialogs_messagePaint[paintIndex].setColor(Theme.dialogs_messagePaint[paintIndex].linkColor = Theme.getColor(Theme.key_chats_message, resourcesProvider));
                }
                float top;
                float typingAnimationOffset = dp(14);
                if (updateHelper.typingOutToTop) {
                    top = messageTop - typingAnimationOffset * updateHelper.typingProgres;
                } else {
                    top = messageTop + typingAnimationOffset * updateHelper.typingProgres;
                }
                if ((!(useForceThreeLines || SharedConfig.useThreeLinesLayout) || isForumCell()) && hasTags()) {
                    top -= dp(isForumCell() ? 10 : 11);
                }
                if (updateHelper.typingProgres != 1f) {
                    canvas.save();
                    canvas.translate(messageLeft, top);
                    int oldAlpha = messageLayout.getPaint().getAlpha();
                    messageLayout.getPaint().setAlpha((int) (oldAlpha * (1f - updateHelper.typingProgres)));
                    if (!spoilers.isEmpty()) {
                        try {
                            canvas.save();
                            SpoilerEffect.clipOutCanvas(canvas, spoilers);
                            SpoilerEffect.layoutDrawMaybe(messageLayout, canvas);
                            AnimatedEmojiSpan.drawAnimatedEmojis(canvas, messageLayout, animatedEmojiStack, -.075f, spoilers, 0, 0, 0, 1f, getAdaptiveEmojiColorFilter(2, messageLayout.getPaint().getColor()));
                            canvas.restore();

                            for (int i = 0; i < spoilers.size(); i++) {
                                SpoilerEffect eff = spoilers.get(i);
                                eff.setColor(messageLayout.getPaint().getColor());
                                eff.draw(canvas);
                            }
                        } catch (Exception e) {
                            FileLog.e(e);
                        }
                    } else {
                        SpoilerEffect.layoutDrawMaybe(messageLayout, canvas);
                        AnimatedEmojiSpan.drawAnimatedEmojis(canvas, messageLayout, animatedEmojiStack, -.075f, null, 0, 0, 0, 1f, getAdaptiveEmojiColorFilter(2, messageLayout.getPaint().getColor()));
                    }
                    messageLayout.getPaint().setAlpha(oldAlpha);
                    canvas.restore();
                }

                canvas.save();
                if (updateHelper.typingOutToTop) {
                    top = messageTop + typingAnimationOffset * (1f - updateHelper.typingProgres);
                } else {
                    top = messageTop - typingAnimationOffset * (1f - updateHelper.typingProgres);
                }
                if ((!(useForceThreeLines || SharedConfig.useThreeLinesLayout) || isForumCell()) && hasTags()) {
                    top -= dp(isForumCell() ? 10 : 11);
                }
                canvas.translate(typingLeft, top);
                if (typingLayout != null && updateHelper.typingProgres > 0) {
                    int oldAlpha = typingLayout.getPaint().getAlpha();
                    typingLayout.getPaint().setAlpha((int) (oldAlpha * updateHelper.typingProgres));
                    typingLayout.draw(canvas);
                    typingLayout.getPaint().setAlpha(oldAlpha);
                }
                canvas.restore();

                if (typingLayout != null && (printingStringType >= 0 || (updateHelper.typingProgres > 0 && updateHelper.lastKnownTypingType >= 0))) {
                    int type = printingStringType >= 0 ? printingStringType : updateHelper.lastKnownTypingType;
                    StatusDrawable statusDrawable = Theme.getChatStatusDrawable(type);
                    if (statusDrawable != null) {
                        canvas.save();
                        int color = Theme.getColor(Theme.key_chats_actionMessage);
                        statusDrawable.setColor(ColorUtils.setAlphaComponent(color, (int) (Color.alpha(color) * updateHelper.typingProgres)));
                        if (updateHelper.typingOutToTop) {
                            top = messageTop + typingAnimationOffset * (1f - updateHelper.typingProgres);
                        } else {
                            top = messageTop - typingAnimationOffset * (1f - updateHelper.typingProgres);
                        }
                        if ((!(useForceThreeLines || SharedConfig.useThreeLinesLayout) || isForumCell()) && hasTags()) {
                            top -= dp(isForumCell() ? 10 : 11);
                        }
                        if (type == 1 || type == 4) {
                            canvas.translate(statusDrawableLeft, top + (type == 1 ? dp(1) : 0));
                        } else {
                            canvas.translate(statusDrawableLeft, top + (dp(18) - statusDrawable.getIntrinsicHeight()) / 2f);
                        }
                        statusDrawable.draw(canvas);
                        invalidate();
                        canvas.restore();
                    }
                }
            }

            if (buttonLayout != null) {
                canvas.save();
                if (buttonBackgroundPaint == null) {
                    buttonBackgroundPaint = new Paint(Paint.ANTI_ALIAS_FLAG);
                }
                if (canvasButton == null) {
                    canvasButton = new CanvasButton(this);
                    canvasButton.setDelegate(() -> {
                        if (delegate != null) {
                            delegate.onButtonClicked(this);
                        }
                    });
                    canvasButton.setLongPress(() -> {
                        if (delegate != null) {
                            delegate.onButtonLongPress(this);
                        }
                    });
                }

                if (lastTopicMessageUnread && topMessageTopicEndIndex != topMessageTopicStartIndex && (dialogsType == DialogsActivity.DIALOGS_TYPE_DEFAULT || dialogsType == DialogsActivity.DIALOGS_TYPE_FOLDER1 || dialogsType == DialogsActivity.DIALOGS_TYPE_FOLDER2)) {
                    canvasButton.setColor(ColorUtils.setAlphaComponent(currentMessagePaint.getColor(), Theme.isCurrentThemeDark() ? 36 : 26));
                    if (!buttonCreated) {
                        canvasButton.rewind();
                        if (topMessageTopicEndIndex != topMessageTopicStartIndex && topMessageTopicEndIndex > 0) {
                            float top = messageTop;
                            if ((!(useForceThreeLines || SharedConfig.useThreeLinesLayout) || isForumCell()) && hasTags()) {
                                top -= dp(isForumCell() ? 10 : 11);
                            }
                            AndroidUtilities.rectTmp.set(messageLeft + dp(2) + messageLayout.getPrimaryHorizontal(0), top, messageLeft + messageLayout.getPrimaryHorizontal(Math.min(messageLayout.getText().length(), topMessageTopicEndIndex)) - dp(3), buttonTop - dp(4));
                            AndroidUtilities.rectTmp.inset(-dp(8), -dp(4));
                            if (AndroidUtilities.rectTmp.right > AndroidUtilities.rectTmp.left) {
                                canvasButton.addRect(AndroidUtilities.rectTmp);
                            }
                        }

                        float buttonLayoutLeft = buttonLayout.getLineLeft(0);
                        AndroidUtilities.rectTmp.set(buttonLeft + buttonLayoutLeft + dp(2), buttonTop + dp(2), buttonLeft + buttonLayoutLeft + buttonLayout.getLineWidth(0) + dp(12), buttonTop + buttonLayout.getHeight());
                        AndroidUtilities.rectTmp.inset(-dp(8), -dp(3));
                        canvasButton.addRect(AndroidUtilities.rectTmp);
                    }
                    canvasButton.draw(canvas);

                    Theme.dialogs_forum_arrowDrawable.setAlpha(125);
                    setDrawableBounds(Theme.dialogs_forum_arrowDrawable, AndroidUtilities.rectTmp.right - dp(18), AndroidUtilities.rectTmp.top + (AndroidUtilities.rectTmp.height() - Theme.dialogs_forum_arrowDrawable.getIntrinsicHeight()) / 2f);
                    Theme.dialogs_forum_arrowDrawable.draw(canvas);
                }


                canvas.translate(buttonLeft, buttonTop);
                if (!spoilers2.isEmpty()) {
                    try {
                        canvas.save();
                        SpoilerEffect.clipOutCanvas(canvas, spoilers2);
                        SpoilerEffect.layoutDrawMaybe(buttonLayout, canvas);
                        AnimatedEmojiSpan.drawAnimatedEmojis(canvas, buttonLayout, animatedEmojiStack3, -.075f, spoilers2, 0, 0, 0, 1f, getAdaptiveEmojiColorFilter(3, buttonLayout.getPaint().getColor()));
                        canvas.restore();

                        for (int i = 0; i < spoilers2.size(); i++) {
                            SpoilerEffect eff = spoilers2.get(i);
                            eff.setColor(buttonLayout.getPaint().getColor());
                            eff.draw(canvas);
                        }
                    } catch (Exception e) {
                        FileLog.e(e);
                    }
                } else {
                    SpoilerEffect.layoutDrawMaybe(buttonLayout, canvas);
                    AnimatedEmojiSpan.drawAnimatedEmojis(canvas, buttonLayout, animatedEmojiStack3, -.075f, null, 0, 0, 0, 1f, getAdaptiveEmojiColorFilter(3, buttonLayout.getPaint().getColor()));
                }
                canvas.restore();
            }

            if (currentDialogFolderId == 0) {
                int currentStatus = (drawClock ? 1 : 0) + (drawCheck1 ? 2 : 0) + (drawCheck2 ? 4 : 0);
                if (lastStatusDrawableParams >= 0 && lastStatusDrawableParams != currentStatus && !statusDrawableAnimationInProgress) {
                    createStatusDrawableAnimator(lastStatusDrawableParams, currentStatus);
                }
                if (statusDrawableAnimationInProgress) {
                    currentStatus = animateToStatusDrawableParams;
                }

                boolean drawClock = (currentStatus & 1) != 0;
                boolean drawCheck1 = (currentStatus & 2) != 0;
                boolean drawCheck2 = (currentStatus & 4) != 0;

                if (statusDrawableAnimationInProgress) {
                    boolean outDrawClock = (animateFromStatusDrawableParams & 1) != 0;
                    boolean outDrawCheck1 = (animateFromStatusDrawableParams & 2) != 0;
                    boolean outDrawCheck2 = (animateFromStatusDrawableParams & 4) != 0;
                    if (!drawClock && !outDrawClock && outDrawCheck2 && !outDrawCheck1 && drawCheck1 && drawCheck2) {
                        drawCheckStatus(canvas, drawClock, drawCheck1, drawCheck2, true, statusDrawableProgress);
                    } else {
                        drawCheckStatus(canvas, outDrawClock, outDrawCheck1, outDrawCheck2, false, 1f - statusDrawableProgress);
                        drawCheckStatus(canvas, drawClock, drawCheck1, drawCheck2, false, statusDrawableProgress);
                    }
                } else {
                    drawCheckStatus(canvas, drawClock, drawCheck1, drawCheck2, false,1f);
                }
                lastStatusDrawableParams = (this.drawClock ? 1 : 0) +  (this.drawCheck1 ? 2 : 0) + (this.drawCheck2 ? 4 : 0);
            }

            if (drawBotVerified) {
                int y = dp(useForceThreeLines || SharedConfig.useThreeLinesLayout ? 12.5f : 15.5f);
                if ((!(useForceThreeLines || SharedConfig.useThreeLinesLayout) || isForumCell()) && hasTags()) {
                    y -= dp(9);
                }
                if (botVerification != null) {
                    botVerification.setBounds(
                        nameLeft - dp(17 + 2),
                        y + dp(-1),
                        nameLeft - dp(2),
                        y + dp(17 - 1)
                    );
                    botVerification.setColor(Theme.getColor(Theme.key_chats_verifiedBackground, resourcesProvider));
                    botVerification.draw(canvas);
                }
            }
            boolean drawMuted = drawUnmute || dialogMuted;
            if (dialogsType != 2 && (drawMuted || dialogMutedProgress > 0) && !drawVerified && drawScam == 0 && !drawPremium) {
                if (drawMuted && dialogMutedProgress != 1f) {
                    dialogMutedProgress += 16 / 150f;
                    if (dialogMutedProgress > 1f) {
                        dialogMutedProgress = 1f;
                    } else {
                        invalidate();
                    }
                } else if (!drawMuted && dialogMutedProgress != 0f) {
                    dialogMutedProgress -= 16 / 150f;
                    if (dialogMutedProgress < 0f) {
                        dialogMutedProgress = 0f;
                    } else {
                        invalidate();
                    }
                }
                float muteX = nameMuteLeft - dp(useForceThreeLines || SharedConfig.useThreeLinesLayout ? 0 : 1);
                float muteY = dp(SharedConfig.useThreeLinesLayout ? 13.5f : 17.5f);
                if ((!(useForceThreeLines || SharedConfig.useThreeLinesLayout) || isForumCell()) && hasTags()) {
                    muteY -= dp(isForumCell() ? 8 : 9);
                }
                setDrawableBounds(Theme.dialogs_muteDrawable, muteX, muteY);
                setDrawableBounds(Theme.dialogs_unmuteDrawable, muteX, muteY);
                if (dialogMutedProgress != 1f) {
                    canvas.save();
                    canvas.scale(dialogMutedProgress, dialogMutedProgress, Theme.dialogs_muteDrawable.getBounds().centerX(), Theme.dialogs_muteDrawable.getBounds().centerY());
                    if (drawUnmute) {
                        Theme.dialogs_unmuteDrawable.setAlpha((int) (255 * dialogMutedProgress));
                        Theme.dialogs_unmuteDrawable.draw(canvas);
                        Theme.dialogs_unmuteDrawable.setAlpha(255);
                    } else {
                        Theme.dialogs_muteDrawable.setAlpha((int) (255 * dialogMutedProgress));
                        Theme.dialogs_muteDrawable.draw(canvas);
                        Theme.dialogs_muteDrawable.setAlpha(255);
                    }
                    canvas.restore();
                } else {
                    if (drawUnmute) {
                        Theme.dialogs_unmuteDrawable.draw(canvas);
                    } else {
                        Theme.dialogs_muteDrawable.draw(canvas);
                    }
                }

            } else if (drawVerified) {
                float y = dp(useForceThreeLines || SharedConfig.useThreeLinesLayout ? 13.5f : 16.5f);
                if ((!(useForceThreeLines || SharedConfig.useThreeLinesLayout) || isForumCell()) && hasTags()) {
                    y -= dp(9);
                }
                setDrawableBounds(Theme.dialogs_verifiedDrawable, nameMuteLeft - dp(1), y);
                setDrawableBounds(Theme.dialogs_verifiedCheckDrawable, nameMuteLeft - dp(1), y);
                Theme.dialogs_verifiedDrawable.draw(canvas);
                Theme.dialogs_verifiedCheckDrawable.draw(canvas);
            } else if (drawPremium) {
                int y = dp(useForceThreeLines || SharedConfig.useThreeLinesLayout ? 12.5f : 15.5f);
                if ((!(useForceThreeLines || SharedConfig.useThreeLinesLayout) || isForumCell()) && hasTags()) {
                    y -= dp(9);
                }
                if (emojiStatus != null) {
                    emojiStatus.setBounds(
                            nameMuteLeft - dp(2),
                            y - dp(4),
                            nameMuteLeft + dp(20),
                            y - dp(4) + dp(22)
                    );
                    emojiStatus.setColor(Theme.getColor(Theme.key_chats_verifiedBackground, resourcesProvider));
                    emojiStatus.draw(canvas);
                } else {
                    Drawable premiumDrawable = PremiumGradient.getInstance().premiumStarDrawableMini;
                    setDrawableBounds(premiumDrawable, nameMuteLeft - dp(1), dp(useForceThreeLines || SharedConfig.useThreeLinesLayout ? 12.5f : 15.5f));
                    premiumDrawable.draw(canvas);
                }
            } else if (drawScam != 0) {
                int y = dp(useForceThreeLines || SharedConfig.useThreeLinesLayout ? 12 : 15);
                if ((!(useForceThreeLines || SharedConfig.useThreeLinesLayout) || isForumCell()) && hasTags()) {
                    y -= dp(9);
                }
                setDrawableBounds((drawScam == 1 ? Theme.dialogs_scamDrawable : Theme.dialogs_fakeDrawable), nameMuteLeft, y);
                (drawScam == 1 ? Theme.dialogs_scamDrawable : Theme.dialogs_fakeDrawable).draw(canvas);
            }

            if (drawReorder || reorderIconProgress != 0) {
                Theme.dialogs_reorderDrawable.setAlpha((int) (reorderIconProgress * 255));
                setDrawableBounds(Theme.dialogs_reorderDrawable, pinLeft, pinTop);
                Theme.dialogs_reorderDrawable.draw(canvas);
            }
            if (drawError) {
                Theme.dialogs_errorDrawable.setAlpha((int) ((1.0f - reorderIconProgress) * 255));
                rect.set(errorLeft, errorTop, errorLeft + dp(23), errorTop + dp(23));
                canvas.drawRoundRect(rect, 11.5f * AndroidUtilities.density, 11.5f * AndroidUtilities.density, Theme.dialogs_errorPaint);
                setDrawableBounds(Theme.dialogs_errorDrawable, errorLeft + dp(5.5f), errorTop + dp(5));
                Theme.dialogs_errorDrawable.draw(canvas);
            } else if ((drawCount || drawMention) && drawCount2 || countChangeProgress != 1f || drawReactionMention || reactionsMentionsChangeProgress != 1f) {
                boolean drawCounterMuted;
                if (isTopic) {
                    drawCounterMuted = topicMuted;
                } else {
                    drawCounterMuted = chat != null && chat.forum && forumTopic == null ? !hasUnmutedTopics : dialogMuted;
                }
                drawCounter(canvas, drawCounterMuted, countTop, countLeft, countLeftOld, 1f, false);
                if (drawMention) {
                    Theme.dialogs_countPaint.setAlpha((int) ((1.0f - reorderIconProgress) * 255));

                    int x = mentionLeft - dp(5.5f);
                    rect.set(x, countTop, x + mentionWidth + dp(11), countTop + dp(23));
                    Paint paint = drawCounterMuted && folderId != 0 ? Theme.dialogs_countGrayPaint : Theme.dialogs_countPaint;
                    canvas.drawRoundRect(rect, 11.5f * AndroidUtilities.density, 11.5f * AndroidUtilities.density, paint);
                    if (mentionLayout != null) {
                        Theme.dialogs_countTextPaint.setAlpha((int) ((1.0f - reorderIconProgress) * 255));

                        canvas.save();
                        canvas.translate(mentionLeft, countTop + dp(4));
                        mentionLayout.draw(canvas);
                        canvas.restore();
                    } else {
                        Theme.dialogs_mentionDrawable.setAlpha((int) ((1.0f - reorderIconProgress) * 255));

                        setDrawableBounds(Theme.dialogs_mentionDrawable, mentionLeft - dp(2), countTop + dp(3.2f), dp(16), dp(16));
                        Theme.dialogs_mentionDrawable.draw(canvas);
                    }
                }

                if (drawReactionMention || reactionsMentionsChangeProgress != 1f) {

                    Theme.dialogs_reactionsCountPaint.setAlpha((int) ((1.0f - reorderIconProgress) * 255));

                    int x = reactionMentionLeft - dp(5.5f);
                    rect.set(x, countTop, x + dp(23), countTop + dp(23));
                    Paint paint = Theme.dialogs_reactionsCountPaint;

                    canvas.save();
                    if (reactionsMentionsChangeProgress != 1f) {
                        float s = drawReactionMention ? reactionsMentionsChangeProgress : (1f - reactionsMentionsChangeProgress);
                        canvas.scale(s, s, rect.centerX(),  rect.centerY());
                    }
                    canvas.drawRoundRect(rect, 11.5f * AndroidUtilities.density, 11.5f * AndroidUtilities.density, paint);
                    Theme.dialogs_reactionsMentionDrawable.setAlpha((int) ((1.0f - reorderIconProgress) * 255));
                    setDrawableBounds(Theme.dialogs_reactionsMentionDrawable, reactionMentionLeft - dp(2), countTop + dp(3.8f), dp(16), dp(16));
                    Theme.dialogs_reactionsMentionDrawable.draw(canvas);
                    canvas.restore();
                }
            } else if (openBot) {
                canvas.save();
                final float scale = openButtonBounce.getScale(.05f);
                canvas.scale(scale, scale, openButtonRect.centerX(), openButtonRect.centerY());
                openButtonBackgroundPaint.setColor(Theme.getColor(Theme.key_featuredStickers_addButton, resourcesProvider));
                canvas.drawRoundRect(openButtonRect, openButtonRect.height() / 2.0f, openButtonRect.height() / 2.0f, openButtonBackgroundPaint);
                if (openButtonText != null) {
                    openButtonText.draw(canvas, openButtonRect.left + dp(13), openButtonRect.centerY(), Theme.getColor(Theme.key_featuredStickers_buttonText, resourcesProvider), 1.0f);
                }
                canvas.restore();
            } else if (getIsPinned()) {
                Theme.dialogs_pinnedDrawable.setAlpha((int) ((1.0f - reorderIconProgress) * 255));
                setDrawableBounds(Theme.dialogs_pinnedDrawable, pinLeft, pinTop);
                Theme.dialogs_pinnedDrawable.draw(canvas);
            }

            if (handleCurrentPreviewData() != null && avatarGroupSenderImage.hasImageSet() && !useForceThreeLines) {
                int showUserIconsW = dp(18) + dp(4); // 4 => padding
                StoriesUtilities.AvatarStoryParams params = new StoriesUtilities.AvatarStoryParams(false);
                params.drawSegments = false;
                params.animate = false;
                params.isDrawingMiniUserProfile = true;

                int cTop;
                int cLeft;
                if (SharedConfig.useThreeLinesLayout) {
                    cTop = messageNameTop;
                    cLeft = messageNameLeft - showUserIconsW;
                } else {
                    cTop = messageTop;
                    if (hasTags() || isForumCell()) {
                        cTop -= dp(isForumCell() ? 10 : 11);
                    }

                    cLeft = messageLeft - showUserIconsW;
                }

                params.originalAvatarRect = new RectF(cLeft, cTop, cLeft + dp(18), cTop + dp(18));

                boolean animateAvatar = updateHelper.typingProgres > 0 && (!SharedConfig.useThreeLinesLayout || hasTags());

                if (animateAvatar) {
                    float alpha = (1f - updateHelper.typingProgres);
                    canvas.saveLayerAlpha(0, 0, getWidth(), getHeight(), (int) (255 * alpha), Canvas.ALL_SAVE_FLAG);
                    float top;
                    if (updateHelper.typingOutToTop) {
                        top = -dp(14) * updateHelper.typingProgres;
                    } else {
                        top = dp(14) * updateHelper.typingProgres;
                    }
                    canvas.translate(0, top);
                }

                StoriesUtilities.drawAvatarWithStory(currentDialogId, canvas, avatarGroupSenderImage, params);

                if (animateAvatar) {
                    canvas.restore();
                }
            }

            if (thumbsCount > 0 && updateHelper.typingProgres != 1f) {
                float alpha = 1f;
                if (updateHelper.typingProgres > 0) {
                    alpha = (1f - updateHelper.typingProgres);
                    canvas.saveLayerAlpha(0, 0, getWidth(), getHeight(), (int) (255 * alpha), Canvas.ALL_SAVE_FLAG);
                    float top;
                    if (updateHelper.typingOutToTop) {
                        top = -dp(14) * updateHelper.typingProgres;
                    } else {
                        top = dp(14) * updateHelper.typingProgres;
                    }
                    canvas.translate(0, top);
                }
                for (int i = 0; i < thumbsCount; ++i) {
                    if (!thumbImageSeen[i]) {
                        continue;
                    }
                    if (thumbBackgroundPaint == null) {
                        thumbBackgroundPaint = new Paint(Paint.ANTI_ALIAS_FLAG);
                        thumbBackgroundPaint.setShadowLayer(dp(1.34f), 0, dp(0.34f), 0x18000000);
                        thumbBackgroundPaint.setColor(0x00000000);
                    }
                    AndroidUtilities.rectTmp.set(
                            thumbImage[i].getImageX(),
                            thumbImage[i].getImageY(),
                            thumbImage[i].getImageX2(),
                            thumbImage[i].getImageY2()
                    );
                    canvas.drawRoundRect(
                            AndroidUtilities.rectTmp,
                            thumbImage[i].getRoundRadius()[0],
                            thumbImage[i].getRoundRadius()[1],
                            thumbBackgroundPaint
                    );
                    thumbImage[i].draw(canvas);
                    if (drawSpoiler[i]) {
                        if (thumbPath == null) {
                            thumbPath = new Path();
                        } else {
                            thumbPath.rewind();
                        }
                        thumbPath.addRoundRect(AndroidUtilities.rectTmp, thumbImage[i].getRoundRadius()[0], thumbImage[i].getRoundRadius()[1], Path.Direction.CW);

                        canvas.save();
                        canvas.clipPath(thumbPath);

                        int sColor = Color.WHITE;
                        if (thumbSpoiler == null) {
                            thumbSpoiler = new SpoilerEffect();
                        }
                        thumbSpoiler.setColor(ColorUtils.setAlphaComponent(sColor, (int) (Color.alpha(sColor) * 0.325f)));
                        thumbSpoiler.setBounds((int) thumbImage[i].getImageX(), (int) thumbImage[i].getImageY(), (int) thumbImage[i].getImageX2(), (int) thumbImage[i].getImageY2());
                        thumbSpoiler.draw(canvas);
                        invalidate();

                        canvas.restore();
                    }
                    if (drawPlay[i]) {
                        int x = (int) (thumbImage[i].getCenterX() - Theme.dialogs_playDrawable.getIntrinsicWidth() / 2);
                        int y = (int) (thumbImage[i].getCenterY() - Theme.dialogs_playDrawable.getIntrinsicHeight() / 2);
                        setDrawableBounds(Theme.dialogs_playDrawable, x, y);
                        Theme.dialogs_playDrawable.draw(canvas);
                    }
                }

                if (updateHelper.typingProgres > 0) {
                    canvas.restore();
                }
            }

            if (tags != null && !tags.isEmpty()) {
                canvas.save();
                canvas.translate(tagsLeft, getMeasuredHeight() - dp(21.66f) - (useSeparator ? 1 : 0));
                tags.draw(canvas, tagsRight - tagsLeft);
                canvas.restore();
            }

            if (restoreToCount != -1) {
                canvas.restoreToCount(restoreToCount);
            }
        }

        if (animatingArchiveAvatar) {
            canvas.save();
            float scale = 1.0f + interpolator.getInterpolation(animatingArchiveAvatarProgress / 170.0f);
            canvas.scale(scale, scale, avatarImage.getCenterX(), avatarImage.getCenterY());
        }

        if (drawAvatar && (!(isTopic && forumTopic != null && forumTopic.id == 1) || archivedChatsDrawable == null || !archivedChatsDrawable.isDraw())) {
            if (drawMonoforumAvatar) {
                if (bubbleClip == null) {
                    bubbleClip = new PhotoBubbleClip();
                }
                bubbleClip.setBounds((int) storyParams.originalAvatarRect.centerX(), (int) storyParams.originalAvatarRect.centerY(), (int) (storyParams.originalAvatarRect.width() / 2));
                canvas.save();
                canvas.clipPath(bubbleClip);
                avatarImage.setImageCoords(storyParams.originalAvatarRect);
                avatarImage.draw(canvas);
                canvas.restore();
            } else {
                storyParams.drawHiddenStoriesAsSegments = currentDialogFolderId != 0;
                StoriesUtilities.drawAvatarWithStory(currentDialogId, canvas, avatarImage, storyParams);
            }
        }

        if (animatingArchiveAvatar) {
            canvas.restore();
        }

        if (avatarImage.getVisible()) {
            if (drawAvatarOverlays(canvas)) {
                needInvalidate = true;
            }
        }

        if (avatarGroupSenderImage.hasBitmapImage() && avatarGroupSenderImage.getVisible()) {
            needInvalidate = true;
        }

        if (rightFragmentOpenedProgress > 0 && currentDialogFolderId == 0) {
            boolean drawCounterMuted;
            if (isTopic) {
                drawCounterMuted = topicMuted;
            } else {
                drawCounterMuted = chat != null && chat.forum && forumTopic == null ? !hasUnmutedTopics : dialogMuted;
            }
            int countLeftLocal = (int) (storyParams.originalAvatarRect.left + storyParams.originalAvatarRect.width() - countWidth - dp(5f));
            int countLeftOld =  (int) (storyParams.originalAvatarRect.left + storyParams.originalAvatarRect.width() - countWidthOld - dp(5f));
            int countTop = (int) (avatarImage.getImageY() + storyParams.originalAvatarRect.height() - dp(22));
            drawCounter(canvas, drawCounterMuted, countTop, countLeftLocal, countLeftOld, rightFragmentOpenedProgress, true);
        }

        if (collapseOffset != 0) {
            canvas.restore();
        }

        if (translationX != 0) {
            canvas.restore();
        }
        if (drawArchive && (currentDialogFolderId != 0 || isTopic && forumTopic != null && forumTopic.id == 1) && translationX == 0 && archivedChatsDrawable != null) {
            canvas.save();
            canvas.translate(0, -translateY - rightFragmentOffset * rightFragmentOpenedProgress);
            canvas.clipRect(0, 0, getMeasuredWidth(), getMeasuredHeight());
            archivedChatsDrawable.draw(canvas);
            canvas.restore();
        }

        if (useSeparator && !OctoConfig.INSTANCE.disableDividers.getValue()) {
            int left;
            if (fullSeparator || currentDialogFolderId != 0 && archiveHidden && !fullSeparator2 || fullSeparator2 && !archiveHidden) {
                left = 0;
            } else {
                left = dp(messagePaddingStart);
            }

            if (rightFragmentOpenedProgress != 1) {
                int alpha = Theme.dividerPaint.getAlpha();
                if (rightFragmentOpenedProgress != 0) {
                    Theme.dividerPaint.setAlpha((int) (alpha * (1f - rightFragmentOpenedProgress)));
                }
                float y = getMeasuredHeight() - 1 - rightFragmentOffset * rightFragmentOpenedProgress;
                if (LocaleController.isRTL) {
                    canvas.drawLine(0, y, getMeasuredWidth() - left, y, Theme.dividerPaint);
                } else {
                    canvas.drawLine(left, y, getMeasuredWidth(), y, Theme.dividerPaint);
                }
                if (rightFragmentOpenedProgress != 0) {
                    Theme.dividerPaint.setAlpha(alpha);
                }
            }
        }

        if (clipProgress != 0.0f) {
            if (Build.VERSION.SDK_INT != 24) {
                canvas.restore();
            } else {
                Theme.dialogs_pinnedPaint.setColor(Theme.getColor(Theme.key_windowBackgroundWhite, resourcesProvider));
                canvas.drawRect(0, 0, getMeasuredWidth(), topClip * clipProgress, Theme.dialogs_pinnedPaint);
                canvas.drawRect(0, getMeasuredHeight() - (int) (bottomClip * clipProgress), getMeasuredWidth(), getMeasuredHeight(), Theme.dialogs_pinnedPaint);
            }
        }

        if (drawReorder || reorderIconProgress != 0.0f) {
            if (drawReorder) {
                if (reorderIconProgress < 1.0f) {
                    reorderIconProgress += 16f / 170.0f;
                    if (reorderIconProgress > 1.0f) {
                        reorderIconProgress = 1.0f;
                    }
                    needInvalidate = true;
                }
            } else {
                if (reorderIconProgress > 0.0f) {
                    reorderIconProgress -= 16f / 170.0f;
                    if (reorderIconProgress < 0.0f) {
                        reorderIconProgress = 0.0f;
                    }
                    needInvalidate = true;
                }
            }
        }

        if (archiveHidden) {
            if (archiveBackgroundProgress > 0.0f) {
                archiveBackgroundProgress -= 16f / 230.0f;
                if (archiveBackgroundProgress < 0.0f) {
                    archiveBackgroundProgress = 0.0f;
                }
                if (avatarDrawable.getAvatarType() == AvatarDrawable.AVATAR_TYPE_ARCHIVED) {
                    avatarDrawable.setArchivedAvatarHiddenProgress(CubicBezierInterpolator.EASE_OUT_QUINT.getInterpolation(archiveBackgroundProgress));
                }
                needInvalidate = true;
            }
        } else {
            if (archiveBackgroundProgress < 1.0f) {
                archiveBackgroundProgress += 16f / 230.0f;
                if (archiveBackgroundProgress > 1.0f) {
                    archiveBackgroundProgress = 1.0f;
                }
                if (avatarDrawable.getAvatarType() == AvatarDrawable.AVATAR_TYPE_ARCHIVED) {
                    avatarDrawable.setArchivedAvatarHiddenProgress(CubicBezierInterpolator.EASE_OUT_QUINT.getInterpolation(archiveBackgroundProgress));
                }
                needInvalidate = true;
            }
        }

        if (animatingArchiveAvatar) {
            animatingArchiveAvatarProgress += 16f;
            if (animatingArchiveAvatarProgress >= 170.0f) {
                animatingArchiveAvatarProgress = 170.0f;
                animatingArchiveAvatar = false;
            }
            needInvalidate = true;
        }
        if (drawRevealBackground) {
            if (currentRevealBounceProgress < 1.0f) {
                currentRevealBounceProgress += 16f / 170.0f;
                if (currentRevealBounceProgress > 1.0f) {
                    currentRevealBounceProgress = 1.0f;
                    needInvalidate = true;
                }
            }
            if (currentRevealProgress < 1.0f) {
                currentRevealProgress += 16f / 300.0f;
                if (currentRevealProgress > 1.0f) {
                    currentRevealProgress = 1.0f;
                }
                needInvalidate = true;
            }
        } else {
            if (currentRevealBounceProgress == 1.0f) {
                currentRevealBounceProgress = 0.0f;
                needInvalidate = true;
            }
            if (currentRevealProgress > 0.0f) {
                currentRevealProgress -= 16f / 300.0f;
                if (currentRevealProgress < 0.0f) {
                    currentRevealProgress = 0.0f;
                }
                needInvalidate = true;
            }
        }

        if (isNeedInvalidate(needInvalidate)) {
            invalidate();
        }
    }

    private static boolean isNeedInvalidate(boolean needInvalidate) {
        return needInvalidate;
    }

    private PremiumGradient.PremiumGradientTools premiumGradient;
    private Drawable lockDrawable;

    private int starBgColor;
    private Drawable starFg, starBg;

    public boolean drawAvatarOverlays(Canvas canvas) {
        boolean needInvalidate = false, stars = false;
        if (chat != null && (chat.flags2 & 2048) != 0) {
            stars = true;
            float bottom =  avatarImage.getImageY2();
            float right = avatarImage.getImageX2();
            float checkProgress = checkBox != null && checkBox.isChecked() ? 1.0f - checkBox.getProgress() : 1.0f;

            if (starBg == null) {
                starBg = getContext().getResources().getDrawable(R.drawable.star_small_outline).mutate();
            }
            final int bg = Theme.getColor(Theme.key_windowBackgroundWhite);
            if (starBgColor != bg) {
                starBg.setColorFilter(new PorterDuffColorFilter(starBgColor = bg, PorterDuff.Mode.SRC_IN));
            }
            if (starFg == null) {
                starFg = getContext().getResources().getDrawable(R.drawable.star_small_inner).mutate();
            }

            final int sz = dp(19.33f);
            AndroidUtilities.rectTmp2.set((int) right + dp(1.66f) - sz, (int) bottom - sz, (int) right + dp(1.66f), (int) bottom);
            AndroidUtilities.rectTmp2.inset(-dp(1), -dp(1));
            starBg.setBounds(AndroidUtilities.rectTmp2);
            starBg.setAlpha((int) (0xFF * checkProgress));
            starBg.draw(canvas);
            AndroidUtilities.rectTmp2.set((int) right + dp(1.66f) - sz, (int) bottom - sz, (int) right + dp(1.66f), (int) bottom);
            starFg.setBounds(AndroidUtilities.rectTmp2);
            starFg.setAlpha((int) (0xFF * checkProgress));
            starFg.draw(canvas);
        }
        float lockT = premiumBlockedT.set(premiumBlocked && !stars);
        if (lockT > 0) {
            float top =  avatarImage.getCenterY() + dp(18);
            float left = avatarImage.getCenterX() + dp(18);

            canvas.save();
            Theme.dialogs_onlineCirclePaint.setColor(Theme.getColor(Theme.key_windowBackgroundWhite, resourcesProvider));
            canvas.drawCircle(left, top, dp(10 + 1.33f) * lockT, Theme.dialogs_onlineCirclePaint);
            if (premiumGradient == null) {
                premiumGradient = new PremiumGradient.PremiumGradientTools(Theme.key_premiumGradient1, Theme.key_premiumGradient2, -1, -1, -1, resourcesProvider);
            }
            premiumGradient.gradientMatrix((int) (left - dp(10)), (int) (top - dp(10)), (int) (left + dp(10)), (int) (top + dp(10)), 0, 0);
            canvas.drawCircle(left, top, dp(10) * lockT, premiumGradient.paint);
            if (lockDrawable == null) {
                lockDrawable = getContext().getResources().getDrawable(R.drawable.msg_mini_lock2).mutate();
                lockDrawable.setColorFilter(new PorterDuffColorFilter(Color.WHITE, PorterDuff.Mode.SRC_IN));
            }
            lockDrawable.setBounds(
                    (int) (left - lockDrawable.getIntrinsicWidth() / 2f * .875f * lockT),
                    (int) (top  - lockDrawable.getIntrinsicHeight() / 2f * .875f * lockT),
                    (int) (left + lockDrawable.getIntrinsicWidth() / 2f * .875f * lockT),
                    (int) (top  + lockDrawable.getIntrinsicHeight() / 2f * .875f * lockT)
            );
            lockDrawable.setAlpha((int) (0xFF * lockT));
            lockDrawable.draw(canvas);
            canvas.restore();
            return false;
        }
        if (isDialogCell && currentDialogFolderId == 0 && !stars) {
            showTtl = ttlPeriod > 0 && !isOnline() && !hasCall;
            if (rightFragmentOpenedProgress != 1f && (showTtl || ttlProgress > 0)) {
                if (timerDrawable == null || (timerDrawable.getTime() != ttlPeriod && ttlPeriod > 0)) {
                    timerDrawable = TimerDrawable.getTtlIconForDialogs(ttlPeriod);
                }
                if (timerPaint == null) {
                    timerPaint = new Paint(Paint.ANTI_ALIAS_FLAG);
                    timerPaint2 = new Paint(Paint.ANTI_ALIAS_FLAG);
                    timerPaint2.setColor(0x32000000);
                }
                int top = (int) (avatarImage.getImageY2() - dp(9));
                int left;
                if (LocaleController.isRTL) {
                    left = (int) (storyParams.originalAvatarRect.left + dp(9));
                } else {
                    left = (int) (storyParams.originalAvatarRect.right - dp(9));
                }
                timerDrawable.setBounds(
                        0, 0, dp(22), dp(22)
                );

                timerDrawable.setTime(ttlPeriod);
                if (avatarImage.updateThumbShaderMatrix()) {
                    if (avatarImage.thumbShader != null) {
                        timerPaint.setShader(avatarImage.thumbShader);
                    } else if (avatarImage.staticThumbShader != null) {
                        timerPaint.setShader(avatarImage.staticThumbShader);
                    }
                } else {
                    timerPaint.setShader(null);
                    if (avatarImage.getBitmap() != null && !avatarImage.getBitmap().isRecycled()) {
                        timerPaint.setColor(AndroidUtilities.getDominantColor(avatarImage.getBitmap()));
                    } else if (avatarImage.getDrawable() instanceof VectorAvatarThumbDrawable){
                        VectorAvatarThumbDrawable vectorAvatarThumbDrawable = (VectorAvatarThumbDrawable) avatarImage.getDrawable();
                        timerPaint.setColor(vectorAvatarThumbDrawable.gradientTools.getAverageColor());
                    } else {
                        timerPaint.setColor(avatarDrawable.getColor2());
                    }
                }
                canvas.save();
                float s = ttlProgress * (1f - rightFragmentOpenedProgress);
                if (checkBox != null) {
                    s *= 1f - checkBox.getProgress();
                }
                canvas.scale(s, s, left, top);
                canvas.drawCircle(left, top, AndroidUtilities.dpf2(11f), timerPaint);
                canvas.drawCircle(left, top, AndroidUtilities.dpf2(11f), timerPaint2);
                canvas.save();
                canvas.translate(left - AndroidUtilities.dpf2(11f), top - AndroidUtilities.dpf2(11f));
                timerDrawable.draw(canvas);
                canvas.restore();
                canvas.restore();
            }
            if (user != null && !MessagesController.isSupportUser(user) && !user.bot) {
                boolean isOnline = isOnline();
                wasDrawnOnline = isOnline;
                if (isOnline || onlineProgress != 0) {
                    int top = (int) (storyParams.originalAvatarRect.bottom - dp(useForceThreeLines || SharedConfig.useThreeLinesLayout ? 6 : 8));
                    int left;
                    if (LocaleController.isRTL) {
                        left = (int) (storyParams.originalAvatarRect.left + dp(useForceThreeLines || SharedConfig.useThreeLinesLayout ? 10 : 6));
                    } else {
                        left = (int) (storyParams.originalAvatarRect.right - dp(useForceThreeLines || SharedConfig.useThreeLinesLayout ? 10 : 6));
                    }

                    Theme.dialogs_onlineCirclePaint.setColor(Theme.getColor(Theme.key_windowBackgroundWhite, resourcesProvider));
                    canvas.drawCircle(left, top, dp(7) * onlineProgress, Theme.dialogs_onlineCirclePaint);
                    Theme.dialogs_onlineCirclePaint.setColor(Theme.getColor(Theme.key_chats_onlineCircle, resourcesProvider));
                    canvas.drawCircle(left, top, dp(5) * onlineProgress, Theme.dialogs_onlineCirclePaint);
                    if (isOnline) {
                        if (onlineProgress < 1.0f) {
                            onlineProgress += 16f / 150.0f;
                            if (onlineProgress > 1.0f) {
                                onlineProgress = 1.0f;
                            }
                            needInvalidate = true;
                        }
                    } else {
                        if (onlineProgress > 0.0f) {
                            onlineProgress -= 16f / 150.0f;
                            if (onlineProgress < 0.0f) {
                                onlineProgress = 0.0f;
                            }
                            needInvalidate = true;
                        }
                    }
                }
            } else if (chat != null) {
                hasCall = chat.call_active && chat.call_not_empty;
                if ((hasCall || chatCallProgress != 0) && rightFragmentOpenedProgress < 1f) {
                    float checkProgress = checkBox != null && checkBox.isChecked() ? 1.0f - checkBox.getProgress() : 1.0f;
                    int top = (int) (storyParams.originalAvatarRect.bottom - dp(useForceThreeLines || SharedConfig.useThreeLinesLayout ? 6 : 8));
                    int left;
                    if (LocaleController.isRTL) {
                        left = (int) (storyParams.originalAvatarRect.left + dp(useForceThreeLines || SharedConfig.useThreeLinesLayout ? 10 : 6));
                    } else {
                        left = (int) (storyParams.originalAvatarRect.right - dp(useForceThreeLines || SharedConfig.useThreeLinesLayout ? 10 : 6));
                    }

                    if (rightFragmentOpenedProgress != 0) {
                        canvas.save();
                        float scale = 1f - rightFragmentOpenedProgress;
                        canvas.scale(scale, scale, left, top);
                    }
                    Theme.dialogs_onlineCirclePaint.setColor(Theme.getColor(Theme.key_windowBackgroundWhite, resourcesProvider));
                    canvas.drawCircle(left, top, dp(11) * chatCallProgress * checkProgress, Theme.dialogs_onlineCirclePaint);
                    Theme.dialogs_onlineCirclePaint.setColor(Theme.getColor(Theme.key_chats_onlineCircle, resourcesProvider));
                    canvas.drawCircle(left, top, dp(9) * chatCallProgress * checkProgress, Theme.dialogs_onlineCirclePaint);
                    Theme.dialogs_onlineCirclePaint.setColor(Theme.getColor(Theme.key_windowBackgroundWhite, resourcesProvider));

                    float size1;
                    float size2;
                    if (!LiteMode.isEnabled(LiteMode.FLAGS_CHAT)) {
                        innerProgress = 0.65f;
                    }
                    if (progressStage == 0) {
                        size1 = dp(1) + dp(4) * innerProgress;
                        size2 = dp(3) - dp(2) * innerProgress;
                    } else if (progressStage == 1) {
                        size1 = dp(5) - dp(4) * innerProgress;
                        size2 = dp(1) + dp(4) * innerProgress;
                    } else if (progressStage == 2) {
                        size1 = dp(1) + dp(2) * innerProgress;
                        size2 = dp(5) - dp(4) * innerProgress;
                    } else if (progressStage == 3) {
                        size1 = dp(3) - dp(2) * innerProgress;
                        size2 = dp(1) + dp(2) * innerProgress;
                    } else if (progressStage == 4) {
                        size1 = dp(1) + dp(4) * innerProgress;
                        size2 = dp(3) - dp(2) * innerProgress;
                    } else if (progressStage == 5) {
                        size1 = dp(5) - dp(4) * innerProgress;
                        size2 = dp(1) + dp(4) * innerProgress;
                    } else if (progressStage == 6) {
                        size1 = dp(1) + dp(4) * innerProgress;
                        size2 = dp(5) - dp(4) * innerProgress;
                    } else {
                        size1 = dp(5) - dp(4) * innerProgress;
                        size2 = dp(1) + dp(2) * innerProgress;
                    }

                    if (chatCallProgress < 1.0f || checkProgress < 1.0f) {
                        canvas.save();
                        canvas.scale(chatCallProgress * checkProgress, chatCallProgress * checkProgress, left, top);
                    }
                    rect.set(left - dp(1), top - size1, left + dp(1), top + size1);
                    canvas.drawRoundRect(rect, dp(1), dp(1), Theme.dialogs_onlineCirclePaint);

                    rect.set(left - dp(5), top - size2, left - dp(3), top + size2);
                    canvas.drawRoundRect(rect, dp(1), dp(1), Theme.dialogs_onlineCirclePaint);

                    rect.set(left + dp(3), top - size2, left + dp(5), top + size2);
                    canvas.drawRoundRect(rect, dp(1), dp(1), Theme.dialogs_onlineCirclePaint);
                    if (chatCallProgress < 1.0f || checkProgress < 1.0f) {
                        canvas.restore();
                    }

                    if (LiteMode.isEnabled(LiteMode.FLAGS_CHAT)) {
                        innerProgress += 16f / 400.0f;
                        if (innerProgress >= 1.0f) {
                            innerProgress = 0.0f;
                            progressStage++;
                            if (progressStage >= 8) {
                                progressStage = 0;
                            }
                        }
                        needInvalidate = true;
                    }

                    if (hasCall) {
                        if (chatCallProgress < 1.0f) {
                            chatCallProgress += 16f / 150.0f;
                            if (chatCallProgress > 1.0f) {
                                chatCallProgress = 1.0f;
                            }
                        }
                    } else {
                        if (chatCallProgress > 0.0f) {
                            chatCallProgress -= 16f / 150.0f;
                            if (chatCallProgress < 0.0f) {
                                chatCallProgress = 0.0f;
                            }
                        }
                    }


                    if (rightFragmentOpenedProgress != 0) {
                        canvas.restore();
                    }
                }
            }

            if (showTtl) {
                if (ttlProgress < 1.0f) {
                    ttlProgress += 16f / 150.0f;
                    needInvalidate = true;
                }
            } else {
                if (ttlProgress > 0.0f) {
                    ttlProgress -= 16f / 150.0f;
                    needInvalidate = true;
                }
            }
            ttlProgress = Utilities.clamp(ttlProgress, 1f, 0);
        }
        return needInvalidate;
    }

    private void drawCounter(Canvas canvas, boolean drawCounterMuted, int countTop, int countLeftLocal, int countLeftOld, float globalScale, boolean outline) {
        final boolean drawBubble = isForumCell() || isFolderCell();
        if (drawCount && drawCount2 || countChangeProgress != 1f) {
            final float progressFinal = (unreadCount == 0 && !markUnread) ? 1f - countChangeProgress : countChangeProgress;
            Paint paint;
            int fillPaintAlpha = 255;
            boolean restoreCountTextPaint = false;
            if (outline) {
                if (counterPaintOutline == null) {
                    counterPaintOutline = new Paint();
                    counterPaintOutline.setStyle(Paint.Style.STROKE);
                    counterPaintOutline.setStrokeWidth(dp(2));
                    counterPaintOutline.setStrokeJoin(Paint.Join.ROUND);
                    counterPaintOutline.setStrokeCap(Paint.Cap.ROUND);
                }
                int color = Theme.getColor(Theme.key_chats_pinnedOverlay);
                counterPaintOutline.setColor(ColorUtils.blendARGB(
                        Theme.getColor(Theme.key_windowBackgroundWhite),
                        ColorUtils.setAlphaComponent(color, 255),
                        Color.alpha(color) / 255f
                ));
            }
            if (isTopic && forumTopic.read_inbox_max_id == 0) {
                if (topicCounterPaint == null) {
                    topicCounterPaint = new Paint();
                }
                paint = topicCounterPaint;
                int color = Theme.getColor(drawCounterMuted ? Theme.key_topics_unreadCounterMuted :  Theme.key_topics_unreadCounter, resourcesProvider);
                paint.setColor(color);
                Theme.dialogs_countTextPaint.setColor(color);
                fillPaintAlpha = drawCounterMuted ? 30 : 40;
                restoreCountTextPaint = true;
            } else {
                paint = drawCounterMuted || currentDialogFolderId != 0 ? Theme.dialogs_countGrayPaint : Theme.dialogs_countPaint;
            }

            if (countOldLayout == null || unreadCount == 0) {
                StaticLayout drawLayout = unreadCount == 0 ? countOldLayout : countLayout;
                paint.setAlpha((int) ((1.0f - reorderIconProgress) * fillPaintAlpha));
                Theme.dialogs_countTextPaint.setAlpha((int) ((1.0f - reorderIconProgress) * 255));

                int x = countLeftLocal - dp(5.5f);
                rect.set(x, countTop, x + countWidth + dp(11), countTop + dp(23));

                int restoreToCount = canvas.save();
                if (globalScale != 1f) {
                    canvas.scale(globalScale, globalScale, rect.centerX(), rect.centerY());
                }
                if (progressFinal != 1f) {
                    if (getIsPinned()) {
                        Theme.dialogs_pinnedDrawable.setAlpha((int) ((1.0f - reorderIconProgress) * 255));
                        setDrawableBounds(Theme.dialogs_pinnedDrawable, pinLeft, pinTop);
                        canvas.save();
                        canvas.scale(1f - progressFinal, 1f - progressFinal, Theme.dialogs_pinnedDrawable.getBounds().centerX(), Theme.dialogs_pinnedDrawable.getBounds().centerY());
                        Theme.dialogs_pinnedDrawable.draw(canvas);
                        canvas.restore();
                    }
                    canvas.scale(progressFinal, progressFinal, rect.centerX(), rect.centerY());
                }

                if (drawBubble) {
                    if (counterPath == null || counterPathRect == null || !counterPathRect.equals(rect)) {
                        if (counterPathRect == null) {
                            counterPathRect = new RectF(rect);
                        } else {
                            counterPathRect.set(rect);
                        }
                        if (counterPath == null) {
                            counterPath = new Path();
                        }
                        BubbleCounterPath.addBubbleRect(counterPath, counterPathRect, dp(11.5f));
                    }
                    canvas.drawPath(counterPath, paint);
                    if (outline) {
                        canvas.drawPath(counterPath, counterPaintOutline);
                    }
                } else {
                    canvas.drawRoundRect(rect, dp(11.5f), dp(11.5f), paint);
                    if (outline) {
                        canvas.drawRoundRect(rect, dp(11.5f), dp(11.5f), counterPaintOutline);
                    }
                }
                if (drawLayout != null) {
                    canvas.save();
                    canvas.translate(countLeftLocal, countTop + dp(4));
                    drawLayout.draw(canvas);
                    canvas.restore();
                }

                canvas.restoreToCount(restoreToCount);
            } else {
                paint.setAlpha((int) ((1.0f - reorderIconProgress) * fillPaintAlpha));
                Theme.dialogs_countTextPaint.setAlpha((int) ((1.0f - reorderIconProgress) * 255));

                float progressHalf = progressFinal * 2;
                if (progressHalf > 1f) {
                    progressHalf = 1f;
                }

                float countLeft = countLeftLocal * progressHalf + countLeftOld * (1f - progressHalf);
                float x = countLeft - dp(5.5f);
                rect.set(x, countTop, x + (countWidth * progressHalf) + (countWidthOld * (1f - progressHalf)) + dp(11), countTop + dp(23));

                float scale = 1f;
                if (progressFinal <= 0.5f) {
                    scale += 0.1f * CubicBezierInterpolator.EASE_OUT.getInterpolation(progressFinal * 2);
                } else {
                    scale += 0.1f * CubicBezierInterpolator.EASE_IN.getInterpolation((1f - (progressFinal - 0.5f) * 2));
                }

                canvas.save();
                canvas.scale(scale * globalScale, scale * globalScale, rect.centerX(), rect.centerY());
                if (drawBubble) {
                    if (counterPath == null || counterPathRect == null || !counterPathRect.equals(rect)) {
                        if (counterPathRect == null) {
                            counterPathRect = new RectF(rect);
                        } else {
                            counterPathRect.set(rect);
                        }
                        if (counterPath == null) {
                            counterPath = new Path();
                        }
                        BubbleCounterPath.addBubbleRect(counterPath, counterPathRect, dp(11.5f));
                    }
                    canvas.drawPath(counterPath, paint);
                    if (outline) {
                        canvas.drawPath(counterPath, counterPaintOutline);
                    }
                } else {
                    canvas.drawRoundRect(rect, dp(11.5f), dp(11.5f), paint);
                    if (outline) {
                        canvas.drawRoundRect(rect, dp(11.5f), dp(11.5f), counterPaintOutline);
                    }
                }
                if (countAnimationStableLayout != null) {
                    canvas.save();
                    canvas.translate(countLeft,  countTop + dp(4));
                    countAnimationStableLayout.draw(canvas);
                    canvas.restore();
                }

                int textAlpha = Theme.dialogs_countTextPaint.getAlpha();
                Theme.dialogs_countTextPaint.setAlpha((int) (textAlpha * progressHalf));
                if (countAnimationInLayout != null) {
                    canvas.save();
                    canvas.translate(countLeft,  (countAnimationIncrement ? dp(13) : -dp(13)) * (1f - progressHalf) + countTop + dp(4));
                    countAnimationInLayout.draw(canvas);
                    canvas.restore();
                } else if (countLayout != null) {
                    canvas.save();
                    canvas.translate(countLeft,  (countAnimationIncrement ? dp(13) : -dp(13)) * (1f - progressHalf) + countTop + dp(4));
                    countLayout.draw(canvas);
                    canvas.restore();
                }

                if (countOldLayout != null) {
                    Theme.dialogs_countTextPaint.setAlpha((int) (textAlpha * (1f - progressHalf)));
                    canvas.save();
                    canvas.translate(countLeft, (countAnimationIncrement ? -dp(13) : dp(13)) * progressHalf + countTop + dp(4));
                    countOldLayout.draw(canvas);
                    canvas.restore();
                }
                Theme.dialogs_countTextPaint.setAlpha(textAlpha);
                canvas.restore();
            }
            if (restoreCountTextPaint) {
                Theme.dialogs_countTextPaint.setColor(Theme.getColor(Theme.key_chats_unreadCounterText));
            }
        }
    }

    private void createStatusDrawableAnimator(int lastStatusDrawableParams, int currentStatus) {
        statusDrawableProgress = 0f;
        statusDrawableAnimator = ValueAnimator.ofFloat(0,1f);
        statusDrawableAnimator.setDuration(220);

        statusDrawableAnimator.setInterpolator(CubicBezierInterpolator.DEFAULT);
        animateFromStatusDrawableParams = lastStatusDrawableParams;
        animateToStatusDrawableParams = currentStatus;
        statusDrawableAnimator.addUpdateListener(valueAnimator -> {
            statusDrawableProgress = (float) valueAnimator.getAnimatedValue();
            invalidate();
        });
        statusDrawableAnimator.addListener(new AnimatorListenerAdapter() {
            @Override
            public void onAnimationEnd(Animator animation) {
                int currentStatus = (DialogCell.this.drawClock ? 1 : 0) +  (DialogCell.this.drawCheck1 ? 2 : 0) + (DialogCell.this.drawCheck2 ? 4 : 0);
                if (animateToStatusDrawableParams != currentStatus) {
                    createStatusDrawableAnimator(animateToStatusDrawableParams, currentStatus);
                } else {
                    statusDrawableAnimationInProgress = false;
                    DialogCell.this.lastStatusDrawableParams = animateToStatusDrawableParams;
                }
                invalidate();
            }
        });
        statusDrawableAnimationInProgress = true;
        statusDrawableAnimator.start();
    }

    public void startOutAnimation() {
        if (archivedChatsDrawable != null) {
            if (isTopic) {
                archivedChatsDrawable.outCy = dp(10 + 14);
                archivedChatsDrawable.outCx = dp(10 + 14);
                archivedChatsDrawable.outRadius = 0;
                archivedChatsDrawable.outImageSize = 0;
            } else {
                archivedChatsDrawable.outCy = storyParams.originalAvatarRect.centerY();
                archivedChatsDrawable.outCx = storyParams.originalAvatarRect.centerX();
                archivedChatsDrawable.outRadius = storyParams.originalAvatarRect.width() / 2.0f;
                if (MessagesController.getInstance(currentAccount).getStoriesController().hasHiddenStories()) {
                    archivedChatsDrawable.outRadius -= AndroidUtilities.dpf2(3.5f);
                }
                archivedChatsDrawable.outImageSize = avatarImage.getBitmapWidth();
            }
            archivedChatsDrawable.startOutAnimation();
        }
    }

    public void onReorderStateChanged(boolean reordering, boolean animated) {
        if (!getIsPinned() && reordering || drawReorder == reordering) {
            if (!getIsPinned()) {
                drawReorder = false;
            }
            return;
        }
        drawReorder = reordering;
        if (animated) {
            reorderIconProgress = drawReorder ? 0.0f : 1.0f;
        } else {
            reorderIconProgress = drawReorder ? 1.0f : 0.0f;
        }
        invalidate();
    }

    public void setSliding(boolean value) {
        isSliding = value;
    }

    @Override
    public void invalidateDrawable(Drawable who) {
        if (who == translationDrawable || who == Theme.dialogs_archiveAvatarDrawable) {
            invalidate(who.getBounds());
        } else {
            super.invalidateDrawable(who);
        }
    }

    @Override
    public boolean hasOverlappingRendering() {
        return false;
    }

    @Override
    public boolean performAccessibilityAction(int action, Bundle arguments) {
        if (action == R.id.acc_action_chat_preview && parentFragment != null) {
            parentFragment.showChatPreview(this);
            return true;
        }
        return super.performAccessibilityAction(action, arguments);
    }

    @Override
    public void onInitializeAccessibilityNodeInfo(AccessibilityNodeInfo info) {
        super.onInitializeAccessibilityNodeInfo(info);
        if (isFolderCell() && archivedChatsDrawable != null && SharedConfig.archiveHidden && archivedChatsDrawable.pullProgress == 0.0f) {
            info.setVisibleToUser(false);
        } else {
            info.addAction(AccessibilityNodeInfo.ACTION_CLICK);
            info.addAction(AccessibilityNodeInfo.ACTION_LONG_CLICK);
            if (!isFolderCell() && parentFragment != null && Build.VERSION.SDK_INT >= Build.VERSION_CODES.LOLLIPOP) {
                info.addAction(new AccessibilityNodeInfo.AccessibilityAction(R.id.acc_action_chat_preview, getString(R.string.AccActionChatPreview)));
            }
        }
        if (checkBox != null && checkBox.isChecked()) {
            info.setClassName("android.widget.CheckBox");
            info.setCheckable(true);
            info.setChecked(true);
        }
    }

    @Override
    public void onPopulateAccessibilityEvent(AccessibilityEvent event) {
        super.onPopulateAccessibilityEvent(event);
        StringBuilder sb = new StringBuilder();
        if (currentDialogFolderId == 1) {
            sb.append(getString(R.string.ArchivedChats));
            sb.append(". ");
        } else {
            if (encryptedChat != null) {
                sb.append(getString(R.string.AccDescrSecretChat));
                sb.append(". ");
            }
            if (isTopic && forumTopic != null) {
                sb.append(getString(R.string.AccDescrTopic));
                sb.append(". ");
                sb.append(forumTopic.title);
                sb.append(". ");
            } else if (user != null) {
                if (UserObject.isReplyUser(user)) {
                    sb.append(getString(R.string.RepliesTitle));
                } else if (UserObject.isAnonymous(user)) {
                    sb.append(getString(R.string.AnonymousForward));
                } else {
                    if (user.bot) {
                        sb.append(getString(R.string.Bot));
                        sb.append(". ");
                    }
                    if (user.self) {
                        sb.append(getString(R.string.SavedMessages));
                    } else {
                        sb.append(ContactsController.formatName(user.first_name, user.last_name));
                    }
                }
                sb.append(". ");
            } else if (chat != null) {
                if (chat.broadcast) {
                    sb.append(getString(R.string.AccDescrChannel));
                } else {
                    sb.append(getString(R.string.AccDescrGroup));
                }
                sb.append(". ");
                sb.append(chat.title);
                sb.append(". ");
            }
        }
        if (drawVerified) {
            sb.append(getString(R.string.AccDescrVerified));
            sb.append(". ");
        }
        if (dialogMuted) {
            sb.append(getString(R.string.AccDescrNotificationsMuted));
            sb.append(". ");
        }
        if (isOnline()) {
            sb.append(getString(R.string.AccDescrUserOnline));
            sb.append(". ");
        }
        if (unreadCount > 0) {
            sb.append(LocaleController.formatPluralString("NewMessages", unreadCount));
            sb.append(". ");
        }
        if (mentionCount > 0) {
            sb.append(LocaleController.formatPluralString("AccDescrMentionCount", mentionCount));
            sb.append(". ");
        }
        if (reactionMentionCount > 0) {
            sb.append(getString(R.string.AccDescrMentionReaction));
            sb.append(". ");
        }
        if (message == null || currentDialogFolderId != 0) {
            event.setContentDescription(sb);
            setContentDescription(sb);
            return;
        }
        int lastDate = lastMessageDate;
        if (lastMessageDate == 0) {
            lastDate = message.messageOwner.date;
        }
        String date = LocaleController.formatDateAudio(lastDate, true);
        if (message.isOut()) {
            sb.append(LocaleController.formatString("AccDescrSentDate", R.string.AccDescrSentDate, date));
        } else {
            sb.append(LocaleController.formatString("AccDescrReceivedDate", R.string.AccDescrReceivedDate, date));
        }
        sb.append(". ");
        if (chat != null && !message.isOut() && message.isFromUser() && message.messageOwner.action == null) {
            TLRPC.User fromUser = MessagesController.getInstance(currentAccount).getUser(message.messageOwner.from_id.user_id);
            if (fromUser != null) {
                sb.append(ContactsController.formatName(fromUser.first_name, fromUser.last_name));
                sb.append(". ");
            }
        }
        if (encryptedChat == null) {
            StringBuilder messageString = new StringBuilder();
            messageString.append(message.messageText);
            if (!message.isMediaEmpty()) {
                MessageObject captionMessage = getCaptionMessage();
                if (captionMessage != null && !TextUtils.isEmpty(captionMessage.caption)) {
                    if (messageString.length() > 0) {
                        messageString.append(". ");
                    }
                    messageString.append(captionMessage.caption);
                }
            }
            int len = messageLayout == null ? -1 : messageLayout.getText().length();
            if (len > 0) {
                int index = messageString.length(), b;
                if ((b = messageString.indexOf("\n", len)) < index && b >= 0)
                    index = b;
                if ((b = messageString.indexOf("\t", len)) < index && b >= 0)
                    index = b;
                if ((b = messageString.indexOf(" ", len)) < index && b >= 0)
                    index = b;
                sb.append(messageString.substring(0, index));
            } else {
                sb.append(messageString);
            }
        }
        event.setContentDescription(sb);
        setContentDescription(sb);
    }

    private MessageObject getCaptionMessage() {
        if (groupMessages == null) {
            if (message != null && message.caption != null) {
                return message;
            }
            return null;
        }

        MessageObject captionMessage = null;
        int hasCaption = 0;
        for (int i = 0; i < groupMessages.size(); ++i) {
            MessageObject msg = groupMessages.get(i);
            if (msg != null && msg.caption != null) {
                captionMessage = msg;
                if (!TextUtils.isEmpty(msg.caption)) {
                    hasCaption++;
                }
            }
        }
        if (hasCaption > 1) {
            return null;
        }
        return captionMessage;
    }

    public void updateMessageThumbs() {
        if (message == null) {
            return;
        }
        String restrictionReason = MessagesController.getInstance(message.currentAccount).getRestrictionReason(message.messageOwner.restriction_reason);
        if (message != null && message.messageOwner != null && message.messageOwner.media instanceof TLRPC.TL_messageMediaPaidMedia) {
            thumbsCount = 0;
            hasVideoThumb = false;
            TLRPC.TL_messageMediaPaidMedia paidMedia = (TLRPC.TL_messageMediaPaidMedia) message.messageOwner.media;
            int index = 0;
            for (int i = 0; i < paidMedia.extended_media.size() && thumbsCount < 3; ++i) {
                TLRPC.MessageExtendedMedia emedia = paidMedia.extended_media.get(i);
                if (emedia instanceof TLRPC.TL_messageExtendedMediaPreview) {
                    setThumb(index++, ((TLRPC.TL_messageExtendedMediaPreview) emedia).thumb);
                } else if (emedia instanceof TLRPC.TL_messageExtendedMedia) {
                    setThumb(index++, ((TLRPC.TL_messageExtendedMedia) emedia).media);
                }
            }
        } else if (groupMessages != null && groupMessages.size() > 1 && TextUtils.isEmpty(restrictionReason) && currentDialogFolderId == 0 && encryptedChat == null) {
            thumbsCount = 0;
            hasVideoThumb = false;
            Collections.sort(groupMessages, Comparator.comparingInt(MessageObject::getId));
            for (int i = 0; i < Math.min(3, groupMessages.size()); ++i) {
                MessageObject message = groupMessages.get(i);
                if (message != null && !message.needDrawBluredPreview() && (message.isPhoto() || message.isNewGif() || message.isVideo() || message.isRoundVideo() || message.isStoryMedia())) {
                    String type = message.isWebpage() ? message.messageOwner.media.webpage.type : null;
                    if (!("app".equals(type) || "profile".equals(type) || "article".equals(type) || type != null && type.startsWith("telegram_"))) {
                        setThumb(i, message);
                    }
                }
            }
        } else if (message != null && currentDialogFolderId == 0) {
            thumbsCount = 0;
            hasVideoThumb = false;
            if (!message.needDrawBluredPreview() && (message.isPhoto() || message.isNewGif() || message.isVideo() || message.isRoundVideo() || message.isStoryMedia())) {
                String type = message.isWebpage() ? message.messageOwner.media.webpage.type : null;
                if (!("app".equals(type) || "profile".equals(type) || "article".equals(type) || type != null && type.startsWith("telegram_"))) {
                    setThumb(0, message);
                }
            }
        }
    }

    private void setThumb(int index, MessageObject message) {
        ArrayList<TLRPC.PhotoSize> photoThumbs = message.photoThumbs;
        TLObject photoThumbsObject = message.photoThumbsObject;
        if (message.isStoryMedia()) {
            TL_stories.StoryItem storyItem = message.messageOwner.media.storyItem;
            if (storyItem != null && storyItem.media != null) {
                if (storyItem.media.document != null) {
                    photoThumbs = storyItem.media.document.thumbs;
                    photoThumbsObject = storyItem.media.document;
                } else if (storyItem.media.photo != null) {
                    photoThumbs = storyItem.media.photo.sizes;
                    photoThumbsObject = storyItem.media.photo;
                }
            } else {
                return;
            }
        }

        TLRPC.PhotoSize smallThumb = FileLoader.getStrippedPhotoSize(photoThumbs);
        if (smallThumb == null) {
            smallThumb = FileLoader.getClosestPhotoSizeWithSize(photoThumbs, 40);
        }
        TLRPC.PhotoSize bigThumb = FileLoader.getClosestPhotoSizeWithSize(photoThumbs, AndroidUtilities.getPhotoSize(), false, null, true);
        if (smallThumb == bigThumb) {
            bigThumb = null;
        }
        TLRPC.PhotoSize selectedThumb = bigThumb;
        if (selectedThumb == null || !DownloadController.getInstance(currentAccount).canDownloadMedia(message)) {
            selectedThumb = smallThumb;
        }

        if (smallThumb != null) {
            hasVideoThumb = hasVideoThumb || (message.isVideo() || message.isRoundVideo());
            if (thumbsCount < 3) {
                thumbsCount++;
                drawPlay[index] = (message.isVideo() || message.isRoundVideo()) && !message.hasMediaSpoilers();
                drawSpoiler[index] = message.hasMediaSpoilers();
                int size = message.type == MessageObject.TYPE_PHOTO && selectedThumb != null ? selectedThumb.size : 0;
                String filter = message.hasMediaSpoilers() ? "5_5_b" : "20_20";
                thumbImage[index].setImage(ImageLocation.getForObject(selectedThumb, photoThumbsObject), filter, ImageLocation.getForObject(smallThumb, photoThumbsObject), filter, size, null, message, 0);
                thumbImage[index].setRoundRadius(message.isRoundVideo() ? dp(18) : dp(2));
                needEmoji = false;
                return;
            }
        }
    }

    private void setThumb(int index, TLRPC.MessageMedia media) {
        TLObject object = null;
        ArrayList<TLRPC.PhotoSize> photoThumbs = null;
        boolean isVideo = false;
        if (media instanceof TLRPC.TL_messageMediaPhoto) {
            object = media.photo;
            photoThumbs = media.photo.sizes;
        } else if (media instanceof TLRPC.TL_messageMediaDocument) {
            isVideo = MessageObject.isVideoDocument(media.document);
            object = media.document;
            photoThumbs = media.document.thumbs;
        }

        TLRPC.PhotoSize smallThumb = FileLoader.getStrippedPhotoSize(photoThumbs);
        if (smallThumb == null) {
            smallThumb = FileLoader.getClosestPhotoSizeWithSize(photoThumbs, 40);
        }
        TLRPC.PhotoSize bigThumb = FileLoader.getClosestPhotoSizeWithSize(photoThumbs, AndroidUtilities.getPhotoSize(), false, null, true);
        if (smallThumb == bigThumb) {
            bigThumb = null;
        }
        TLRPC.PhotoSize selectedThumb = bigThumb;
        if (selectedThumb == null || !DownloadController.getInstance(currentAccount).canDownloadMedia(DownloadController.AUTODOWNLOAD_TYPE_PHOTO, (long) selectedThumb.size)) {
            selectedThumb = smallThumb;
        }

        if (smallThumb != null) {
            hasVideoThumb = hasVideoThumb || isVideo;
            if (thumbsCount < 3) {
                thumbsCount++;
                drawPlay[index] = isVideo;
                drawSpoiler[index] = false;
                int size = !isVideo && selectedThumb != null ? selectedThumb.size : 0;
                String filter = "20_20";
                thumbImage[index].setImage(ImageLocation.getForObject(selectedThumb, object), filter, ImageLocation.getForObject(smallThumb, object), filter, size, null, message, 0);
                thumbImage[index].setRoundRadius(dp(2));
                needEmoji = false;
            }
        }
    }

    private void setThumb(int index, TLRPC.PhotoSize thumb) {
        if (index >= 3) return;
        if (thumb != null) {
            hasVideoThumb = false;
            if (thumbsCount < 3) {
                thumbsCount++;
                drawPlay[index] = false;
                drawSpoiler[index] = true;
                int size = 0;
                String filter = "2_2_b";
                thumbImage[index].setImage(ImageLocation.getForObject(thumb, message.messageOwner), filter, null, null, size, null, message, 0);
                thumbImage[index].setRoundRadius(dp(2));
                needEmoji = false;
            }
        }
    }

    public String getMessageNameString() {
        if (message == null) {
            return null;
        }
        TLRPC.User user;
        TLRPC.User fromUser = null;
        TLRPC.Chat fromChat = null;
        long fromId = message.getFromChatId();
        final long selfId = UserConfig.getInstance(currentAccount).getClientUserId();
        if (!isSavedDialog && currentDialogId == selfId) {
            long savedDialogId = message.getSavedDialogId();
            if (savedDialogId == selfId) {
                return null;
            } else if (savedDialogId != UserObject.ANONYMOUS) {
                if (message.messageOwner != null && message.messageOwner.fwd_from != null) {
                    long fwdId = DialogObject.getPeerDialogId(message.messageOwner.fwd_from.saved_from_id);
                    if (fwdId == 0) {
                        fwdId = DialogObject.getPeerDialogId(message.messageOwner.fwd_from.from_id);
                    }
                    if (fwdId > 0 && fwdId != savedDialogId) {
                        return null;
                    }
                }
                fromId = savedDialogId;
            }
        }
        if (isSavedDialog && message.messageOwner != null && message.messageOwner.fwd_from != null) {
            fromId = DialogObject.getPeerDialogId(message.messageOwner.fwd_from.saved_from_id);
            if (fromId == 0) {
                fromId = DialogObject.getPeerDialogId(message.messageOwner.fwd_from.from_id);
            }
        }
        if (DialogObject.isUserDialog(fromId)) {
            fromUser = MessagesController.getInstance(currentAccount).getUser(fromId);
        } else {
            fromChat = MessagesController.getInstance(currentAccount).getChat(-fromId);
        }

        if (currentDialogId == selfId) {
            if (fromUser != null) {
                return AndroidUtilities.escape(UserObject.getFirstName(fromUser).replace("\n", ""));
            } else if (fromChat != null) {
                return AndroidUtilities.escape(fromChat.title.replace("\n", ""));
            }
            return null;
        } else if (currentDialogId == UserObject.VERIFY && message != null && message.messageOwner != null && message.messageOwner.fwd_from != null) {
            if (message.messageOwner.fwd_from.from_name != null) {
                return AndroidUtilities.escape(message.messageOwner.fwd_from.from_name);
            } else {
                long did = DialogObject.getPeerDialogId(message.messageOwner.fwd_from.from_id);
                if (DialogObject.isUserDialog(did)) {
                    fromUser = MessagesController.getInstance(currentAccount).getUser(did);
                    return UserObject.getUserName(fromUser);
                } else {
                    fromChat = MessagesController.getInstance(currentAccount).getChat(-did);
                    return fromChat == null ? "" : fromChat.title;
                }
            }
        } else if (message.isOutOwner() && fromUser != null) {
            return getString(R.string.FromYou);
        } else if (!isSavedDialog && message != null && message.messageOwner != null && message.messageOwner.from_id instanceof TLRPC.TL_peerUser && (user = MessagesController.getInstance(currentAccount).getUser(message.messageOwner.from_id.user_id)) != null) {
            return AndroidUtilities.escape(UserObject.getFirstName(user).replace("\n", ""));
        } else if (message != null && message.messageOwner != null && message.messageOwner.fwd_from != null && message.messageOwner.fwd_from.from_name != null) {
            return AndroidUtilities.escape(message.messageOwner.fwd_from.from_name);
        } else if (fromUser != null) {
            if (useForceThreeLines || SharedConfig.useThreeLinesLayout) {
                if (UserObject.isDeleted(fromUser)) {
                    return getString(R.string.HiddenName);
                } else {
                    return AndroidUtilities.escape(ContactsController.formatName(fromUser.first_name, fromUser.last_name).replace("\n", ""));
                }
            } else {
                return AndroidUtilities.escape(UserObject.getFirstName(fromUser).replace("\n", ""));
            }
        } else if (fromChat != null && fromChat.title != null) {
            return AndroidUtilities.escape(fromChat.title.replace("\n", ""));
        } else {
            return "DELETED";
        }
    }

    public SpannableStringBuilder getMessageStringFormatted(int messageFormatType, String restrictionReason, CharSequence messageNameString, boolean applyThumbs) {
        SpannableStringBuilder stringBuilder;
        MessageObject captionMessage = getCaptionMessage();
        CharSequence msgText = message != null ? message.messageText : null;
        applyName = true;
        if (!TextUtils.isEmpty(restrictionReason)) {
            stringBuilder = formatInternal(messageFormatType, restrictionReason, messageNameString);
        } else if (message.messageOwner instanceof TLRPC.TL_messageService) {
            CharSequence mess;
            if (message.messageTextShort != null && (!(message.messageOwner.action instanceof TLRPC.TL_messageActionTopicCreate) || !isTopic)) {
                mess = message.messageTextShort;
            } else {
                mess = message.messageText;
            }
            if (MessageObject.isTopicActionMessage(message)) {
                stringBuilder = formatInternal(messageFormatType, mess, messageNameString);
                if (message.topicIconDrawable[0] instanceof ForumBubbleDrawable) {
                    TLRPC.TL_forumTopic topic = MessagesController.getInstance(currentAccount).getTopicsController().findTopic(-message.getDialogId(), MessageObject.getTopicId(currentAccount, message.messageOwner, true));
                    if (topic != null) {
                        ((ForumBubbleDrawable) message.topicIconDrawable[0]).setColor(topic.icon_color);
                    }
                }
            } else {
                applyName = false;
                stringBuilder = SpannableStringBuilder.valueOf(mess);
            }
            if (applyThumbs) {
                applyThumbs(stringBuilder);
            }
        } else if (captionMessage != null && captionMessage.caption != null) {
            MessageObject message = captionMessage;
            CharSequence mess = message.caption.toString();
            String emoji;
            if (!needEmoji) {
                emoji = "";
            } else if (message.isVideo()) {
                emoji = "\uD83D\uDCF9 ";
            } else if (message.isVoice()) {
                emoji = "\uD83C\uDFA4 ";
            } else if (message.isMusic()) {
                emoji = "\uD83C\uDFA7 ";
            } else if (message.isPhoto()) {
                emoji = "\uD83D\uDDBC ";
            } else {
                emoji = "\uD83D\uDCCE ";
            }
            if (message.hasHighlightedWords() && !TextUtils.isEmpty(message.messageOwner.message)) {
                CharSequence text = message.messageTrimmedToHighlight;
                int w = getMeasuredWidth() - dp(messagePaddingStart + 23 + 24);
                if (hasNameInMessage) {
                    if (!TextUtils.isEmpty(messageNameString)) {
                        w -= currentMessagePaint.measureText(messageNameString.toString());
                    }
                    w -= currentMessagePaint.measureText(": ");
                }
                if (w > 0 && message.messageTrimmedToHighlightCut) {
                    text = AndroidUtilities.ellipsizeCenterEnd(text, message.highlightedWords.get(0), w, currentMessagePaint, 130).toString();
                }
                stringBuilder = new SpannableStringBuilder(emoji).append(text);
            } else {
                if (mess.length() > 150) {
                    mess = mess.subSequence(0, 150);
                }
                SpannableString msgBuilder = new SpannableString(mess);
                if (message != null) {
                    message.spoilLoginCode();
                }
                MediaDataController.addTextStyleRuns(message.messageOwner.entities, mess, msgBuilder, TextStyleSpan.FLAG_STYLE_SPOILER | TextStyleSpan.FLAG_STYLE_STRIKE);
                if (message != null && message.messageOwner != null) {
                    MediaDataController.addAnimatedEmojiSpans(message.messageOwner.entities, msgBuilder, currentMessagePaint == null ? null : currentMessagePaint.getFontMetricsInt());
                }
                CharSequence charSequence = new SpannableStringBuilder(emoji).append(AndroidUtilities.replaceNewLines(msgBuilder));
                if (applyThumbs) {
                    charSequence = applyThumbs(charSequence);
                }
                stringBuilder = formatInternal(messageFormatType, charSequence, messageNameString);
            }
        } else if (message.messageOwner.media != null && !message.isMediaEmpty()) {
            currentMessagePaint = Theme.dialogs_messagePrintingPaint[paintIndex];
            CharSequence innerMessage;
            int colorKey = Theme.key_chats_attachMessage;
            if (message.messageOwner.media instanceof TLRPC.TL_messageMediaPoll) {
                TLRPC.TL_messageMediaPoll mediaPoll = (TLRPC.TL_messageMediaPoll) message.messageOwner.media;
                if (Build.VERSION.SDK_INT >= 18) {
                    if (mediaPoll.poll.question != null && mediaPoll.poll.question.entities != null) {
                        SpannableString questionText = new SpannableString(mediaPoll.poll.question.text.replace('\n', ' '));
                        MediaDataController.addTextStyleRuns(mediaPoll.poll.question.entities, mediaPoll.poll.question.text, questionText);
                        MediaDataController.addAnimatedEmojiSpans(mediaPoll.poll.question.entities, questionText, Theme.dialogs_messagePaint[paintIndex].getFontMetricsInt());
                        innerMessage = new SpannableStringBuilder("\uD83D\uDCCA \u2068").append(questionText).append("\u2069");
                    } else {
                        innerMessage = String.format("\uD83D\uDCCA \u2068%s\u2069", mediaPoll.poll.question.text);
                    }
                } else {
                    if (mediaPoll.poll.question != null && mediaPoll.poll.question.entities != null) {
                        SpannableString questionText = new SpannableString(mediaPoll.poll.question.text.replace('\n', ' '));
                        MediaDataController.addTextStyleRuns(mediaPoll.poll.question.entities, mediaPoll.poll.question.text, questionText);
                        MediaDataController.addAnimatedEmojiSpans(mediaPoll.poll.question.entities, questionText, Theme.dialogs_messagePaint[paintIndex].getFontMetricsInt());
                        innerMessage = new SpannableStringBuilder("\uD83D\uDCCA ").append(questionText);
                    } else {
                        innerMessage = String.format("\uD83D\uDCCA %s", mediaPoll.poll.question.text);
                    }
                }
            } else if (message.messageOwner.media instanceof TLRPC.TL_messageMediaGame) {
                if (Build.VERSION.SDK_INT >= 18) {
                    innerMessage = String.format("\uD83C\uDFAE \u2068%s\u2069", message.messageOwner.media.game.title);
                } else {
                    innerMessage = String.format("\uD83C\uDFAE %s", message.messageOwner.media.game.title);
                }
            } else if (message.messageOwner.media instanceof TLRPC.TL_messageMediaInvoice) {
                innerMessage = message.messageOwner.media.title;
            } else if (message.type == MessageObject.TYPE_MUSIC) {
                if (Build.VERSION.SDK_INT >= 18) {
                    innerMessage = String.format("\uD83C\uDFA7 \u2068%s - %s\u2069", message.getMusicAuthor(), message.getMusicTitle());
                } else {
                    innerMessage = String.format("\uD83C\uDFA7 %s - %s", message.getMusicAuthor(), message.getMusicTitle());
                }
            } else if (message.messageOwner.media instanceof TLRPC.TL_messageMediaPaidMedia) {
                TLRPC.TL_messageMediaPaidMedia paidMedia = (TLRPC.TL_messageMediaPaidMedia) message.messageOwner.media;
                final int count = paidMedia.extended_media.size();
                if (hasVideoThumb) {
                    innerMessage = count > 1 ? LocaleController.formatPluralString("Media", count) : getString(R.string.AttachVideo);
                } else {
                    innerMessage = count > 1 ? LocaleController.formatPluralString("Photos", count) : getString(R.string.AttachPhoto);
                }
                innerMessage = StarsIntroActivity.replaceStars(LocaleController.formatString(R.string.AttachPaidMedia, innerMessage));
                colorKey = Theme.key_chats_actionMessage;
            } else if (thumbsCount > 1) {
                if (hasVideoThumb) {
                    innerMessage = LocaleController.formatPluralString("Media", groupMessages == null ? 0 : groupMessages.size());
                } else {
                    innerMessage = LocaleController.formatPluralString("Photos", groupMessages == null ? 0 : groupMessages.size());
                }
                colorKey = Theme.key_chats_actionMessage;
            } else {
                innerMessage = msgText.toString();
                colorKey = Theme.key_chats_actionMessage;
            }
            if (innerMessage instanceof String) {
                innerMessage = ((String) innerMessage).replace('\n', ' ');
            }
            CharSequence message = innerMessage;
            if (applyThumbs) {
                message = applyThumbs(innerMessage);
            }
            stringBuilder = formatInternal(messageFormatType, message, messageNameString);
            if (!isForumCell()) {
                try {
                    stringBuilder.setSpan(new ForegroundColorSpanThemable(colorKey, resourcesProvider), hasNameInMessage ? messageNameString.length() + 2 : 0, stringBuilder.length(), Spanned.SPAN_EXCLUSIVE_EXCLUSIVE);
                } catch (Exception e) {
                    FileLog.e(e);
                }
            }
        } else if (message.messageOwner.message != null) {
            CharSequence mess = message.messageOwner.message;
            if (message.hasHighlightedWords()) {
                if (message.messageTrimmedToHighlight != null) {
                    mess = message.messageTrimmedToHighlight;
                }
                int w = getMeasuredWidth() - dp(messagePaddingStart + 23 + 10);
                if (hasNameInMessage) {
                    if (!TextUtils.isEmpty(messageNameString)) {
                        w -= currentMessagePaint.measureText(messageNameString.toString());
                    }
                    w -= currentMessagePaint.measureText(": ");
                }
                if (w > 0) {
                    mess = AndroidUtilities.ellipsizeCenterEnd(mess, message.highlightedWords.get(0), w, currentMessagePaint, 130).toString();
                }
            } else {
                if (mess.length() > 150) {
                    mess = mess.subSequence(0, 150);
                }
                mess = AndroidUtilities.replaceNewLines(mess);
            }
            mess = new SpannableString(mess);
            if (message != null) {
                message.spoilLoginCode();
            }
            MediaDataController.addTextStyleRuns(message, (Spannable) mess, TextStyleSpan.FLAG_STYLE_SPOILER | TextStyleSpan.FLAG_STYLE_STRIKE);
            if (message != null && message.messageOwner != null) {
                MediaDataController.addAnimatedEmojiSpans(message.messageOwner.entities, mess, currentMessagePaint == null ? null : currentMessagePaint.getFontMetricsInt());
            }
            if (applyThumbs) {
                mess = applyThumbs(mess);
            }
            stringBuilder = formatInternal(messageFormatType, mess, messageNameString);
        } else {
            stringBuilder = new SpannableStringBuilder();
        }
        return stringBuilder;
    }

    @Override
    public boolean onInterceptTouchEvent(MotionEvent ev) {
        if (rightFragmentOpenedProgress == 0 && !isTopic && storyParams.checkOnTouchEvent(ev, this)) {
            return true;
        }
        return super.onInterceptTouchEvent(ev);
    }

    @Override
    public boolean dispatchTouchEvent(MotionEvent ev) {
        if (!isTopic && ev.getAction() == MotionEvent.ACTION_UP || ev.getAction() == MotionEvent.ACTION_CANCEL) {
            storyParams.checkOnTouchEvent(ev, this);
        }
        return super.dispatchTouchEvent(ev);
    }

    @Override
    public boolean onTouchEvent(MotionEvent event) {
        if (rightFragmentOpenedProgress == 0 && !isTopic && storyParams.checkOnTouchEvent(event, this)) {
            return true;
        }
        if (delegate == null || delegate.canClickButtonInside()) {
            if (openBot) {
                final boolean hit = openButtonRect.contains(event.getX(), event.getY());
                if (event.getAction() == MotionEvent.ACTION_DOWN || event.getAction() == MotionEvent.ACTION_MOVE) {
                    openButtonBounce.setPressed(hit);
                } else if (openButtonBounce.isPressed() && event.getAction() == MotionEvent.ACTION_UP) {
                    if (onOpenButtonClick != null) {
                        onOpenButtonClick.run(user);
                    }
                    openButtonBounce.setPressed(false);
                    return true;
                } else if (openButtonBounce.isPressed() && event.getAction() == MotionEvent.ACTION_CANCEL) {
                    openButtonBounce.setPressed(false);
                    return true;
                }
                if (hit) return true;
            }
            if (lastTopicMessageUnread && canvasButton != null && buttonLayout != null && (dialogsType == DialogsActivity.DIALOGS_TYPE_DEFAULT || dialogsType == DialogsActivity.DIALOGS_TYPE_FOLDER1 || dialogsType == DialogsActivity.DIALOGS_TYPE_FOLDER2) && canvasButton.checkTouchEvent(event)) {
                return true;
            }
        }
        return super.onTouchEvent(event);
    }


    public void setClipProgress(float value) {
        clipProgress = value;
        invalidate();
    }

    public float getClipProgress() {
        return clipProgress;
    }

    public void setTopClip(int value) {
        topClip = value;
    }

    public void setBottomClip(int value) {
        bottomClip = value;
    }

    public void setArchivedPullAnimation(PullForegroundDrawable drawable) {
        archivedChatsDrawable = drawable;
    }

    public int getCurrentDialogFolderId() {
        return currentDialogFolderId;
    }

    public boolean isDialogFolder() {
        return currentDialogFolderId > 0;
    }

    public MessageObject getMessage() {
        return message;
    }

    public void setDialogCellDelegate(DialogCellDelegate delegate) {
        this.delegate = delegate;
    }

    public interface DialogCellDelegate {
        void onButtonClicked(DialogCell dialogCell);
        void onButtonLongPress(DialogCell dialogCell);
        boolean canClickButtonInside();
        void openStory(DialogCell dialogCell, Runnable onDone);
        void showChatPreview(DialogCell dialogCell);
        void openHiddenStories();
    }

    private class DialogUpdateHelper {

        public long lastDrawnDialogId;
        public long lastDrawnMessageId;
        public boolean lastDrawnTranslated;
        public boolean lastDrawnDialogIsFolder;
        public long lastDrawnReadState;
        public int lastDrawnDraftHash;
        public Integer lastDrawnPrintingType;
        public int lastDrawnSizeHash;
        public int lastTopicsCount;
        public boolean lastDrawnPinned;
        public boolean lastDrawnHasCall;


        public float typingProgres;
        public boolean typingOutToTop;
        public int lastKnownTypingType;
        boolean waitngNewMessageFroTypingAnimation = false;
        long startWaitingTime;


        public boolean update() {
            TLRPC.Dialog dialog = MessagesController.getInstance(currentAccount).dialogs_dict.get(currentDialogId);
            if (dialog == null) {
                if (dialogsType == DialogsActivity.DIALOGS_TYPE_FORWARD && lastDrawnDialogId != currentDialogId) {
                    lastDrawnDialogId = currentDialogId;
                    return true;
                }
                return false;
            }
            int messageHash = message == null ? 0 : message.getId() + message.hashCode();
            Integer printingType = null;
            long readHash = dialog.read_inbox_max_id + ((long) dialog.read_outbox_max_id << 8) + ((long) (dialog.unread_count + (dialog.unread_mark ? -1 : 0)) << 16) +
                    (dialog.unread_reactions_count > 0 ? (1 << 18) : 0) +
                    (dialog.unread_mentions_count > 0 ? (1 << 19) : 0);

            if (isForumCell()) {
                if (MessagesController.getInstance(currentAccount).getTopicsController().getForumUnreadCount(-currentDialogId)[2] > 0) {
                    readHash |= (1 << 20);
                }
            }

            if (!isForumCell() && (isDialogCell || isTopic)) {
                if (!TextUtils.isEmpty(MessagesController.getInstance(currentAccount).getPrintingString(currentDialogId, getTopicId(), true))) {
                    printingType = MessagesController.getInstance(currentAccount).getPrintingStringType(currentDialogId, getTopicId());
                } else {
                    printingType = null;
                }
            }
            int sizeHash = getMeasuredWidth() + (getMeasuredHeight() << 16);
            int topicCount = 0;
            if (isForumCell()) {
                ArrayList<TLRPC.TL_forumTopic> topics = MessagesController.getInstance(currentAccount).getTopicsController().getTopics(-currentDialogId);
                topicCount = topics == null ? -1 : topics.size();
                if (topicCount == -1 && MessagesController.getInstance(currentAccount).getTopicsController().endIsReached(-currentDialogId)) {
                    topicCount = 0;
                }
            }

            boolean draftVoice = false;
            TLRPC.DraftMessage draftMessage = null;
            if (isTopic) {
                draftVoice = MediaDataController.getInstance(currentAccount).getDraftVoice(currentDialogId, getTopicId()) != null;
                draftMessage = !draftVoice ? MediaDataController.getInstance(currentAccount).getDraft(currentDialogId, getTopicId()) : null;
                if (draftMessage != null && TextUtils.isEmpty(draftMessage.message)) {
                    draftMessage = null;
                }
            } else if (isDialogCell) {
                draftVoice = MediaDataController.getInstance(currentAccount).getDraftVoice(currentDialogId, 0) != null;
                draftMessage = !draftVoice ? MediaDataController.getInstance(currentAccount).getDraft(currentDialogId, 0) : null;
            }
            int draftHash = draftMessage == null ? 0 : draftMessage.message.hashCode() + (draftMessage.reply_to != null ? (draftMessage.reply_to.reply_to_msg_id << 16) : 0);
            boolean hasCall = chat != null && chat.call_active && chat.call_not_empty;
            boolean translated = MessagesController.getInstance(currentAccount).getTranslateController().isTranslatingDialog(currentDialogId);
            if (lastDrawnSizeHash == sizeHash &&
                    lastDrawnMessageId == messageHash &&
                    lastDrawnTranslated == translated &&
                    lastDrawnDialogId == currentDialogId &&
                    lastDrawnDialogIsFolder == dialog.isFolder &&
                    lastDrawnReadState == readHash &&
                    Objects.equals(lastDrawnPrintingType, printingType) &&
                    lastTopicsCount == topicCount &&
                    draftHash == lastDrawnDraftHash &&
                    lastDrawnPinned == drawPin &&
                    lastDrawnHasCall == hasCall &&
                    DialogCell.this.draftVoice == draftVoice) {
                return false;
            }

            if (lastDrawnDialogId != currentDialogId) {
                typingProgres = printingType == null ? 0f : 1f;
                waitngNewMessageFroTypingAnimation = false;
            } else {
                if (!Objects.equals(lastDrawnPrintingType, printingType) || waitngNewMessageFroTypingAnimation) {
                    if (!waitngNewMessageFroTypingAnimation && printingType == null) {
                        waitngNewMessageFroTypingAnimation = true;
                        startWaitingTime = System.currentTimeMillis();
                    } else if (waitngNewMessageFroTypingAnimation && lastDrawnMessageId != messageHash) {
                        waitngNewMessageFroTypingAnimation = false;
                    }
                    if (lastDrawnMessageId != messageHash) {
                        typingOutToTop = false;
                    } else {
                        typingOutToTop = true;
                    }
                }
            }
            if (printingType != null) {
                lastKnownTypingType = printingType;
            }
            lastDrawnDialogId = currentDialogId;
            lastDrawnMessageId = messageHash;
            lastDrawnDialogIsFolder = dialog.isFolder;
            lastDrawnReadState = readHash;
            lastDrawnPrintingType = printingType;
            lastDrawnSizeHash = sizeHash;
            lastDrawnDraftHash = draftHash;
            lastTopicsCount = topicCount;
            lastDrawnPinned = drawPin;
            lastDrawnHasCall = hasCall;
            lastDrawnTranslated = translated;

            return true;
        }

        public void updateAnimationValues() {
            if (!waitngNewMessageFroTypingAnimation) {
                if (lastDrawnPrintingType != null && typingLayout != null && typingProgres != 1f) {
                    typingProgres += 16f / 200f;
                    invalidate();
                } else if (lastDrawnPrintingType == null && typingProgres != 0) {
                    typingProgres -= 16f / 200f;
                    invalidate();
                }
                typingProgres = Utilities.clamp(typingProgres, 1f, 0f);
            } else {
                if (System.currentTimeMillis() - startWaitingTime > 100) {
                    waitngNewMessageFroTypingAnimation = false;
                }
                invalidate();
            }
        }
    }

    @Override
    public void invalidate() {
        if (StoryViewer.animationInProgress) {
            return;
        }
        super.invalidate();
    }

    @Override
    public void invalidate(int l, int t, int r, int b) {
        if (StoryViewer.animationInProgress) {
            return;
        }
        super.invalidate(l, t, r, b);
    }

    private static class ForumFormattedNames {
        private final DialogCell parent;
        int lastMessageId;

        int topMessageTopicStartIndex;
        int topMessageTopicEndIndex;
        boolean lastTopicMessageUnread;
        boolean isLoadingState;
        HashMap<Long, AvatarSpan> avatarSpans;
        CharSequence formattedNames;

        ForumFormattedNames(DialogCell parent) {
            this.parent = parent;
        }

        private void invalidateSpans() {
            if (avatarSpans == null || avatarSpans.isEmpty()) {
                return;
            }

            for (Map.Entry<Long, AvatarSpan> entry: avatarSpans.entrySet()) {
                entry.getValue().setDialogId(entry.getKey());
            }
        }

        private void formatTopicsNames(int currentAccount, MessageObject message, TLRPC.Chat chat) {
            int messageId = message == null || chat == null ? 0 : message.getId();
            if (lastMessageId == messageId && !isLoadingState) {
                return;
            }
            avatarSpans = null;
            topMessageTopicStartIndex = 0;
            topMessageTopicEndIndex = 0;
            lastTopicMessageUnread = false;
            isLoadingState = false;
            lastMessageId = messageId;
            Paint currentMessagePaint = Theme.dialogs_messagePaint[0];
            if (chat != null) {
                List<TLRPC.TL_forumTopic> topics = MessagesController.getInstance(currentAccount).getTopicsController().getTopics(chat.id);

                boolean hasDivider = false;
                if (topics != null && !topics.isEmpty()) {
                    topics = new ArrayList<>(topics);
                    Collections.sort(topics, Comparator.comparingInt(o -> -o.top_message));
                    SpannableStringBuilder spannableStringBuilder = new SpannableStringBuilder();
                    long topMessageTopicId = 0;
                    int boldLen = 0;
                    if (message != null && !ChatObject.isMonoForum(chat)) {
                        topMessageTopicId = MessageObject.getTopicId(currentAccount, message.messageOwner, true);
                        TLRPC.TL_forumTopic topic = MessagesController.getInstance(currentAccount).getTopicsController().findTopic(chat.id, topMessageTopicId);
                        if (topic != null) {
                            CharSequence topicString = ForumUtilities.getTopicSpannedName(topic, currentMessagePaint, false);
                            spannableStringBuilder.append(topicString);
                            if (topic.unread_count > 0) {
                                boldLen = topicString.length();
                            }
                            topMessageTopicStartIndex = 0;
                            topMessageTopicEndIndex = topicString.length();

                            if (message.isOutOwner()) {
                                lastTopicMessageUnread = false;
                            } else {
                                lastTopicMessageUnread = topic.unread_count > 0;
                            }
                        } else {
                            lastTopicMessageUnread = false;
                        }
                        if (lastTopicMessageUnread) {
                            spannableStringBuilder.append(" ");
                            spannableStringBuilder.setSpan(new DialogCell.FixedWidthSpan(dp(3)), spannableStringBuilder.length() - 1, spannableStringBuilder.length(), 0);
                            hasDivider = true;
                        }
                    }

                    if (ChatObject.isMonoForum(chat)) {
                        avatarSpans = new HashMap<>();
                        for (int i = 0; i < Math.min(4, topics.size()); i++) {
                            if (spannableStringBuilder.length() != 0) {
                                spannableStringBuilder.append("  ");
                            }

                            final long dialogId = DialogObject.getPeerDialogId(topics.get(i).from_id);

                            AvatarSpan avatarSpan = new AvatarSpan(parent, currentAccount);
                            avatarSpan.needDrawShadow = false;
                            avatarSpan.setDialogId(dialogId);
                            avatarSpans.put(dialogId, avatarSpan);

                            SpannableStringBuilder topicString = SpannableStringBuilder.valueOf(DialogObject.getName(dialogId));
                            topicString.insert(0, "  ");
                            topicString.setSpan(avatarSpan, 0, 1, Spanned.SPAN_EXCLUSIVE_EXCLUSIVE);
                            spannableStringBuilder.append(topicString);
                        }
                    } else {
                        boolean firstApplay = true;
                        for (int i = 0; i < Math.min(4, topics.size()); i++) {
                            if (topics.get(i).id == topMessageTopicId) {
                                continue;
                            }

                            if (spannableStringBuilder.length() != 0) {
                                if (firstApplay && hasDivider) {
                                    spannableStringBuilder.append(" ");
                                } else {
                                    spannableStringBuilder.append(", ");
                                }
                            }
                            firstApplay = false;
                            CharSequence topicString = ForumUtilities.getTopicSpannedName(topics.get(i), currentMessagePaint, false);
                            spannableStringBuilder.append(topicString);
                        }
                    }
                    if (boldLen > 0) {
                        spannableStringBuilder.setSpan(
                                new TypefaceSpan(AndroidUtilities.bold(), 0, Theme.key_chats_name, null),
                                0, Math.min(spannableStringBuilder.length(), boldLen + 2), 0
                        );
                    }
                    formattedNames = spannableStringBuilder;
                    return;
                }

                if (!MessagesController.getInstance(currentAccount).getTopicsController().endIsReached(chat.id)) {
                    MessagesController.getInstance(currentAccount).getTopicsController().preloadTopics(chat.id);
                    formattedNames = getString(R.string.Loading);
                    isLoadingState = true;
                } else {
                    formattedNames = getString(ChatObject.isMonoForum(chat) ? R.string.NoMonoforumTopicsCreated : R.string.NoTopicsCreated);
                }
            }
        }
    }

    private ColorFilter[] adaptiveEmojiColorFilter;
    private int[] adaptiveEmojiColor;
    private ColorFilter getAdaptiveEmojiColorFilter(int n, int color) {
        if (adaptiveEmojiColorFilter == null) {
            adaptiveEmojiColor = new int[4];
            adaptiveEmojiColorFilter = new ColorFilter[4];
        }
        if (color != adaptiveEmojiColor[n] || adaptiveEmojiColorFilter[n] == null) {
            adaptiveEmojiColorFilter[n] = new PorterDuffColorFilter(adaptiveEmojiColor[n] = color, PorterDuff.Mode.SRC_IN);
        }
        return adaptiveEmojiColorFilter[n];
    }

    private Runnable unsubscribePremiumBlocked;
    public void showPremiumBlocked(boolean show) {
        if (show != (unsubscribePremiumBlocked != null)) {
            if (!show && unsubscribePremiumBlocked != null) {
                unsubscribePremiumBlocked.run();
                unsubscribePremiumBlocked = null;
            } else if (show) {
                unsubscribePremiumBlocked = NotificationCenter.getInstance(currentAccount).listen(this, NotificationCenter.userIsPremiumBlockedUpadted, args -> {
                    updatePremiumBlocked(true);
                });
            }
        }
    }

    private void updatePremiumBlocked(boolean animated) {
        final TL_account.RequirementToContact r = (unsubscribePremiumBlocked != null) && user != null ? MessagesController.getInstance(currentAccount).isUserContactBlocked(user.id) : null;
        if (premiumBlocked != DialogObject.isPremiumBlocked(r) || starsPriceBlocked != DialogObject.getMessagesStarsPrice(r)) {
            premiumBlocked = DialogObject.isPremiumBlocked(r);
            starsPriceBlocked = DialogObject.getMessagesStarsPrice(r);
            if (!animated) {
                premiumBlockedT.set(premiumBlocked, true);
                starsBlockedT.set(starsPriceBlocked > 0, true);
            }
            invalidate();
        }
    }

    @Override
    protected boolean allowCaching() {
        return rightFragmentOpenedProgress <= 0;
    }
}<|MERGE_RESOLUTION|>--- conflicted
+++ resolved
@@ -3270,11 +3270,6 @@
                         avatarImage.setForUserOrChat(user, avatarDrawable, null, true, VectorAvatarThumbDrawable.TYPE_SMALL, false);
                     }
                 } else if (chat != null) {
-<<<<<<< HEAD
-                    avatarDrawable.setInfo(currentAccount, chat);
-                    avatarImage.setForUserOrChat(chat, avatarDrawable);
-                    tryToUpdateCurrentPreview();
-=======
                     TLRPC.Chat chat = this.chat;
                     if (chat.monoforum) {
                         ForumUtilities.setMonoForumAvatar(currentAccount, chat, avatarDrawable, avatarImage);
@@ -3282,8 +3277,8 @@
                     } else {
                         avatarDrawable.setInfo(currentAccount, chat);
                         avatarImage.setForUserOrChat(chat, avatarDrawable);
-                    }
->>>>>>> 4d7a3a40
+                        tryToUpdateCurrentPreview(); // TODO: REQUIRE SOME TEST
+                    }
                 }
             }
 
