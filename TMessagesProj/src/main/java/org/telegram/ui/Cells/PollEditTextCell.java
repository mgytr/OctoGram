--- conflicted
+++ resolved
@@ -215,13 +215,11 @@
         }
     }
 
-<<<<<<< HEAD
     public void setIcon(int icon) {
         moveImageView.setImageResource(icon);
-=======
+    }
+
     protected void onEditTextFocusChanged(boolean focused) {
-
->>>>>>> 5bc1c3dc
     }
 
     public void createErrorTextView() {
