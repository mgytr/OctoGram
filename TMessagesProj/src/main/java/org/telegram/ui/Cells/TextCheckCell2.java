--- conflicted
+++ resolved
@@ -73,12 +73,8 @@
                 @Override
                 protected void onDraw(Canvas canvas) {
                     super.onDraw(canvas);
-<<<<<<< HEAD
                     if (!OctoConfig.INSTANCE.disableDividers.getValue())
-                        canvas.drawLine(0, AndroidUtilities.dp(14), 2, getMeasuredHeight()- AndroidUtilities.dp(14), Theme.dividerPaint);
-=======
-                    canvas.drawLine(0, dp(14), 2, getMeasuredHeight()- dp(14), Theme.dividerPaint);
->>>>>>> 17067dfc
+                        canvas.drawLine(0, dp(14), 2, getMeasuredHeight()- dp(14), Theme.dividerPaint);
                 }
             };
             checkBoxClickArea.setBackground(Theme.createSelectorDrawable(Theme.getColor(Theme.key_listSelector), 2));
@@ -267,13 +263,8 @@
 
     @Override
     protected void onDraw(Canvas canvas) {
-<<<<<<< HEAD
         if (needDivider && !OctoConfig.INSTANCE.disableDividers.getValue()) {
-            canvas.drawLine(LocaleController.isRTL ? 0 : AndroidUtilities.dp(20), getMeasuredHeight() - 1, getMeasuredWidth() - (LocaleController.isRTL ? AndroidUtilities.dp(20) : 0), getMeasuredHeight() - 1, Theme.dividerPaint);
-=======
-        if (needDivider) {
             canvas.drawLine(LocaleController.isRTL ? 0 : dp(20), getMeasuredHeight() - 1, getMeasuredWidth() - (LocaleController.isRTL ? dp(20) : 0), getMeasuredHeight() - 1, Theme.dividerPaint);
->>>>>>> 17067dfc
         }
     }
 
