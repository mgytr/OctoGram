--- conflicted
+++ resolved
@@ -716,10 +716,7 @@
             return;
         }
 
-<<<<<<< HEAD
         if (useSeparator && !OctoConfig.INSTANCE.disableDividers.getValue()) {
-=======
-        if (useSeparator) {
             Paint dividerPaint = null;
             if (customPaints && resourcesProvider != null) {
                 dividerPaint = resourcesProvider.getPaint(Theme.key_paint_divider);
@@ -727,7 +724,6 @@
             if (dividerPaint == null) {
                 dividerPaint = Theme.dividerPaint;
             }
->>>>>>> 33a48d89
             if (LocaleController.isRTL) {
                 canvas.drawLine(0, getMeasuredHeight() - 1, getMeasuredWidth() - AndroidUtilities.dp(AndroidUtilities.leftBaseline), getMeasuredHeight() - 1, dividerPaint);
             } else {
