--- conflicted
+++ resolved
@@ -382,7 +382,6 @@
         }
         Drawable iconDrawable = ContextCompat.getDrawable(ApplicationLoader.applicationContext, iconId).mutate();
         iconDrawable.setColorFilter(new PorterDuffColorFilter(Theme.getColor(Theme.key_avatar_text), PorterDuff.Mode.SRC_IN));
-<<<<<<< HEAD
         Drawable bgDrawable = new CircleGradientDrawable(AndroidUtilities.dp(sz), colorKey == -1 ? 0xFF000000 : Theme.getColor(colorKey), colorKey2 == -1 ? 0xFF000000 : Theme.getColor(colorKey2));
         CombinedDrawable combinedDrawable = new CombinedDrawable(bgDrawable, iconDrawable);
         return combinedDrawable;
@@ -398,21 +397,27 @@
         var customColor2 = drawableInfo.getCustomColor2();
 
         var iconDrawable = ContextCompat.getDrawable(ApplicationLoader.applicationContext, iconId);
+
+        // Drawable bgDrawable = new CircleGradientDrawable(dp(sz), colorKey == -1 ? 0xFF000000 : Theme.getColor(colorKey), colorKey2 == -1 ? 0xFF000000 : Theme.getColor(colorKey2));
+        var bgDrawable = new CircleGradientDrawable(dp(sz), colorKey == -1 ? customColor : Theme.getColor(colorKey), colorKey2 == -1 ? customColor2 : Theme.getColor(colorKey2));
+        var drawable = new CombinedDrawable(bgDrawable, iconDrawable);
+
+        var platform = session.platform.toLowerCase();
+
+        if (platform.isEmpty()) {
+            platform = session.system_version.toLowerCase();
+        }
+
         if (iconDrawable != null) {
             iconDrawable.mutate();
             iconDrawable.setColorFilter(new PorterDuffColorFilter(Theme.getColor(Theme.key_avatar_text), PorterDuff.Mode.SRC_IN));
-        }
-        var bgDrawable = new CircleGradientDrawable(dp(sz), colorKey == -1 ? customColor : Theme.getColor(colorKey), colorKey2 == -1 ? customColor2 : Theme.getColor(colorKey2));
-        // Drawable bgDrawable = new CircleGradientDrawable(dp(sz), colorKey == -1 ? 0xFF000000 : Theme.getColor(colorKey), colorKey2 == -1 ? 0xFF000000 : Theme.getColor(colorKey2));
-        return new CombinedDrawable(bgDrawable, iconDrawable);
-=======
-        Drawable bgDrawable = new CircleGradientDrawable(dp(sz), colorKey == -1 ? 0xFF000000 : Theme.getColor(colorKey), colorKey2 == -1 ? 0xFF000000 : Theme.getColor(colorKey2));
-        CombinedDrawable drawable = new CombinedDrawable(bgDrawable, iconDrawable);
-        if (platform != null && platform.contains("fragment")) {
-            drawable.setIconSize((int) (iconDrawable.getIntrinsicWidth() / 44.0f * sz), (int) (iconDrawable.getIntrinsicHeight() / 44.0f * sz));
-        }
+
+            if (platform.contains("fragment")) {
+                drawable.setIconSize((int) (iconDrawable.getIntrinsicWidth() / 44.0f * sz), (int) (iconDrawable.getIntrinsicHeight() / 44.0f * sz));
+            }
+        }
+
         return drawable;
->>>>>>> eee720ef
     }
 
     public static class CircleGradientDrawable extends Drawable {
