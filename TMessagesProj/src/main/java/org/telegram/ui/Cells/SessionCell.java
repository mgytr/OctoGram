/*
 * This is the source code of Telegram for Android v. 5.x.x
 * It is licensed under GNU GPL v. 2 or later.
 * You should have received a copy of the license in this archive (see LICENSE).
 *
 * Copyright Nikolai Kudashov, 2013-2018.
 */

package org.telegram.ui.Cells;

import static org.telegram.messenger.AndroidUtilities.dp;

import android.content.Context;
import android.graphics.Canvas;
import android.graphics.ColorFilter;
import android.graphics.LinearGradient;
import android.graphics.Paint;
import android.graphics.PixelFormat;
import android.graphics.PorterDuff;
import android.graphics.PorterDuffColorFilter;
import android.graphics.Shader;
import android.graphics.drawable.Drawable;
import android.text.SpannableStringBuilder;
import android.text.TextUtils;
import android.util.TypedValue;
import android.view.Gravity;
import android.view.View;
import android.widget.FrameLayout;
import android.widget.LinearLayout;
import android.widget.TextView;

import androidx.annotation.NonNull;
import androidx.annotation.Nullable;
import androidx.core.content.ContextCompat;

import org.telegram.messenger.AndroidUtilities;
import org.telegram.messenger.ApplicationLoader;
import org.telegram.messenger.LocaleController;
import org.telegram.messenger.MessagesController;
import org.telegram.messenger.R;
import org.telegram.messenger.UserConfig;
import org.telegram.messenger.UserObject;
import org.telegram.tgnet.TLObject;
import org.telegram.tgnet.TLRPC;
import org.telegram.ui.ActionBar.Theme;
import org.telegram.ui.Components.AnimatedFloat;
import org.telegram.ui.Components.AvatarDrawable;
import org.telegram.ui.Components.BackupImageView;
import org.telegram.ui.Components.CombinedDrawable;
import org.telegram.ui.Components.DotDividerSpan;
import org.telegram.ui.Components.FlickerLoadingView;
import org.telegram.ui.Components.LayoutHelper;

import it.octogram.android.OctoConfig;
import it.octogram.android.utils.SessionIconUtils;

public class SessionCell extends FrameLayout {

    private int currentType;
    private TextView nameTextView;
    private TextView onlineTextView;
    private TextView detailTextView;
    private TextView detailExTextView;
    private BackupImageView placeholderImageView;
    private BackupImageView imageView;
    private AvatarDrawable avatarDrawable;
    private boolean needDivider;
    private boolean showStub;
    private AnimatedFloat showStubValue = new AnimatedFloat(this);
    FlickerLoadingView globalGradient;
    LinearLayout linearLayout;

    private int currentAccount = UserConfig.selectedAccount;

    public SessionCell(Context context, int type) {
        super(context);

        linearLayout = new LinearLayout(context);
        linearLayout.setOrientation(LinearLayout.HORIZONTAL);
        linearLayout.setWeightSum(1);

        currentType = type;

        if (type == 1) {
            addView(linearLayout, LayoutHelper.createFrame(LayoutHelper.MATCH_PARENT, 30, (LocaleController.isRTL ? Gravity.RIGHT : Gravity.LEFT) | Gravity.TOP, (LocaleController.isRTL ? 15 : 49), 11, (LocaleController.isRTL ? 49 : 15), 0));

            avatarDrawable = new AvatarDrawable();
            avatarDrawable.setTextSize(dp(10));

            imageView = new BackupImageView(context);
            imageView.setRoundRadius(dp(10));
            addView(imageView, LayoutHelper.createFrame(20, 20, (LocaleController.isRTL ? Gravity.RIGHT : Gravity.LEFT) | Gravity.TOP, (LocaleController.isRTL ? 0 : 21), 13, (LocaleController.isRTL ? 21 : 0), 0));
        } else {
            placeholderImageView = new BackupImageView(context);
            placeholderImageView.setRoundRadius(dp(10));
            addView(placeholderImageView, LayoutHelper.createFrame(42, 42, (LocaleController.isRTL ? Gravity.RIGHT : Gravity.LEFT) | Gravity.TOP, (LocaleController.isRTL ? 0 : 16), 9, (LocaleController.isRTL ? 16 : 0), 0));

            imageView = new BackupImageView(context);
            imageView.setRoundRadius(dp(10));
            addView(imageView, LayoutHelper.createFrame(42, 42, (LocaleController.isRTL ? Gravity.RIGHT : Gravity.LEFT) | Gravity.TOP, (LocaleController.isRTL ? 0 : 16), 9, (LocaleController.isRTL ? 16 : 0), 0));

            addView(linearLayout, LayoutHelper.createFrame(LayoutHelper.MATCH_PARENT, 30, (LocaleController.isRTL ? Gravity.RIGHT : Gravity.LEFT) | Gravity.TOP, (LocaleController.isRTL ? 15 : 72), 6.333f, (LocaleController.isRTL ? 72 : 15), 0));
        }


        nameTextView = new TextView(context);
        nameTextView.setTextColor(Theme.getColor(Theme.key_windowBackgroundWhiteBlackText));
        nameTextView.setTextSize(TypedValue.COMPLEX_UNIT_DIP, type == 0 ? 15 : 16);
        nameTextView.setLines(1);
        nameTextView.setTypeface(AndroidUtilities.bold());
        nameTextView.setMaxLines(1);
        nameTextView.setSingleLine(true);
        nameTextView.setEllipsize(TextUtils.TruncateAt.END);
        nameTextView.setGravity((LocaleController.isRTL ? Gravity.RIGHT : Gravity.LEFT) | Gravity.TOP);

        onlineTextView = new TextView(context);
        onlineTextView.setTextSize(TypedValue.COMPLEX_UNIT_DIP, type == 0 ? 12 : 13);
        onlineTextView.setGravity((LocaleController.isRTL ? Gravity.LEFT : Gravity.RIGHT) | Gravity.TOP);

        if (LocaleController.isRTL) {
            linearLayout.addView(onlineTextView, LayoutHelper.createLinear(LayoutHelper.WRAP_CONTENT, LayoutHelper.MATCH_PARENT, Gravity.LEFT | Gravity.TOP, 0, 2, 0, 0));
            linearLayout.addView(nameTextView, LayoutHelper.createLinear(0, LayoutHelper.MATCH_PARENT, 1.0f, Gravity.RIGHT | Gravity.TOP, 10, 0, 0, 0));
        } else {
            linearLayout.addView(nameTextView, LayoutHelper.createLinear(0, LayoutHelper.MATCH_PARENT, 1.0f, Gravity.LEFT | Gravity.TOP, 0, 0, 10, 0));
            linearLayout.addView(onlineTextView, LayoutHelper.createLinear(LayoutHelper.WRAP_CONTENT, LayoutHelper.MATCH_PARENT, Gravity.RIGHT | Gravity.TOP, 0, 2, 0, 0));
        }

        int leftMargin;
        int rightMargin;
        if (LocaleController.isRTL) {
            rightMargin = type == 0 ? 72 : 21;
            leftMargin = 21;
        } else {
            leftMargin = type == 0 ? 72 : 21;
            rightMargin = 21;
        }

        detailTextView = new TextView(context);
        detailTextView.setTextColor(Theme.getColor(Theme.key_windowBackgroundWhiteBlackText));
        detailTextView.setTextSize(TypedValue.COMPLEX_UNIT_DIP, type == 0 ? 13 : 14);
        detailTextView.setLines(1);
        detailTextView.setMaxLines(1);
        detailTextView.setSingleLine(true);
        detailTextView.setEllipsize(TextUtils.TruncateAt.END);
        detailTextView.setGravity((LocaleController.isRTL ? Gravity.RIGHT : Gravity.LEFT) | Gravity.TOP);
        addView(detailTextView, LayoutHelper.createFrame(LayoutHelper.MATCH_PARENT, LayoutHelper.WRAP_CONTENT, (LocaleController.isRTL ? Gravity.RIGHT : Gravity.LEFT) | Gravity.TOP, leftMargin, type == 0 ? 28 : 36, rightMargin, 0));

        detailExTextView = new TextView(context);
        detailExTextView.setTextColor(Theme.getColor(Theme.key_windowBackgroundWhiteGrayText3));
        detailExTextView.setTextSize(TypedValue.COMPLEX_UNIT_DIP, type == 0 ? 13 : 14);
        detailExTextView.setLines(1);
        detailExTextView.setMaxLines(1);
        detailExTextView.setSingleLine(true);
        detailExTextView.setEllipsize(TextUtils.TruncateAt.END);
        detailExTextView.setGravity((LocaleController.isRTL ? Gravity.RIGHT : Gravity.LEFT) | Gravity.TOP);
        addView(detailExTextView, LayoutHelper.createFrame(LayoutHelper.MATCH_PARENT, LayoutHelper.WRAP_CONTENT, (LocaleController.isRTL ? Gravity.RIGHT : Gravity.LEFT) | Gravity.TOP, leftMargin, type == 0 ? 46 : 59, rightMargin, 0));
    }

    private void setContentAlpha(float alpha) {
        if (detailExTextView != null) {
            detailExTextView.setAlpha(alpha);
        }
        if (detailTextView != null) {
            detailTextView.setAlpha(alpha);
        }
        if (nameTextView != null) {
            nameTextView.setAlpha(alpha);
        }
        if (onlineTextView != null) {
            onlineTextView.setAlpha(alpha);
        }
        if (imageView != null) {
            imageView.setAlpha(alpha);
        }
        if (placeholderImageView != null) {
            placeholderImageView.setAlpha(1f - alpha);
        }
        if (linearLayout != null) {
            linearLayout.setAlpha(alpha);
        }
    }

    @Override
    protected void onMeasure(int widthMeasureSpec, int heightMeasureSpec) {
        super.onMeasure(MeasureSpec.makeMeasureSpec(MeasureSpec.getSize(widthMeasureSpec), MeasureSpec.EXACTLY), MeasureSpec.makeMeasureSpec(dp(currentType == 0 ? 70 : 90) + (needDivider ? 1 : 0), MeasureSpec.EXACTLY));
    }

    public void setSession(TLObject object, boolean divider) {
        needDivider = divider;

        if (object instanceof TLRPC.TL_authorization) {
            TLRPC.TL_authorization session = (TLRPC.TL_authorization) object;
            imageView.setImageDrawable(createDrawable(42, session));

            StringBuilder stringBuilder = new StringBuilder();
            if (session.device_model.length() != 0) {
                stringBuilder.append(session.device_model);
            }
            if (stringBuilder.length() == 0) {
                if (session.platform.length() != 0) {
                    stringBuilder.append(session.platform);
                }
                if (session.system_version.length() != 0) {
                    if (session.platform.length() != 0) {
                        stringBuilder.append(" ");
                    }
                    stringBuilder.append(session.system_version);
                }
            }
            nameTextView.setText(stringBuilder);

            String timeText;
            if ((session.flags & 1) != 0) {
                setTag(Theme.key_windowBackgroundWhiteValueText);
                timeText = LocaleController.getString(R.string.Online);
            } else {
                setTag(Theme.key_windowBackgroundWhiteGrayText3);
                timeText = LocaleController.stringForMessageListDate(session.date_active);
            }

            SpannableStringBuilder spannableStringBuilder = new SpannableStringBuilder();
            if (session.country.length() != 0) {
                spannableStringBuilder.append(session.country);
            }
            if (spannableStringBuilder.length() != 0) {
                DotDividerSpan dotDividerSpan = new DotDividerSpan();
                dotDividerSpan.setTopPadding(dp(1.5f));
                spannableStringBuilder.append(" . ").setSpan(dotDividerSpan, spannableStringBuilder.length() - 2, spannableStringBuilder.length() - 1, 0);
            }
            spannableStringBuilder.append(timeText);
            detailExTextView.setText(spannableStringBuilder);

            stringBuilder = new StringBuilder();
            stringBuilder.append(session.app_name);
            stringBuilder.append(" ").append(session.app_version);

            detailTextView.setText(stringBuilder);
        } else if (object instanceof TLRPC.TL_webAuthorization) {
            TLRPC.TL_webAuthorization session = (TLRPC.TL_webAuthorization) object;
            TLRPC.User user = MessagesController.getInstance(currentAccount).getUser(session.bot_id);
            nameTextView.setText(session.domain);
            String name;
            if (user != null) {
                avatarDrawable.setInfo(currentAccount, user);
                name = UserObject.getFirstName(user);
                imageView.setForUserOrChat(user, avatarDrawable);
            } else {
                name = "";
            }

            setTag(Theme.key_windowBackgroundWhiteGrayText3);
            onlineTextView.setText(LocaleController.stringForMessageListDate(session.date_active));
            onlineTextView.setTextColor(Theme.getColor(Theme.key_windowBackgroundWhiteGrayText3));

            StringBuilder stringBuilder = new StringBuilder();
            if (session.ip.length() != 0) {
                stringBuilder.append(session.ip);
            }
            if (session.region.length() != 0) {
                if (stringBuilder.length() != 0) {
                    stringBuilder.append(" ");
                }
                stringBuilder.append("— ");
                stringBuilder.append(session.region);
            }
            detailExTextView.setText(stringBuilder);

            stringBuilder = new StringBuilder();
            if (!TextUtils.isEmpty(name)) {
                stringBuilder.append(name);
            }
            if (session.browser.length() != 0 ) {
                if (stringBuilder.length() != 0) {
                    stringBuilder.append(", ");
                }
                stringBuilder.append(session.browser);
            }
            if (session.platform.length() != 0) {
                if (stringBuilder.length() != 0) {
                    stringBuilder.append(", ");
                }
                stringBuilder.append(session.platform);
            }

            detailTextView.setText(stringBuilder);
        }

        if (showStub) {
            showStub = false;
            invalidate();
        }
    }

    public static CombinedDrawable createDrawable(int sz, String platform) {
        TLRPC.TL_authorization auth = new TLRPC.TL_authorization();
        auth.device_model = platform;
        auth.platform = platform;
        auth.app_name = platform;
        return createDrawable(sz, auth);
    }

    public static CombinedDrawable createDrawable(int sz, TLRPC.TL_authorization session) {
        /*String platform = session.platform.toLowerCase();
        if (platform.isEmpty()) {
            platform = session.system_version.toLowerCase();
        }
        String deviceModel = session.device_model.toLowerCase();
        int iconId;
        int colorKey, colorKey2;
        if (deviceModel.contains("safari")) {
            iconId = R.drawable.device_web_safari;
            colorKey = Theme.key_avatar_backgroundPink;
            colorKey2 = Theme.key_avatar_background2Pink;
        } else if (deviceModel.contains("edge")) {
            iconId = R.drawable.device_web_edge;
            colorKey = Theme.key_avatar_backgroundPink;
            colorKey2 = Theme.key_avatar_background2Pink;
        } else if (deviceModel.contains("chrome")) {
            iconId = R.drawable.device_web_chrome;
            colorKey = Theme.key_avatar_backgroundPink;
            colorKey2 = Theme.key_avatar_background2Pink;
        } else if (deviceModel.contains("opera")) {
            iconId = R.drawable.device_web_opera;
            colorKey = Theme.key_avatar_backgroundPink;
            colorKey2 = Theme.key_avatar_background2Pink;
        } else if (deviceModel.contains("firefox")) {
            iconId = R.drawable.device_web_firefox;
            colorKey = Theme.key_avatar_backgroundPink;
            colorKey2 = Theme.key_avatar_background2Pink;
        } else if (deviceModel.contains("vivaldi")) {
            iconId = R.drawable.device_web_other;
            colorKey = Theme.key_avatar_backgroundPink;
            colorKey2 = Theme.key_avatar_background2Pink;
        } else if (platform.contains("ios")) {
            iconId = deviceModel.contains("ipad") ? R.drawable.device_tablet_ios : R.drawable.device_phone_ios;
            colorKey = Theme.key_avatar_backgroundBlue;
            colorKey2 = Theme.key_avatar_background2Blue;
        } else if (platform.contains("windows")) {
            iconId = R.drawable.device_desktop_win;
            colorKey = Theme.key_avatar_backgroundCyan;
            colorKey2 = Theme.key_avatar_background2Cyan;
        } else if (platform.contains("macos")) {
            iconId = R.drawable.device_desktop_osx;
            colorKey = Theme.key_avatar_backgroundCyan;
            colorKey2 = Theme.key_avatar_background2Cyan;
        } else if (platform.contains("android")) {
            iconId = deviceModel.contains("tab") ? R.drawable.device_tablet_android : R.drawable.device_phone_android;
            colorKey = Theme.key_avatar_backgroundGreen;
            colorKey2 = Theme.key_avatar_background2Green;
        } else if (platform.contains("fragment")) {
            iconId = R.drawable.fragment;
            colorKey = -1;
            colorKey2 = -1;
        } else if (platform.contains("anonymous")) {
            iconId = R.drawable.large_hidden;
            colorKey = Theme.key_avatar_backgroundBlue;
            colorKey2 = Theme.key_avatar_background2Blue;
        } else if (platform.contains("premiumbot")) {
            iconId = R.drawable.filled_star_plus;
            colorKey = Theme.key_color_yellow;
            colorKey2 = Theme.key_color_orange;
        } else if (platform.contains("ads")) {
            iconId = R.drawable.msg_channel;
            colorKey = Theme.key_avatar_backgroundPink;
            colorKey2 = Theme.key_avatar_background2Pink;
        } else if (platform.contains("api")) {
            iconId = R.drawable.filled_paid_broadcast;
            colorKey = Theme.key_avatar_backgroundGreen;
            colorKey2 = Theme.key_avatar_background2Green;
        } else if (platform.equals("?")) {
            iconId = R.drawable.msg_emoji_question;
            colorKey = -1;
            colorKey2 = -1;
        } else if (session.app_name.toLowerCase().contains("desktop")) {
            iconId = R.drawable.device_desktop_other;
            colorKey = Theme.key_avatar_backgroundCyan;
            colorKey2 = Theme.key_avatar_background2Cyan;
        } else {
            iconId = R.drawable.device_web_other;
            colorKey = Theme.key_avatar_backgroundPink;
            colorKey2 = Theme.key_avatar_background2Pink;
        }
        Drawable iconDrawable = ContextCompat.getDrawable(ApplicationLoader.applicationContext, iconId).mutate();
        iconDrawable.setColorFilter(new PorterDuffColorFilter(Theme.getColor(Theme.key_avatar_text), PorterDuff.Mode.SRC_IN));
<<<<<<< HEAD
        Drawable bgDrawable = new CircleGradientDrawable(AndroidUtilities.dp(sz), colorKey == -1 ? 0xFF000000 : Theme.getColor(colorKey), colorKey2 == -1 ? 0xFF000000 : Theme.getColor(colorKey2));
        CombinedDrawable combinedDrawable = new CombinedDrawable(bgDrawable, iconDrawable);
        return combinedDrawable;
        */

        SessionIconUtils sessionType = new SessionIconUtils();
        SessionIconUtils.DeviceAttributes drawableInfo = sessionType.setDeviceAttributes(session);

        int iconId = drawableInfo.getIconId();
        int colorKey = drawableInfo.getColorKey();
        int colorKey2 = drawableInfo.getColorKey2();
        int customColor = drawableInfo.getCustomColor();

        Drawable iconDrawable = ContextCompat.getDrawable(ApplicationLoader.applicationContext, iconId);
        if (iconDrawable != null) {
            iconDrawable.mutate();
            iconDrawable.setColorFilter(new PorterDuffColorFilter(Theme.getColor(Theme.key_avatar_text), PorterDuff.Mode.SRC_IN));
        }
        Drawable bgDrawable = new CircleGradientDrawable(AndroidUtilities.dp(sz), colorKey == -1 ? customColor : Theme.getColor(colorKey), colorKey2 == -1 ? customColor : Theme.getColor(colorKey2));
=======
        Drawable bgDrawable = new CircleGradientDrawable(dp(sz), colorKey == -1 ? 0xFF000000 : Theme.getColor(colorKey), colorKey2 == -1 ? 0xFF000000 : Theme.getColor(colorKey2));
>>>>>>> fb2e5451
        return new CombinedDrawable(bgDrawable, iconDrawable);
    }

    public static class CircleGradientDrawable extends Drawable {

        private Paint paint;
        private int size, colorTop, colorBottom;
        public CircleGradientDrawable(int size, int colorTop, int colorBottom) {
            this.size = size;
            this.colorTop = colorTop;
            this.colorBottom = colorBottom;
            paint = new Paint(Paint.ANTI_ALIAS_FLAG);
            paint.setShader(new LinearGradient(0, 0, 0, size, new int[] {colorTop, colorBottom}, new float[] {0, 1}, Shader.TileMode.CLAMP));
        }

        @Override
        public void draw(@NonNull Canvas canvas) {
            canvas.drawCircle(getBounds().centerX(), getBounds().centerY(), Math.min(getBounds().width(), getBounds().height()) / 2f, paint);
        }

        @Override
        public void setAlpha(int i) {
            paint.setAlpha(i);
        }

        @Override
        public void setColorFilter(@Nullable ColorFilter colorFilter) {}

        @Override
        public int getOpacity() {
            return PixelFormat.TRANSPARENT;
        }

        @Override
        public int getIntrinsicHeight() {
            return size;
        }

        @Override
        public int getIntrinsicWidth() {
            return size;
        }
    }

    @Override
    protected void onDraw(Canvas canvas) {
        float stubAlpha = showStubValue.set(showStub ? 1 : 0);
        setContentAlpha(1f - stubAlpha);
        if (stubAlpha > 0 && globalGradient != null) {
            if (stubAlpha < 1f) {
                AndroidUtilities.rectTmp.set(0, 0, getWidth(), getHeight());
                canvas.saveLayerAlpha(AndroidUtilities.rectTmp, (int) (255 * stubAlpha), Canvas.ALL_SAVE_FLAG);
            }
            globalGradient.updateColors();
            globalGradient.updateGradient();
            if (getParent() != null) {
                View parent = (View) getParent();
                globalGradient.setParentSize(parent.getMeasuredWidth(), parent.getMeasuredHeight(), -getX());
            }
            float y = linearLayout.getTop() + nameTextView.getTop() + dp(12);
            float x = linearLayout.getX();

            AndroidUtilities.rectTmp.set(x, y - dp(4), x + getMeasuredWidth() * 0.2f, y + dp(4));
            canvas.drawRoundRect(AndroidUtilities.rectTmp, dp(4), dp(4), globalGradient.getPaint());

            y = linearLayout.getTop() + detailTextView.getTop() - dp(1);
            x = linearLayout.getX();

            AndroidUtilities.rectTmp.set(x, y - dp(4), x + getMeasuredWidth() * 0.4f, y + dp(4));
            canvas.drawRoundRect(AndroidUtilities.rectTmp, dp(4), dp(4), globalGradient.getPaint());

            y = linearLayout.getTop() + detailExTextView.getTop() - dp(1);
            x = linearLayout.getX();

            AndroidUtilities.rectTmp.set(x, y - dp(4), x + getMeasuredWidth() * 0.3f, y + dp(4));
            canvas.drawRoundRect(AndroidUtilities.rectTmp, dp(4), dp(4), globalGradient.getPaint());
            invalidate();

            if (stubAlpha < 1f) {
                canvas.restore();
            }
        }
        if (needDivider && !OctoConfig.INSTANCE.disableDividers.getValue()) {
            int margin = currentType == 1 ? 49 : 72;
            canvas.drawLine(LocaleController.isRTL ? 0 : dp(margin), getMeasuredHeight() - 1, getMeasuredWidth() - (LocaleController.isRTL ? dp(margin) : 0), getMeasuredHeight() - 1, Theme.dividerPaint);
        }
    }

    public void showStub(FlickerLoadingView globalGradient) {
        this.globalGradient = globalGradient;
        showStub = true;

        Drawable iconDrawable = ContextCompat.getDrawable(ApplicationLoader.applicationContext, AndroidUtilities.isTablet() ? R.drawable.device_tablet_android : R.drawable.device_phone_android).mutate();
        iconDrawable.setColorFilter(new PorterDuffColorFilter(Theme.getColor(Theme.key_avatar_text), PorterDuff.Mode.SRC_IN));
        CombinedDrawable combinedDrawable = new CombinedDrawable(Theme.createCircleDrawable(dp(42), Theme.getColor(Theme.key_avatar_backgroundGreen)), iconDrawable);
        if (placeholderImageView != null) {
            placeholderImageView.setImageDrawable(combinedDrawable);
        } else {
            imageView.setImageDrawable(combinedDrawable);
        }
        invalidate();
    }

    public boolean isStub() {
        return showStub;
    }
}<|MERGE_RESOLUTION|>--- conflicted
+++ resolved
@@ -382,7 +382,6 @@
         }
         Drawable iconDrawable = ContextCompat.getDrawable(ApplicationLoader.applicationContext, iconId).mutate();
         iconDrawable.setColorFilter(new PorterDuffColorFilter(Theme.getColor(Theme.key_avatar_text), PorterDuff.Mode.SRC_IN));
-<<<<<<< HEAD
         Drawable bgDrawable = new CircleGradientDrawable(AndroidUtilities.dp(sz), colorKey == -1 ? 0xFF000000 : Theme.getColor(colorKey), colorKey2 == -1 ? 0xFF000000 : Theme.getColor(colorKey2));
         CombinedDrawable combinedDrawable = new CombinedDrawable(bgDrawable, iconDrawable);
         return combinedDrawable;
@@ -402,9 +401,7 @@
             iconDrawable.setColorFilter(new PorterDuffColorFilter(Theme.getColor(Theme.key_avatar_text), PorterDuff.Mode.SRC_IN));
         }
         Drawable bgDrawable = new CircleGradientDrawable(AndroidUtilities.dp(sz), colorKey == -1 ? customColor : Theme.getColor(colorKey), colorKey2 == -1 ? customColor : Theme.getColor(colorKey2));
-=======
-        Drawable bgDrawable = new CircleGradientDrawable(dp(sz), colorKey == -1 ? 0xFF000000 : Theme.getColor(colorKey), colorKey2 == -1 ? 0xFF000000 : Theme.getColor(colorKey2));
->>>>>>> fb2e5451
+        // Drawable bgDrawable = new CircleGradientDrawable(dp(sz), colorKey == -1 ? 0xFF000000 : Theme.getColor(colorKey), colorKey2 == -1 ? 0xFF000000 : Theme.getColor(colorKey2));
         return new CombinedDrawable(bgDrawable, iconDrawable);
     }
 
