--- conflicted
+++ resolved
@@ -66,7 +66,6 @@
 
     public View getView() {
         if (root == null) {
-<<<<<<< HEAD
             root = new FrameLayout(fragment.getParentActivity()) {
                 @Override
                 protected void onDraw(Canvas canvas) {
@@ -75,12 +74,11 @@
                         canvas.drawLine(0, getMeasuredHeight() - AndroidUtilities.dp(2), getMeasuredWidth(), getMeasuredHeight() - AndroidUtilities.dp(2), Theme.dividerPaint);
                 }
             };
-            root.setBackgroundResource(R.drawable.blockpanel);
-            root.getBackground().mutate().setColorFilter(new PorterDuffColorFilter(fragment.getThemedColor(Theme.key_chat_topPanelBackground), PorterDuff.Mode.MULTIPLY));
-=======
+            // ??? root.setBackgroundResource(R.drawable.blockpanel);
+            // ??? root.getBackground().mutate().setColorFilter(new PorterDuffColorFilter(fragment.getThemedColor(Theme.key_chat_topPanelBackground), PorterDuff.Mode.MULTIPLY));
+
             root = new BlurredFrameLayout(fragment.getParentActivity(), sizeNotifierFrameLayout);
             root.setBackgroundColor(fragment.getThemedColor(Theme.key_chat_topPanelBackground));
->>>>>>> 5bc1c3dc
             root.setVisibility(View.GONE);
             pendingRequestsEnterOffset = -getViewHeight();
 
