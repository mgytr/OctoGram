/*
 * This is the source code of Telegram for Android v. 5.x.x.
 * It is licensed under GNU GPL v. 2 or later.
 * You should have received a copy of the license in this archive (see LICENSE).
 *
 * Copyright Nikolai Kudashov, 2013-2018.
 */

package org.telegram.ui;

import android.animation.AnimatorSet;
import android.animation.ValueAnimator;
import android.annotation.SuppressLint;
import android.app.Activity;
import android.content.Context;
import android.content.SharedPreferences;
import android.content.pm.ActivityInfo;
import android.database.DataSetObserver;
import android.graphics.Bitmap;
import android.graphics.Canvas;
import android.graphics.Color;
import android.graphics.Paint;
import android.graphics.PorterDuff;
import android.graphics.PorterDuffColorFilter;
import android.graphics.PorterDuffXfermode;
import android.graphics.SurfaceTexture;
import android.graphics.drawable.BitmapDrawable;
import android.graphics.drawable.Drawable;
import android.opengl.GLES20;
import android.opengl.GLUtils;
import android.os.Build;
import android.os.Looper;
import android.os.Parcelable;
import android.util.TypedValue;
import android.view.Display;
import android.view.Gravity;
import android.view.TextureView;
import android.view.View;
import android.view.ViewGroup;
import android.view.WindowManager;
import android.widget.FrameLayout;
import android.widget.ScrollView;
import android.widget.TextView;

import androidx.annotation.NonNull;
import androidx.core.graphics.ColorUtils;
import androidx.viewpager.widget.PagerAdapter;
import androidx.viewpager.widget.ViewPager;

import org.telegram.messenger.AndroidUtilities;
import org.telegram.messenger.ApplicationLoader;
import org.telegram.messenger.BuildVars;
import org.telegram.messenger.DispatchQueue;
import org.telegram.messenger.EmuDetector;
import org.telegram.messenger.FileLog;
import org.telegram.messenger.GenericProvider;
import org.telegram.messenger.Intro;
import org.telegram.messenger.LocaleController;
import org.telegram.messenger.MessagesController;
import org.telegram.messenger.NotificationCenter;
import org.telegram.messenger.R;
import org.telegram.messenger.UserConfig;
import org.telegram.tgnet.ConnectionsManager;
import org.telegram.tgnet.TLRPC;
import org.telegram.ui.ActionBar.AlertDialog;
import org.telegram.ui.ActionBar.BaseFragment;
import org.telegram.ui.ActionBar.Theme;
import org.telegram.ui.ActionBar.ThemeDescription;
import org.telegram.ui.Cells.DrawerProfileCell;
import org.telegram.ui.Components.BottomPagesView;
import org.telegram.ui.Components.LayoutHelper;
import org.telegram.ui.Components.RLottieDrawable;
import org.telegram.ui.Components.RLottieImageView;
import org.telegram.ui.Components.SimpleThemeDescription;
import org.telegram.ui.Components.voip.CellFlickerDrawable;

import java.util.ArrayList;

import javax.microedition.khronos.egl.EGL10;
import javax.microedition.khronos.egl.EGLConfig;
import javax.microedition.khronos.egl.EGLContext;
import javax.microedition.khronos.egl.EGLDisplay;
import javax.microedition.khronos.egl.EGLSurface;
import javax.microedition.khronos.opengles.GL10;

public class IntroActivity extends BaseFragment implements NotificationCenter.NotificationCenterDelegate {
    private final static int ICON_WIDTH_DP = 200, ICON_HEIGHT_DP = 150;

    private final Object pagerHeaderTag = new Object(),
            pagerMessageTag = new Object();

    private int currentAccount = UserConfig.selectedAccount;

    private ViewPager viewPager;
    private BottomPagesView bottomPages;
    private TextView switchLanguageTextView;
    private TextView startMessagingButton;
    private FrameLayout frameLayout2;
    private FrameLayout frameContainerView;

    private RLottieDrawable darkThemeDrawable;

    private int lastPage = 0;
    private boolean justCreated = false;
    private boolean startPressed = false;
    private String[] titles;
    private String[] messages;
    private int currentViewPagerPage;
    private EGLThread eglThread;
    private long currentDate;
    private boolean justEndDragging;
    private boolean dragging;
    private int startDragX;

    private LocaleController.LocaleInfo localeInfo;

    private boolean destroyed;

    private boolean isOnLogout;

    @Override
    public boolean onFragmentCreate() {
        MessagesController.getGlobalMainSettings().edit().putLong("intro_crashed_time", System.currentTimeMillis()).apply();

        titles = new String[]{
<<<<<<< HEAD
                LocaleController.getString(R.string.BuildAppName),
                LocaleController.getString("Page2Title", R.string.Page2Title),
                LocaleController.getString("Page3Title", R.string.Page3Title),
                LocaleController.getString("Page5Title", R.string.Page5Title),
                LocaleController.getString("Page4Title", R.string.Page4Title),
                LocaleController.getString("Page6Title", R.string.Page6Title)
=======
                LocaleController.getString(R.string.Page1Title),
                LocaleController.getString(R.string.Page2Title),
                LocaleController.getString(R.string.Page3Title),
                LocaleController.getString(R.string.Page5Title),
                LocaleController.getString(R.string.Page4Title),
                LocaleController.getString(R.string.Page6Title)
>>>>>>> 1e891826
        };
        messages = new String[]{
                LocaleController.getString(R.string.Page1Message),
                LocaleController.getString(R.string.Page2Message),
                LocaleController.getString(R.string.Page3Message),
                LocaleController.getString(R.string.Page5Message),
                LocaleController.getString(R.string.Page4Message),
                LocaleController.getString(R.string.Page6Message)
        };
        return true;
    }

    @Override
    public View createView(Context context) {
        actionBar.setAddToContainer(false);

        ScrollView scrollView = new ScrollView(context);
        scrollView.setFillViewport(true);

        RLottieImageView themeIconView = new RLottieImageView(context);
        FrameLayout themeFrameLayout = new FrameLayout(context);
        themeFrameLayout.addView(themeIconView, LayoutHelper.createFrame(28, 28, Gravity.CENTER));

        int themeMargin = 4;
        frameContainerView = new FrameLayout(context) {

            @Override
            protected void onLayout(boolean changed, int left, int top, int right, int bottom) {
                super.onLayout(changed, left, top, right, bottom);

                int oneFourth = (bottom - top) / 4;

                int y = (oneFourth * 3 - AndroidUtilities.dp(275)) / 2;
                frameLayout2.layout(0, y, frameLayout2.getMeasuredWidth(), y + frameLayout2.getMeasuredHeight());
                y += AndroidUtilities.dp(ICON_HEIGHT_DP);
                y += AndroidUtilities.dp(122);
                int x = (getMeasuredWidth() - bottomPages.getMeasuredWidth()) / 2;
                bottomPages.layout(x, y, x + bottomPages.getMeasuredWidth(), y + bottomPages.getMeasuredHeight());
                viewPager.layout(0, 0, viewPager.getMeasuredWidth(), viewPager.getMeasuredHeight());

                y = oneFourth * 3 + (oneFourth - startMessagingButton.getMeasuredHeight()) / 2;
                x = (getMeasuredWidth() - startMessagingButton.getMeasuredWidth()) / 2;
                startMessagingButton.layout(x, y, x + startMessagingButton.getMeasuredWidth(), y + startMessagingButton.getMeasuredHeight());
                y -= AndroidUtilities.dp(30);
                x = (getMeasuredWidth() - switchLanguageTextView.getMeasuredWidth()) / 2;
                switchLanguageTextView.layout(x, y - switchLanguageTextView.getMeasuredHeight(), x + switchLanguageTextView.getMeasuredWidth(), y);

                MarginLayoutParams marginLayoutParams = (MarginLayoutParams) themeFrameLayout.getLayoutParams();
                int newTopMargin = AndroidUtilities.dp(themeMargin) + (AndroidUtilities.isTablet() ? 0 : AndroidUtilities.statusBarHeight);
                if (marginLayoutParams.topMargin != newTopMargin) {
                    marginLayoutParams.topMargin = newTopMargin;
                    themeFrameLayout.requestLayout();
                }
            }
        };
        scrollView.addView(frameContainerView, LayoutHelper.createScroll(LayoutHelper.MATCH_PARENT, LayoutHelper.WRAP_CONTENT, Gravity.LEFT | Gravity.TOP));

        darkThemeDrawable = new RLottieDrawable(R.raw.sun, String.valueOf(R.raw.sun), AndroidUtilities.dp(28), AndroidUtilities.dp(28), true, null);
        darkThemeDrawable.setPlayInDirectionOfCustomEndFrame(true);
        darkThemeDrawable.beginApplyLayerColors();
        darkThemeDrawable.commitApplyLayerColors();

        darkThemeDrawable.setCustomEndFrame(Theme.getCurrentTheme().isDark() ? darkThemeDrawable.getFramesCount() - 1 : 0);
        darkThemeDrawable.setCurrentFrame(Theme.getCurrentTheme().isDark() ? darkThemeDrawable.getFramesCount() - 1 : 0, false);
        themeIconView.setContentDescription(LocaleController.getString(Theme.getCurrentTheme().isDark() ? R.string.AccDescrSwitchToDayTheme : R.string.AccDescrSwitchToNightTheme));

        themeIconView.setAnimation(darkThemeDrawable);
        themeFrameLayout.setOnClickListener(v -> {
            if (DrawerProfileCell.switchingTheme) return;
            DrawerProfileCell.switchingTheme = true;

            // TODO: Generify this part, currently it's a clone of another theme switch toggle
            String dayThemeName = "Blue";
            String nightThemeName = "Night";

            Theme.ThemeInfo themeInfo;
            boolean toDark;
            if (toDark = !Theme.isCurrentThemeDark()) {
                themeInfo = Theme.getTheme(nightThemeName);
            } else {
                themeInfo = Theme.getTheme(dayThemeName);
            }

            Theme.selectedAutoNightType = Theme.AUTO_NIGHT_TYPE_NONE;
            Theme.saveAutoNightThemeConfig();
            Theme.cancelAutoNightThemeCallbacks();

            darkThemeDrawable.setCustomEndFrame(toDark ? darkThemeDrawable.getFramesCount() - 1 : 0);
            themeIconView.playAnimation();

            int[] pos = new int[2];
            themeIconView.getLocationInWindow(pos);
            pos[0] += themeIconView.getMeasuredWidth() / 2;
            pos[1] += themeIconView.getMeasuredHeight() / 2;
            NotificationCenter.getGlobalInstance().postNotificationName(NotificationCenter.needSetDayNightTheme, themeInfo, false, pos, -1, toDark, themeIconView);
            themeIconView.setContentDescription(LocaleController.getString(toDark ? R.string.AccDescrSwitchToDayTheme : R.string.AccDescrSwitchToNightTheme));
        });

        frameLayout2 = new FrameLayout(context);
        frameContainerView.addView(frameLayout2, LayoutHelper.createFrame(LayoutHelper.MATCH_PARENT, LayoutHelper.WRAP_CONTENT, Gravity.LEFT | Gravity.TOP, 0, 78, 0, 0));

        TextureView textureView = new TextureView(context);
        frameLayout2.addView(textureView, LayoutHelper.createFrame(ICON_WIDTH_DP, ICON_HEIGHT_DP, Gravity.CENTER));
        textureView.setSurfaceTextureListener(new TextureView.SurfaceTextureListener() {
            @Override
            public void onSurfaceTextureAvailable(SurfaceTexture surface, int width, int height) {
                if (eglThread == null && surface != null) {
                    eglThread = new EGLThread(surface);
                    eglThread.setSurfaceTextureSize(width, height);
                    eglThread.postRunnable(()->{
                        float time = (System.currentTimeMillis() - currentDate) / 1000.0f;
                        Intro.setPage(currentViewPagerPage);
                        Intro.setDate(time);
                        Intro.onDrawFrame(0);
                        if (eglThread != null && eglThread.isAlive() && eglThread.eglDisplay != null && eglThread.eglSurface != null) {
                            try {
                                eglThread.egl10.eglSwapBuffers(eglThread.eglDisplay, eglThread.eglSurface);
                            } catch (Exception ignored) {} // If display or surface already destroyed
                        }
                    });
                    eglThread.postRunnable(eglThread.drawRunnable);
                }
            }

            @Override
            public void onSurfaceTextureSizeChanged(SurfaceTexture surface, final int width, final int height) {
                if (eglThread != null) {
                    eglThread.setSurfaceTextureSize(width, height);
                }
            }

            @Override
            public boolean onSurfaceTextureDestroyed(SurfaceTexture surface) {
                if (eglThread != null) {
                    eglThread.shutdown();
                    eglThread = null;
                }
                return true;
            }

            @Override
            public void onSurfaceTextureUpdated(SurfaceTexture surface) {

            }
        });

        viewPager = new ViewPager(context);
        viewPager.setAdapter(new IntroAdapter());
        viewPager.setPageMargin(0);
        viewPager.setOffscreenPageLimit(1);
        frameContainerView.addView(viewPager, LayoutHelper.createFrame(LayoutHelper.MATCH_PARENT, LayoutHelper.MATCH_PARENT));
        viewPager.addOnPageChangeListener(new ViewPager.OnPageChangeListener() {
            @Override
            public void onPageScrolled(int position, float positionOffset, int positionOffsetPixels) {
                bottomPages.setPageOffset(position, positionOffset);

                float width = viewPager.getMeasuredWidth();
                if (width == 0) {
                    return;
                }
                float offset = (position * width + positionOffsetPixels - currentViewPagerPage * width) / width;
                Intro.setScrollOffset(offset);
            }

            @Override
            public void onPageSelected(int i) {
                currentViewPagerPage = i;
            }

            @Override
            public void onPageScrollStateChanged(int i) {
                if (i == ViewPager.SCROLL_STATE_DRAGGING) {
                    dragging = true;
                    startDragX = viewPager.getCurrentItem() * viewPager.getMeasuredWidth();
                } else if (i == ViewPager.SCROLL_STATE_IDLE || i == ViewPager.SCROLL_STATE_SETTLING) {
                    if (dragging) {
                        justEndDragging = true;
                        dragging = false;
                    }
                    if (lastPage != viewPager.getCurrentItem()) {
                        lastPage = viewPager.getCurrentItem();
                    }
                }
            }
        });

        startMessagingButton = new TextView(context) {
            CellFlickerDrawable cellFlickerDrawable;

            @Override
            protected void onDraw(Canvas canvas) {
                super.onDraw(canvas);
                if (cellFlickerDrawable == null) {
                    cellFlickerDrawable = new CellFlickerDrawable();
                    cellFlickerDrawable.drawFrame = false;
                    cellFlickerDrawable.repeatProgress = 2f;
                }
                cellFlickerDrawable.setParentWidth(getMeasuredWidth());
                AndroidUtilities.rectTmp.set(0, 0, getMeasuredWidth(), getMeasuredHeight());
                cellFlickerDrawable.draw(canvas, AndroidUtilities.rectTmp, AndroidUtilities.dp(4), null);
                invalidate();
            }

            @Override
            protected void onMeasure(int widthMeasureSpec, int heightMeasureSpec) {
                int size = MeasureSpec.getSize(widthMeasureSpec);
                if (size > AndroidUtilities.dp(260)) {
                    super.onMeasure(MeasureSpec.makeMeasureSpec(AndroidUtilities.dp(320), MeasureSpec.EXACTLY), heightMeasureSpec);
                } else {
                    super.onMeasure(widthMeasureSpec, heightMeasureSpec);
                }
            }
        };
        startMessagingButton.setText(LocaleController.getString(R.string.StartMessaging));
        startMessagingButton.setGravity(Gravity.CENTER);
        startMessagingButton.setTypeface(AndroidUtilities.bold());
        startMessagingButton.setTextSize(TypedValue.COMPLEX_UNIT_DIP, 15);
        startMessagingButton.setPadding(AndroidUtilities.dp(34), 0, AndroidUtilities.dp(34), 0);
        frameContainerView.addView(startMessagingButton, LayoutHelper.createFrame(LayoutHelper.MATCH_PARENT, 50, Gravity.CENTER_HORIZONTAL | Gravity.BOTTOM, 16, 0, 16, 76));
        startMessagingButton.setOnClickListener(view -> {
            if (startPressed) {
                return;
            }
            startPressed = true;

            presentFragment(new LoginActivity().setIntroView(frameContainerView, startMessagingButton), true);
            destroyed = true;
        });

        bottomPages = new BottomPagesView(context, viewPager, 6);
        frameContainerView.addView(bottomPages, LayoutHelper.createFrame(66, 5, Gravity.TOP | Gravity.CENTER_HORIZONTAL, 0, ICON_HEIGHT_DP + 200, 0, 0));

        switchLanguageTextView = new TextView(context);
        switchLanguageTextView.setGravity(Gravity.CENTER);
        switchLanguageTextView.setTextSize(TypedValue.COMPLEX_UNIT_DIP, 16);
        frameContainerView.addView(switchLanguageTextView, LayoutHelper.createFrame(LayoutHelper.WRAP_CONTENT, 30, Gravity.BOTTOM | Gravity.CENTER_HORIZONTAL, 0, 0, 0, 20));
        switchLanguageTextView.setOnClickListener(v -> {
            if (startPressed || localeInfo == null) {
                return;
            }
            startPressed = true;

            AlertDialog loaderDialog = new AlertDialog(v.getContext(), AlertDialog.ALERT_TYPE_SPINNER);
            loaderDialog.setCanCancel(false);
            loaderDialog.showDelayed(1000);

            NotificationCenter.getGlobalInstance().addObserver(new NotificationCenter.NotificationCenterDelegate() {
                @Override
                public void didReceivedNotification(int id, int account, Object... args) {
                    if (id == NotificationCenter.reloadInterface) {
                        loaderDialog.dismiss();

                        NotificationCenter.getGlobalInstance().removeObserver(this, id);
                        AndroidUtilities.runOnUIThread(()->{
                            presentFragment(new LoginActivity().setIntroView(frameContainerView, startMessagingButton), true);
                            destroyed = true;
                        }, 100);
                    }
                }
            }, NotificationCenter.reloadInterface);
            LocaleController.getInstance().applyLanguage(localeInfo, true, false, currentAccount);
        });

        frameContainerView.addView(themeFrameLayout, LayoutHelper.createFrame(64, 64, Gravity.TOP | Gravity.RIGHT, 0, themeMargin, themeMargin, 0));

        fragmentView = scrollView;

        NotificationCenter.getGlobalInstance().addObserver(this, NotificationCenter.suggestedLangpack);
        NotificationCenter.getInstance(currentAccount).addObserver(this, NotificationCenter.configLoaded);
        ConnectionsManager.getInstance(currentAccount).updateDcSettings();
        LocaleController.getInstance().loadRemoteLanguages(currentAccount);
        checkContinueText();
        justCreated = true;

        updateColors(false);

        return fragmentView;
    }

    @SuppressLint("SourceLockedOrientationActivity")
    @Override
    public void onResume() {
        super.onResume();
        if (justCreated) {
            if (LocaleController.isRTL) {
                viewPager.setCurrentItem(6);
                lastPage = 6;
            } else {
                viewPager.setCurrentItem(0);
                lastPage = 0;
            }
            justCreated = false;
        }
        if (!AndroidUtilities.isTablet()) {
            Activity activity = getParentActivity();
            if (activity != null) {
                activity.setRequestedOrientation(ActivityInfo.SCREEN_ORIENTATION_PORTRAIT);
            }
        }
    }

    @Override
    public void onPause() {
        super.onPause();

        if (!AndroidUtilities.isTablet()) {
            Activity activity = getParentActivity();
            if (activity != null) {
                activity.setRequestedOrientation(ActivityInfo.SCREEN_ORIENTATION_UNSPECIFIED);
            }
        }
    }

    @Override
    public boolean hasForceLightStatusBar() {
        return true;
    }

    @Override
    public void onFragmentDestroy() {
        super.onFragmentDestroy();
        destroyed = true;
        NotificationCenter.getGlobalInstance().removeObserver(this, NotificationCenter.suggestedLangpack);
        NotificationCenter.getInstance(currentAccount).removeObserver(this, NotificationCenter.configLoaded);
        MessagesController.getGlobalMainSettings().edit().putLong("intro_crashed_time", 0).apply();
    }

    private void checkContinueText() {
        LocaleController.LocaleInfo englishInfo = null;
        LocaleController.LocaleInfo systemInfo = null;
        LocaleController.LocaleInfo currentLocaleInfo = LocaleController.getInstance().getCurrentLocaleInfo();
        String systemLang = MessagesController.getInstance(currentAccount).suggestedLangCode;
        if (systemLang == null || systemLang.equals("en") && LocaleController.getInstance().getSystemDefaultLocale().getLanguage() != null && !LocaleController.getInstance().getSystemDefaultLocale().getLanguage().equals("en")) {
            systemLang = LocaleController.getInstance().getSystemDefaultLocale().getLanguage();
            if (systemLang == null) {
                systemLang = "en";
            }
        }

        String arg = systemLang.contains("-") ? systemLang.split("-")[0] : systemLang;
        String alias = LocaleController.getLocaleAlias(arg);
        for (int a = 0; a < LocaleController.getInstance().languages.size(); a++) {
            LocaleController.LocaleInfo info = LocaleController.getInstance().languages.get(a);
            if (info.shortName.equals("en")) {
                englishInfo = info;
            }
            if (info.shortName.replace("_", "-").equals(systemLang) || info.shortName.equals(arg) || info.shortName.equals(alias)) {
                systemInfo = info;
            }
            if (englishInfo != null && systemInfo != null) {
                break;
            }
        }
        if (englishInfo == null || systemInfo == null || englishInfo == systemInfo) {
            return;
        }
        TLRPC.TL_langpack_getStrings req = new TLRPC.TL_langpack_getStrings();
        if (systemInfo != currentLocaleInfo) {
            req.lang_code = systemInfo.getLangCode();
            localeInfo = systemInfo;
        } else {
            req.lang_code = englishInfo.getLangCode();
            localeInfo = englishInfo;
        }
        req.keys.add("ContinueOnThisLanguage");
        String finalSystemLang = systemLang;
        ConnectionsManager.getInstance(currentAccount).sendRequest(req, (response, error) -> {
            if (response != null) {
                TLRPC.Vector vector = (TLRPC.Vector) response;
                if (vector.objects.isEmpty()) {
                    return;
                }
                final TLRPC.LangPackString string = (TLRPC.LangPackString) vector.objects.get(0);
                if (string instanceof TLRPC.TL_langPackString) {
                    AndroidUtilities.runOnUIThread(() -> {
                        if (!destroyed) {
                            switchLanguageTextView.setText(string.value);
                            SharedPreferences preferences = MessagesController.getGlobalMainSettings();
                            preferences.edit().putString("language_showed2", finalSystemLang.toLowerCase()).apply();
                        }
                    });
                }
            }
        }, ConnectionsManager.RequestFlagWithoutLogin);
    }

    @Override
    public void didReceivedNotification(int id, int account, Object... args) {
        if (id == NotificationCenter.suggestedLangpack || id == NotificationCenter.configLoaded) {
            checkContinueText();
        }
    }

    public IntroActivity setOnLogout() {
        isOnLogout = true;
        return this;
    }

    @Override
    public AnimatorSet onCustomTransitionAnimation(boolean isOpen, Runnable callback) {
        if (isOnLogout) {
            AnimatorSet set = new AnimatorSet().setDuration(50);
            set.playTogether(ValueAnimator.ofFloat());
            return set;
        }
        return null;
    }

    private class IntroAdapter extends PagerAdapter {
        @Override
        public int getCount() {
            return titles.length;
        }

        @NonNull
        @Override
        public Object instantiateItem(ViewGroup container, int position) {
            TextView headerTextView = new TextView(container.getContext());
            headerTextView.setTag(pagerHeaderTag);
            TextView messageTextView = new TextView(container.getContext());
            messageTextView.setTag(pagerMessageTag);

            FrameLayout frameLayout = new FrameLayout(container.getContext()) {
                @Override
                protected void onLayout(boolean changed, int left, int top, int right, int bottom) {
                    int oneFourth = (bottom - top) / 4;
                    int y = (oneFourth * 3 - AndroidUtilities.dp(275)) / 2;
                    y += AndroidUtilities.dp(ICON_HEIGHT_DP);
                    y += AndroidUtilities.dp(16);
                    int x = AndroidUtilities.dp(18);
                    headerTextView.layout(x, y, x + headerTextView.getMeasuredWidth(), y + headerTextView.getMeasuredHeight());

                    y += headerTextView.getTextSize();
                    y += AndroidUtilities.dp(16);
                    x = AndroidUtilities.dp(16);
                    messageTextView.layout(x, y, x + messageTextView.getMeasuredWidth(), y + messageTextView.getMeasuredHeight());
                }
            };

            headerTextView.setTextColor(Theme.getColor(Theme.key_windowBackgroundWhiteBlackText));
            headerTextView.setTextSize(TypedValue.COMPLEX_UNIT_DIP, 26);
            headerTextView.setGravity(Gravity.CENTER);
            frameLayout.addView(headerTextView, LayoutHelper.createFrame(LayoutHelper.MATCH_PARENT, LayoutHelper.WRAP_CONTENT, Gravity.TOP | Gravity.LEFT, 18, 244, 18, 0));

            messageTextView.setTextColor(Theme.getColor(Theme.key_windowBackgroundWhiteGrayText3));
            messageTextView.setTextSize(TypedValue.COMPLEX_UNIT_DIP, 15);
            messageTextView.setGravity(Gravity.CENTER);
            frameLayout.addView(messageTextView, LayoutHelper.createFrame(LayoutHelper.MATCH_PARENT, LayoutHelper.WRAP_CONTENT, Gravity.TOP | Gravity.LEFT, 16, 286, 16, 0));

            container.addView(frameLayout, 0);

            headerTextView.setText(titles[position]);
            messageTextView.setText(AndroidUtilities.replaceTags(messages[position]));

            return frameLayout;
        }

        @Override
        public void destroyItem(ViewGroup container, int position, @NonNull Object object) {
            container.removeView((View) object);
        }

        @Override
        public void setPrimaryItem(@NonNull ViewGroup container, int position, @NonNull Object object) {
            super.setPrimaryItem(container, position, object);
            bottomPages.setCurrentPage(position);
            currentViewPagerPage = position;
        }

        @Override
        public boolean isViewFromObject(View view, @NonNull Object object) {
            return view.equals(object);
        }

        @Override
        public void restoreState(Parcelable arg0, ClassLoader arg1) {
        }

        @Override
        public Parcelable saveState() {
            return null;
        }

        @Override
        public void unregisterDataSetObserver(@NonNull DataSetObserver observer) {
            if (observer != null) {
                super.unregisterDataSetObserver(observer);
            }
        }
    }

    public class EGLThread extends DispatchQueue {

        private final static int EGL_CONTEXT_CLIENT_VERSION = 0x3098;
        private final static int EGL_OPENGL_ES2_BIT = 4;
        private SurfaceTexture surfaceTexture;
        private EGL10 egl10;
        private EGLDisplay eglDisplay;
        private EGLConfig eglConfig;
        private EGLContext eglContext;
        private EGLSurface eglSurface;
        private boolean initied;
        private int[] textures = new int[24];

        private float maxRefreshRate;
        private long lastDrawFrame;

        private GenericProvider<Void, Bitmap> telegramMaskProvider = v -> {
            int size = AndroidUtilities.dp(ICON_HEIGHT_DP);
            Bitmap bm = Bitmap.createBitmap(AndroidUtilities.dp(ICON_WIDTH_DP), size, Bitmap.Config.ARGB_8888);
            Canvas c = new Canvas(bm);
            c.drawColor(Theme.getColor(Theme.key_windowBackgroundWhite));
            Paint paint = new Paint(Paint.ANTI_ALIAS_FLAG);
            paint.setXfermode(new PorterDuffXfermode(PorterDuff.Mode.CLEAR));
            c.drawCircle(bm.getWidth() / 2f, bm.getHeight() / 2f, size / 2f, paint);
            return bm;
        };

        public EGLThread(SurfaceTexture surface) {
            super("EGLThread");
            surfaceTexture = surface;
        }

        private boolean initGL() {
            egl10 = (EGL10) EGLContext.getEGL();

            eglDisplay = egl10.eglGetDisplay(EGL10.EGL_DEFAULT_DISPLAY);
            if (eglDisplay == EGL10.EGL_NO_DISPLAY) {
                if (BuildVars.LOGS_ENABLED) {
                    FileLog.e("eglGetDisplay failed " + GLUtils.getEGLErrorString(egl10.eglGetError()));
                }
                finish();
                return false;
            }

            int[] version = new int[2];
            if (!egl10.eglInitialize(eglDisplay, version)) {
                if (BuildVars.LOGS_ENABLED) {
                    FileLog.e("eglInitialize failed " + GLUtils.getEGLErrorString(egl10.eglGetError()));
                }
                finish();
                return false;
            }

            int[] configsCount = new int[1];
            EGLConfig[] configs = new EGLConfig[1];
            int[] configSpec;
            if (EmuDetector.with(getParentActivity()).detect()) {
                configSpec = new int[] {
                        EGL10.EGL_RED_SIZE, 8,
                        EGL10.EGL_GREEN_SIZE, 8,
                        EGL10.EGL_BLUE_SIZE, 8,
                        EGL10.EGL_ALPHA_SIZE, 8,
                        EGL10.EGL_DEPTH_SIZE, 24,
                        EGL10.EGL_NONE
                };
            } else {
                configSpec = new int[] {
                        EGL10.EGL_RENDERABLE_TYPE, EGL_OPENGL_ES2_BIT,
                        EGL10.EGL_RED_SIZE, 8,
                        EGL10.EGL_GREEN_SIZE, 8,
                        EGL10.EGL_BLUE_SIZE, 8,
                        EGL10.EGL_ALPHA_SIZE, 8,
                        EGL10.EGL_DEPTH_SIZE, 24,
                        EGL10.EGL_STENCIL_SIZE, 0,
                        EGL10.EGL_SAMPLE_BUFFERS, 1,
                        EGL10.EGL_SAMPLES, 2,
                        EGL10.EGL_NONE
                };
            }
            if (!egl10.eglChooseConfig(eglDisplay, configSpec, configs, 1, configsCount)) {
                if (BuildVars.LOGS_ENABLED) {
                    FileLog.e("eglChooseConfig failed " + GLUtils.getEGLErrorString(egl10.eglGetError()));
                }
                finish();
                return false;
            } else if (configsCount[0] > 0) {
                eglConfig = configs[0];
            } else {
                if (BuildVars.LOGS_ENABLED) {
                    FileLog.e("eglConfig not initialized");
                }
                finish();
                return false;
            }

            int[] attrib_list = { EGL_CONTEXT_CLIENT_VERSION, 2, EGL10.EGL_NONE };
            eglContext = egl10.eglCreateContext(eglDisplay, eglConfig, EGL10.EGL_NO_CONTEXT, attrib_list);
            if (eglContext == null) {
                if (BuildVars.LOGS_ENABLED) {
                    FileLog.e("eglCreateContext failed " + GLUtils.getEGLErrorString(egl10.eglGetError()));
                }
                finish();
                return false;
            }

            if (surfaceTexture instanceof SurfaceTexture) {
                eglSurface = egl10.eglCreateWindowSurface(eglDisplay, eglConfig, surfaceTexture, null);
            } else {
                finish();
                return false;
            }

            if (eglSurface == null || eglSurface == EGL10.EGL_NO_SURFACE) {
                if (BuildVars.LOGS_ENABLED) {
                    FileLog.e("createWindowSurface failed " + GLUtils.getEGLErrorString(egl10.eglGetError()));
                }
                finish();
                return false;
            }
            if (!egl10.eglMakeCurrent(eglDisplay, eglSurface, eglSurface, eglContext)) {
                if (BuildVars.LOGS_ENABLED) {
                    FileLog.e("eglMakeCurrent failed " + GLUtils.getEGLErrorString(egl10.eglGetError()));
                }
                finish();
                return false;
            }

            GLES20.glGenTextures(23, textures, 0);
            loadTexture(R.drawable.intro_fast_arrow_shadow, 0);
            loadTexture(R.drawable.intro_fast_arrow, 1);
            loadTexture(R.drawable.intro_fast_body, 2);
            loadTexture(R.drawable.intro_fast_spiral, 3);
            loadTexture(R.drawable.intro_ic_bubble_dot, 4);
            loadTexture(R.drawable.intro_ic_bubble, 5);
            loadTexture(R.drawable.intro_ic_cam_lens, 6);
            loadTexture(R.drawable.intro_ic_cam, 7);
            loadTexture(R.drawable.intro_ic_pencil, 8);
            loadTexture(R.drawable.intro_ic_pin, 9);
            loadTexture(R.drawable.intro_ic_smile_eye, 10);
            loadTexture(R.drawable.intro_ic_smile, 11);
            loadTexture(R.drawable.intro_ic_videocam, 12);
            loadTexture(R.drawable.intro_knot_down, 13);
            loadTexture(R.drawable.intro_knot_up, 14);
            loadTexture(R.drawable.intro_powerful_infinity_white, 15);
            loadTexture(R.drawable.intro_powerful_infinity, 16);
            loadTexture(R.drawable.intro_powerful_mask, 17, Theme.getColor(Theme.key_windowBackgroundWhite), false);
            loadTexture(R.drawable.intro_powerful_star, 18);
            loadTexture(R.drawable.intro_private_door, 19);
            loadTexture(R.drawable.intro_private_screw, 20);
            loadTexture(R.drawable.intro_octo, 21);
            loadTexture(v -> {
                Paint paint = new Paint(Paint.ANTI_ALIAS_FLAG);
                paint.setColor(Color.parseColor("#3D348B")); // It's logo color, it should not be colored by the theme
                int size = AndroidUtilities.dp(ICON_HEIGHT_DP);
                Bitmap bm = Bitmap.createBitmap(size, size, Bitmap.Config.ARGB_8888);
                Canvas c = new Canvas(bm);
                c.drawCircle(size / 2f, size / 2f, size / 2f, paint);
                return bm;
            }, 22);
            loadTexture(telegramMaskProvider, 23);

            updateTelegramTextures();
            updatePowerfulTextures();
            Intro.setPrivateTextures(textures[19], textures[20]);
            Intro.setFreeTextures(textures[14], textures[13]);
            Intro.setFastTextures(textures[2], textures[3], textures[1], textures[0]);
            Intro.setIcTextures(textures[4], textures[5], textures[6], textures[7], textures[8], textures[9], textures[10], textures[11], textures[12]);
            Intro.onSurfaceCreated();
            currentDate = System.currentTimeMillis() - 1000;

            return true;
        }

        public void updateTelegramTextures() {
            Intro.setTelegramTextures(textures[22], textures[21], textures[23]);
        }

        public void updatePowerfulTextures() {
            Intro.setPowerfulTextures(textures[17], textures[18], textures[16], textures[15]);
        }

        public void finish() {
            if (eglSurface != null) {
                egl10.eglMakeCurrent(eglDisplay, EGL10.EGL_NO_SURFACE, EGL10.EGL_NO_SURFACE, EGL10.EGL_NO_CONTEXT);
                egl10.eglDestroySurface(eglDisplay, eglSurface);
                eglSurface = null;
            }
            if (eglContext != null) {
                egl10.eglDestroyContext(eglDisplay, eglContext);
                eglContext = null;
            }
            if (eglDisplay != null) {
                egl10.eglTerminate(eglDisplay);
                eglDisplay = null;
            }
        }

        private Runnable drawRunnable = new Runnable() {
            @Override
            public void run() {
                if (!initied) {
                    return;
                }

                long current = System.currentTimeMillis();
                if (!eglContext.equals(egl10.eglGetCurrentContext()) || !eglSurface.equals(egl10.eglGetCurrentSurface(EGL10.EGL_DRAW))) {
                    if (!egl10.eglMakeCurrent(eglDisplay, eglSurface, eglSurface, eglContext)) {
                        if (BuildVars.LOGS_ENABLED) {
                            FileLog.e("eglMakeCurrent failed " + GLUtils.getEGLErrorString(egl10.eglGetError()));
                        }
                        return;
                    }
                }
                int deltaDrawMs = (int) Math.min(current - lastDrawFrame, 16);
                float time = (current - currentDate) / 1000.0f;
                Intro.setPage(currentViewPagerPage);
                Intro.setDate(time);
                Intro.onDrawFrame(deltaDrawMs);
                egl10.eglSwapBuffers(eglDisplay, eglSurface);
                lastDrawFrame = current;

                if (maxRefreshRate == 0) {
                    if (Build.VERSION.SDK_INT >= Build.VERSION_CODES.LOLLIPOP) {
                        WindowManager wm = (WindowManager) ApplicationLoader.applicationContext.getSystemService(Context.WINDOW_SERVICE);
                        Display display = wm.getDefaultDisplay();
                        float[] rates = display.getSupportedRefreshRates();
                        float maxRate = 0;
                        for (float rate : rates) {
                            if (rate > maxRate) {
                                maxRate = rate;
                            }
                        }
                        maxRefreshRate = maxRate;
                    } else maxRefreshRate = 60;
                }

                long drawMs = System.currentTimeMillis() - current;
                postRunnable(drawRunnable, Math.max((long) (1000 / maxRefreshRate) - drawMs, 0));
            }
        };

        private void loadTexture(GenericProvider<Void, Bitmap> bitmapProvider, int index) {
            loadTexture(bitmapProvider, index, false);
        }

        private void loadTexture(GenericProvider<Void, Bitmap> bitmapProvider, int index, boolean rebind) {
            if (rebind) {
                GLES20.glDeleteTextures(1, textures, index);
                GLES20.glGenTextures(1, textures, index);
            }
            Bitmap bm = bitmapProvider.provide(null);
            GLES20.glBindTexture(GL10.GL_TEXTURE_2D, textures[index]);
            GLES20.glTexParameteri(GL10.GL_TEXTURE_2D, GL10.GL_TEXTURE_MIN_FILTER, GL10.GL_LINEAR);
            GLES20.glTexParameteri(GL10.GL_TEXTURE_2D, GL10.GL_TEXTURE_MAG_FILTER, GL10.GL_LINEAR);
            GLES20.glTexParameteri(GL10.GL_TEXTURE_2D, GL10.GL_TEXTURE_WRAP_S, GL10.GL_CLAMP_TO_EDGE);
            GLES20.glTexParameteri(GL10.GL_TEXTURE_2D, GL10.GL_TEXTURE_WRAP_T, GL10.GL_CLAMP_TO_EDGE);
            GLUtils.texImage2D(GL10.GL_TEXTURE_2D, 0, bm, 0);
            bm.recycle();
        }

        private void loadTexture(int resId, int index) {
            loadTexture(resId, index, 0, false);
        }

        private void loadTexture(int resId, int index, int tintColor, boolean rebind) {
            Drawable drawable = getParentActivity().getResources().getDrawable(resId);
            if (drawable instanceof BitmapDrawable) {
                if (rebind) {
                    GLES20.glDeleteTextures(1, textures, index);
                    GLES20.glGenTextures(1, textures, index);
                }

                Bitmap bitmap = ((BitmapDrawable) drawable).getBitmap();
                GLES20.glBindTexture(GL10.GL_TEXTURE_2D, textures[index]);
                GLES20.glTexParameteri(GL10.GL_TEXTURE_2D, GL10.GL_TEXTURE_MIN_FILTER, GL10.GL_LINEAR);
                GLES20.glTexParameteri(GL10.GL_TEXTURE_2D, GL10.GL_TEXTURE_MAG_FILTER, GL10.GL_LINEAR);
                GLES20.glTexParameteri(GL10.GL_TEXTURE_2D, GL10.GL_TEXTURE_WRAP_S, GL10.GL_CLAMP_TO_EDGE);
                GLES20.glTexParameteri(GL10.GL_TEXTURE_2D, GL10.GL_TEXTURE_WRAP_T, GL10.GL_CLAMP_TO_EDGE);

                if (tintColor != 0) {
                    Bitmap tempBitmap = Bitmap.createBitmap(bitmap.getWidth(), bitmap.getHeight(), Bitmap.Config.ARGB_8888);
                    Canvas canvas = new Canvas(tempBitmap);
                    Paint tempPaint = new Paint(Paint.ANTI_ALIAS_FLAG | Paint.DITHER_FLAG);
                    tempPaint.setColorFilter(new PorterDuffColorFilter(tintColor, PorterDuff.Mode.SRC_IN));
                    canvas.drawBitmap(bitmap, 0, 0, tempPaint);
                    GLUtils.texImage2D(GL10.GL_TEXTURE_2D, 0, tempBitmap, 0);
                    tempBitmap.recycle();
                } else {
                    GLUtils.texImage2D(GL10.GL_TEXTURE_2D, 0, bitmap, 0);
                }
            }
        }

        public void shutdown() {
            postRunnable(() -> {
                finish();
                Looper looper = Looper.myLooper();
                if (looper != null) {
                    looper.quit();
                }
            });
        }

        public void setSurfaceTextureSize(int width, int height) {
            Intro.onSurfaceChanged(width, height, Math.min(width / 150.0f, height / 150.0f), 0);
        }

        @Override
        public void run() {
            initied = initGL();
            super.run();
        }
    }

    @Override
    public ArrayList<ThemeDescription> getThemeDescriptions() {
        return SimpleThemeDescription.createThemeDescriptions(() -> updateColors(true), Theme.key_windowBackgroundWhite,
                Theme.key_windowBackgroundWhiteBlueText4, Theme.key_chats_actionBackground, Theme.key_chats_actionPressedBackground,
                Theme.key_featuredStickers_buttonText, Theme.key_windowBackgroundWhiteBlackText, Theme.key_windowBackgroundWhiteGrayText3
        );
    }

    private void updateColors(boolean fromTheme) {
        fragmentView.setBackgroundColor(Theme.getColor(Theme.key_windowBackgroundWhite));
        switchLanguageTextView.setTextColor(Theme.getColor(Theme.key_windowBackgroundWhiteBlueText4));
        startMessagingButton.setTextColor(Theme.getColor(Theme.key_featuredStickers_buttonText));
        startMessagingButton.setBackground(Theme.createSimpleSelectorRoundRectDrawable(AndroidUtilities.dp(6), Theme.getColor(Theme.key_changephoneinfo_image2), Theme.getColor(Theme.key_chats_actionPressedBackground)));
        darkThemeDrawable.setColorFilter(new PorterDuffColorFilter(Theme.getColor(Theme.key_changephoneinfo_image2), PorterDuff.Mode.SRC_IN));
        bottomPages.invalidate();
        if (fromTheme) {
            if (eglThread != null) {
                eglThread.postRunnable(()->{
                    eglThread.loadTexture(R.drawable.intro_powerful_mask, 17, Theme.getColor(Theme.key_windowBackgroundWhite), true);
                    eglThread.updatePowerfulTextures();

                    eglThread.loadTexture(eglThread.telegramMaskProvider, 23, true);
                    eglThread.updateTelegramTextures();

                    Intro.setBackgroundColor(Theme.getColor(Theme.key_windowBackgroundWhite));
                });
            }
            for (int i = 0; i < viewPager.getChildCount(); i++) {
                View ch = viewPager.getChildAt(i);
                TextView headerTextView = ch.findViewWithTag(pagerHeaderTag);
                headerTextView.setTextColor(Theme.getColor(Theme.key_windowBackgroundWhiteBlackText));
                TextView messageTextView = ch.findViewWithTag(pagerMessageTag);
                messageTextView.setTextColor(Theme.getColor(Theme.key_windowBackgroundWhiteGrayText3));
            }
        } else Intro.setBackgroundColor(Theme.getColor(Theme.key_windowBackgroundWhite));
    }

    @Override
    public boolean isLightStatusBar() {
        int color = Theme.getColor(Theme.key_windowBackgroundWhite, null, true);
        return ColorUtils.calculateLuminance(color) > 0.7f;
    }
}<|MERGE_RESOLUTION|>--- conflicted
+++ resolved
@@ -123,21 +123,12 @@
         MessagesController.getGlobalMainSettings().edit().putLong("intro_crashed_time", System.currentTimeMillis()).apply();
 
         titles = new String[]{
-<<<<<<< HEAD
                 LocaleController.getString(R.string.BuildAppName),
-                LocaleController.getString("Page2Title", R.string.Page2Title),
-                LocaleController.getString("Page3Title", R.string.Page3Title),
-                LocaleController.getString("Page5Title", R.string.Page5Title),
-                LocaleController.getString("Page4Title", R.string.Page4Title),
-                LocaleController.getString("Page6Title", R.string.Page6Title)
-=======
-                LocaleController.getString(R.string.Page1Title),
                 LocaleController.getString(R.string.Page2Title),
                 LocaleController.getString(R.string.Page3Title),
                 LocaleController.getString(R.string.Page5Title),
                 LocaleController.getString(R.string.Page4Title),
                 LocaleController.getString(R.string.Page6Title)
->>>>>>> 1e891826
         };
         messages = new String[]{
                 LocaleController.getString(R.string.Page1Message),
