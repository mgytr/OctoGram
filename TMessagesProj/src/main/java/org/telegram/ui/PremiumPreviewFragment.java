package org.telegram.ui;

import static org.telegram.messenger.AndroidUtilities.dp;
import static org.telegram.messenger.LocaleController.getString;

import android.animation.Animator;
import android.animation.AnimatorListenerAdapter;
import android.animation.ValueAnimator;
import android.annotation.SuppressLint;
import android.app.Activity;
import android.app.Dialog;
import android.content.Context;
import android.content.Intent;
import android.graphics.Bitmap;
import android.graphics.Canvas;
import android.graphics.LinearGradient;
import android.graphics.Matrix;
import android.graphics.Paint;
import android.graphics.Path;
import android.graphics.PorterDuff;
import android.graphics.PorterDuffColorFilter;
import android.graphics.Rect;
import android.graphics.Shader;
import android.graphics.drawable.ColorDrawable;
import android.graphics.drawable.Drawable;
import android.net.Uri;
import android.os.Build;
import android.os.Bundle;
import android.text.SpannableString;
import android.text.SpannableStringBuilder;
import android.text.Spanned;
import android.text.TextUtils;
import android.util.TypedValue;
import android.view.Gravity;
import android.view.HapticFeedbackConstants;
import android.view.MotionEvent;
import android.view.View;
import android.view.ViewGroup;
import android.widget.FrameLayout;
import android.widget.LinearLayout;
import android.widget.ScrollView;
import android.widget.TextView;

import androidx.annotation.NonNull;
import androidx.core.graphics.ColorUtils;
import androidx.recyclerview.widget.LinearLayoutManager;
import androidx.recyclerview.widget.RecyclerView;

import com.android.billingclient.api.BillingClient;
import com.android.billingclient.api.BillingFlowParams;
import com.android.billingclient.api.ProductDetails;
import com.android.billingclient.api.Purchase;

import org.telegram.PhoneFormat.PhoneFormat;
import org.telegram.messenger.AndroidUtilities;
import org.telegram.messenger.BillingController;
import org.telegram.messenger.BuildVars;
import org.telegram.messenger.FileLoader;
import org.telegram.messenger.LocaleController;
import org.telegram.messenger.MediaDataController;
import org.telegram.messenger.MessagesController;
import org.telegram.messenger.NotificationCenter;
import org.telegram.messenger.R;
import org.telegram.messenger.UserConfig;
import org.telegram.messenger.UserObject;
import org.telegram.messenger.Utilities;
import org.telegram.messenger.browser.Browser;
import org.telegram.tgnet.ConnectionsManager;
import org.telegram.tgnet.TLRPC;
import org.telegram.ui.ActionBar.ActionBar;
import org.telegram.ui.ActionBar.BaseFragment;
import org.telegram.ui.ActionBar.Theme;
import org.telegram.ui.ActionBar.ThemeDescription;
import org.telegram.ui.Business.AwayMessagesActivity;
import org.telegram.ui.Business.BusinessChatbotController;
import org.telegram.ui.Business.BusinessIntroActivity;
import org.telegram.ui.Business.BusinessLinksActivity;
import org.telegram.ui.Business.BusinessLinksController;
import org.telegram.ui.Business.ChatbotsActivity;
import org.telegram.ui.Business.GreetMessagesActivity;
import org.telegram.ui.Business.LocationActivity;
import org.telegram.ui.Business.OpeningHoursActivity;
import org.telegram.ui.Business.QuickRepliesActivity;
import org.telegram.ui.Business.QuickRepliesController;
import org.telegram.ui.Business.TimezonesController;
import org.telegram.ui.Cells.HeaderCell;
import org.telegram.ui.Cells.ShadowSectionCell;
import org.telegram.ui.Cells.TextCell;
import org.telegram.ui.Cells.TextInfoPrivacyCell;
import org.telegram.ui.Components.AlertsCreator;
import org.telegram.ui.Components.AnimatedEmojiDrawable;
import org.telegram.ui.Components.BulletinFactory;
import org.telegram.ui.Components.CombinedDrawable;
import org.telegram.ui.Components.CubicBezierInterpolator;
import org.telegram.ui.Components.FillLastLinearLayoutManager;
import org.telegram.ui.Components.LayoutHelper;
import org.telegram.ui.Components.MediaActivity;
import org.telegram.ui.Components.Premium.AboutPremiumView;
import org.telegram.ui.Components.Premium.GLIcon.GLIconRenderer;
import org.telegram.ui.Components.Premium.GLIcon.GLIconTextureView;
import org.telegram.ui.Components.Premium.GLIcon.Icon3D;
import org.telegram.ui.Components.Premium.PremiumButtonView;
import org.telegram.ui.Components.Premium.PremiumFeatureBottomSheet;
import org.telegram.ui.Components.Premium.PremiumGradient;
import org.telegram.ui.Components.Premium.PremiumNotAvailableBottomSheet;
import org.telegram.ui.Components.Premium.PremiumTierCell;
import org.telegram.ui.Components.Premium.StarParticlesView;
import org.telegram.ui.Components.RecyclerListView;
import org.telegram.ui.Components.SimpleThemeDescription;
import org.telegram.ui.Components.TextStyleSpan;
import org.telegram.ui.Components.URLSpanBotCommand;
import org.telegram.ui.Components.URLSpanBrowser;
import org.telegram.ui.Components.URLSpanMono;
import org.telegram.ui.Components.URLSpanNoUnderline;
import org.telegram.ui.Components.URLSpanReplacement;
import org.telegram.ui.Components.URLSpanUserMention;
import org.telegram.ui.Stories.recorder.HintView2;

import java.util.ArrayList;
import java.util.Arrays;
import java.util.Collections;
import java.util.List;
import java.util.Locale;
import java.util.Objects;

public class PremiumPreviewFragment extends BaseFragment implements NotificationCenter.NotificationCenterDelegate {
    public final static String TRANSACTION_PATTERN = "^(.*?)(?:\\.\\.\\d*|)$";
    private final static boolean IS_PREMIUM_TIERS_UNAVAILABLE = false;

    RecyclerListView listView;
    ArrayList<PremiumFeatureData> premiumFeatures = new ArrayList<>();
    ArrayList<PremiumFeatureData> morePremiumFeatures = new ArrayList<>();
    ArrayList<SubscriptionTier> subscriptionTiers = new ArrayList<>();
    int selectedTierIndex = 0;
    SubscriptionTier currentSubscriptionTier;

    int rowCount;
    int paddingRow;
    int featuresStartRow;
    int featuresEndRow;
    int moreHeaderRow;
    int moreFeaturesStartRow;
    int moreFeaturesEndRow;
    int sectionRow;
    int helpUsRow;
    int statusRow;
    int privacyRow;
    int lastPaddingRow;
    int showAdsHeaderRow;
    int showAdsRow;
    int showAdsInfoRow;
    Drawable shadowDrawable;
    private FrameLayout buttonContainer;
    private View buttonDivider;

    PremiumFeatureCell dummyCell;
    PremiumTierCell dummyTierCell;
    int totalGradientHeight;
    int totalTiersGradientHeight;

    FillLastLinearLayoutManager layoutManager;
    //icons
    Shader shader;
    Matrix matrix = new Matrix();
    Paint gradientPaint = new Paint(Paint.ANTI_ALIAS_FLAG);
    BackgroundView backgroundView;
    StarParticlesView particlesView;
    boolean isLandscapeMode;

    public final static int FEATURES_PREMIUM = 0;
    public final static int FEATURES_BUSINESS = 1;

    public final static int PREMIUM_FEATURE_LIMITS = 0;
    public final static int PREMIUM_FEATURE_UPLOAD_LIMIT = 1;
    public final static int PREMIUM_FEATURE_DOWNLOAD_SPEED = 2;
    public final static int PREMIUM_FEATURE_ADS = 3;
    public final static int PREMIUM_FEATURE_REACTIONS = 4;
    public final static int PREMIUM_FEATURE_STICKERS = 5;
    public final static int PREMIUM_FEATURE_PROFILE_BADGE = 6;
    public final static int PREMIUM_FEATURE_ANIMATED_AVATARS = 7;
    public final static int PREMIUM_FEATURE_VOICE_TO_TEXT = 8;
    public final static int PREMIUM_FEATURE_ADVANCED_CHAT_MANAGEMENT = 9;
    public final static int PREMIUM_FEATURE_APPLICATION_ICONS = 10;
    public final static int PREMIUM_FEATURE_ANIMATED_EMOJI = 11;
    public final static int PREMIUM_FEATURE_EMOJI_STATUS = 12;
    public final static int PREMIUM_FEATURE_TRANSLATIONS = 13;
    public final static int PREMIUM_FEATURE_STORIES = 14;
    public final static int PREMIUM_FEATURE_STORIES_STEALTH_MODE = 15;
    public final static int PREMIUM_FEATURE_STORIES_VIEWS_HISTORY = 16;
    public final static int PREMIUM_FEATURE_STORIES_EXPIRATION_DURATION = 17;
    public final static int PREMIUM_FEATURE_STORIES_SAVE_TO_GALLERY = 18;
    public final static int PREMIUM_FEATURE_STORIES_LINKS_AND_FORMATTING = 19;
    public final static int PREMIUM_FEATURE_STORIES_PRIORITY_ORDER = 20;
    public final static int PREMIUM_FEATURE_STORIES_CAPTION = 21;
    public final static int PREMIUM_FEATURE_WALLPAPER = 22;
    public final static int PREMIUM_FEATURE_NAME_COLOR = 23;
    public final static int PREMIUM_FEATURE_SAVED_TAGS = 24;
    public final static int PREMIUM_FEATURE_STORIES_QUALITY = 25;
    public final static int PREMIUM_FEATURE_LAST_SEEN = 26;
    public final static int PREMIUM_FEATURE_MESSAGE_PRIVACY = 27;
    public final static int PREMIUM_FEATURE_BUSINESS = 28;
    public final static int PREMIUM_FEATURE_BUSINESS_LOCATION = 29;
    public final static int PREMIUM_FEATURE_BUSINESS_OPENING_HOURS = 30;
    public final static int PREMIUM_FEATURE_BUSINESS_QUICK_REPLIES = 31;
    public final static int PREMIUM_FEATURE_BUSINESS_GREETING_MESSAGES = 32;
    public final static int PREMIUM_FEATURE_BUSINESS_AWAY_MESSAGES = 33;
    public final static int PREMIUM_FEATURE_BUSINESS_CHATBOTS = 34;
    public final static int PREMIUM_FEATURE_FOLDER_TAGS = 35;
    public final static int PREMIUM_FEATURE_BUSINESS_INTRO = 36;
    public final static int PREMIUM_FEATURE_BUSINESS_CHAT_LINKS = 37;
    public final static int PREMIUM_FEATURE_MESSAGE_EFFECTS = 38;

    private int statusBarHeight;
    private int firstViewHeight;
    private boolean isDialogVisible;

    boolean inc;
    float progress;
    private int currentYOffset;
    private FrameLayout contentView;
    private PremiumButtonView premiumButtonView;
    float totalProgress;
    private final int type;
    private boolean whiteBackground;
    private String source;

    private boolean selectAnnualByDefault;

    final Bitmap gradientTextureBitmap = Bitmap.createBitmap(100, 100, Bitmap.Config.ARGB_8888);
    final Canvas gradientCanvas = new Canvas(gradientTextureBitmap);
    PremiumGradient.PremiumGradientTools gradientTools = new PremiumGradient.PremiumGradientTools(Theme.key_premiumGradientBackground1, Theme.key_premiumGradientBackground2, Theme.key_premiumGradientBackground3, Theme.key_premiumGradientBackground4);
    PremiumGradient.PremiumGradientTools tiersGradientTools;

    private boolean forcePremium;
    float progressToFull;

    public static int serverStringToFeatureType(String s) {
        switch (s) {
            case "double_limits":
                return PREMIUM_FEATURE_LIMITS;
            case "more_upload":
                return PREMIUM_FEATURE_UPLOAD_LIMIT;
            case "faster_download":
                return PREMIUM_FEATURE_DOWNLOAD_SPEED;
            case "voice_to_text":
                return PREMIUM_FEATURE_VOICE_TO_TEXT;
            case "no_ads":
                return PREMIUM_FEATURE_ADS;
            case "infinite_reactions":
                return PREMIUM_FEATURE_REACTIONS;
            case "premium_stickers":
                return PREMIUM_FEATURE_STICKERS;
            case "advanced_chat_management":
                return PREMIUM_FEATURE_ADVANCED_CHAT_MANAGEMENT;
            case "profile_badge":
                return PREMIUM_FEATURE_PROFILE_BADGE;
            case "animated_userpics":
                return PREMIUM_FEATURE_ANIMATED_AVATARS;
            case "app_icons":
                return PREMIUM_FEATURE_APPLICATION_ICONS;
            case "animated_emoji":
                return PREMIUM_FEATURE_ANIMATED_EMOJI;
            case "emoji_status":
                return PREMIUM_FEATURE_EMOJI_STATUS;
            case "translations":
                return PREMIUM_FEATURE_TRANSLATIONS;
            case "effects":
                return PREMIUM_FEATURE_MESSAGE_EFFECTS;

            case "stories":
                return PREMIUM_FEATURE_STORIES;
            case "stories__stealth_mode":
                return PREMIUM_FEATURE_STORIES_STEALTH_MODE;
            case "stories__quality":
                return PREMIUM_FEATURE_STORIES_QUALITY;
            case "stories__permanent_views_history":
                return PREMIUM_FEATURE_STORIES_VIEWS_HISTORY;
            case "stories__expiration_durations":
                return PREMIUM_FEATURE_STORIES_EXPIRATION_DURATION;
            case "stories__save_stories_to_gallery":
                return PREMIUM_FEATURE_STORIES_SAVE_TO_GALLERY;
            case "stories__links_and_formatting":
                return PREMIUM_FEATURE_STORIES_LINKS_AND_FORMATTING;
            case "stories__priority_order":
                return PREMIUM_FEATURE_STORIES_PRIORITY_ORDER;
            case "stories__caption":
                return PREMIUM_FEATURE_STORIES_CAPTION;

            case "wallpapers":
                return PREMIUM_FEATURE_WALLPAPER;
            case "peer_colors":
                return PREMIUM_FEATURE_NAME_COLOR;
            case "saved_tags":
                return PREMIUM_FEATURE_SAVED_TAGS;
            case "last_seen":
                return PREMIUM_FEATURE_LAST_SEEN;
            case "message_privacy":
                return PREMIUM_FEATURE_MESSAGE_PRIVACY;
            case "folder_tags":
                return PREMIUM_FEATURE_FOLDER_TAGS;

            case "business":
                return PREMIUM_FEATURE_BUSINESS;
            case "greeting_message":
                return PREMIUM_FEATURE_BUSINESS_GREETING_MESSAGES;
            case "away_message":
                return PREMIUM_FEATURE_BUSINESS_AWAY_MESSAGES;
            case "quick_replies":
                return PREMIUM_FEATURE_BUSINESS_QUICK_REPLIES;
            case "business_bots":
                return PREMIUM_FEATURE_BUSINESS_CHATBOTS;
            case "business_intro":
                return PREMIUM_FEATURE_BUSINESS_INTRO;
            case "business_links":
                return PREMIUM_FEATURE_BUSINESS_CHAT_LINKS;
            case "business_hours":
                return PREMIUM_FEATURE_BUSINESS_OPENING_HOURS;
            case "business_location":
                return PREMIUM_FEATURE_BUSINESS_LOCATION;
        }
        return -1;
    }

    public static String featureTypeToServerString(int type) {
        switch (type) {
            case PREMIUM_FEATURE_LIMITS:
                return "double_limits";
            case PREMIUM_FEATURE_UPLOAD_LIMIT:
                return "more_upload";
            case PREMIUM_FEATURE_DOWNLOAD_SPEED:
                return "faster_download";
            case PREMIUM_FEATURE_VOICE_TO_TEXT:
                return "voice_to_text";
            case PREMIUM_FEATURE_ADS:
                return "no_ads";
            case PREMIUM_FEATURE_REACTIONS:
                return "infinite_reactions";
            case PREMIUM_FEATURE_ANIMATED_EMOJI:
                return "animated_emoji";
            case PREMIUM_FEATURE_STICKERS:
                return "premium_stickers";
            case PREMIUM_FEATURE_ADVANCED_CHAT_MANAGEMENT:
                return "advanced_chat_management";
            case PREMIUM_FEATURE_PROFILE_BADGE:
                return "profile_badge";
            case PREMIUM_FEATURE_ANIMATED_AVATARS:
                return "animated_userpics";
            case PREMIUM_FEATURE_APPLICATION_ICONS:
                return "app_icons";
            case PREMIUM_FEATURE_EMOJI_STATUS:
                return "emoji_status";
            case PREMIUM_FEATURE_TRANSLATIONS:
                return "translations";
            case PREMIUM_FEATURE_MESSAGE_EFFECTS:
                return "effects";
            case PREMIUM_FEATURE_STORIES:
                return "stories";
            case PREMIUM_FEATURE_STORIES_STEALTH_MODE:
                return "stories__stealth_mode";
            case PREMIUM_FEATURE_STORIES_QUALITY:
                return "stories__quality";
            case PREMIUM_FEATURE_STORIES_VIEWS_HISTORY:
                return "stories__permanent_views_history";
            case PREMIUM_FEATURE_STORIES_EXPIRATION_DURATION:
                return "stories__expiration_durations";
            case PREMIUM_FEATURE_STORIES_SAVE_TO_GALLERY:
                return "stories__save_stories_to_gallery";
            case PREMIUM_FEATURE_STORIES_LINKS_AND_FORMATTING:
                return "stories__links_and_formatting";
            case PREMIUM_FEATURE_STORIES_PRIORITY_ORDER:
                return "stories__priority_order";
            case PREMIUM_FEATURE_STORIES_CAPTION:
                return "stories__caption";
            case PREMIUM_FEATURE_WALLPAPER:
                return "wallpapers";
            case PREMIUM_FEATURE_NAME_COLOR:
                return "peer_colors";
            case PREMIUM_FEATURE_SAVED_TAGS:
                return "saved_tags";
            case PREMIUM_FEATURE_LAST_SEEN:
                return "last_seen";
            case PREMIUM_FEATURE_MESSAGE_PRIVACY:
                return "message_privacy";
            case PREMIUM_FEATURE_FOLDER_TAGS:
                return "folder_tags";

            case PREMIUM_FEATURE_BUSINESS:
                return "business";
            case PREMIUM_FEATURE_BUSINESS_GREETING_MESSAGES:
                return "greeting_message";
            case PREMIUM_FEATURE_BUSINESS_AWAY_MESSAGES:
                return "away_message";
            case PREMIUM_FEATURE_BUSINESS_QUICK_REPLIES:
                return "quick_replies";
            case PREMIUM_FEATURE_BUSINESS_CHATBOTS:
                return "business_bots";
            case PREMIUM_FEATURE_BUSINESS_INTRO:
                return "business_intro";
            case PREMIUM_FEATURE_BUSINESS_CHAT_LINKS:
                return "business_links";
            case PREMIUM_FEATURE_BUSINESS_OPENING_HOURS:
                return "business_hours";
            case PREMIUM_FEATURE_BUSINESS_LOCATION:
                return "business_location";
        }
        return null;
    }

    public PremiumPreviewFragment setForcePremium() {
        this.forcePremium = true;
        return this;
    }

    public PremiumPreviewFragment(String source) {
        this(FEATURES_PREMIUM, source);
    }

    public PremiumPreviewFragment(int type, String source) {
        super();
        this.type = type;
        whiteBackground = !Theme.isCurrentThemeDark() && type == FEATURES_BUSINESS;
        this.source = source;
    }

    {
        tiersGradientTools = new PremiumGradient.PremiumGradientTools(Theme.key_premiumGradient1, Theme.key_premiumGradient2, -1, -1);
        tiersGradientTools.exactly = true;
        tiersGradientTools.x1 = 0;
        tiersGradientTools.y1 = 0f;
        tiersGradientTools.x2 = 0;
        tiersGradientTools.y2 = 1f;
        tiersGradientTools.cx = 0;
        tiersGradientTools.cy = 0;
    }

    public PremiumPreviewFragment setSelectAnnualByDefault() {
        this.selectAnnualByDefault = true;
        return this;
    }

    @SuppressLint("NotifyDataSetChanged")
    @Override
    public View createView(Context context) {
        hasOwnBackground = true;
        shader = new LinearGradient(
            0, 0, 0, 100,
            new int[]{
                Theme.getColor(Theme.key_premiumGradient4),
                Theme.getColor(Theme.key_premiumGradient3),
                Theme.getColor(Theme.key_premiumGradient2),
                Theme.getColor(Theme.key_premiumGradient1),
                Theme.getColor(Theme.key_premiumGradient0)
            },
            new float[]{0f, 0.32f, 0.5f, 0.7f, 1f},
            Shader.TileMode.CLAMP
        );
        shader.setLocalMatrix(matrix);
        gradientPaint.setShader(shader);

        dummyCell = new PremiumFeatureCell(context);
        dummyTierCell = new PremiumTierCell(context);

        premiumFeatures.clear();
        morePremiumFeatures.clear();
        if (type == FEATURES_PREMIUM) {
            fillPremiumFeaturesList(premiumFeatures, currentAccount, false);
        } else {
            fillBusinessFeaturesList(premiumFeatures, currentAccount, false);
            fillBusinessFeaturesList(morePremiumFeatures, currentAccount, true);

            // preload
            QuickRepliesController.getInstance(currentAccount).load();
            if (getUserConfig().isPremium()) {
                TLRPC.InputStickerSet inputStickerSet = new TLRPC.TL_inputStickerSetShortName();
                inputStickerSet.short_name = "RestrictedEmoji";
                MediaDataController.getInstance(currentAccount).getStickerSet(inputStickerSet, false);
                BusinessChatbotController.getInstance(currentAccount).load(null);
                if (getMessagesController().suggestedFilters.isEmpty()) {
                    getMessagesController().loadSuggestedFilters();
                }
                BusinessLinksController.getInstance(currentAccount).load(false);
            }
        }

        Rect padding = new Rect();
        shadowDrawable = context.getResources().getDrawable(R.drawable.sheet_shadow_round).mutate();
        shadowDrawable.setColorFilter(new PorterDuffColorFilter(getThemedColor(Theme.key_dialogBackground), PorterDuff.Mode.MULTIPLY));
        shadowDrawable.getPadding(padding);

        if (Build.VERSION.SDK_INT >= Build.VERSION_CODES.LOLLIPOP) {
            statusBarHeight = AndroidUtilities.isTablet() ? 0 : AndroidUtilities.statusBarHeight;
        }

        contentView = new FrameLayout(context) {

            int lastSize;
            boolean iconInterceptedTouch;
            boolean listInterceptedTouch;

            @Override
            public boolean dispatchTouchEvent(MotionEvent ev) {
                float iconX = backgroundView.getX() + backgroundView.imageFrameLayout.getX();
                float iconY = backgroundView.getY() + backgroundView.imageFrameLayout.getY();
                AndroidUtilities.rectTmp.set(iconX, iconY, iconX + (backgroundView.imageView == null ? 0 : backgroundView.imageView.getMeasuredWidth()), iconY + (backgroundView.imageView == null ? 0 : backgroundView.imageView.getMeasuredHeight()));
                if ((AndroidUtilities.rectTmp.contains(ev.getX(), ev.getY()) || iconInterceptedTouch) && !listView.scrollingByUser) {
                    ev.offsetLocation(-iconX, -iconY);
                    if (ev.getAction() == MotionEvent.ACTION_DOWN || ev.getAction() == MotionEvent.ACTION_MOVE) {
                        iconInterceptedTouch = true;
                    } else if (ev.getAction() == MotionEvent.ACTION_UP || ev.getAction() == MotionEvent.ACTION_CANCEL) {
                        iconInterceptedTouch = false;
                    }
                    backgroundView.imageView.dispatchTouchEvent(ev);
                    return true;
                }

                float listX = backgroundView.getX() + backgroundView.tierListView.getX(), listY = backgroundView.getY() + backgroundView.tierListView.getY();
                AndroidUtilities.rectTmp.set(listX, listY, listX + backgroundView.tierListView.getWidth(), listY + backgroundView.tierListView.getHeight());
                if (progressToFull < 1.0f && (AndroidUtilities.rectTmp.contains(ev.getX(), ev.getY()) || listInterceptedTouch) && !listView.scrollingByUser) {
                    ev.offsetLocation(-listX, -listY);
                    if (ev.getAction() == MotionEvent.ACTION_DOWN) {
                        listInterceptedTouch = true;
                    } else if (ev.getAction() == MotionEvent.ACTION_UP || ev.getAction() == MotionEvent.ACTION_CANCEL) {
                        listInterceptedTouch = false;
                    }
                    backgroundView.tierListView.dispatchTouchEvent(ev);

                    if (listInterceptedTouch) {
                        return true;
                    }
                }
                return super.dispatchTouchEvent(ev);
            }

            @Override
            protected void onMeasure(int widthMeasureSpec, int heightMeasureSpec) {
                if (MeasureSpec.getSize(widthMeasureSpec) > MeasureSpec.getSize(heightMeasureSpec)) {
                    isLandscapeMode = true;
                } else {
                    isLandscapeMode = false;
                }
                if (Build.VERSION.SDK_INT >= Build.VERSION_CODES.LOLLIPOP) {
                    statusBarHeight = AndroidUtilities.isTablet() ? 0 : AndroidUtilities.statusBarHeight;
                }
                backgroundView.measure(widthMeasureSpec, MeasureSpec.makeMeasureSpec(0, MeasureSpec.UNSPECIFIED));
                particlesView.getLayoutParams().height = backgroundView.getMeasuredHeight();
                int buttonHeight = (buttonContainer == null || buttonContainer.getVisibility() == View.GONE ? 0 : dp(68));
                layoutManager.setAdditionalHeight(buttonHeight + statusBarHeight - dp(16));
                layoutManager.setMinimumLastViewHeight(buttonHeight);
                super.onMeasure(widthMeasureSpec, heightMeasureSpec);
                int size = getMeasuredHeight() + getMeasuredWidth() << 16;
                if (lastSize != size) {
                    updateBackgroundImage();
                }
            }

            @Override
            protected void onLayout(boolean changed, int left, int top, int right, int bottom) {
                super.onLayout(changed, left, top, right, bottom);
                backgroundView.imageView.mRenderer.gradientScaleX = backgroundView.imageView.getMeasuredWidth() / (float) getMeasuredWidth();
                backgroundView.imageView.mRenderer.gradientScaleY = backgroundView.imageView.getMeasuredHeight() / (float) getMeasuredHeight();
                backgroundView.imageView.mRenderer.gradientStartX = (backgroundView.getX() + backgroundView.imageView.getX()) / getMeasuredWidth();
                backgroundView.imageView.mRenderer.gradientStartY = (backgroundView.getY() + backgroundView.imageView.getY()) / getMeasuredHeight();
            }

            @Override
            protected void onSizeChanged(int w, int h, int oldw, int oldh) {
                super.onSizeChanged(w, h, oldw, oldh);
                measureGradient(w, h);
            }

            private final Paint backgroundPaint = new Paint(Paint.ANTI_ALIAS_FLAG);

            @Override
            protected void dispatchDraw(Canvas canvas) {
                if (!isDialogVisible) {
                    if (inc) {
                        progress += 16f / 1000f;
                        if (progress > 3) {
                            inc = false;
                        }
                    } else {
                        progress -= 16f / 1000f;
                        if (progress < 1) {
                            inc = true;
                        }
                    }
                }
                View firstView = null;
                if (listView.getLayoutManager() != null) {
                    firstView = listView.getLayoutManager().findViewByPosition(0);
                }

                currentYOffset = firstView == null ? 0 : firstView.getBottom();
                int h = actionBar.getBottom() + dp(16);
                totalProgress = (1f - (currentYOffset - h) / (float) (firstViewHeight - h));
                totalProgress = Utilities.clamp(totalProgress, 1f, 0f);

                int maxTop = actionBar.getBottom() + dp(16);
                if (currentYOffset < maxTop) {
                    currentYOffset = maxTop;
                }

                float oldProgress = progressToFull;
                progressToFull = 0;
                if (currentYOffset < maxTop + dp(30)) {
                    progressToFull = (maxTop + dp(30) - currentYOffset) / (float) dp(30);
                }

                if (isLandscapeMode) {
                    progressToFull = 1f;
                    totalProgress = 1f;
                }
                if (oldProgress != progressToFull) {
                    listView.invalidate();
                }
                float fromTranslation = currentYOffset - (actionBar.getMeasuredHeight() + backgroundView.getMeasuredHeight() - statusBarHeight) + dp(backgroundView.tierListView.getVisibility() == VISIBLE ? 24 : 16);
                float toTranslation = ((actionBar.getMeasuredHeight() - statusBarHeight - backgroundView.titleView.getMeasuredHeight()) / 2f) + statusBarHeight - backgroundView.getTop() - backgroundView.titleView.getTop();

                float translationsY = Math.max(toTranslation, fromTranslation);
                float iconTranslationsY = -translationsY / 4f + dp(16);
                backgroundView.setTranslationY(translationsY);

                backgroundView.imageView.setTranslationY(iconTranslationsY + dp(type == FEATURES_BUSINESS ? 9 : 16));
                float s = 0.6f + (1f - totalProgress) * 0.4f;
                float alpha = 1f - (totalProgress > 0.5f ? (totalProgress - 0.5f) / 0.5f : 0f);
                backgroundView.imageView.setScaleX(s);
                backgroundView.imageView.setScaleY(s);
                backgroundView.imageView.setAlpha(alpha);
                backgroundView.subtitleView.setAlpha(alpha);
                backgroundView.tierListView.setAlpha(alpha);
                particlesView.setAlpha(1f - totalProgress);

                particlesView.setTranslationY(-(particlesView.getMeasuredHeight() - backgroundView.imageView.getMeasuredWidth()) / 2f + backgroundView.getY() + backgroundView.imageFrameLayout.getY());
                float toX = dp(72) - backgroundView.titleView.getLeft();
                float f = totalProgress > 0.3f ? (totalProgress - 0.3f) / 0.7f : 0f;
                backgroundView.titleView.setTranslationX(toX * (1f - CubicBezierInterpolator.EASE_OUT_QUINT.getInterpolation(1 - f)));

                backgroundView.imageView.mRenderer.gradientStartX = (backgroundView.getX() + backgroundView.imageFrameLayout.getX() + getMeasuredWidth() * 0.1f * progress) / getMeasuredWidth();
                backgroundView.imageView.mRenderer.gradientStartY = (backgroundView.getY() + backgroundView.imageFrameLayout.getY()) / getMeasuredHeight();

                if (!isDialogVisible) {
                    invalidate();
                }
                gradientTools.gradientMatrix(0, 0, getMeasuredWidth(), getMeasuredHeight(), -getMeasuredWidth() * 0.1f * progress, 0);
                if (whiteBackground) {
                    backgroundPaint.setColor(ColorUtils.blendARGB(getThemedColor(Theme.key_windowBackgroundGray), getThemedColor(Theme.key_windowBackgroundWhite), progressToFull));
                    canvas.drawRect(0, 0, getMeasuredWidth(), currentYOffset + dp(20), backgroundPaint);
                } else {
                    canvas.drawRect(0, 0, getMeasuredWidth(), currentYOffset + dp(20), gradientTools.paint);
                }

                super.dispatchDraw(canvas);

                if (parentLayout != null && whiteBackground) {
                    parentLayout.drawHeaderShadow(canvas, (int) (0xFF * progressToFull), actionBar.getBottom());
                }
            }

            @Override
            protected boolean drawChild(Canvas canvas, View child, long drawingTime) {
                if (child == listView) {
                    canvas.save();
                    canvas.clipRect(0, actionBar.getBottom(), getMeasuredWidth(), getMeasuredHeight());
                    super.drawChild(canvas, child, drawingTime);
                    canvas.restore();
                    return true;
                }
                return super.drawChild(canvas, child, drawingTime);
            }
        };
        contentView.setFitsSystemWindows(true);

        listView = new RecyclerListView(context) {
            @Override
            public void onDraw(Canvas canvas) {
                shadowDrawable.setBounds((int) (-padding.left - dp(16) * progressToFull), currentYOffset - padding.top - dp(16), (int) (getMeasuredWidth() + padding.right + dp(16) * progressToFull), getMeasuredHeight());
                shadowDrawable.draw(canvas);
                super.onDraw(canvas);
            }
        };
        listView.setLayoutManager(layoutManager = new FillLastLinearLayoutManager(context, dp(68) + statusBarHeight - dp(16), listView));
        layoutManager.setFixedLastItemHeight();

        listView.setAdapter(new Adapter());
        listView.addOnScrollListener(new RecyclerView.OnScrollListener() {

            @Override
            public void onScrollStateChanged(@NonNull RecyclerView recyclerView, int newState) {
                super.onScrollStateChanged(recyclerView, newState);
                if (newState == RecyclerView.SCROLL_STATE_IDLE) {
                    int maxTop = actionBar.getBottom() + dp(16);
                    if (totalProgress > 0.5f) {
                        listView.smoothScrollBy(0, currentYOffset - maxTop);
                    } else {
                        View firstView = null;
                        if (listView.getLayoutManager() != null) {
                            firstView = listView.getLayoutManager().findViewByPosition(0);
                        }
                        if (firstView != null && firstView.getTop() < 0) {
                            listView.smoothScrollBy(0, firstView.getTop());
                        }
                    }
                }
                checkButtonDivider();
            }

            @Override
            public void onScrolled(@NonNull RecyclerView recyclerView, int dx, int dy) {
                super.onScrolled(recyclerView, dx, dy);
                contentView.invalidate();
                checkButtonDivider();
            }
        });

        backgroundView = new BackgroundView(context) {
            @Override
            public boolean onInterceptTouchEvent(MotionEvent ev) {
                return true;
            }
        };
        particlesView = new StarParticlesView(context);
        particlesView.setClipWithGradient();
        if (type == FEATURES_BUSINESS) {
            if (whiteBackground) {
                particlesView.drawable.useGradient = true;
                particlesView.drawable.useBlur = false;
                particlesView.drawable.checkBounds = true;
                particlesView.drawable.isCircle = true;
                particlesView.drawable.centerOffsetY = dp(-14);
                particlesView.drawable.minLifeTime = 2000;
                particlesView.drawable.randLifeTime = 3000;
                particlesView.drawable.size1 = 16;
                particlesView.drawable.useRotate = false;
                particlesView.drawable.type = PremiumPreviewFragment.PREMIUM_FEATURE_BUSINESS;
                particlesView.drawable.colorKey = Theme.key_premiumGradient2;
            } else {
                particlesView.drawable.isCircle = true;
                particlesView.drawable.centerOffsetY = dp(28);
                particlesView.drawable.minLifeTime = 2000;
                particlesView.drawable.randLifeTime = 3000;
                particlesView.drawable.size1 = 16;
                particlesView.drawable.useRotate = false;
                particlesView.drawable.type = PREMIUM_FEATURE_BUSINESS;
            }
        }
        backgroundView.imageView.setStarParticlesView(particlesView);
        contentView.addView(particlesView, LayoutHelper.createFrame(LayoutHelper.MATCH_PARENT, LayoutHelper.WRAP_CONTENT));
        contentView.addView(backgroundView, LayoutHelper.createFrame(LayoutHelper.MATCH_PARENT, LayoutHelper.WRAP_CONTENT));

        listView.setOnItemClickListener((view, position) -> {
            if (position == showAdsRow) {
                TLRPC.UserFull userFull = getMessagesController().getUserFull(getUserConfig().getClientUserId());
                if (userFull == null) return;

                TextCell cell = (TextCell) view;
                cell.setChecked(!cell.isChecked());
                userFull.sponsored_enabled = cell.isChecked();

                TLRPC.TL_account_toggleSponsoredMessages req = new TLRPC.TL_account_toggleSponsoredMessages();
                req.enabled = userFull.sponsored_enabled;
                getConnectionsManager().sendRequest(req, (res, err) -> AndroidUtilities.runOnUIThread(() -> {
                    if (err != null) {
                        BulletinFactory.showError(err);
                    } else if (!(res instanceof TLRPC.TL_boolTrue)) {
                        BulletinFactory.of(PremiumPreviewFragment.this).createErrorBulletin(getString(R.string.UnknownError)).show();
                    }
                }));

                getMessagesStorage().updateUserInfo(userFull, false);
                return;
            }
            if (view instanceof PremiumFeatureCell) {
                PremiumFeatureCell cell = (PremiumFeatureCell) view;

                if (type == FEATURES_BUSINESS && getUserConfig().isPremium()) {
                    if (cell.data.type == PREMIUM_FEATURE_BUSINESS_LOCATION) {
                        presentFragment(new LocationActivity());
                    } else if (cell.data.type == PREMIUM_FEATURE_BUSINESS_GREETING_MESSAGES) {
                        presentFragment(new GreetMessagesActivity());
                    } else if (cell.data.type == PREMIUM_FEATURE_BUSINESS_AWAY_MESSAGES) {
                        presentFragment(new AwayMessagesActivity());
                    } else if (cell.data.type == PREMIUM_FEATURE_BUSINESS_OPENING_HOURS) {
                        presentFragment(new OpeningHoursActivity());
                    } else if (cell.data.type == PREMIUM_FEATURE_BUSINESS_CHATBOTS) {
                        presentFragment(new ChatbotsActivity());
                    } else if (cell.data.type == PREMIUM_FEATURE_BUSINESS_QUICK_REPLIES) {
                        presentFragment(new QuickRepliesActivity());
                    } else if (cell.data.type == PREMIUM_FEATURE_STORIES) {
                        Bundle args = new Bundle();
                        args.putLong("dialog_id", UserConfig.getInstance(currentAccount).getClientUserId());
                        args.putInt("type", MediaActivity.TYPE_STORIES);
                        presentFragment(new MediaActivity(args, null));
                    } else if (cell.data.type == PREMIUM_FEATURE_EMOJI_STATUS) {
                        showSelectStatusDialog(cell, UserObject.getEmojiStatusDocumentId(getUserConfig().getCurrentUser()), (documentId, until) -> {
                            TLRPC.EmojiStatus emojiStatus;
                            if (documentId == null) {
                                emojiStatus = new TLRPC.TL_emojiStatusEmpty();
                            } else if (until != null) {
                                emojiStatus = new TLRPC.TL_emojiStatusUntil();
                                ((TLRPC.TL_emojiStatusUntil) emojiStatus).document_id = documentId;
                                ((TLRPC.TL_emojiStatusUntil) emojiStatus).until = until;
                            } else {
                                emojiStatus = new TLRPC.TL_emojiStatus();
                                ((TLRPC.TL_emojiStatus) emojiStatus).document_id = documentId;
                            }
                            getMessagesController().updateEmojiStatus(emojiStatus);
                            cell.setEmoji(documentId == null ? 0 : documentId, true);
                        });
                    } else if (cell.data.type == PREMIUM_FEATURE_FOLDER_TAGS) {
                        presentFragment(new FiltersSetupActivity().highlightTags());
                    } else if (cell.data.type == PREMIUM_FEATURE_BUSINESS_INTRO) {
                        presentFragment(new BusinessIntroActivity());
                    } else if (cell.data.type == PREMIUM_FEATURE_BUSINESS_CHAT_LINKS) {
                        presentFragment(new BusinessLinksActivity());
                    }
                    return;
                }

                PremiumPreviewFragment.sentShowFeaturePreview(currentAccount, cell.data.type);
                SubscriptionTier tier = selectedTierIndex < 0 || selectedTierIndex >= subscriptionTiers.size() ? null : subscriptionTiers.get(selectedTierIndex);
                showDialog(new PremiumFeatureBottomSheet(PremiumPreviewFragment.this, getContext(), currentAccount, type == FEATURES_BUSINESS, cell.data.type, false, tier));
            }
        });
        contentView.addView(listView);

        premiumButtonView = new PremiumButtonView(context, false, getResourceProvider());
        updateButtonText(false);
        buttonContainer = new FrameLayout(context);

        buttonDivider = new View(context);
        buttonDivider.setBackgroundColor(Theme.getColor(Theme.key_divider));
        buttonContainer.addView(buttonDivider, LayoutHelper.createFrame(LayoutHelper.MATCH_PARENT, 1));
        buttonDivider.getLayoutParams().height = 1;
        AndroidUtilities.updateViewVisibilityAnimated(buttonDivider, true, 1f, false);

        buttonContainer.addView(premiumButtonView, LayoutHelper.createFrame(LayoutHelper.MATCH_PARENT, 48, Gravity.CENTER_VERTICAL, 16, 0, 16, 0));
        buttonContainer.setBackgroundColor(getThemedColor(Theme.key_dialogBackground));
        contentView.addView(buttonContainer, LayoutHelper.createFrame(LayoutHelper.MATCH_PARENT, 68, Gravity.BOTTOM));

        fragmentView = contentView;
        actionBar.setBackground(null);
        actionBar.setCastShadows(false);
        actionBar.setBackButtonImage(R.drawable.ic_ab_back);
        actionBar.setActionBarMenuOnItemClick(new ActionBar.ActionBarMenuOnItemClick() {
            @Override
            public void onItemClick(int id) {
                if (id == -1) {
                    finishFragment();
                }
            }
        });
        actionBar.setForceSkipTouches(true);

        updateColors();
        updateRows();

        backgroundView.imageView.startEnterAnimation(-180, 200);
        if (forcePremium) {
            AndroidUtilities.runOnUIThread(() -> getMediaDataController().loadPremiumPromo(false), 400);
        }
        MediaDataController.getInstance(currentAccount).preloadPremiumPreviewStickers();

        sentShowScreenStat(source);
        return fragmentView;
    }

    @Override
    public boolean isActionBarCrossfadeEnabled() {
        return false;
    }

    public static void buyPremium(BaseFragment fragment) {
        buyPremium(fragment, "settings");
    }

    public static void fillPremiumFeaturesList(ArrayList<PremiumFeatureData> premiumFeatures, int currentAccount, boolean all) {
        MessagesController messagesController = MessagesController.getInstance(currentAccount);

        premiumFeatures.add(new PremiumFeatureData(PREMIUM_FEATURE_LIMITS, R.drawable.msg_premium_limits, getString("PremiumPreviewLimits", R.string.PremiumPreviewLimits), LocaleController.formatString("PremiumPreviewLimitsDescription", R.string.PremiumPreviewLimitsDescription,
                messagesController.channelsLimitPremium, messagesController.dialogFiltersLimitPremium, messagesController.dialogFiltersPinnedLimitPremium, messagesController.publicLinksLimitPremium, 4)));
        premiumFeatures.add(new PremiumFeatureData(PREMIUM_FEATURE_STORIES, R.drawable.msg_filled_stories, getString(R.string.PremiumPreviewStories), LocaleController.formatString(R.string.PremiumPreviewStoriesDescription)));
        premiumFeatures.add(new PremiumFeatureData(PREMIUM_FEATURE_UPLOAD_LIMIT, R.drawable.msg_premium_uploads, getString("PremiumPreviewUploads", R.string.PremiumPreviewUploads), getString("PremiumPreviewUploadsDescription", R.string.PremiumPreviewUploadsDescription)));
        premiumFeatures.add(new PremiumFeatureData(PREMIUM_FEATURE_DOWNLOAD_SPEED, R.drawable.msg_premium_speed, getString("PremiumPreviewDownloadSpeed", R.string.PremiumPreviewDownloadSpeed), getString("PremiumPreviewDownloadSpeedDescription", R.string.PremiumPreviewDownloadSpeedDescription)));
        premiumFeatures.add(new PremiumFeatureData(PREMIUM_FEATURE_VOICE_TO_TEXT, R.drawable.msg_premium_voice, getString("PremiumPreviewVoiceToText", R.string.PremiumPreviewVoiceToText), getString("PremiumPreviewVoiceToTextDescription", R.string.PremiumPreviewVoiceToTextDescription)));
        premiumFeatures.add(new PremiumFeatureData(PREMIUM_FEATURE_ADS, R.drawable.msg_premium_ads, getString("PremiumPreviewNoAds", R.string.PremiumPreviewNoAds), getString("PremiumPreviewNoAdsDescription", R.string.PremiumPreviewNoAdsDescription)));
        premiumFeatures.add(new PremiumFeatureData(PREMIUM_FEATURE_REACTIONS, R.drawable.msg_premium_reactions, getString(R.string.PremiumPreviewReactions2), getString(R.string.PremiumPreviewReactions2Description)));
        premiumFeatures.add(new PremiumFeatureData(PREMIUM_FEATURE_STICKERS, R.drawable.msg_premium_stickers, getString(R.string.PremiumPreviewStickers), getString(R.string.PremiumPreviewStickersDescription)));
        premiumFeatures.add(new PremiumFeatureData(PREMIUM_FEATURE_ANIMATED_EMOJI, R.drawable.msg_premium_emoji, getString(R.string.PremiumPreviewEmoji), getString(R.string.PremiumPreviewEmojiDescription)));
        premiumFeatures.add(new PremiumFeatureData(PREMIUM_FEATURE_ADVANCED_CHAT_MANAGEMENT, R.drawable.menu_premium_tools, getString(R.string.PremiumPreviewAdvancedChatManagement), getString(R.string.PremiumPreviewAdvancedChatManagementDescription)));
        premiumFeatures.add(new PremiumFeatureData(PREMIUM_FEATURE_PROFILE_BADGE, R.drawable.msg_premium_badge, getString(R.string.PremiumPreviewProfileBadge), getString(R.string.PremiumPreviewProfileBadgeDescription)));
        premiumFeatures.add(new PremiumFeatureData(PREMIUM_FEATURE_ANIMATED_AVATARS, R.drawable.msg_premium_avatar, getString(R.string.PremiumPreviewAnimatedProfiles), getString(R.string.PremiumPreviewAnimatedProfilesDescription)));
        premiumFeatures.add(new PremiumFeatureData(PREMIUM_FEATURE_SAVED_TAGS, R.drawable.premium_tags, getString(R.string.PremiumPreviewTags2), getString(R.string.PremiumPreviewTagsDescription2)));
        premiumFeatures.add(new PremiumFeatureData(PREMIUM_FEATURE_APPLICATION_ICONS, R.drawable.msg_premium_icons, getString(R.string.PremiumPreviewAppIcon), getString(R.string.PremiumPreviewAppIconDescription)));
        premiumFeatures.add(new PremiumFeatureData(PREMIUM_FEATURE_EMOJI_STATUS, R.drawable.premium_status, getString(R.string.PremiumPreviewEmojiStatus), getString(R.string.PremiumPreviewEmojiStatusDescription)));
        premiumFeatures.add(new PremiumFeatureData(PREMIUM_FEATURE_TRANSLATIONS, R.drawable.msg_premium_translate, getString(R.string.PremiumPreviewTranslations), getString(R.string.PremiumPreviewTranslationsDescription)));
        premiumFeatures.add(new PremiumFeatureData(PREMIUM_FEATURE_WALLPAPER, R.drawable.premium_wallpaper, getString(R.string.PremiumPreviewWallpaper), getString(R.string.PremiumPreviewWallpaperDescription)));
        premiumFeatures.add(new PremiumFeatureData(PREMIUM_FEATURE_NAME_COLOR, R.drawable.premium_colors, getString(R.string.PremiumPreviewProfileColor), getString(R.string.PremiumPreviewProfileColorDescription)));
        premiumFeatures.add(new PremiumFeatureData(PREMIUM_FEATURE_LAST_SEEN, R.drawable.menu_premium_seen, getString(R.string.PremiumPreviewLastSeen), getString(R.string.PremiumPreviewLastSeenDescription)));
        premiumFeatures.add(new PremiumFeatureData(PREMIUM_FEATURE_MESSAGE_PRIVACY, R.drawable.menu_premium_privacy, getString(R.string.PremiumPreviewMessagePrivacy), getString(R.string.PremiumPreviewMessagePrivacyDescription)));
        premiumFeatures.add(new PremiumFeatureData(PREMIUM_FEATURE_BUSINESS, R.drawable.filled_premium_business, applyNewSpan(getString(R.string.TelegramBusiness)), getString(R.string.PremiumPreviewBusinessDescription)));
        premiumFeatures.add(new PremiumFeatureData(PREMIUM_FEATURE_MESSAGE_EFFECTS, R.drawable.menu_premium_effects, applyNewSpan(getString(R.string.PremiumPreviewEffects)), getString(R.string.PremiumPreviewEffectsDescription)));

        if (messagesController.premiumFeaturesTypesToPosition.size() > 0) {
            for (int i = 0; i < premiumFeatures.size(); i++) {
                if (messagesController.premiumFeaturesTypesToPosition.get(premiumFeatures.get(i).type, -1) == -1 && !BuildVars.DEBUG_PRIVATE_VERSION) {
                    premiumFeatures.remove(i);
                    i--;
                }
            }
        }

        Collections.sort(premiumFeatures, (o1, o2) -> {
            int type1 = messagesController.premiumFeaturesTypesToPosition.get(o1.type, Integer.MAX_VALUE);
            int type2 = messagesController.premiumFeaturesTypesToPosition.get(o2.type, Integer.MAX_VALUE);
            return type1 - type2;
        });
    }

    public static void fillBusinessFeaturesList(ArrayList<PremiumFeatureData> premiumFeatures, int currentAccount, boolean additional) {
        MessagesController messagesController = MessagesController.getInstance(currentAccount);

        if (!additional) {
            premiumFeatures.add(new PremiumFeatureData(PREMIUM_FEATURE_BUSINESS_LOCATION, R.drawable.filled_location, getString(R.string.PremiumBusinessLocation), getString(R.string.PremiumBusinessLocationDescription)));
            premiumFeatures.add(new PremiumFeatureData(PREMIUM_FEATURE_BUSINESS_OPENING_HOURS, R.drawable.filled_premium_hours, getString(R.string.PremiumBusinessOpeningHours), getString(R.string.PremiumBusinessOpeningHoursDescription)));
            premiumFeatures.add(new PremiumFeatureData(PREMIUM_FEATURE_BUSINESS_QUICK_REPLIES, R.drawable.filled_open_message, getString(R.string.PremiumBusinessQuickReplies), getString(R.string.PremiumBusinessQuickRepliesDescription)));
            premiumFeatures.add(new PremiumFeatureData(PREMIUM_FEATURE_BUSINESS_GREETING_MESSAGES, R.drawable.premium_status, getString(R.string.PremiumBusinessGreetingMessages), getString(R.string.PremiumBusinessGreetingMessagesDescription)));
            premiumFeatures.add(new PremiumFeatureData(PREMIUM_FEATURE_BUSINESS_AWAY_MESSAGES, R.drawable.filled_premium_away, getString(R.string.PremiumBusinessAwayMessages), getString(R.string.PremiumBusinessAwayMessagesDescription)));
            premiumFeatures.add(new PremiumFeatureData(PREMIUM_FEATURE_BUSINESS_CHATBOTS, R.drawable.filled_premium_bots, applyNewSpan(getString(R.string.PremiumBusinessChatbots2)), getString(R.string.PremiumBusinessChatbotsDescription)));
            premiumFeatures.add(new PremiumFeatureData(PREMIUM_FEATURE_BUSINESS_CHAT_LINKS, R.drawable.filled_premium_chatlink, applyNewSpan(getString(R.string.PremiumBusinessChatLinks)), getString(R.string.PremiumBusinessChatLinksDescription)));
            premiumFeatures.add(new PremiumFeatureData(PREMIUM_FEATURE_BUSINESS_INTRO, R.drawable.filled_premium_intro, applyNewSpan(getString(R.string.PremiumBusinessIntro)), getString(R.string.PremiumBusinessIntroDescription)));
        } else {
            premiumFeatures.add(new PremiumFeatureData(PREMIUM_FEATURE_EMOJI_STATUS, R.drawable.filled_premium_status2, getString(R.string.PremiumPreviewBusinessEmojiStatus), getString(R.string.PremiumPreviewBusinessEmojiStatusDescription)));
            premiumFeatures.add(new PremiumFeatureData(PREMIUM_FEATURE_FOLDER_TAGS, R.drawable.premium_tags, getString(R.string.PremiumPreviewFolderTags), getString(R.string.PremiumPreviewFolderTagsDescription)));
            premiumFeatures.add(new PremiumFeatureData(PREMIUM_FEATURE_STORIES, R.drawable.filled_premium_camera, getString(R.string.PremiumPreviewBusinessStories), getString(R.string.PremiumPreviewBusinessStoriesDescription)));
        }

        if (messagesController.businessFeaturesTypesToPosition.size() > 0) {
            for (int i = 0; i < premiumFeatures.size(); i++) {
                if (messagesController.businessFeaturesTypesToPosition.get(premiumFeatures.get(i).type, -1) == -1 && !BuildVars.DEBUG_VERSION) {
                    premiumFeatures.remove(i);
                    i--;
                }
            }
        }

        Collections.sort(premiumFeatures, (o1, o2) -> {
            int type1 = messagesController.businessFeaturesTypesToPosition.get(o1.type, Integer.MAX_VALUE);
            int type2 = messagesController.businessFeaturesTypesToPosition.get(o2.type, Integer.MAX_VALUE);
            return type1 - type2;
        });
    }

    public static CharSequence applyNewSpan(String str) {
        SpannableStringBuilder spannableStringBuilder = new SpannableStringBuilder(str);
        spannableStringBuilder.append("  d");
        FilterCreateActivity.NewSpan span = new FilterCreateActivity.NewSpan(false);
        span.setColor(Theme.getColor(Theme.key_premiumGradient1));
        spannableStringBuilder.setSpan(span, spannableStringBuilder.length() - 1, spannableStringBuilder.length(), 0);
        return spannableStringBuilder;
    }

    private void updateBackgroundImage() {
        if (contentView.getMeasuredWidth() == 0 || contentView.getMeasuredHeight() == 0 || backgroundView == null || backgroundView.imageView == null) {
            return;
        }
        if (whiteBackground) {
            Bitmap bitmap = Bitmap.createBitmap(50, 50, Bitmap.Config.ARGB_8888);
            Canvas canvas = new Canvas(bitmap);
            canvas.drawColor(ColorUtils.blendARGB(getThemedColor(Theme.key_premiumGradient2), getThemedColor(Theme.key_dialogBackground), 0.5f));
            backgroundView.imageView.setBackgroundBitmap(bitmap);
        } else {
            gradientTools.gradientMatrix(0, 0, contentView.getMeasuredWidth(), contentView.getMeasuredHeight(), 0, 0);
            gradientCanvas.save();
            gradientCanvas.scale(100f / contentView.getMeasuredWidth(), 100f / contentView.getMeasuredHeight());
            gradientCanvas.drawRect(0, 0, contentView.getMeasuredWidth(), contentView.getMeasuredHeight(), gradientTools.paint);
            gradientCanvas.restore();
            backgroundView.imageView.setBackgroundBitmap(gradientTextureBitmap);
        }
    }

    private void checkButtonDivider() {
        AndroidUtilities.updateViewVisibilityAnimated(buttonDivider, listView.canScrollVertically(1), 1f, true);
    }

    public static void buyPremium(BaseFragment fragment, String source) {
        buyPremium(fragment, null, source, true);
    }

    public static void buyPremium(BaseFragment fragment, String source, boolean forcePremium) {
        buyPremium(fragment, null, source, forcePremium);
    }

    public static void buyPremium(BaseFragment fragment, SubscriptionTier tier, String source) {
        buyPremium(fragment, tier, source, true);
    }

    public static void buyPremium(BaseFragment fragment, SubscriptionTier tier, String source, boolean forcePremium) {
        buyPremium(fragment, tier, source, forcePremium, null);
    }

    public static void buyPremium(BaseFragment fragment, SubscriptionTier tier, String source, boolean forcePremium, BillingFlowParams.SubscriptionUpdateParams updateParams) {
        if (BuildVars.IS_BILLING_UNAVAILABLE) {
            fragment.showDialog(new PremiumNotAvailableBottomSheet(fragment));
            return;
        }

        if (tier == null) {
            forcePremium = true;
            TLRPC.TL_help_premiumPromo promo = fragment.getAccountInstance().getMediaDataController().getPremiumPromo();
            if (promo != null) {
                for (TLRPC.TL_premiumSubscriptionOption option : promo.period_options) {
                    if (option.months == 1) {
                        tier = new SubscriptionTier(option);
                    } else if (option.months == 12) {
                        tier = new SubscriptionTier(option);
                        break;
                    }
                }
            }
        }
        SubscriptionTier selectedTier = tier;

        PremiumPreviewFragment.sentPremiumButtonClick();

        if (BuildVars.useInvoiceBilling()) {
            Activity activity = fragment.getParentActivity();
            if (activity instanceof LaunchActivity) {
                LaunchActivity launchActivity = (LaunchActivity) activity;

                if (selectedTier == null || selectedTier.subscriptionOption == null || selectedTier.subscriptionOption.bot_url == null) {
                    if (!TextUtils.isEmpty(fragment.getMessagesController().premiumBotUsername)) {
                        launchActivity.setNavigateToPremiumBot(true);
                        launchActivity.onNewIntent(new Intent(Intent.ACTION_VIEW, Uri.parse("https://t.me/" + fragment.getMessagesController().premiumBotUsername + "?start=" + source)), null);
                    } else if (!TextUtils.isEmpty(fragment.getMessagesController().premiumInvoiceSlug)) {
                        launchActivity.onNewIntent(new Intent(Intent.ACTION_VIEW, Uri.parse("https://t.me/$" + fragment.getMessagesController().premiumInvoiceSlug)), null);
                    }
                } else {
                    Uri uri = Uri.parse(selectedTier.subscriptionOption.bot_url);
                    if (uri.getHost().equals("t.me")) {
                        if (!uri.getPath().startsWith("/$") && !uri.getPath().startsWith("/invoice/")) {
                            launchActivity.setNavigateToPremiumBot(true);
                        }
                    }
                    Browser.openUrl(launchActivity, tier.subscriptionOption.bot_url);
                }
                return;
            }
        }

        if (BillingController.PREMIUM_PRODUCT_DETAILS == null) {
            return;
        }

        List<ProductDetails.SubscriptionOfferDetails> offerDetails = BillingController.PREMIUM_PRODUCT_DETAILS.getSubscriptionOfferDetails();
        if (offerDetails.isEmpty()) {
            return;
        }

        if (selectedTier.getGooglePlayProductDetails() == null) {
            selectedTier.setGooglePlayProductDetails(BillingController.PREMIUM_PRODUCT_DETAILS);
        }

        if (selectedTier.getOfferDetails() == null) {
            return;
        }

        boolean finalForcePremium = forcePremium;
        BillingController.getInstance().queryPurchases(BillingClient.ProductType.SUBS, (billingResult1, list) -> AndroidUtilities.runOnUIThread(() -> {
            if (billingResult1.getResponseCode() == BillingClient.BillingResponseCode.OK) {
                Runnable onSuccess = () -> {
                    if (fragment instanceof PremiumPreviewFragment) {
                        PremiumPreviewFragment premiumPreviewFragment = (PremiumPreviewFragment) fragment;
                        if (finalForcePremium) {
                            premiumPreviewFragment.setForcePremium();
                        }
                        premiumPreviewFragment.getMediaDataController().loadPremiumPromo(false);

                        premiumPreviewFragment.listView.smoothScrollToPosition(0);
                    } else {
                        PremiumPreviewFragment previewFragment = new PremiumPreviewFragment(null);
                        if (finalForcePremium) {
                            previewFragment.setForcePremium();
                        }
                        fragment.presentFragment(previewFragment);
                    }
                    if (fragment.getParentActivity() instanceof LaunchActivity) {
                        try {
                            fragment.getFragmentView().performHapticFeedback(HapticFeedbackConstants.KEYBOARD_TAP, HapticFeedbackConstants.FLAG_IGNORE_GLOBAL_SETTING);
                        } catch (Exception ignored) {
                        }
                        ((LaunchActivity) fragment.getParentActivity()).getFireworksOverlay().start();
                    }
                };
                if (list != null && !list.isEmpty() && !fragment.getUserConfig().isPremium()) {
                    for (Purchase purchase : list) {
                        if (purchase.getProducts().contains(BillingController.PREMIUM_PRODUCT_ID)) {
                            TLRPC.TL_payments_assignPlayMarketTransaction req = new TLRPC.TL_payments_assignPlayMarketTransaction();
                            req.receipt = new TLRPC.TL_dataJSON();
                            req.receipt.data = purchase.getOriginalJson();
                            TLRPC.TL_inputStorePaymentPremiumSubscription purpose = new TLRPC.TL_inputStorePaymentPremiumSubscription();
                            purpose.restore = true;
                            if (updateParams != null) {
                                purpose.upgrade = true;
                            }
                            req.purpose = purpose;
                            fragment.getConnectionsManager().sendRequest(req, (response, error) -> {
                                if (response instanceof TLRPC.Updates) {
                                    fragment.getMessagesController().processUpdates((TLRPC.Updates) response, false);

                                    AndroidUtilities.runOnUIThread(onSuccess);
                                } else if (error != null) {
                                    AndroidUtilities.runOnUIThread(() -> AlertsCreator.processError(fragment.getCurrentAccount(), error, fragment, req));
                                }
                            }, ConnectionsManager.RequestFlagFailOnServerErrors | ConnectionsManager.RequestFlagInvokeAfter);

                            return;
                        }
                    }
                }

                BillingController.getInstance().addResultListener(BillingController.PREMIUM_PRODUCT_ID, billingResult -> {
                    if (billingResult.getResponseCode() == BillingClient.BillingResponseCode.OK) {
                        AndroidUtilities.runOnUIThread(onSuccess);
                    }
                });

                TLRPC.TL_payments_canPurchasePremium req = new TLRPC.TL_payments_canPurchasePremium();
                TLRPC.TL_inputStorePaymentPremiumSubscription purpose = new TLRPC.TL_inputStorePaymentPremiumSubscription();
                if (updateParams != null) {
                    purpose.upgrade = true;
                }
                req.purpose = purpose;
                fragment.getConnectionsManager().sendRequest(req, (response, error) -> {
                    AndroidUtilities.runOnUIThread(() -> {
                        if (response instanceof TLRPC.TL_boolTrue) {
                            BillingController.getInstance().launchBillingFlow(fragment.getParentActivity(), fragment.getAccountInstance(), purpose, Collections.singletonList(
                                    BillingFlowParams.ProductDetailsParams.newBuilder()
                                            .setProductDetails(BillingController.PREMIUM_PRODUCT_DETAILS)
                                            .setOfferToken(selectedTier.getOfferDetails().getOfferToken())
                                            .build()
                            ), updateParams, false);
                        } else {
                            AlertsCreator.processError(fragment.getCurrentAccount(), error, fragment, req);
                        }
                    });
                });
            }
        }));
    }

    public static String getPremiumButtonText(int currentAccount, SubscriptionTier tier) {
        if (BuildVars.IS_BILLING_UNAVAILABLE) {
            return getString(R.string.SubscribeToPremiumNotAvailable);
        }

        int stringResId = R.string.SubscribeToPremium;
        if (tier == null) {
            if (BuildVars.useInvoiceBilling()) {
                TLRPC.TL_help_premiumPromo premiumPromo = MediaDataController.getInstance(currentAccount).getPremiumPromo();
                if (premiumPromo != null) {
                    TLRPC.TL_premiumSubscriptionOption selectedOption = null;
                    for (TLRPC.TL_premiumSubscriptionOption option : premiumPromo.period_options) {
                        if (option.months == 12) {
                            selectedOption = option;
                            break;
                        } else if (selectedOption == null && option.months == 1) {
                            selectedOption = option;
                        }
                    }

                    if (selectedOption == null) {
                        return getString(R.string.SubscribeToPremiumNoPrice);
                    }

                    final String price;
                    if (selectedOption.months == 12) {
                        if (MessagesController.getInstance(currentAccount).showAnnualPerMonth) {
                            price = BillingController.getInstance().formatCurrency(selectedOption.amount / 12, selectedOption.currency);
                        } else {
                            stringResId = R.string.SubscribeToPremiumPerYear;
                            price = BillingController.getInstance().formatCurrency(selectedOption.amount, selectedOption.currency);
                        }
                    } else {
                        price = BillingController.getInstance().formatCurrency(selectedOption.amount, selectedOption.currency);
                    }

                    return LocaleController.formatString(stringResId, price);
                }

                return getString(R.string.SubscribeToPremiumNoPrice);
            }

            String price = null;
            if (BillingController.PREMIUM_PRODUCT_DETAILS != null) {
                List<ProductDetails.SubscriptionOfferDetails> details = BillingController.PREMIUM_PRODUCT_DETAILS.getSubscriptionOfferDetails();
                if (!details.isEmpty()) {
                    ProductDetails.SubscriptionOfferDetails offerDetails = details.get(0);
                    for (ProductDetails.PricingPhase phase : offerDetails.getPricingPhases().getPricingPhaseList()) {
                        if (phase.getBillingPeriod().equals("P1M")) { // Once per month
                            price = phase.getFormattedPrice();
                        } else if (phase.getBillingPeriod().equals("P1Y")) { // Once per year
                            if (MessagesController.getInstance(currentAccount).showAnnualPerMonth) {
                                price = BillingController.getInstance().formatCurrency(phase.getPriceAmountMicros() / 12L, phase.getPriceCurrencyCode(), 6);
                            } else {
                                stringResId = R.string.SubscribeToPremiumPerYear;
                                price = BillingController.getInstance().formatCurrency(phase.getPriceAmountMicros(), phase.getPriceCurrencyCode(), 6);
                            }
                            break;
                        }
                    }
                }
            }

            if (price == null) {
                return getString(R.string.Loading);
            }

            return LocaleController.formatString(stringResId, price);
        } else {
            if (!BuildVars.useInvoiceBilling() && tier.getOfferDetails() == null) {
                return getString(R.string.Loading);
            }
            final boolean isPremium = UserConfig.getInstance(currentAccount).isPremium();
            final boolean isYearTier = tier.getMonths() == 12;
            String price = isYearTier ? tier.getFormattedPricePerYear() : tier.getFormattedPricePerMonth();
            final int resId;
            if (isPremium) {
                resId = isYearTier ? R.string.UpgradePremiumPerYear : R.string.UpgradePremiumPerMonth;
            } else {
                if (isYearTier) {
                    if (MessagesController.getInstance(currentAccount).showAnnualPerMonth) {
                        resId = R.string.SubscribeToPremium;
                        price = tier.getFormattedPricePerMonth();
                    } else {
                        resId = R.string.SubscribeToPremiumPerYear;
                        price = tier.getFormattedPrice();
                    }
                } else {
                    resId = R.string.SubscribeToPremium;
                    price = tier.getFormattedPricePerMonth();
                }
            }
            return LocaleController.formatString(resId, price);
        }
    }

    private void measureGradient(int w, int h) {
        int yOffset = 0;
        for (int i = 0; i < premiumFeatures.size(); i++) {
            dummyCell.setData(premiumFeatures.get(i), false);
            dummyCell.measure(View.MeasureSpec.makeMeasureSpec(w, View.MeasureSpec.EXACTLY), View.MeasureSpec.makeMeasureSpec(h, View.MeasureSpec.AT_MOST));
            premiumFeatures.get(i).yOffset = yOffset;
            yOffset += dummyCell.getMeasuredHeight();
        }
        for (int i = 0; i < morePremiumFeatures.size(); i++) {
            dummyCell.setData(morePremiumFeatures.get(i), false);
            dummyCell.measure(View.MeasureSpec.makeMeasureSpec(w, View.MeasureSpec.EXACTLY), View.MeasureSpec.makeMeasureSpec(h, View.MeasureSpec.AT_MOST));
            morePremiumFeatures.get(i).yOffset = yOffset;
            yOffset += dummyCell.getMeasuredHeight();
        }

        totalGradientHeight = yOffset;
    }

    private void updateRows() {
        rowCount = 0;
        sectionRow = -1;
        privacyRow = -1;
        moreHeaderRow = -1;
        moreFeaturesStartRow = -1;
        moreFeaturesEndRow = -1;
        showAdsHeaderRow = -1;
        showAdsRow = -1;
        showAdsInfoRow = -1;

        paddingRow = rowCount++;
        featuresStartRow = rowCount;
        rowCount += premiumFeatures.size();
        featuresEndRow = rowCount;
        if (type == FEATURES_BUSINESS && getUserConfig().isPremium()) {
            sectionRow = rowCount++;
            moreHeaderRow = rowCount++;
            moreFeaturesStartRow = rowCount;
            rowCount += morePremiumFeatures.size();
            moreFeaturesEndRow = rowCount;
        }
        statusRow = rowCount++;
        lastPaddingRow = rowCount++;

        if (type == FEATURES_BUSINESS && getUserConfig().isPremium()) {
            showAdsHeaderRow = rowCount++;
            showAdsRow = rowCount++;
            showAdsInfoRow = rowCount++;
        }

        AndroidUtilities.updateViewVisibilityAnimated(buttonContainer, !getUserConfig().isPremium() || currentSubscriptionTier != null && currentSubscriptionTier.getMonths() < subscriptionTiers.get(selectedTierIndex).getMonths() && !forcePremium, 1f, false);

        int buttonHeight = buttonContainer.getVisibility() == View.VISIBLE ? dp(64) : 0;
        layoutManager.setAdditionalHeight(buttonHeight + statusBarHeight - dp(16));
        layoutManager.setMinimumLastViewHeight(buttonHeight);
    }

    @Override
    public boolean isSwipeBackEnabled(MotionEvent event) {
        return true;
    }

    @Override
    public boolean onFragmentCreate() {
        if (getMessagesController().premiumFeaturesBlocked()) {
            return false;
        }
        NotificationCenter.getGlobalInstance().addObserver(this, NotificationCenter.billingProductDetailsUpdated);
        NotificationCenter.getGlobalInstance().addObserver(this, NotificationCenter.currentUserPremiumStatusChanged);
        getNotificationCenter().addObserver(this, NotificationCenter.premiumPromoUpdated);

        if (getMediaDataController().getPremiumPromo() != null) {
            for (TLRPC.Document document : getMediaDataController().getPremiumPromo().videos) {
                FileLoader.getInstance(currentAccount).loadFile(document, getMediaDataController().getPremiumPromo(), FileLoader.PRIORITY_HIGH, 0);
            }
        }

        if (type == FEATURES_BUSINESS) {
            TimezonesController.getInstance(currentAccount).load();
        }

        return super.onFragmentCreate();
    }

    @Override
    public void onFragmentDestroy() {
        super.onFragmentDestroy();

        NotificationCenter.getGlobalInstance().removeObserver(this, NotificationCenter.billingProductDetailsUpdated);
        NotificationCenter.getGlobalInstance().removeObserver(this, NotificationCenter.currentUserPremiumStatusChanged);
        getNotificationCenter().removeObserver(this, NotificationCenter.premiumPromoUpdated);
    }

    @SuppressLint("NotifyDataSetChanged")
    @Override
    public void didReceivedNotification(int id, int account, Object... args) {
        if (id == NotificationCenter.billingProductDetailsUpdated || id == NotificationCenter.premiumPromoUpdated) {
            updateButtonText(false);
            backgroundView.updatePremiumTiers();
        }
        if (id == NotificationCenter.currentUserPremiumStatusChanged || id == NotificationCenter.premiumPromoUpdated) {
            backgroundView.updateText();
            backgroundView.updatePremiumTiers();
            updateRows();
            listView.getAdapter().notifyDataSetChanged();
        }
    }

    private class Adapter extends RecyclerListView.SelectionAdapter {
        private final static int TYPE_PADDING = 0,
            TYPE_FEATURE = 1,
            TYPE_SHADOW_SECTION = 2,
            TYPE_BUTTON = 3,
            TYPE_HELP_US = 4,
            TYPE_SHADOW = 5,
            TYPE_BOTTOM_PADDING = 6,
            TYPE_HEADER = 7,
            TYPE_CHECK = 8;

        @NonNull
        @Override
        public RecyclerView.ViewHolder onCreateViewHolder(@NonNull ViewGroup parent, int viewType) {
            View view;
            Context context = parent.getContext();
            switch (viewType) {
                default:
                case TYPE_PADDING:
                    view = new View(context) {
                        @Override
                        protected void onMeasure(int widthMeasureSpec, int heightMeasureSpec) {
                            if (isLandscapeMode) {
                                firstViewHeight = statusBarHeight + actionBar.getMeasuredHeight() - dp(16);
                            } else {
                                int h = dp(80) + statusBarHeight;
                                if (backgroundView.getMeasuredHeight() + dp(24) > h) {
                                    h = backgroundView.getMeasuredHeight() + dp(24);
                                }
                                firstViewHeight = h;
                            }
                            super.onMeasure(widthMeasureSpec, MeasureSpec.makeMeasureSpec(firstViewHeight, MeasureSpec.EXACTLY));
                        }
                    };
                    break;
                case TYPE_SHADOW:
                    view = new TextInfoPrivacyCell(context);
                    break;
                case TYPE_FEATURE:
                    view = new PremiumFeatureCell(context) {
                        @Override
                        protected void dispatchDraw(Canvas canvas) {
                            AndroidUtilities.rectTmp.set(imageView.getLeft(), imageView.getTop(), imageView.getRight(), imageView.getBottom());
                            matrix.reset();
                            matrix.postScale(1f, totalGradientHeight / 100f, 0, 0);
                            matrix.postTranslate(0, -data.yOffset);
                            shader.setLocalMatrix(matrix);
                            canvas.drawRoundRect(AndroidUtilities.rectTmp, dp(8), dp(8), gradientPaint);
                            super.dispatchDraw(canvas);
                        }
                    };
                    break;
                case TYPE_SHADOW_SECTION:
                    ShadowSectionCell shadowSectionCell = new ShadowSectionCell(context, 12, Theme.getColor(Theme.key_windowBackgroundGray));
                    Drawable shadowDrawable = Theme.getThemedDrawable(context, R.drawable.greydivider_bottom, Theme.getColor(Theme.key_windowBackgroundGrayShadow));
                    Drawable background = new ColorDrawable(Theme.getColor(Theme.key_windowBackgroundGray));
                    CombinedDrawable combinedDrawable = new CombinedDrawable(background, shadowDrawable, 0, 0);
                    combinedDrawable.setFullsize(true);
                    shadowSectionCell.setBackgroundDrawable(combinedDrawable);
                    view = shadowSectionCell;
                    break;
                case TYPE_HELP_US:
                    view = new AboutPremiumView(context);
                    break;
                case TYPE_BOTTOM_PADDING:
                    view = new View(context);
                    view.setBackgroundColor(Theme.getColor(Theme.key_windowBackgroundGray));
                    break;
                case TYPE_HEADER:
                    view = new HeaderCell(context);
                    break;
                case TYPE_CHECK:
                    view = new TextCell(context, 23, false, true, resourceProvider);
                    break;
            }
            view.setLayoutParams(new RecyclerView.LayoutParams(ViewGroup.LayoutParams.MATCH_PARENT, ViewGroup.LayoutParams.WRAP_CONTENT));
            return new RecyclerListView.Holder(view);
        }

        @Override
        public void onBindViewHolder(@NonNull RecyclerView.ViewHolder holder, int position) {
            if (position >= featuresStartRow && position < featuresEndRow) {
                ((PremiumFeatureCell) holder.itemView).setData(premiumFeatures.get(position - featuresStartRow), position != featuresEndRow - 1);
            } else if (position >= moreFeaturesStartRow && position < moreFeaturesEndRow) {
                ((PremiumFeatureCell) holder.itemView).setData(morePremiumFeatures.get(position - moreFeaturesStartRow), position != moreFeaturesEndRow - 1);
            } else if (position == sectionRow) {
                TextInfoPrivacyCell privacyCell = (TextInfoPrivacyCell) holder.itemView;

                Drawable shadowDrawable = Theme.getThemedDrawable(privacyCell.getContext(), R.drawable.greydivider, Theme.getColor(Theme.key_windowBackgroundGrayShadow));
                Drawable background = new ColorDrawable(Theme.getColor(Theme.key_windowBackgroundGray));
                CombinedDrawable combinedDrawable = new CombinedDrawable(background, shadowDrawable, 0, 0);
                combinedDrawable.setFullsize(true);
                privacyCell.setBackground(combinedDrawable);

                privacyCell.setText("");
                privacyCell.setFixedSize(12);
            } else if (position == statusRow || position == privacyRow || position == showAdsInfoRow) {
                TextInfoPrivacyCell privacyCell = (TextInfoPrivacyCell) holder.itemView;

                Drawable shadowDrawable = Theme.getThemedDrawable(privacyCell.getContext(), R.drawable.greydivider, Theme.getColor(Theme.key_windowBackgroundGrayShadow));
                Drawable background = new ColorDrawable(Theme.getColor(Theme.key_windowBackgroundGray));
                CombinedDrawable combinedDrawable = new CombinedDrawable(background, shadowDrawable, 0, 0);
                combinedDrawable.setFullsize(true);
                privacyCell.setBackground(combinedDrawable);
                privacyCell.setFixedSize(0);

                if (position == showAdsInfoRow) {
                    privacyCell.setText(AndroidUtilities.replaceArrows(AndroidUtilities.replaceSingleTag(getString(R.string.ShowAdsInfo), () -> {
                        showDialog(new RevenueSharingAdsInfoBottomSheet(PremiumPreviewFragment.this, getContext(), getResourceProvider()));
                    }), true));
                } else if (position == statusRow && type == FEATURES_BUSINESS) {
                    privacyCell.setText(getString(R.string.PremiumPreviewMoreBusinessFeaturesInfo));
                } else if (position == statusRow) {
                    TLRPC.TL_help_premiumPromo premiumPromo = getMediaDataController().getPremiumPromo();
                    if (premiumPromo == null) {
                        return;
                    }

                    SpannableString spannableString = new SpannableString(premiumPromo.status_text);
                    MediaDataController.addTextStyleRuns(premiumPromo.status_entities, premiumPromo.status_text, spannableString);
                    byte t = 0;
                    for (TextStyleSpan span : spannableString.getSpans(0, spannableString.length(), TextStyleSpan.class)) {
                        TextStyleSpan.TextStyleRun run = span.getTextStyleRun();
                        boolean setRun = false;
                        String url = run.urlEntity != null ? TextUtils.substring(premiumPromo.status_text, run.urlEntity.offset, run.urlEntity.offset + run.urlEntity.length) : null;
                        if (run.urlEntity instanceof TLRPC.TL_messageEntityBotCommand) {
                            spannableString.setSpan(new URLSpanBotCommand(url, t, run), run.start, run.end, Spanned.SPAN_EXCLUSIVE_EXCLUSIVE);
                        } else if (run.urlEntity instanceof TLRPC.TL_messageEntityHashtag || run.urlEntity instanceof TLRPC.TL_messageEntityMention || run.urlEntity instanceof TLRPC.TL_messageEntityCashtag) {
                            spannableString.setSpan(new URLSpanNoUnderline(url, run), run.start, run.end, Spanned.SPAN_EXCLUSIVE_EXCLUSIVE);
                        } else if (run.urlEntity instanceof TLRPC.TL_messageEntityEmail) {
                            spannableString.setSpan(new URLSpanReplacement("mailto:" + url, run), run.start, run.end, Spanned.SPAN_EXCLUSIVE_EXCLUSIVE);
                        } else if (run.urlEntity instanceof TLRPC.TL_messageEntityUrl) {
                            String lowerCase = url.toLowerCase();
                            if (!lowerCase.contains("://")) {
                                spannableString.setSpan(new URLSpanBrowser("http://" + url, run), run.start, run.end, Spanned.SPAN_EXCLUSIVE_EXCLUSIVE);
                            } else {
                                spannableString.setSpan(new URLSpanBrowser(url, run), run.start, run.end, Spanned.SPAN_EXCLUSIVE_EXCLUSIVE);
                            }
                        } else if (run.urlEntity instanceof TLRPC.TL_messageEntityBankCard) {
                            spannableString.setSpan(new URLSpanNoUnderline("card:" + url, run), run.start, run.end, Spanned.SPAN_EXCLUSIVE_EXCLUSIVE);
                        } else if (run.urlEntity instanceof TLRPC.TL_messageEntityPhone) {
                            String tel = PhoneFormat.stripExceptNumbers(url);
                            if (url.startsWith("+")) {
                                tel = "+" + tel;
                            }
                            spannableString.setSpan(new URLSpanBrowser("tel:" + tel, run), run.start, run.end, Spanned.SPAN_EXCLUSIVE_EXCLUSIVE);
                        } else if (run.urlEntity instanceof TLRPC.TL_messageEntityTextUrl) {
                            URLSpanReplacement spanReplacement = new URLSpanReplacement(run.urlEntity.url, run);
                            spanReplacement.setNavigateToPremiumBot(true);
                            spannableString.setSpan(spanReplacement, run.start, run.end, Spanned.SPAN_EXCLUSIVE_EXCLUSIVE);
                        } else if (run.urlEntity instanceof TLRPC.TL_messageEntityMentionName) {
                            spannableString.setSpan(new URLSpanUserMention("" + ((TLRPC.TL_messageEntityMentionName) run.urlEntity).user_id, t, run), run.start, run.end, Spanned.SPAN_EXCLUSIVE_EXCLUSIVE);
                        } else if (run.urlEntity instanceof TLRPC.TL_inputMessageEntityMentionName) {
                            spannableString.setSpan(new URLSpanUserMention("" + ((TLRPC.TL_inputMessageEntityMentionName) run.urlEntity).user_id.user_id, t, run), run.start, run.end, Spanned.SPAN_EXCLUSIVE_EXCLUSIVE);
                        } else if ((run.flags & TextStyleSpan.FLAG_STYLE_MONO) != 0) {
                            spannableString.setSpan(new URLSpanMono(spannableString, run.start, run.end, t, run), run.start, run.end, Spanned.SPAN_EXCLUSIVE_EXCLUSIVE);
                        } else {
                            setRun = true;
                            spannableString.setSpan(new TextStyleSpan(run), run.start, run.end, Spanned.SPAN_EXCLUSIVE_EXCLUSIVE);
                        }
                        if (!setRun && (run.flags & TextStyleSpan.FLAG_STYLE_SPOILER) != 0) {
                            spannableString.setSpan(new TextStyleSpan(run), run.start, run.end, Spanned.SPAN_EXCLUSIVE_EXCLUSIVE);
                        }
                    }
                    privacyCell.setText(spannableString);
                }
            } else if (position == moreHeaderRow) {
                ((HeaderCell) holder.itemView).setText(getString(R.string.PremiumPreviewMoreBusinessFeatures));
            } else if (position == showAdsHeaderRow) {
                ((HeaderCell) holder.itemView).setText(getString(R.string.ShowAdsTitle));
            } else if (position == showAdsRow) {
                TLRPC.UserFull userFull = getMessagesController().getUserFull(getUserConfig().getClientUserId());
                ((TextCell) holder.itemView).setTextAndCheck(getString(R.string.ShowAds), userFull == null || userFull.sponsored_enabled, false);
            }
        }

        @Override
        public int getItemCount() {
            return rowCount;
        }

        @Override
        public int getItemViewType(int position) {
            if (position == paddingRow) {
                return TYPE_PADDING;
            } else if (position >= featuresStartRow && position < featuresEndRow || position >= moreFeaturesStartRow && position < moreFeaturesEndRow) {
                return TYPE_FEATURE;
            } else if (position == helpUsRow) {
                return TYPE_HELP_US;
            } else if (position == sectionRow || position == statusRow || position == privacyRow || position == showAdsInfoRow) {
                return TYPE_SHADOW;
            } else if (position == lastPaddingRow) {
                return TYPE_BOTTOM_PADDING;
            } else if (position == moreHeaderRow || position == showAdsHeaderRow) {
                return TYPE_HEADER;
            } else if (position == showAdsRow) {
                return TYPE_CHECK;
            }
            return TYPE_PADDING;
        }

        @Override
        public boolean isEnabled(RecyclerView.ViewHolder holder) {
            return holder.getItemViewType() == TYPE_FEATURE || holder.getItemViewType() == TYPE_CHECK;
        }
    }

    public static class PremiumFeatureData {
        public final int type;
        public final int icon;
        public final CharSequence title;
        public final String description;
        public int yOffset;

        public PremiumFeatureData(int type, int icon, CharSequence title, String description) {
            this.type = type;
            this.icon = icon;
            this.title = title;
            this.description = description;
        }
    }

    FrameLayout settingsView;

    private class BackgroundView extends LinearLayout {

        TextView titleView;
        private final TextView subtitleView;
        private final FrameLayout imageFrameLayout;
        private final GLIconTextureView imageView;

        private RecyclerListView tierListView;

        public BackgroundView(Context context) {
            super(context);
            setOrientation(VERTICAL);
            imageFrameLayout = new FrameLayout(context);
            final int sz = type == FEATURES_BUSINESS ? 175 : 190;
            addView(imageFrameLayout, LayoutHelper.createLinear(sz, sz, Gravity.CENTER_HORIZONTAL));
            imageView = new GLIconTextureView(context, whiteBackground ? GLIconRenderer.DIALOG_STYLE : GLIconRenderer.FRAGMENT_STYLE, type == FEATURES_BUSINESS ? Icon3D.TYPE_COIN : Icon3D.TYPE_STAR) {
                @Override
                public void onLongPress() {
                    super.onLongPress();
                    if (settingsView != null || !BuildVars.DEBUG_PRIVATE_VERSION) {
                        return;
                    }

                    settingsView = new FrameLayout(context);
                    ScrollView scrollView = new ScrollView(context);

                    LinearLayout linearLayout = new GLIconSettingsView(context, imageView.mRenderer);
                    scrollView.addView(linearLayout);
                    settingsView.addView(scrollView);
                    settingsView.setBackgroundColor(Theme.getColor(Theme.key_dialogBackground));
                    contentView.addView(settingsView, LayoutHelper.createFrame(LayoutHelper.MATCH_PARENT, LayoutHelper.MATCH_PARENT, Gravity.BOTTOM));
                    ((MarginLayoutParams) settingsView.getLayoutParams()).topMargin = currentYOffset;

                    settingsView.setTranslationY(dp(1000));
                    settingsView.animate().translationY(1).setDuration(300);
                }
            };
            imageFrameLayout.addView(imageView, LayoutHelper.createFrame(LayoutHelper.MATCH_PARENT, LayoutHelper.MATCH_PARENT));
            imageFrameLayout.setClipChildren(false);
            setClipChildren(false);

            titleView = new TextView(context);
            titleView.setTextSize(TypedValue.COMPLEX_UNIT_DIP, 22);
            titleView.setTypeface(AndroidUtilities.bold());
            titleView.setGravity(Gravity.CENTER_HORIZONTAL);
            addView(titleView, LayoutHelper.createLinear(LayoutHelper.WRAP_CONTENT, LayoutHelper.WRAP_CONTENT, 0, Gravity.CENTER_HORIZONTAL, 16, type == FEATURES_BUSINESS ? 8 : 20, 16, 0));

            subtitleView = new TextView(context);
            subtitleView.setTextSize(TypedValue.COMPLEX_UNIT_DIP, 14);
            subtitleView.setLineSpacing(dp(2), 1f);
            subtitleView.setGravity(Gravity.CENTER_HORIZONTAL);
            addView(subtitleView, LayoutHelper.createLinear(LayoutHelper.MATCH_PARENT, LayoutHelper.WRAP_CONTENT, 0, Gravity.CENTER_HORIZONTAL, 16, 7, 16, 0));

            tierListView = new RecyclerListView(context) {
                Paint paint = new Paint(Paint.ANTI_ALIAS_FLAG);

                {
                    paint.setColor(Theme.getColor(Theme.key_dialogBackground));
                    if (whiteBackground) {
                        paint.setShadowLayer(dp(2), 0, dp(.66f), 0x30000000);
                    }
                }

                private Path path = new Path();
                @Override
                public void dispatchDraw(Canvas c) {
                    path.rewind();
                    AndroidUtilities.rectTmp.set(0, 0, getWidth(), getHeight());
                    path.addRoundRect(AndroidUtilities.rectTmp, dp(12), dp(12), Path.Direction.CW);
                    c.drawPath(path, paint);
                    c.save();
                    c.clipPath(path);
                    super.dispatchDraw(c);
                    c.restore();
                }

                @Override
                protected void onSizeChanged(int w, int h, int oldw, int oldh) {
                    super.onSizeChanged(w, h, oldw, oldh);
                    measureGradient(w, h);
                }

                @Override
                public boolean onInterceptTouchEvent(MotionEvent e) {
                    if (progressToFull >= 1.0f) {
                        return false;
                    }
                    return super.onInterceptTouchEvent(e);
                }

                @Override
                public boolean dispatchTouchEvent(MotionEvent e) {
                    if (progressToFull >= 1.0f) {
                        return false;
                    }
                    return super.dispatchTouchEvent(e);
                }
            };
            tierListView.setOverScrollMode(OVER_SCROLL_NEVER);
            tierListView.setLayoutManager(new LinearLayoutManager(context));
            tierListView.setAdapter(new RecyclerListView.SelectionAdapter() {
                @NonNull
                @Override
                public RecyclerView.ViewHolder onCreateViewHolder(@NonNull ViewGroup parent, int viewType) {
                    PremiumTierCell premiumTierCell = new PremiumTierCell(context) {
                        @Override
                        protected void dispatchDraw(Canvas canvas) {
                            if (discountView.getVisibility() == VISIBLE) {
                                AndroidUtilities.rectTmp.set(discountView.getLeft(), discountView.getTop(), discountView.getRight(), discountView.getBottom());
                                tiersGradientTools.gradientMatrix(0, 0, getMeasuredWidth(), totalTiersGradientHeight, 0, -tier.yOffset);
                                canvas.drawRoundRect(AndroidUtilities.rectTmp, dp(6), dp(6), tiersGradientTools.paint);
                            }

                            super.dispatchDraw(canvas);
                        }
                    };
                    premiumTierCell.setCirclePaintProvider(obj -> {
                        tiersGradientTools.gradientMatrix(0, 0, premiumTierCell.getMeasuredWidth(), totalTiersGradientHeight, 0, -premiumTierCell.getTier().yOffset);
                        return tiersGradientTools.paint;
                    });
                    return new RecyclerListView.Holder(premiumTierCell);
                }

                @Override
                public void onBindViewHolder(@NonNull RecyclerView.ViewHolder holder, int position) {
                    PremiumTierCell premiumTier = (PremiumTierCell) holder.itemView;
                    premiumTier.bind(subscriptionTiers.get(position), position != getItemCount() - 1);
                    premiumTier.setChecked(selectedTierIndex == position, false);
                }

                @Override
                public boolean isEnabled(RecyclerView.ViewHolder holder) {
                    return !subscriptionTiers.get(holder.getAdapterPosition()).subscriptionOption.current;
                }

                @Override
                public int getItemCount() {
                    return subscriptionTiers.size();
                }
            });
            tierListView.setOnItemClickListener((view, position) -> {
                if (!view.isEnabled()) {
                    return;
                }
                if (view instanceof PremiumTierCell) {
                    PremiumTierCell tierCell = (PremiumTierCell) view;
                    selectedTierIndex = subscriptionTiers.indexOf(tierCell.getTier());
                    updateButtonText(true);
                    tierCell.setChecked(true, true);

                    for (int i = 0; i < tierListView.getChildCount(); i++) {
                        View ch = tierListView.getChildAt(i);
                        if (ch instanceof PremiumTierCell) {
                            PremiumTierCell otherCell = (PremiumTierCell) ch;
                            if (otherCell.getTier() != tierCell.getTier()) {
                                otherCell.setChecked(false, true);
                            }
                        }
                    }

                    for (int i = 0; i < tierListView.getHiddenChildCount(); i++) {
                        View ch = tierListView.getHiddenChildAt(i);
                        if (ch instanceof PremiumTierCell) {
                            PremiumTierCell otherCell = (PremiumTierCell) ch;
                            if (otherCell.getTier() != tierCell.getTier()) {
                                otherCell.setChecked(false, true);
                            }
                        }
                    }

                    for (int i = 0; i < tierListView.getCachedChildCount(); i++) {
                        View ch = tierListView.getCachedChildAt(i);
                        if (ch instanceof PremiumTierCell) {
                            PremiumTierCell otherCell = (PremiumTierCell) ch;
                            if (otherCell.getTier() != tierCell.getTier()) {
                                otherCell.setChecked(false, true);
                            }
                        }
                    }

                    for (int i = 0; i < tierListView.getAttachedScrapChildCount(); i++) {
                        View ch = tierListView.getAttachedScrapChildAt(i);
                        if (ch instanceof PremiumTierCell) {
                            PremiumTierCell otherCell = (PremiumTierCell) ch;
                            if (otherCell.getTier() != tierCell.getTier()) {
                                otherCell.setChecked(false, true);
                            }
                        }
                    }

                    AndroidUtilities.updateViewVisibilityAnimated(buttonContainer, !getUserConfig().isPremium() || currentSubscriptionTier != null && currentSubscriptionTier.getMonths() < subscriptionTiers.get(selectedTierIndex).getMonths() && !forcePremium);
                }
            });
            Path path = new Path();
            float[] radii = new float[8];
            tierListView.setSelectorTransformer(canvas -> {
                View child = tierListView.getPressedChildView();
                int position = child == null ? -1 : tierListView.getChildViewHolder(child).getAdapterPosition();

                path.rewind();
                Rect selectorRect = tierListView.getSelectorRect();
                AndroidUtilities.rectTmp.set(selectorRect.left, selectorRect.top, selectorRect.right, selectorRect.bottom);
                Arrays.fill(radii, 0);
                if (position == 0) {
                    Arrays.fill(radii, 0, 4, dp(12));
                }
                if (position == tierListView.getAdapter().getItemCount() - 1) {
                    Arrays.fill(radii, 4, 8, dp(12));
                }
                path.addRoundRect(AndroidUtilities.rectTmp, radii, Path.Direction.CW);
                canvas.clipPath(path);
            });
            setClipChildren(false);
            setClipToPadding(false);
            addView(tierListView, LayoutHelper.createLinear(LayoutHelper.MATCH_PARENT, LayoutHelper.WRAP_CONTENT, 12, 16, 12, 4));

            updatePremiumTiers();
            updateText();
        }

        private void measureGradient(int w, int h) {
            int yOffset = 0;
            for (int i = 0; i < subscriptionTiers.size(); i++) {
                dummyTierCell.bind(subscriptionTiers.get(i), false);
                dummyTierCell.measure(View.MeasureSpec.makeMeasureSpec(w, View.MeasureSpec.EXACTLY), View.MeasureSpec.makeMeasureSpec(h, View.MeasureSpec.AT_MOST));
                subscriptionTiers.get(i).yOffset = yOffset;
                yOffset += dummyTierCell.getMeasuredHeight();
            }

            totalTiersGradientHeight = yOffset;
        }

        @SuppressLint("NotifyDataSetChanged")
        public void updatePremiumTiers() {
            subscriptionTiers.clear();
            selectedTierIndex = -1;
            currentSubscriptionTier = null;
            long pricePerYearMax = 0;
            if (getMediaDataController().getPremiumPromo() != null) {
                for (TLRPC.TL_premiumSubscriptionOption option : getMediaDataController().getPremiumPromo().period_options) {
                    if (getUserConfig().isPremium() && !option.can_purchase_upgrade && !option.current) {
                        continue;
                    }

                    SubscriptionTier subscriptionTier = new SubscriptionTier(option);
                    subscriptionTiers.add(subscriptionTier);
                    if (selectAnnualByDefault) {
                        if (option.months == 12) {
                            selectedTierIndex = subscriptionTiers.size() - 1;
                        }
                    }
                    if (option.current) {
                        currentSubscriptionTier = subscriptionTier;
                    }
                    if (BuildVars.useInvoiceBilling()) {
                        if (subscriptionTier.getPricePerYear() > pricePerYearMax) {
                            pricePerYearMax = subscriptionTier.getPricePerYear();
                        }
                    }
                }
            }
            if (BuildVars.useInvoiceBilling() && getUserConfig().isPremium()) {
                subscriptionTiers.clear();
                currentSubscriptionTier = null;
            } else if (!BuildVars.useInvoiceBilling() && currentSubscriptionTier != null && !Objects.equals(BillingController.getInstance().getLastPremiumTransaction(),
                    currentSubscriptionTier.subscriptionOption != null ? currentSubscriptionTier.subscriptionOption.transaction != null ?
                            currentSubscriptionTier.subscriptionOption.transaction.replaceAll(TRANSACTION_PATTERN, "$1") : null : null) ||
                                currentSubscriptionTier != null && currentSubscriptionTier.getMonths() == 12) {
                subscriptionTiers.clear();
                currentSubscriptionTier = null;
            }

            if (BuildVars.useInvoiceBilling()) {
                for (SubscriptionTier tier : subscriptionTiers) {
                    tier.setPricePerYearRegular(pricePerYearMax);
                }
            } else if (BillingController.getInstance().isReady() && BillingController.PREMIUM_PRODUCT_DETAILS != null) {
                long pricePerMonthMaxStore = 0;

                for (SubscriptionTier subscriptionTier : subscriptionTiers) {
                    subscriptionTier.setGooglePlayProductDetails(BillingController.PREMIUM_PRODUCT_DETAILS);

                    if (subscriptionTier.getPricePerYear() > pricePerMonthMaxStore) {
                        pricePerMonthMaxStore = subscriptionTier.getPricePerYear();
                    }
                }

                for (SubscriptionTier subscriptionTier : subscriptionTiers) {
                    subscriptionTier.setPricePerYearRegular(pricePerMonthMaxStore);
                }
            }

            if (selectedTierIndex == -1) {
                for (int i = 0; i < subscriptionTiers.size(); i++) {
                    SubscriptionTier tier = subscriptionTiers.get(i);
                    if (tier.getMonths() == 12) {
                        selectedTierIndex = i;
                        break;
                    }
                }
                if (selectedTierIndex == -1) {
                    selectedTierIndex = 0;
                }
            }
            updateButtonText(false);
            tierListView.getAdapter().notifyDataSetChanged();
        }

        private boolean setTierListViewVisibility;
        private boolean tierListViewVisible;
        public void updateText() {
            if (type == FEATURES_PREMIUM) {
                titleView.setText(getString(forcePremium ? R.string.TelegramPremiumSubscribedTitle : R.string.TelegramPremium));
                subtitleView.setText(AndroidUtilities.replaceTags(getString(getUserConfig().isPremium() || forcePremium ? R.string.TelegramPremiumSubscribedSubtitle : R.string.TelegramPremiumSubtitle)));
            } else if (type == FEATURES_BUSINESS) {
                titleView.setText(getString(forcePremium ? R.string.TelegramPremiumSubscribedTitle : R.string.TelegramBusiness));
                subtitleView.setText(AndroidUtilities.replaceTags(getString(getUserConfig().isPremium() || forcePremium ? R.string.TelegramBusinessSubscribedSubtitleTemp : R.string.TelegramBusinessSubtitleTemp)));
            }
            subtitleView.getLayoutParams().width = Math.min(AndroidUtilities.displaySize.x - dp(42), HintView2.cutInFancyHalf(subtitleView.getText(), subtitleView.getPaint()));
            boolean tierNotVisible = forcePremium || BuildVars.IS_BILLING_UNAVAILABLE || IS_PREMIUM_TIERS_UNAVAILABLE || subscriptionTiers.size() <= 1;
            if (!setTierListViewVisibility || !tierNotVisible) {
                tierListView.setVisibility(tierNotVisible ? GONE : VISIBLE);
                setTierListViewVisibility = true;
            } else if (tierListView.getVisibility() == VISIBLE && tierNotVisible && tierListViewVisible == tierNotVisible) {
                View v = tierListView;
                ValueAnimator animator = ValueAnimator.ofFloat(1, 0).setDuration(250);
                animator.addUpdateListener(animation -> {
                    float val = (float) animation.getAnimatedValue();
                    v.setAlpha(val);
                    v.setScaleX(val);
                    v.setScaleY(val);

                    float f = animator.getAnimatedFraction();
                    for (int i = 0; i < backgroundView.getChildCount(); i++) {
                        View ch = backgroundView.getChildAt(i);
                        if (ch != tierListView) {
                            float offset = 0;
                            if (ch == imageFrameLayout) {
                                offset -= dp(15) * f;
                            } else {
                                offset += dp(8) * f;
                            }
                            ch.setTranslationY(f * v.getMeasuredHeight() + offset);
                        }
                    }
                });
                animator.addListener(new AnimatorListenerAdapter() {
                    @Override
                    public void onAnimationEnd(Animator animation) {
                        v.setVisibility(GONE);

                        for (int i = 0; i < backgroundView.getChildCount(); i++) {
                            View ch = backgroundView.getChildAt(i);
                            if (ch != tierListView) {
                                ch.setTranslationY(0);
                            }
                        }
                    }
                });
                animator.setInterpolator(CubicBezierInterpolator.DEFAULT);
                animator.start();
            }
            tierListViewVisible = !tierNotVisible;
        }
    }

    private void updateButtonText(boolean animated) {
        if (premiumButtonView == null || getUserConfig().isPremium() && currentSubscriptionTier != null && subscriptionTiers.get(selectedTierIndex).getMonths() < currentSubscriptionTier.getMonths()) {
            return;
        }
        if (LocaleController.isRTL) {
            animated = false;
        }
        if (BuildVars.IS_BILLING_UNAVAILABLE) {
            premiumButtonView.setButton(getPremiumButtonText(currentAccount, subscriptionTiers.get(selectedTierIndex)), v -> buyPremium(this), animated);
            return;
        }
        if (!BuildVars.useInvoiceBilling() && (!BillingController.getInstance().isReady() || subscriptionTiers.isEmpty() || selectedTierIndex >= subscriptionTiers.size() || subscriptionTiers.get(selectedTierIndex).googlePlayProductDetails == null)) {
            premiumButtonView.setButton(getString(R.string.Loading), v -> {}, animated);
            premiumButtonView.setFlickerDisabled(true);
            return;
        }
        if (!subscriptionTiers.isEmpty()) {
            premiumButtonView.setButton(getPremiumButtonText(currentAccount, subscriptionTiers.get(selectedTierIndex)), v -> {
                SubscriptionTier tier = subscriptionTiers.get(selectedTierIndex);
                BillingFlowParams.SubscriptionUpdateParams updateParams = null;
                if (currentSubscriptionTier != null && currentSubscriptionTier.subscriptionOption != null && currentSubscriptionTier.subscriptionOption.transaction != null) {
                    updateParams = BillingFlowParams.SubscriptionUpdateParams.newBuilder()
                            .setOldPurchaseToken(BillingController.getInstance().getLastPremiumToken())
<<<<<<< HEAD
=======
//                            .setReplaceProrationMode(BillingFlowParams.ProrationMode.IMMEDIATE_AND_CHARGE_FULL_PRICE)
>>>>>>> 3409cb1c
                            .setSubscriptionReplacementMode(BillingFlowParams.SubscriptionUpdateParams.ReplacementMode.CHARGE_FULL_PRICE)
                            .build();
                }
                buyPremium(this, tier, "settings", true, updateParams);
            }, animated);
            premiumButtonView.setFlickerDisabled(false);
        }
    }

    @Override
    public boolean isLightStatusBar() {
        return whiteBackground;
    }

    @Override
    public void onResume() {
        super.onResume();
        if (backgroundView != null && backgroundView.imageView != null) {
            backgroundView.imageView.setPaused(false);
            backgroundView.imageView.setDialogVisible(false);
        }
        particlesView.setPaused(false);
    }

    @Override
    public void onPause() {
        super.onPause();
        if (backgroundView != null && backgroundView.imageView != null) {
            backgroundView.imageView.setDialogVisible(true);
        }
        if (particlesView != null) {
            particlesView.setPaused(true);
        }
    }

    @Override
    public boolean canBeginSlide() {
        return backgroundView == null || backgroundView.imageView == null || !backgroundView.imageView.touched;
    }

    @Override
    public ArrayList<ThemeDescription> getThemeDescriptions() {
        return SimpleThemeDescription.createThemeDescriptions(this::updateColors,
                Theme.key_premiumGradient1, Theme.key_premiumGradient2, Theme.key_premiumGradient3, Theme.key_premiumGradient4,
                Theme.key_premiumGradientBackground1, Theme.key_premiumGradientBackground2, Theme.key_premiumGradientBackground3, Theme.key_premiumGradientBackground4,
                Theme.key_premiumGradientBackgroundOverlay, Theme.key_premiumStarGradient1, Theme.key_premiumStarGradient2, Theme.key_premiumStartSmallStarsColor, Theme.key_premiumStartSmallStarsColor2
        );
    }

    private void updateColors() {
        if (backgroundView == null || actionBar == null) {
            return;
        }
        actionBar.setItemsColor(Theme.getColor(whiteBackground ? Theme.key_windowBackgroundWhiteBlackText : Theme.key_premiumGradientBackgroundOverlay), false);
        actionBar.setItemsColor(Theme.getColor(whiteBackground ? Theme.key_windowBackgroundWhiteBlackText : Theme.key_premiumGradientBackgroundOverlay), true);
        actionBar.setItemsBackgroundColor(ColorUtils.setAlphaComponent(Theme.getColor(Theme.key_premiumGradientBackgroundOverlay), 60), false);
        particlesView.drawable.updateColors();
        if (backgroundView != null) {
            backgroundView.titleView.setTextColor(Theme.getColor(whiteBackground ? Theme.key_windowBackgroundWhiteBlackText : Theme.key_premiumGradientBackgroundOverlay));
            backgroundView.subtitleView.setTextColor(Theme.getColor(whiteBackground ? Theme.key_windowBackgroundWhiteBlackText : Theme.key_premiumGradientBackgroundOverlay));
            if (backgroundView.imageView != null && backgroundView.imageView.mRenderer != null) {
                if (whiteBackground) {
//                    backgroundView.imageView.mRenderer.forceNight = true;
                    backgroundView.imageView.mRenderer.colorKey1 = Theme.key_premiumCoinGradient1;
                    backgroundView.imageView.mRenderer.colorKey2 = Theme.key_premiumCoinGradient2;
                }
                backgroundView.imageView.mRenderer.updateColors();
            }
        }
        updateBackgroundImage();
    }

    @Override
    public boolean onBackPressed() {
        if (settingsView != null) {
            closeSetting();
            return false;
        }
        return super.onBackPressed();
    }

    private void closeSetting() {
        settingsView.animate().translationY(dp(1000)).setListener(new AnimatorListenerAdapter() {
            @Override
            public void onAnimationEnd(Animator animation) {
                contentView.removeView(settingsView);
                settingsView = null;
                super.onAnimationEnd(animation);
            }
        });
    }

    @Override
    public Dialog showDialog(Dialog dialog) {
        Dialog d = super.showDialog(dialog);
        updateDialogVisibility(d != null);
        return d;
    }

    @Override
    protected void onDialogDismiss(Dialog dialog) {
        super.onDialogDismiss(dialog);
        updateDialogVisibility(false);
    }

    private void updateDialogVisibility(boolean isVisible) {
        if (isVisible != isDialogVisible) {
            isDialogVisible = isVisible;
            if (backgroundView != null && backgroundView.imageView != null) {
                backgroundView.imageView.setDialogVisible(isVisible);
            }
            particlesView.setPaused(isVisible);
            contentView.invalidate();
        }
    }

    private void sentShowScreenStat() {
        if (source == null) {
            return;
        }
        sentShowScreenStat(source);
        source = null;
    }

    public static void sentShowScreenStat(String source) {
        ConnectionsManager connectionsManager = ConnectionsManager.getInstance(UserConfig.selectedAccount);
        TLRPC.TL_help_saveAppLog req = new TLRPC.TL_help_saveAppLog();
        TLRPC.TL_inputAppEvent event = new TLRPC.TL_inputAppEvent();
        event.time = connectionsManager.getCurrentTime();
        event.type = "premium.promo_screen_show";
        TLRPC.TL_jsonObject data = new TLRPC.TL_jsonObject();
        event.data = data;

        TLRPC.TL_jsonObjectValue sourceObj = new TLRPC.TL_jsonObjectValue();
        TLRPC.JSONValue sourceVal;
        if (source != null) {
            TLRPC.TL_jsonString jsonString = new TLRPC.TL_jsonString();
            jsonString.value = source;
            sourceVal = jsonString;
        } else {
            sourceVal = new TLRPC.TL_jsonNull();
        }

        sourceObj.key = "source";
        sourceObj.value = sourceVal;

        data.value.add(sourceObj);
        req.events.add(event);

        connectionsManager.sendRequest(req, (response, error) -> {

        });
    }

    public static void sentPremiumButtonClick() {
        TLRPC.TL_help_saveAppLog req = new TLRPC.TL_help_saveAppLog();
        TLRPC.TL_inputAppEvent event = new TLRPC.TL_inputAppEvent();
        event.time = ConnectionsManager.getInstance(UserConfig.selectedAccount).getCurrentTime();
        event.type = "premium.promo_screen_accept";
        event.data = new TLRPC.TL_jsonNull();
        req.events.add(event);

        ConnectionsManager.getInstance(UserConfig.selectedAccount).sendRequest(req, (response, error) -> {

        });
    }

    public static void sentPremiumBuyCanceled() {
        TLRPC.TL_help_saveAppLog req = new TLRPC.TL_help_saveAppLog();
        TLRPC.TL_inputAppEvent event = new TLRPC.TL_inputAppEvent();
        event.time = ConnectionsManager.getInstance(UserConfig.selectedAccount).getCurrentTime();
        event.type = "premium.promo_screen_fail";
        event.data = new TLRPC.TL_jsonNull();
        req.events.add(event);

        ConnectionsManager.getInstance(UserConfig.selectedAccount).sendRequest(req, (response, error) -> {

        });
    }

    public static void sentShowFeaturePreview(int currentAccount, int type) {
        TLRPC.TL_help_saveAppLog req = new TLRPC.TL_help_saveAppLog();
        TLRPC.TL_inputAppEvent event = new TLRPC.TL_inputAppEvent();
        event.time = ConnectionsManager.getInstance(currentAccount).getCurrentTime();
        event.type = "premium.promo_screen_tap";
        TLRPC.TL_jsonObject data = new TLRPC.TL_jsonObject();
        event.data = data;
        TLRPC.TL_jsonObjectValue item = new TLRPC.TL_jsonObjectValue();
        String value = PremiumPreviewFragment.featureTypeToServerString(type);
        if (value != null) {
            TLRPC.TL_jsonString jsonString = new TLRPC.TL_jsonString();
            jsonString.value = value;
            item.value = jsonString;
        } else {
            item.value = new TLRPC.TL_jsonNull();
        }
        item.key = "item";
        data.value.add(item);
        req.events.add(event);

        ConnectionsManager.getInstance(currentAccount).sendRequest(req, (response, error) -> {

        });
    }

    public final static class SubscriptionTier {
        public final TLRPC.TL_premiumSubscriptionOption subscriptionOption;
        private int discount;
        private long pricePerMonth;
        private long pricePerYear;

        private long pricePerYearRegular;
        private ProductDetails googlePlayProductDetails;
        private ProductDetails.SubscriptionOfferDetails offerDetails;

        public int yOffset;

        public SubscriptionTier(TLRPC.TL_premiumSubscriptionOption subscriptionOption) {
            this.subscriptionOption = subscriptionOption;
        }

        public ProductDetails getGooglePlayProductDetails() {
            return googlePlayProductDetails;
        }

        public ProductDetails.SubscriptionOfferDetails getOfferDetails() {
            checkOfferDetails();
            return offerDetails;
        }

        public void setGooglePlayProductDetails(ProductDetails googlePlayProductDetails) {
            this.googlePlayProductDetails = googlePlayProductDetails;
        }

        public void setPricePerYearRegular(long pricePerYearRegular) {
            this.pricePerYearRegular = pricePerYearRegular;
        }

        public int getMonths() {
            return subscriptionOption.months;
        }

        public int getDiscount() {
            if (discount == 0) {
                if (getPricePerMonth() == 0) {
                    return 0;
                }

                if (pricePerYearRegular != 0) {
                    discount = (int) ((1.0 - getPricePerYear() / (double) pricePerYearRegular) * 100);

                    if (discount == 0) {
                        discount = -1;
                    }
                }
            }
            return discount;
        }

        public long getPricePerYear() {
            if (pricePerYear == 0) {
                long price = getPrice();
                if (price != 0) {
                    pricePerYear = (long) ((double) price / subscriptionOption.months * 12);
                }
            }
            return pricePerYear;
        }

        public long getPricePerMonth() {
            if (pricePerMonth == 0) {
                long price = getPrice();
                if (price != 0) {
                    pricePerMonth = price / subscriptionOption.months;
                }
            }
            return pricePerMonth;
        }

        public String getFormattedPricePerYearRegular() {
            if (BuildVars.useInvoiceBilling() || subscriptionOption.store_product == null) {
                return BillingController.getInstance().formatCurrency(pricePerYearRegular, getCurrency());
            }

            return googlePlayProductDetails == null ? "" : BillingController.getInstance().formatCurrency(pricePerYearRegular, getCurrency(), 6);
        }

        public String getFormattedPricePerYear() {
            if (BuildVars.useInvoiceBilling() || subscriptionOption.store_product == null) {
                return BillingController.getInstance().formatCurrency(getPricePerYear(), getCurrency());
            }

            return googlePlayProductDetails == null ? "" : BillingController.getInstance().formatCurrency(getPricePerYear(), getCurrency(), 6);
        }

        public String getFormattedPricePerMonth() {
            if (BuildVars.useInvoiceBilling() || subscriptionOption.store_product == null) {
                return BillingController.getInstance().formatCurrency(getPricePerMonth(), getCurrency());
            }

            return googlePlayProductDetails == null ? "" : BillingController.getInstance().formatCurrency(getPricePerMonth(), getCurrency(), 6);
        }

        public String getFormattedPrice() {
            if (BuildVars.useInvoiceBilling() || subscriptionOption.store_product == null) {
                return BillingController.getInstance().formatCurrency(getPrice(), getCurrency());
            }

            return googlePlayProductDetails == null ? "" : BillingController.getInstance().formatCurrency(getPrice(), getCurrency(), 6);
        }

        public long getPrice() {
            if (BuildVars.useInvoiceBilling() || subscriptionOption.store_product == null) {
                return subscriptionOption.amount;
            }
            if (googlePlayProductDetails == null) {
                return 0;
            }
            checkOfferDetails();
            return offerDetails == null ? 0 : offerDetails.getPricingPhases().getPricingPhaseList().get(0).getPriceAmountMicros();
        }

        public String getCurrency() {
            if (BuildVars.useInvoiceBilling() || subscriptionOption.store_product == null) {
                return subscriptionOption.currency;
            }
            if (googlePlayProductDetails == null) {
                return "";
            }
            checkOfferDetails();
            return offerDetails == null ? "" : offerDetails.getPricingPhases().getPricingPhaseList().get(0).getPriceCurrencyCode();
        }

        private void checkOfferDetails() {
            if (googlePlayProductDetails == null) {
                return;
            }

            if (offerDetails == null) {
                for (ProductDetails.SubscriptionOfferDetails details : googlePlayProductDetails.getSubscriptionOfferDetails()) {
                    String period = details.getPricingPhases().getPricingPhaseList().get(0).getBillingPeriod();
                    if (getMonths() == 12 ? period.equals("P1Y") : period.equals(String.format(Locale.ROOT, "P%dM", getMonths()))) {
                        offerDetails = details;
                        break;
                    }
                }
            }
        }
    }

    private SelectAnimatedEmojiDialog.SelectAnimatedEmojiDialogWindow selectAnimatedEmojiDialog;
    public void showSelectStatusDialog(PremiumFeatureCell cell, Long documentId, Utilities.Callback2<Long, Integer> onSet) {
        if (selectAnimatedEmojiDialog != null || cell == null) {
            return;
        }
        final SelectAnimatedEmojiDialog.SelectAnimatedEmojiDialogWindow[] popup = new SelectAnimatedEmojiDialog.SelectAnimatedEmojiDialogWindow[1];
        int xoff = 0, yoff = 0;

        final boolean down = cell.getTop() + cell.getHeight() > listView.getMeasuredHeight() / 2f;
        AnimatedEmojiDrawable.SwapAnimatedEmojiDrawable scrimDrawable = null;
        View scrimDrawableParent = null;
        final int popupHeight = (int) Math.min(AndroidUtilities.dp(410 - 16 - 64), AndroidUtilities.displaySize.y * .75f);
        final int popupWidth = (int) Math.min(dp(340 - 16), AndroidUtilities.displaySize.x * .95f);
        if (cell != null && cell.imageDrawable != null) {
            cell.imageDrawable.removeOldDrawable();
            scrimDrawable = cell.imageDrawable;
            scrimDrawableParent = cell;
            if (cell.imageDrawable != null) {
                cell.imageDrawable.play();
                cell.updateImageBounds();
                AndroidUtilities.rectTmp2.set(cell.imageDrawable.getBounds());
                if (down) {
                    yoff = -AndroidUtilities.rectTmp2.centerY() + dp(12) - popupHeight;
                } else {
                    yoff = -(cell.getHeight() - AndroidUtilities.rectTmp2.centerY()) - AndroidUtilities.dp(16);
                }
                xoff = AndroidUtilities.rectTmp2.centerX() - (AndroidUtilities.displaySize.x - popupWidth);
            }
        }
        int type = down ? SelectAnimatedEmojiDialog.TYPE_EMOJI_STATUS_TOP : SelectAnimatedEmojiDialog.TYPE_EMOJI_STATUS;
        SelectAnimatedEmojiDialog popupLayout = new SelectAnimatedEmojiDialog(PremiumPreviewFragment.this, getContext(), true, xoff, type, true, getResourceProvider(), down ? 24 : 16) {
            @Override
            protected void onEmojiSelected(View emojiView, Long documentId, TLRPC.Document document, Integer until) {
                if (onSet != null) {
                    onSet.run(documentId, until);
                }
                if (popup[0] != null) {
                    selectAnimatedEmojiDialog = null;
                    popup[0].dismiss();
                }
            }

            @Override
            protected float getScrimDrawableTranslationY() {
                return 0;
            }
        };
        popupLayout.useAccentForPlus = true;
        popupLayout.setSelected(documentId);
        popupLayout.setSaveState(3);
        popupLayout.setScrimDrawable(scrimDrawable, scrimDrawableParent);
        popup[0] = selectAnimatedEmojiDialog = new SelectAnimatedEmojiDialog.SelectAnimatedEmojiDialogWindow(popupLayout, LayoutHelper.WRAP_CONTENT, LayoutHelper.WRAP_CONTENT) {
            @Override
            public void dismiss() {
                super.dismiss();
                selectAnimatedEmojiDialog = null;
            }
        };
        popup[0].showAsDropDown(cell, 0, yoff, Gravity.TOP | Gravity.RIGHT);
        popup[0].dimBehind();
    }
}<|MERGE_RESOLUTION|>--- conflicted
+++ resolved
@@ -1964,10 +1964,7 @@
                 if (currentSubscriptionTier != null && currentSubscriptionTier.subscriptionOption != null && currentSubscriptionTier.subscriptionOption.transaction != null) {
                     updateParams = BillingFlowParams.SubscriptionUpdateParams.newBuilder()
                             .setOldPurchaseToken(BillingController.getInstance().getLastPremiumToken())
-<<<<<<< HEAD
-=======
 //                            .setReplaceProrationMode(BillingFlowParams.ProrationMode.IMMEDIATE_AND_CHARGE_FULL_PRICE)
->>>>>>> 3409cb1c
                             .setSubscriptionReplacementMode(BillingFlowParams.SubscriptionUpdateParams.ReplacementMode.CHARGE_FULL_PRICE)
                             .build();
                 }
