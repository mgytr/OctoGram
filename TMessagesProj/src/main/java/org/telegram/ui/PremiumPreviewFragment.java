package org.telegram.ui;

import static org.telegram.messenger.AndroidUtilities.dp;
import static org.telegram.messenger.LocaleController.getString;

import android.animation.Animator;
import android.animation.AnimatorListenerAdapter;
import android.animation.ValueAnimator;
import android.annotation.SuppressLint;
import android.app.Activity;
import android.app.Dialog;
import android.content.Context;
import android.content.Intent;
import android.graphics.Bitmap;
import android.graphics.Canvas;
import android.graphics.LinearGradient;
import android.graphics.Matrix;
import android.graphics.Paint;
import android.graphics.Path;
import android.graphics.PorterDuff;
import android.graphics.PorterDuffColorFilter;
import android.graphics.Rect;
import android.graphics.Shader;
import android.graphics.drawable.ColorDrawable;
import android.graphics.drawable.Drawable;
import android.net.Uri;
import android.os.Build;
import android.os.Bundle;
import android.text.SpannableString;
import android.text.SpannableStringBuilder;
import android.text.Spanned;
import android.text.TextUtils;
import android.util.TypedValue;
import android.view.Gravity;
import android.view.HapticFeedbackConstants;
import android.view.MotionEvent;
import android.view.View;
import android.view.ViewGroup;
import android.widget.FrameLayout;
import android.widget.LinearLayout;
import android.widget.ScrollView;
import android.widget.TextView;

import androidx.annotation.NonNull;
import androidx.core.graphics.ColorUtils;
import androidx.recyclerview.widget.LinearLayoutManager;
import androidx.recyclerview.widget.RecyclerView;

import com.android.billingclient.api.BillingClient;
import com.android.billingclient.api.BillingFlowParams;
import com.android.billingclient.api.ProductDetails;
import com.android.billingclient.api.Purchase;

import org.telegram.PhoneFormat.PhoneFormat;
import org.telegram.messenger.AndroidUtilities;
import org.telegram.messenger.BillingController;
import org.telegram.messenger.BuildVars;
import org.telegram.messenger.FileLoader;
import org.telegram.messenger.LocaleController;
import org.telegram.messenger.MediaDataController;
import org.telegram.messenger.MessagesController;
import org.telegram.messenger.NotificationCenter;
import org.telegram.messenger.R;
import org.telegram.messenger.UserConfig;
import org.telegram.messenger.UserObject;
import org.telegram.messenger.Utilities;
import org.telegram.messenger.browser.Browser;
import org.telegram.tgnet.ConnectionsManager;
import org.telegram.tgnet.TLRPC;
import org.telegram.tgnet.tl.TL_account;
import org.telegram.tgnet.tl.TL_stars;
import org.telegram.ui.ActionBar.ActionBar;
import org.telegram.ui.ActionBar.BaseFragment;
import org.telegram.ui.ActionBar.Theme;
import org.telegram.ui.ActionBar.ThemeDescription;
import org.telegram.ui.Business.AwayMessagesActivity;
import org.telegram.ui.Business.BusinessChatbotController;
import org.telegram.ui.Business.BusinessIntroActivity;
import org.telegram.ui.Business.BusinessLinksActivity;
import org.telegram.ui.Business.BusinessLinksController;
import org.telegram.ui.Business.ChatbotsActivity;
import org.telegram.ui.Business.GreetMessagesActivity;
import org.telegram.ui.Business.LocationActivity;
import org.telegram.ui.Business.OpeningHoursActivity;
import org.telegram.ui.Business.QuickRepliesActivity;
import org.telegram.ui.Business.QuickRepliesController;
import org.telegram.ui.Business.TimezonesController;
import org.telegram.ui.Cells.HeaderCell;
import org.telegram.ui.Cells.ShadowSectionCell;
import org.telegram.ui.Cells.TextCell;
import org.telegram.ui.Cells.TextInfoPrivacyCell;
import org.telegram.ui.Components.AlertsCreator;
import org.telegram.ui.Components.AnimatedEmojiDrawable;
import org.telegram.ui.Components.BulletinFactory;
import org.telegram.ui.Components.CombinedDrawable;
import org.telegram.ui.Components.CubicBezierInterpolator;
import org.telegram.ui.Components.FillLastLinearLayoutManager;
import org.telegram.ui.Components.LayoutHelper;
import org.telegram.ui.Components.MediaActivity;
import org.telegram.ui.Components.Premium.AboutPremiumView;
import org.telegram.ui.Components.Premium.GLIcon.GLIconRenderer;
import org.telegram.ui.Components.Premium.GLIcon.GLIconTextureView;
import org.telegram.ui.Components.Premium.GLIcon.Icon3D;
import org.telegram.ui.Components.Premium.PremiumButtonView;
import org.telegram.ui.Components.Premium.PremiumFeatureBottomSheet;
import org.telegram.ui.Components.Premium.PremiumGradient;
import org.telegram.ui.Components.Premium.PremiumNotAvailableBottomSheet;
import org.telegram.ui.Components.Premium.PremiumTierCell;
import org.telegram.ui.Components.Premium.StarParticlesView;
import org.telegram.ui.Components.RecyclerListView;
import org.telegram.ui.Components.SimpleThemeDescription;
import org.telegram.ui.Components.TextStyleSpan;
import org.telegram.ui.Components.URLSpanBotCommand;
import org.telegram.ui.Components.URLSpanBrowser;
import org.telegram.ui.Components.URLSpanMono;
import org.telegram.ui.Components.URLSpanNoUnderline;
import org.telegram.ui.Components.URLSpanReplacement;
import org.telegram.ui.Components.URLSpanUserMention;
import org.telegram.ui.Stories.recorder.HintView2;

import java.util.ArrayList;
import java.util.Arrays;
import java.util.Collections;
import java.util.List;
import java.util.Locale;
import java.util.Objects;

public class PremiumPreviewFragment extends BaseFragment implements NotificationCenter.NotificationCenterDelegate {
    public final static String TRANSACTION_PATTERN = "^(.*?)(?:\\.\\.\\d*|)$";
    private final static boolean IS_PREMIUM_TIERS_UNAVAILABLE = false;

    RecyclerListView listView;
    ArrayList<PremiumFeatureData> premiumFeatures = new ArrayList<>();
    ArrayList<PremiumFeatureData> morePremiumFeatures = new ArrayList<>();
    final ArrayList<SubscriptionTier> subscriptionTiers = new ArrayList<>();
    int selectedTierIndex = 0;
    SubscriptionTier currentSubscriptionTier;

    int rowCount;
    int paddingRow;
    int featuresStartRow;
    int featuresEndRow;
    int moreHeaderRow;
    int moreFeaturesStartRow;
    int moreFeaturesEndRow;
    int sectionRow;
    int helpUsRow;
    int statusRow;
    int privacyRow;
    int lastPaddingRow;
    int showAdsHeaderRow;
    int showAdsRow;
    int showAdsInfoRow;
    Drawable shadowDrawable;
    private FrameLayout buttonContainer;
    private View buttonDivider;

    PremiumFeatureCell dummyCell;
    PremiumTierCell dummyTierCell;
    int totalGradientHeight;
    int totalTiersGradientHeight;

    FillLastLinearLayoutManager layoutManager;
    //icons
    Shader shader;
    Matrix matrix = new Matrix();
    Paint gradientPaint = new Paint(Paint.ANTI_ALIAS_FLAG);
    BackgroundView backgroundView;
    StarParticlesView particlesView;
    boolean isLandscapeMode;

    public final static int FEATURES_PREMIUM = 0;
    public final static int FEATURES_BUSINESS = 1;

    public final static int PREMIUM_FEATURE_LIMITS = 0;
    public final static int PREMIUM_FEATURE_UPLOAD_LIMIT = 1;
    public final static int PREMIUM_FEATURE_DOWNLOAD_SPEED = 2;
    public final static int PREMIUM_FEATURE_ADS = 3;
    public final static int PREMIUM_FEATURE_REACTIONS = 4;
    public final static int PREMIUM_FEATURE_STICKERS = 5;
    public final static int PREMIUM_FEATURE_PROFILE_BADGE = 6;
    public final static int PREMIUM_FEATURE_ANIMATED_AVATARS = 7;
    public final static int PREMIUM_FEATURE_VOICE_TO_TEXT = 8;
    public final static int PREMIUM_FEATURE_ADVANCED_CHAT_MANAGEMENT = 9;
    public final static int PREMIUM_FEATURE_APPLICATION_ICONS = 10;
    public final static int PREMIUM_FEATURE_ANIMATED_EMOJI = 11;
    public final static int PREMIUM_FEATURE_EMOJI_STATUS = 12;
    public final static int PREMIUM_FEATURE_TRANSLATIONS = 13;
    public final static int PREMIUM_FEATURE_STORIES = 14;
    public final static int PREMIUM_FEATURE_STORIES_STEALTH_MODE = 15;
    public final static int PREMIUM_FEATURE_STORIES_VIEWS_HISTORY = 16;
    public final static int PREMIUM_FEATURE_STORIES_EXPIRATION_DURATION = 17;
    public final static int PREMIUM_FEATURE_STORIES_SAVE_TO_GALLERY = 18;
    public final static int PREMIUM_FEATURE_STORIES_LINKS_AND_FORMATTING = 19;
    public final static int PREMIUM_FEATURE_STORIES_PRIORITY_ORDER = 20;
    public final static int PREMIUM_FEATURE_STORIES_CAPTION = 21;
    public final static int PREMIUM_FEATURE_WALLPAPER = 22;
    public final static int PREMIUM_FEATURE_NAME_COLOR = 23;
    public final static int PREMIUM_FEATURE_SAVED_TAGS = 24;
    public final static int PREMIUM_FEATURE_STORIES_QUALITY = 25;
    public final static int PREMIUM_FEATURE_LAST_SEEN = 26;
    public final static int PREMIUM_FEATURE_MESSAGE_PRIVACY = 27;
    public final static int PREMIUM_FEATURE_BUSINESS = 28;
    public final static int PREMIUM_FEATURE_BUSINESS_LOCATION = 29;
    public final static int PREMIUM_FEATURE_BUSINESS_OPENING_HOURS = 30;
    public final static int PREMIUM_FEATURE_BUSINESS_QUICK_REPLIES = 31;
    public final static int PREMIUM_FEATURE_BUSINESS_GREETING_MESSAGES = 32;
    public final static int PREMIUM_FEATURE_BUSINESS_AWAY_MESSAGES = 33;
    public final static int PREMIUM_FEATURE_BUSINESS_CHATBOTS = 34;
    public final static int PREMIUM_FEATURE_FOLDER_TAGS = 35;
    public final static int PREMIUM_FEATURE_BUSINESS_INTRO = 36;
    public final static int PREMIUM_FEATURE_BUSINESS_CHAT_LINKS = 37;
    public final static int PREMIUM_FEATURE_MESSAGE_EFFECTS = 38;
    public final static int PREMIUM_FEATURE_TODO = 39;

    private int statusBarHeight;
    private int firstViewHeight;
    private boolean isDialogVisible;

    boolean inc;
    float progress;
    private int currentYOffset;
    private FrameLayout contentView;
    private PremiumButtonView premiumButtonView;
    float totalProgress;
    private final int type;
    private boolean whiteBackground;
    private String source;

    private boolean selectAnnualByDefault;

    final Bitmap gradientTextureBitmap = Bitmap.createBitmap(100, 100, Bitmap.Config.ARGB_8888);
    final Canvas gradientCanvas = new Canvas(gradientTextureBitmap);
    PremiumGradient.PremiumGradientTools gradientTools = new PremiumGradient.PremiumGradientTools(Theme.key_premiumGradientBackground1, Theme.key_premiumGradientBackground2, Theme.key_premiumGradientBackground3, Theme.key_premiumGradientBackground4);
    PremiumGradient.PremiumGradientTools tiersGradientTools;

    private boolean forcePremium;
    float progressToFull;

    public static int serverStringToFeatureType(String s) {
        switch (s) {
            case "double_limits":
                return PREMIUM_FEATURE_LIMITS;
            case "more_upload":
                return PREMIUM_FEATURE_UPLOAD_LIMIT;
            case "faster_download":
                return PREMIUM_FEATURE_DOWNLOAD_SPEED;
            case "voice_to_text":
                return PREMIUM_FEATURE_VOICE_TO_TEXT;
            case "no_ads":
                return PREMIUM_FEATURE_ADS;
            case "infinite_reactions":
                return PREMIUM_FEATURE_REACTIONS;
            case "premium_stickers":
                return PREMIUM_FEATURE_STICKERS;
            case "advanced_chat_management":
                return PREMIUM_FEATURE_ADVANCED_CHAT_MANAGEMENT;
            case "profile_badge":
                return PREMIUM_FEATURE_PROFILE_BADGE;
            case "animated_userpics":
                return PREMIUM_FEATURE_ANIMATED_AVATARS;
            case "app_icons":
                return PREMIUM_FEATURE_APPLICATION_ICONS;
            case "animated_emoji":
                return PREMIUM_FEATURE_ANIMATED_EMOJI;
            case "emoji_status":
                return PREMIUM_FEATURE_EMOJI_STATUS;
            case "translations":
                return PREMIUM_FEATURE_TRANSLATIONS;
            case "effects":
                return PREMIUM_FEATURE_MESSAGE_EFFECTS;
            case "todo":
                return PREMIUM_FEATURE_TODO;

            case "stories":
                return PREMIUM_FEATURE_STORIES;
            case "stories__stealth_mode":
                return PREMIUM_FEATURE_STORIES_STEALTH_MODE;
            case "stories__quality":
                return PREMIUM_FEATURE_STORIES_QUALITY;
            case "stories__permanent_views_history":
                return PREMIUM_FEATURE_STORIES_VIEWS_HISTORY;
            case "stories__expiration_durations":
                return PREMIUM_FEATURE_STORIES_EXPIRATION_DURATION;
            case "stories__save_stories_to_gallery":
                return PREMIUM_FEATURE_STORIES_SAVE_TO_GALLERY;
            case "stories__links_and_formatting":
                return PREMIUM_FEATURE_STORIES_LINKS_AND_FORMATTING;
            case "stories__priority_order":
                return PREMIUM_FEATURE_STORIES_PRIORITY_ORDER;
            case "stories__caption":
                return PREMIUM_FEATURE_STORIES_CAPTION;

            case "wallpapers":
                return PREMIUM_FEATURE_WALLPAPER;
            case "peer_colors":
                return PREMIUM_FEATURE_NAME_COLOR;
            case "saved_tags":
                return PREMIUM_FEATURE_SAVED_TAGS;
            case "last_seen":
                return PREMIUM_FEATURE_LAST_SEEN;
            case "message_privacy":
                return PREMIUM_FEATURE_MESSAGE_PRIVACY;
            case "folder_tags":
                return PREMIUM_FEATURE_FOLDER_TAGS;

            case "business":
                return PREMIUM_FEATURE_BUSINESS;
            case "greeting_message":
                return PREMIUM_FEATURE_BUSINESS_GREETING_MESSAGES;
            case "away_message":
                return PREMIUM_FEATURE_BUSINESS_AWAY_MESSAGES;
            case "quick_replies":
                return PREMIUM_FEATURE_BUSINESS_QUICK_REPLIES;
            case "business_bots":
                return PREMIUM_FEATURE_BUSINESS_CHATBOTS;
            case "business_intro":
                return PREMIUM_FEATURE_BUSINESS_INTRO;
            case "business_links":
                return PREMIUM_FEATURE_BUSINESS_CHAT_LINKS;
            case "business_hours":
                return PREMIUM_FEATURE_BUSINESS_OPENING_HOURS;
            case "business_location":
                return PREMIUM_FEATURE_BUSINESS_LOCATION;
        }
        return -1;
    }

    public static String featureTypeToServerString(int type) {
        switch (type) {
            case PREMIUM_FEATURE_LIMITS:
                return "double_limits";
            case PREMIUM_FEATURE_UPLOAD_LIMIT:
                return "more_upload";
            case PREMIUM_FEATURE_DOWNLOAD_SPEED:
                return "faster_download";
            case PREMIUM_FEATURE_VOICE_TO_TEXT:
                return "voice_to_text";
            case PREMIUM_FEATURE_ADS:
                return "no_ads";
            case PREMIUM_FEATURE_REACTIONS:
                return "infinite_reactions";
            case PREMIUM_FEATURE_ANIMATED_EMOJI:
                return "animated_emoji";
            case PREMIUM_FEATURE_STICKERS:
                return "premium_stickers";
            case PREMIUM_FEATURE_ADVANCED_CHAT_MANAGEMENT:
                return "advanced_chat_management";
            case PREMIUM_FEATURE_PROFILE_BADGE:
                return "profile_badge";
            case PREMIUM_FEATURE_ANIMATED_AVATARS:
                return "animated_userpics";
            case PREMIUM_FEATURE_APPLICATION_ICONS:
                return "app_icons";
            case PREMIUM_FEATURE_EMOJI_STATUS:
                return "emoji_status";
            case PREMIUM_FEATURE_TRANSLATIONS:
                return "translations";
            case PREMIUM_FEATURE_MESSAGE_EFFECTS:
                return "effects";
            case PREMIUM_FEATURE_TODO:
                return "todo";
            case PREMIUM_FEATURE_STORIES:
                return "stories";
            case PREMIUM_FEATURE_STORIES_STEALTH_MODE:
                return "stories__stealth_mode";
            case PREMIUM_FEATURE_STORIES_QUALITY:
                return "stories__quality";
            case PREMIUM_FEATURE_STORIES_VIEWS_HISTORY:
                return "stories__permanent_views_history";
            case PREMIUM_FEATURE_STORIES_EXPIRATION_DURATION:
                return "stories__expiration_durations";
            case PREMIUM_FEATURE_STORIES_SAVE_TO_GALLERY:
                return "stories__save_stories_to_gallery";
            case PREMIUM_FEATURE_STORIES_LINKS_AND_FORMATTING:
                return "stories__links_and_formatting";
            case PREMIUM_FEATURE_STORIES_PRIORITY_ORDER:
                return "stories__priority_order";
            case PREMIUM_FEATURE_STORIES_CAPTION:
                return "stories__caption";
            case PREMIUM_FEATURE_WALLPAPER:
                return "wallpapers";
            case PREMIUM_FEATURE_NAME_COLOR:
                return "peer_colors";
            case PREMIUM_FEATURE_SAVED_TAGS:
                return "saved_tags";
            case PREMIUM_FEATURE_LAST_SEEN:
                return "last_seen";
            case PREMIUM_FEATURE_MESSAGE_PRIVACY:
                return "message_privacy";
            case PREMIUM_FEATURE_FOLDER_TAGS:
                return "folder_tags";

            case PREMIUM_FEATURE_BUSINESS:
                return "business";
            case PREMIUM_FEATURE_BUSINESS_GREETING_MESSAGES:
                return "greeting_message";
            case PREMIUM_FEATURE_BUSINESS_AWAY_MESSAGES:
                return "away_message";
            case PREMIUM_FEATURE_BUSINESS_QUICK_REPLIES:
                return "quick_replies";
            case PREMIUM_FEATURE_BUSINESS_CHATBOTS:
                return "business_bots";
            case PREMIUM_FEATURE_BUSINESS_INTRO:
                return "business_intro";
            case PREMIUM_FEATURE_BUSINESS_CHAT_LINKS:
                return "business_links";
            case PREMIUM_FEATURE_BUSINESS_OPENING_HOURS:
                return "business_hours";
            case PREMIUM_FEATURE_BUSINESS_LOCATION:
                return "business_location";
        }
        return null;
    }

    public PremiumPreviewFragment setForcePremium() {
        this.forcePremium = true;
        return this;
    }

    public PremiumPreviewFragment(String source) {
        this(FEATURES_PREMIUM, source);
    }

    public PremiumPreviewFragment(int type, String source) {
        super();
        this.type = type;
        whiteBackground = !Theme.isCurrentThemeDark() && type == FEATURES_BUSINESS;
        this.source = source;
    }

    {
        tiersGradientTools = new PremiumGradient.PremiumGradientTools(Theme.key_premiumGradient1, Theme.key_premiumGradient2, -1, -1);
        tiersGradientTools.exactly = true;
        tiersGradientTools.x1 = 0;
        tiersGradientTools.y1 = 0f;
        tiersGradientTools.x2 = 0;
        tiersGradientTools.y2 = 1f;
        tiersGradientTools.cx = 0;
        tiersGradientTools.cy = 0;
    }

    public PremiumPreviewFragment setSelectAnnualByDefault() {
        this.selectAnnualByDefault = true;
        return this;
    }

    @SuppressLint("NotifyDataSetChanged")
    @Override
    public View createView(Context context) {
        hasOwnBackground = true;
        shader = new LinearGradient(
            0, 0, 0, 100,
            new int[]{
                Theme.getColor(Theme.key_premiumGradient4),
                Theme.getColor(Theme.key_premiumGradient3),
                Theme.getColor(Theme.key_premiumGradient2),
                Theme.getColor(Theme.key_premiumGradient1),
                Theme.getColor(Theme.key_premiumGradient0)
            },
            new float[]{0f, 0.32f, 0.5f, 0.7f, 1f},
            Shader.TileMode.CLAMP
        );
        shader.setLocalMatrix(matrix);
        gradientPaint.setShader(shader);

        dummyCell = new PremiumFeatureCell(context);
        dummyTierCell = new PremiumTierCell(context);

        premiumFeatures.clear();
        morePremiumFeatures.clear();
        if (type == FEATURES_PREMIUM) {
            fillPremiumFeaturesList(premiumFeatures, currentAccount, false);
        } else {
            fillBusinessFeaturesList(premiumFeatures, currentAccount, false);
            fillBusinessFeaturesList(morePremiumFeatures, currentAccount, true);

            // preload
            QuickRepliesController.getInstance(currentAccount).load();
            if (getUserConfig().isPremium()) {
                TLRPC.InputStickerSet inputStickerSet = new TLRPC.TL_inputStickerSetShortName();
                inputStickerSet.short_name = "RestrictedEmoji";
                MediaDataController.getInstance(currentAccount).getStickerSet(inputStickerSet, false);
                BusinessChatbotController.getInstance(currentAccount).load(null);
                if (getMessagesController().suggestedFilters.isEmpty()) {
                    getMessagesController().loadSuggestedFilters();
                }
                BusinessLinksController.getInstance(currentAccount).load(false);
            }
        }

        Rect padding = new Rect();
        shadowDrawable = context.getResources().getDrawable(R.drawable.sheet_shadow_round).mutate();
        shadowDrawable.setColorFilter(new PorterDuffColorFilter(getThemedColor(Theme.key_dialogBackground), PorterDuff.Mode.MULTIPLY));
        shadowDrawable.getPadding(padding);

        if (Build.VERSION.SDK_INT >= Build.VERSION_CODES.LOLLIPOP) {
            statusBarHeight = AndroidUtilities.isTablet() ? 0 : AndroidUtilities.statusBarHeight;
        }

        contentView = new FrameLayout(context) {

            int lastSize;
            boolean iconInterceptedTouch;
            boolean listInterceptedTouch;

            @Override
            public boolean dispatchTouchEvent(MotionEvent ev) {
                float iconX = backgroundView.getX() + backgroundView.imageFrameLayout.getX();
                float iconY = backgroundView.getY() + backgroundView.imageFrameLayout.getY();
                AndroidUtilities.rectTmp.set(iconX, iconY, iconX + (backgroundView.imageView == null ? 0 : backgroundView.imageView.getMeasuredWidth()), iconY + (backgroundView.imageView == null ? 0 : backgroundView.imageView.getMeasuredHeight()));
                if ((AndroidUtilities.rectTmp.contains(ev.getX(), ev.getY()) || iconInterceptedTouch) && !listView.scrollingByUser) {
                    ev.offsetLocation(-iconX, -iconY);
                    if (ev.getAction() == MotionEvent.ACTION_DOWN || ev.getAction() == MotionEvent.ACTION_MOVE) {
                        iconInterceptedTouch = true;
                    } else if (ev.getAction() == MotionEvent.ACTION_UP || ev.getAction() == MotionEvent.ACTION_CANCEL) {
                        iconInterceptedTouch = false;
                    }
                    backgroundView.imageView.dispatchTouchEvent(ev);
                    return true;
                }

                float listX = backgroundView.getX() + backgroundView.tierListView.getX(), listY = backgroundView.getY() + backgroundView.tierListView.getY();
                AndroidUtilities.rectTmp.set(listX, listY, listX + backgroundView.tierListView.getWidth(), listY + backgroundView.tierListView.getHeight());
                if (progressToFull < 1.0f && (AndroidUtilities.rectTmp.contains(ev.getX(), ev.getY()) || listInterceptedTouch) && !listView.scrollingByUser) {
                    ev.offsetLocation(-listX, -listY);
                    if (ev.getAction() == MotionEvent.ACTION_DOWN) {
                        listInterceptedTouch = true;
                    } else if (ev.getAction() == MotionEvent.ACTION_UP || ev.getAction() == MotionEvent.ACTION_CANCEL) {
                        listInterceptedTouch = false;
                    }
                    backgroundView.tierListView.dispatchTouchEvent(ev);

                    if (listInterceptedTouch) {
                        return true;
                    }
                }
                return super.dispatchTouchEvent(ev);
            }

            @Override
            protected void onMeasure(int widthMeasureSpec, int heightMeasureSpec) {
                if (MeasureSpec.getSize(widthMeasureSpec) > MeasureSpec.getSize(heightMeasureSpec)) {
                    isLandscapeMode = true;
                } else {
                    isLandscapeMode = false;
                }
                if (Build.VERSION.SDK_INT >= Build.VERSION_CODES.LOLLIPOP) {
                    statusBarHeight = AndroidUtilities.isTablet() ? 0 : AndroidUtilities.statusBarHeight;
                }
                backgroundView.measure(widthMeasureSpec, MeasureSpec.makeMeasureSpec(0, MeasureSpec.UNSPECIFIED));
                particlesView.getLayoutParams().height = backgroundView.getMeasuredHeight();
                int buttonHeight = (buttonContainer == null || buttonContainer.getVisibility() == View.GONE ? 0 : dp(68));
                layoutManager.setAdditionalHeight(buttonHeight + statusBarHeight - dp(16));
                layoutManager.setMinimumLastViewHeight(buttonHeight);
                super.onMeasure(widthMeasureSpec, heightMeasureSpec);
                int size = getMeasuredHeight() + getMeasuredWidth() << 16;
                if (lastSize != size) {
                    updateBackgroundImage();
                }
            }

            @Override
            protected void onLayout(boolean changed, int left, int top, int right, int bottom) {
                super.onLayout(changed, left, top, right, bottom);
                backgroundView.imageView.mRenderer.gradientScaleX = backgroundView.imageView.getMeasuredWidth() / (float) getMeasuredWidth();
                backgroundView.imageView.mRenderer.gradientScaleY = backgroundView.imageView.getMeasuredHeight() / (float) getMeasuredHeight();
                backgroundView.imageView.mRenderer.gradientStartX = (backgroundView.getX() + backgroundView.imageView.getX()) / getMeasuredWidth();
                backgroundView.imageView.mRenderer.gradientStartY = (backgroundView.getY() + backgroundView.imageView.getY()) / getMeasuredHeight();
            }

            @Override
            protected void onSizeChanged(int w, int h, int oldw, int oldh) {
                super.onSizeChanged(w, h, oldw, oldh);
                measureGradient(w, h);
            }

            private final Paint backgroundPaint = new Paint(Paint.ANTI_ALIAS_FLAG);

            @Override
            protected void dispatchDraw(Canvas canvas) {
                if (!isDialogVisible) {
                    if (inc) {
                        progress += 16f / 1000f;
                        if (progress > 3) {
                            inc = false;
                        }
                    } else {
                        progress -= 16f / 1000f;
                        if (progress < 1) {
                            inc = true;
                        }
                    }
                }
                View firstView = null;
                if (listView.getLayoutManager() != null) {
                    firstView = listView.getLayoutManager().findViewByPosition(0);
                }

                currentYOffset = firstView == null ? 0 : firstView.getBottom();
                int h = actionBar.getBottom() + dp(16);
                totalProgress = (1f - (currentYOffset - h) / (float) (firstViewHeight - h));
                totalProgress = Utilities.clamp(totalProgress, 1f, 0f);

                int maxTop = actionBar.getBottom() + dp(16);
                if (currentYOffset < maxTop) {
                    currentYOffset = maxTop;
                }

                float oldProgress = progressToFull;
                progressToFull = 0;
                if (currentYOffset < maxTop + dp(30)) {
                    progressToFull = (maxTop + dp(30) - currentYOffset) / (float) dp(30);
                }

                if (isLandscapeMode) {
                    progressToFull = 1f;
                    totalProgress = 1f;
                }
                if (oldProgress != progressToFull) {
                    listView.invalidate();
                }
                float fromTranslation = currentYOffset - (actionBar.getMeasuredHeight() + backgroundView.getMeasuredHeight() - statusBarHeight) + dp(backgroundView.tierListView.getVisibility() == VISIBLE ? 24 : 16);
                float toTranslation = ((actionBar.getMeasuredHeight() - statusBarHeight - backgroundView.titleView.getMeasuredHeight()) / 2f) + statusBarHeight - backgroundView.getTop() - backgroundView.titleView.getTop();

                float translationsY = Math.max(toTranslation, fromTranslation);
                float iconTranslationsY = -translationsY / 4f + dp(16);
                backgroundView.setTranslationY(translationsY);

                backgroundView.imageView.setTranslationY(iconTranslationsY + dp(type == FEATURES_BUSINESS ? 9 : 16));
                float s = 0.6f + (1f - totalProgress) * 0.4f;
                float alpha = 1f - (totalProgress > 0.5f ? (totalProgress - 0.5f) / 0.5f : 0f);
                backgroundView.imageView.setScaleX(s);
                backgroundView.imageView.setScaleY(s);
                backgroundView.imageView.setAlpha(alpha);
                backgroundView.subtitleView.setAlpha(alpha);
                backgroundView.tierListView.setAlpha(alpha);
                particlesView.setAlpha(1f - totalProgress);

                particlesView.setTranslationY(-(particlesView.getMeasuredHeight() - backgroundView.imageView.getMeasuredWidth()) / 2f + backgroundView.getY() + backgroundView.imageFrameLayout.getY());
                float toX = dp(72) - backgroundView.titleView.getLeft();
                float f = totalProgress > 0.3f ? (totalProgress - 0.3f) / 0.7f : 0f;
                backgroundView.titleView.setTranslationX(toX * (1f - CubicBezierInterpolator.EASE_OUT_QUINT.getInterpolation(1 - f)));

                backgroundView.imageView.mRenderer.gradientStartX = (backgroundView.getX() + backgroundView.imageFrameLayout.getX() + getMeasuredWidth() * 0.1f * progress) / getMeasuredWidth();
                backgroundView.imageView.mRenderer.gradientStartY = (backgroundView.getY() + backgroundView.imageFrameLayout.getY()) / getMeasuredHeight();

                if (!isDialogVisible) {
                    invalidate();
                }
                gradientTools.gradientMatrix(0, 0, getMeasuredWidth(), getMeasuredHeight(), -getMeasuredWidth() * 0.1f * progress, 0);
                if (whiteBackground) {
                    backgroundPaint.setColor(ColorUtils.blendARGB(getThemedColor(Theme.key_windowBackgroundGray), getThemedColor(Theme.key_windowBackgroundWhite), progressToFull));
                    canvas.drawRect(0, 0, getMeasuredWidth(), currentYOffset + dp(20), backgroundPaint);
                } else {
                    canvas.drawRect(0, 0, getMeasuredWidth(), currentYOffset + dp(20), gradientTools.paint);
                }

                super.dispatchDraw(canvas);

                if (parentLayout != null && whiteBackground) {
                    parentLayout.drawHeaderShadow(canvas, (int) (0xFF * progressToFull), actionBar.getBottom());
                }
            }

            @Override
            protected boolean drawChild(Canvas canvas, View child, long drawingTime) {
                if (child == listView) {
                    canvas.save();
                    canvas.clipRect(0, actionBar.getBottom(), getMeasuredWidth(), getMeasuredHeight());
                    super.drawChild(canvas, child, drawingTime);
                    canvas.restore();
                    return true;
                }
                return super.drawChild(canvas, child, drawingTime);
            }
        };
        contentView.setFitsSystemWindows(true);

        listView = new RecyclerListView(context) {
            @Override
            public void onDraw(Canvas canvas) {
                shadowDrawable.setBounds((int) (-padding.left - dp(16) * progressToFull), currentYOffset - padding.top - dp(16), (int) (getMeasuredWidth() + padding.right + dp(16) * progressToFull), getMeasuredHeight());
                shadowDrawable.draw(canvas);
                super.onDraw(canvas);
            }
        };
        listView.setLayoutManager(layoutManager = new FillLastLinearLayoutManager(context, dp(68) + statusBarHeight - dp(16), listView));
        layoutManager.setFixedLastItemHeight();

        listView.setAdapter(new Adapter());
        listView.addOnScrollListener(new RecyclerView.OnScrollListener() {

            @Override
            public void onScrollStateChanged(@NonNull RecyclerView recyclerView, int newState) {
                super.onScrollStateChanged(recyclerView, newState);
                if (newState == RecyclerView.SCROLL_STATE_IDLE) {
                    int maxTop = actionBar.getBottom() + dp(16);
                    if (totalProgress > 0.5f) {
                        listView.smoothScrollBy(0, currentYOffset - maxTop);
                    } else {
                        View firstView = null;
                        if (listView.getLayoutManager() != null) {
                            firstView = listView.getLayoutManager().findViewByPosition(0);
                        }
                        if (firstView != null && firstView.getTop() < 0) {
                            listView.smoothScrollBy(0, firstView.getTop());
                        }
                    }
                }
                checkButtonDivider();
            }

            @Override
            public void onScrolled(@NonNull RecyclerView recyclerView, int dx, int dy) {
                super.onScrolled(recyclerView, dx, dy);
                contentView.invalidate();
                checkButtonDivider();
            }
        });

        backgroundView = new BackgroundView(context) {
            @Override
            public boolean onInterceptTouchEvent(MotionEvent ev) {
                return true;
            }
        };
        particlesView = new StarParticlesView(context);
        particlesView.setClipWithGradient();
        if (type == FEATURES_BUSINESS) {
            if (whiteBackground) {
                particlesView.drawable.useGradient = true;
                particlesView.drawable.useBlur = false;
                particlesView.drawable.checkBounds = true;
                particlesView.drawable.isCircle = true;
                particlesView.drawable.centerOffsetY = dp(-14);
                particlesView.drawable.minLifeTime = 2000;
                particlesView.drawable.randLifeTime = 3000;
                particlesView.drawable.size1 = 16;
                particlesView.drawable.useRotate = false;
                particlesView.drawable.type = PremiumPreviewFragment.PREMIUM_FEATURE_BUSINESS;
                particlesView.drawable.colorKey = Theme.key_premiumGradient2;
            } else {
                particlesView.drawable.isCircle = true;
                particlesView.drawable.centerOffsetY = dp(28);
                particlesView.drawable.minLifeTime = 2000;
                particlesView.drawable.randLifeTime = 3000;
                particlesView.drawable.size1 = 16;
                particlesView.drawable.useRotate = false;
                particlesView.drawable.type = PREMIUM_FEATURE_BUSINESS;
            }
        }
        backgroundView.imageView.setStarParticlesView(particlesView);
        contentView.addView(particlesView, LayoutHelper.createFrame(LayoutHelper.MATCH_PARENT, LayoutHelper.WRAP_CONTENT));
        contentView.addView(backgroundView, LayoutHelper.createFrame(LayoutHelper.MATCH_PARENT, LayoutHelper.WRAP_CONTENT));

        listView.setOnItemClickListener((view, position) -> {
            if (!getUserConfig().isClientActivated()) {
                return;
            }
            if (position == showAdsRow) {
                TLRPC.UserFull userFull = getMessagesController().getUserFull(getUserConfig().getClientUserId());
                if (userFull == null) return;

                TextCell cell = (TextCell) view;
                cell.setChecked(!cell.isChecked());
                userFull.sponsored_enabled = cell.isChecked();

                TL_account.toggleSponsoredMessages req = new TL_account.toggleSponsoredMessages();
                req.enabled = userFull.sponsored_enabled;
                getConnectionsManager().sendRequest(req, (res, err) -> AndroidUtilities.runOnUIThread(() -> {
                    if (err != null) {
                        BulletinFactory.showError(err);
                    } else if (!(res instanceof TLRPC.TL_boolTrue)) {
                        BulletinFactory.of(PremiumPreviewFragment.this).createErrorBulletin(getString(R.string.UnknownError)).show();
                    }
                }));

                getMessagesStorage().updateUserInfo(userFull, false);
                return;
            }
            if (view instanceof PremiumFeatureCell) {
                PremiumFeatureCell cell = (PremiumFeatureCell) view;

                if (type == FEATURES_BUSINESS && getUserConfig().isPremium()) {
                    if (cell.data.type == PREMIUM_FEATURE_BUSINESS_LOCATION) {
                        presentFragment(new LocationActivity());
                    } else if (cell.data.type == PREMIUM_FEATURE_BUSINESS_GREETING_MESSAGES) {
                        presentFragment(new GreetMessagesActivity());
                    } else if (cell.data.type == PREMIUM_FEATURE_BUSINESS_AWAY_MESSAGES) {
                        presentFragment(new AwayMessagesActivity());
                    } else if (cell.data.type == PREMIUM_FEATURE_BUSINESS_OPENING_HOURS) {
                        presentFragment(new OpeningHoursActivity());
                    } else if (cell.data.type == PREMIUM_FEATURE_BUSINESS_CHATBOTS) {
                        presentFragment(new ChatbotsActivity());
                    } else if (cell.data.type == PREMIUM_FEATURE_BUSINESS_QUICK_REPLIES) {
                        presentFragment(new QuickRepliesActivity());
                    } else if (cell.data.type == PREMIUM_FEATURE_STORIES) {
                        Bundle args = new Bundle();
                        args.putLong("dialog_id", UserConfig.getInstance(currentAccount).getClientUserId());
                        args.putInt("type", MediaActivity.TYPE_STORIES);
                        presentFragment(new MediaActivity(args, null));
                    } else if (cell.data.type == PREMIUM_FEATURE_EMOJI_STATUS) {
                        showSelectStatusDialog(cell, UserObject.getEmojiStatusDocumentId(getUserConfig().getCurrentUser()), (documentId, until) -> {
                            final TLRPC.EmojiStatus emojiStatus;
                            if (documentId == null) {
                                emojiStatus = new TLRPC.TL_emojiStatusEmpty();
                            } else {
                                final TLRPC.TL_emojiStatus status = new TLRPC.TL_emojiStatus();
                                status.document_id = documentId;
                                if (until != null) {
                                    status.flags |= 1;
                                    status.until = until;
                                }
                                emojiStatus = status;
                            }
                            getMessagesController().updateEmojiStatus(emojiStatus);
                            cell.setEmoji(documentId == null ? 0 : documentId, true);
                        });
                    } else if (cell.data.type == PREMIUM_FEATURE_FOLDER_TAGS) {
                        presentFragment(new FiltersSetupActivity().highlightTags());
                    } else if (cell.data.type == PREMIUM_FEATURE_BUSINESS_INTRO) {
                        presentFragment(new BusinessIntroActivity());
                    } else if (cell.data.type == PREMIUM_FEATURE_BUSINESS_CHAT_LINKS) {
                        presentFragment(new BusinessLinksActivity());
                    }
                    return;
                }

                PremiumPreviewFragment.sentShowFeaturePreview(currentAccount, cell.data.type);
                SubscriptionTier tier = selectedTierIndex < 0 || selectedTierIndex >= subscriptionTiers.size() ? null : subscriptionTiers.get(selectedTierIndex);
                showDialog(new PremiumFeatureBottomSheet(PremiumPreviewFragment.this, getContext(), currentAccount, type == FEATURES_BUSINESS, cell.data.type, false, tier));
            }
        });
        contentView.addView(listView);

        premiumButtonView = new PremiumButtonView(context, false, getResourceProvider());
        updateButtonText(false);
        buttonContainer = new FrameLayout(context);

        buttonDivider = new View(context);
        buttonDivider.setBackgroundColor(Theme.getColor(Theme.key_divider));
        buttonContainer.addView(buttonDivider, LayoutHelper.createFrame(LayoutHelper.MATCH_PARENT, 1));
        buttonDivider.getLayoutParams().height = 1;
        AndroidUtilities.updateViewVisibilityAnimated(buttonDivider, true, 1f, false);

        buttonContainer.addView(premiumButtonView, LayoutHelper.createFrame(LayoutHelper.MATCH_PARENT, 48, Gravity.CENTER_VERTICAL, 16, 0, 16, 0));
        buttonContainer.setBackgroundColor(getThemedColor(Theme.key_dialogBackground));
        if (getUserConfig().isClientActivated()) {
            contentView.addView(buttonContainer, LayoutHelper.createFrame(LayoutHelper.MATCH_PARENT, 68, Gravity.BOTTOM));
        }

        fragmentView = contentView;
        actionBar.setBackground(null);
        actionBar.setCastShadows(false);
        actionBar.setBackButtonImage(R.drawable.ic_ab_back);
        actionBar.setActionBarMenuOnItemClick(new ActionBar.ActionBarMenuOnItemClick() {
            @Override
            public void onItemClick(int id) {
                if (id == -1) {
                    finishFragment();
                }
            }
        });
        actionBar.setForceSkipTouches(true);

        updateColors();
        updateRows();

        backgroundView.imageView.startEnterAnimation(-180, 200);
        if (forcePremium) {
            AndroidUtilities.runOnUIThread(() -> getMediaDataController().loadPremiumPromo(false), 400);
        }
        MediaDataController.getInstance(currentAccount).preloadPremiumPreviewStickers();

        sentShowScreenStat(source);
        return fragmentView;
    }

    @Override
    public boolean isActionBarCrossfadeEnabled() {
        return false;
    }

    public static void buyPremium(BaseFragment fragment) {
        buyPremium(fragment, "settings");
    }

    public static void fillPremiumFeaturesList(ArrayList<PremiumFeatureData> premiumFeatures, int currentAccount, boolean all) {
        MessagesController messagesController = MessagesController.getInstance(currentAccount);

        premiumFeatures.add(new PremiumFeatureData(PREMIUM_FEATURE_LIMITS, R.drawable.msg_premium_limits, getString(R.string.PremiumPreviewLimits), LocaleController.formatString(R.string.PremiumPreviewLimitsDescription,
                messagesController.channelsLimitPremium, messagesController.dialogFiltersLimitPremium, messagesController.dialogFiltersPinnedLimitPremium, messagesController.publicLinksLimitPremium, 4)));
        premiumFeatures.add(new PremiumFeatureData(PREMIUM_FEATURE_STORIES, R.drawable.msg_filled_stories, getString(R.string.PremiumPreviewStories), LocaleController.formatString(R.string.PremiumPreviewStoriesDescription)));
        premiumFeatures.add(new PremiumFeatureData(PREMIUM_FEATURE_UPLOAD_LIMIT, R.drawable.msg_premium_uploads, getString(R.string.PremiumPreviewUploads), getString(R.string.PremiumPreviewUploadsDescription)));
        premiumFeatures.add(new PremiumFeatureData(PREMIUM_FEATURE_DOWNLOAD_SPEED, R.drawable.msg_premium_speed, getString(R.string.PremiumPreviewDownloadSpeed), getString(R.string.PremiumPreviewDownloadSpeedDescription)));
        premiumFeatures.add(new PremiumFeatureData(PREMIUM_FEATURE_VOICE_TO_TEXT, R.drawable.msg_premium_voice, getString(R.string.PremiumPreviewVoiceToText), getString(R.string.PremiumPreviewVoiceToTextDescription)));
        premiumFeatures.add(new PremiumFeatureData(PREMIUM_FEATURE_ADS, R.drawable.msg_premium_ads, getString(R.string.PremiumPreviewNoAds), getString(R.string.PremiumPreviewNoAdsDescription)));
        premiumFeatures.add(new PremiumFeatureData(PREMIUM_FEATURE_REACTIONS, R.drawable.msg_premium_reactions, getString(R.string.PremiumPreviewReactions2), getString(R.string.PremiumPreviewReactions2Description)));
        premiumFeatures.add(new PremiumFeatureData(PREMIUM_FEATURE_STICKERS, R.drawable.msg_premium_stickers, getString(R.string.PremiumPreviewStickers), getString(R.string.PremiumPreviewStickersDescription)));
        premiumFeatures.add(new PremiumFeatureData(PREMIUM_FEATURE_ANIMATED_EMOJI, R.drawable.msg_premium_emoji, getString(R.string.PremiumPreviewEmoji), getString(R.string.PremiumPreviewEmojiDescription)));
        premiumFeatures.add(new PremiumFeatureData(PREMIUM_FEATURE_ADVANCED_CHAT_MANAGEMENT, R.drawable.menu_premium_tools, getString(R.string.PremiumPreviewAdvancedChatManagement), getString(R.string.PremiumPreviewAdvancedChatManagementDescription)));
        premiumFeatures.add(new PremiumFeatureData(PREMIUM_FEATURE_PROFILE_BADGE, R.drawable.msg_premium_badge, getString(R.string.PremiumPreviewProfileBadge), getString(R.string.PremiumPreviewProfileBadgeDescription)));
        premiumFeatures.add(new PremiumFeatureData(PREMIUM_FEATURE_MESSAGE_PRIVACY, R.drawable.filled_messages_paid, getString(R.string.PremiumPreviewPaidMessages), getString(R.string.PremiumPreviewPaidMessagesDescription)));
        premiumFeatures.add(new PremiumFeatureData(PREMIUM_FEATURE_ANIMATED_AVATARS, R.drawable.msg_premium_avatar, getString(R.string.PremiumPreviewAnimatedProfiles), getString(R.string.PremiumPreviewAnimatedProfilesDescription)));
        premiumFeatures.add(new PremiumFeatureData(PREMIUM_FEATURE_SAVED_TAGS, R.drawable.premium_tags, getString(R.string.PremiumPreviewTags2), getString(R.string.PremiumPreviewTagsDescription2)));
        premiumFeatures.add(new PremiumFeatureData(PREMIUM_FEATURE_APPLICATION_ICONS, R.drawable.msg_premium_icons, getString(R.string.PremiumPreviewAppIcon), getString(R.string.PremiumPreviewAppIconDescription)));
        premiumFeatures.add(new PremiumFeatureData(PREMIUM_FEATURE_EMOJI_STATUS, R.drawable.premium_status, getString(R.string.PremiumPreviewEmojiStatus), getString(R.string.PremiumPreviewEmojiStatusDescription)));
        premiumFeatures.add(new PremiumFeatureData(PREMIUM_FEATURE_TRANSLATIONS, R.drawable.msg_premium_translate, getString(R.string.PremiumPreviewTranslations), getString(R.string.PremiumPreviewTranslationsDescription)));
        premiumFeatures.add(new PremiumFeatureData(PREMIUM_FEATURE_WALLPAPER, R.drawable.premium_wallpaper, getString(R.string.PremiumPreviewWallpaper), getString(R.string.PremiumPreviewWallpaperDescription)));
        premiumFeatures.add(new PremiumFeatureData(PREMIUM_FEATURE_NAME_COLOR, R.drawable.premium_colors, getString(R.string.PremiumPreviewProfileColor), getString(R.string.PremiumPreviewProfileColorDescription)));
        premiumFeatures.add(new PremiumFeatureData(PREMIUM_FEATURE_LAST_SEEN, R.drawable.menu_premium_seen, getString(R.string.PremiumPreviewLastSeen), getString(R.string.PremiumPreviewLastSeenDescription)));
        premiumFeatures.add(new PremiumFeatureData(PREMIUM_FEATURE_BUSINESS, R.drawable.filled_premium_business, getString(R.string.TelegramBusiness), getString(R.string.PremiumPreviewBusinessDescription)));
        premiumFeatures.add(new PremiumFeatureData(PREMIUM_FEATURE_MESSAGE_EFFECTS, R.drawable.menu_premium_effects, getString(R.string.PremiumPreviewEffects), getString(R.string.PremiumPreviewEffectsDescription)));
        premiumFeatures.add(new PremiumFeatureData(PREMIUM_FEATURE_TODO, R.drawable.msg_premium_icons, getString(R.string.PremiumPreviewTodo), getString(R.string.PremiumPreviewTodoDescription)));

        if (messagesController.premiumFeaturesTypesToPosition.size() > 0) {
            for (int i = 0; i < premiumFeatures.size(); i++) {
                if (messagesController.premiumFeaturesTypesToPosition.get(premiumFeatures.get(i).type, -1) == -1 && !BuildVars.DEBUG_PRIVATE_VERSION) {
                    premiumFeatures.remove(i);
                    i--;
                }
            }
        }

        Collections.sort(premiumFeatures, (o1, o2) -> {
            int type1 = messagesController.premiumFeaturesTypesToPosition.get(o1.type, Integer.MAX_VALUE);
            int type2 = messagesController.premiumFeaturesTypesToPosition.get(o2.type, Integer.MAX_VALUE);
            return type1 - type2;
        });
    }

    public static void fillBusinessFeaturesList(ArrayList<PremiumFeatureData> premiumFeatures, int currentAccount, boolean additional) {
        MessagesController messagesController = MessagesController.getInstance(currentAccount);

        if (!additional) {
            premiumFeatures.add(new PremiumFeatureData(PREMIUM_FEATURE_BUSINESS_LOCATION, R.drawable.filled_location, getString(R.string.PremiumBusinessLocation), getString(R.string.PremiumBusinessLocationDescription)));
            premiumFeatures.add(new PremiumFeatureData(PREMIUM_FEATURE_BUSINESS_OPENING_HOURS, R.drawable.filled_premium_hours, getString(R.string.PremiumBusinessOpeningHours), getString(R.string.PremiumBusinessOpeningHoursDescription)));
            premiumFeatures.add(new PremiumFeatureData(PREMIUM_FEATURE_BUSINESS_QUICK_REPLIES, R.drawable.filled_open_message, getString(R.string.PremiumBusinessQuickReplies), getString(R.string.PremiumBusinessQuickRepliesDescription)));
            premiumFeatures.add(new PremiumFeatureData(PREMIUM_FEATURE_BUSINESS_GREETING_MESSAGES, R.drawable.premium_status, getString(R.string.PremiumBusinessGreetingMessages), getString(R.string.PremiumBusinessGreetingMessagesDescription)));
            premiumFeatures.add(new PremiumFeatureData(PREMIUM_FEATURE_BUSINESS_AWAY_MESSAGES, R.drawable.filled_premium_away, getString(R.string.PremiumBusinessAwayMessages), getString(R.string.PremiumBusinessAwayMessagesDescription)));
            premiumFeatures.add(new PremiumFeatureData(PREMIUM_FEATURE_BUSINESS_CHATBOTS, R.drawable.filled_premium_bots, applyNewSpan(getString(R.string.PremiumBusinessChatbots2)), getString(R.string.PremiumBusinessChatbotsDescription)));
            premiumFeatures.add(new PremiumFeatureData(PREMIUM_FEATURE_BUSINESS_CHAT_LINKS, R.drawable.filled_premium_chatlink, applyNewSpan(getString(R.string.PremiumBusinessChatLinks)), getString(R.string.PremiumBusinessChatLinksDescription)));
            premiumFeatures.add(new PremiumFeatureData(PREMIUM_FEATURE_BUSINESS_INTRO, R.drawable.filled_premium_intro, applyNewSpan(getString(R.string.PremiumBusinessIntro)), getString(R.string.PremiumBusinessIntroDescription)));
        } else {
            premiumFeatures.add(new PremiumFeatureData(PREMIUM_FEATURE_EMOJI_STATUS, R.drawable.filled_premium_status2, getString(R.string.PremiumPreviewBusinessEmojiStatus), getString(R.string.PremiumPreviewBusinessEmojiStatusDescription)));
            premiumFeatures.add(new PremiumFeatureData(PREMIUM_FEATURE_FOLDER_TAGS, R.drawable.premium_tags, getString(R.string.PremiumPreviewFolderTags), getString(R.string.PremiumPreviewFolderTagsDescription)));
            premiumFeatures.add(new PremiumFeatureData(PREMIUM_FEATURE_STORIES, R.drawable.filled_premium_camera, getString(R.string.PremiumPreviewBusinessStories), getString(R.string.PremiumPreviewBusinessStoriesDescription)));
        }

        if (messagesController.businessFeaturesTypesToPosition.size() > 0) {
            for (int i = 0; i < premiumFeatures.size(); i++) {
                if (messagesController.businessFeaturesTypesToPosition.get(premiumFeatures.get(i).type, -1) == -1 && !BuildVars.DEBUG_VERSION) {
                    premiumFeatures.remove(i);
                    i--;
                }
            }
        }

        Collections.sort(premiumFeatures, (o1, o2) -> {
            int type1 = messagesController.businessFeaturesTypesToPosition.get(o1.type, Integer.MAX_VALUE);
            int type2 = messagesController.businessFeaturesTypesToPosition.get(o2.type, Integer.MAX_VALUE);
            return type1 - type2;
        });
    }

    public static CharSequence applyNewSpan(String str) {
        return applyNewSpan(str, -1);
    }
    public static CharSequence applyNewSpan(String str, int fontSize) {
        SpannableStringBuilder spannableStringBuilder = new SpannableStringBuilder(str);
        spannableStringBuilder.append("  d");
        FilterCreateActivity.NewSpan span = new FilterCreateActivity.NewSpan(false, fontSize);
        span.setColor(Theme.getColor(Theme.key_premiumGradient1));
        spannableStringBuilder.setSpan(span, spannableStringBuilder.length() - 1, spannableStringBuilder.length(), 0);
        return spannableStringBuilder;
    }

    private void updateBackgroundImage() {
        if (contentView.getMeasuredWidth() == 0 || contentView.getMeasuredHeight() == 0 || backgroundView == null || backgroundView.imageView == null) {
            return;
        }
        if (whiteBackground) {
            Bitmap bitmap = Bitmap.createBitmap(50, 50, Bitmap.Config.ARGB_8888);
            Canvas canvas = new Canvas(bitmap);
            canvas.drawColor(ColorUtils.blendARGB(getThemedColor(Theme.key_premiumGradient2), getThemedColor(Theme.key_dialogBackground), 0.5f));
            backgroundView.imageView.setBackgroundBitmap(bitmap);
        } else {
            gradientTools.gradientMatrix(0, 0, contentView.getMeasuredWidth(), contentView.getMeasuredHeight(), 0, 0);
            gradientCanvas.save();
            gradientCanvas.scale(100f / contentView.getMeasuredWidth(), 100f / contentView.getMeasuredHeight());
            gradientCanvas.drawRect(0, 0, contentView.getMeasuredWidth(), contentView.getMeasuredHeight(), gradientTools.paint);
            gradientCanvas.restore();
            backgroundView.imageView.setBackgroundBitmap(gradientTextureBitmap);
        }
    }

    private void checkButtonDivider() {
        AndroidUtilities.updateViewVisibilityAnimated(buttonDivider, listView.canScrollVertically(1), 1f, true);
    }

    public static void buyPremium(BaseFragment fragment, String source) {
        buyPremium(fragment, null, source, true);
    }

    public static void buyPremium(BaseFragment fragment, String source, boolean forcePremium) {
        buyPremium(fragment, null, source, forcePremium);
    }

    public static void buyPremium(BaseFragment fragment, SubscriptionTier tier, String source) {
        buyPremium(fragment, tier, source, true);
    }

    public static void buyPremium(BaseFragment fragment, SubscriptionTier tier, String source, boolean forcePremium) {
        buyPremium(fragment, tier, source, forcePremium, null);
    }

    public static void buyPremium(BaseFragment fragment, SubscriptionTier tier, String source, boolean forcePremium, BillingFlowParams.SubscriptionUpdateParams updateParams) {
        if (BuildVars.IS_BILLING_UNAVAILABLE) {
            fragment.showDialog(new PremiumNotAvailableBottomSheet(fragment));
            return;
        }
        final int account = fragment == null ? UserConfig.selectedAccount : fragment.getCurrentAccount();
        if (MessagesController.getInstance(account).isFrozen()) {
            AccountFrozenAlert.show(account);
            return;
        }

        if (tier == null) {
            forcePremium = true;
            TLRPC.TL_help_premiumPromo promo = fragment.getAccountInstance().getMediaDataController().getPremiumPromo();
            if (promo != null) {
                for (TLRPC.TL_premiumSubscriptionOption option : promo.period_options) {
                    if (option.months == 1) {
                        tier = new SubscriptionTier(option);
                    } else if (option.months == 12) {
                        tier = new SubscriptionTier(option);
                        break;
                    }
                }
            }
        }
        SubscriptionTier selectedTier = tier;

        PremiumPreviewFragment.sentPremiumButtonClick();

        if (BuildVars.useInvoiceBilling()) {
            Activity activity = fragment.getParentActivity();
            if (activity instanceof LaunchActivity) {
                LaunchActivity launchActivity = (LaunchActivity) activity;

                if (selectedTier == null || selectedTier.subscriptionOption == null || selectedTier.subscriptionOption.bot_url == null) {
                    if (!TextUtils.isEmpty(fragment.getMessagesController().premiumBotUsername)) {
                        launchActivity.setNavigateToPremiumBot(true);
<<<<<<< HEAD
                        launchActivity.onNewIntent(new Intent(Intent.ACTION_VIEW, Uri.parse("https://t.me/" + fragment.getMessagesController().premiumBotUsername + "?start=" + source)).putExtra("internal", true), (Browser.Progress) null);
                    } else if (!TextUtils.isEmpty(fragment.getMessagesController().premiumInvoiceSlug)) {
                        launchActivity.onNewIntent(new Intent(Intent.ACTION_VIEW, Uri.parse("https://t.me/$" + fragment.getMessagesController().premiumInvoiceSlug)).putExtra("internal", true), (Browser.Progress) null);
=======
                        launchActivity.onNewIntent(new Intent(Intent.ACTION_VIEW, Uri.parse("https://t.me/" + fragment.getMessagesController().premiumBotUsername + "?start=" + source)), (Browser.Progress) null);
                    } else if (!TextUtils.isEmpty(fragment.getMessagesController().premiumInvoiceSlug)) {
                        launchActivity.onNewIntent(new Intent(Intent.ACTION_VIEW, Uri.parse("https://t.me/$" + fragment.getMessagesController().premiumInvoiceSlug)), (Browser.Progress) null);
>>>>>>> ddc90f16
                    }
                } else {
                    Uri uri = Uri.parse(selectedTier.subscriptionOption.bot_url);
                    if (uri.getHost().equals("t.me")) {
                        if (!uri.getPath().startsWith("/$") && !uri.getPath().startsWith("/invoice/")) {
                            launchActivity.setNavigateToPremiumBot(true);
                        }
                    }
                    Browser.openUrl(launchActivity, tier.subscriptionOption.bot_url);
                }
                return;
            }
        }

        if (BillingController.PREMIUM_PRODUCT_DETAILS == null) {
            return;
        }

        List<ProductDetails.SubscriptionOfferDetails> offerDetails = BillingController.PREMIUM_PRODUCT_DETAILS.getSubscriptionOfferDetails();
        if (offerDetails.isEmpty()) {
            return;
        }

        if (selectedTier.getGooglePlayProductDetails() == null) {
            selectedTier.setGooglePlayProductDetails(BillingController.PREMIUM_PRODUCT_DETAILS);
        }

        if (selectedTier.getOfferDetails() == null) {
            return;
        }

        boolean finalForcePremium = forcePremium;
        BillingController.getInstance().queryPurchases(BillingClient.ProductType.SUBS, (billingResult1, list) -> AndroidUtilities.runOnUIThread(() -> {
            if (billingResult1.getResponseCode() == BillingClient.BillingResponseCode.OK) {
                Runnable onSuccess = () -> {
                    if (fragment instanceof PremiumPreviewFragment) {
                        PremiumPreviewFragment premiumPreviewFragment = (PremiumPreviewFragment) fragment;
                        if (finalForcePremium) {
                            premiumPreviewFragment.setForcePremium();
                        }
                        premiumPreviewFragment.getMediaDataController().loadPremiumPromo(false);

                        premiumPreviewFragment.listView.smoothScrollToPosition(0);
                    } else {
                        PremiumPreviewFragment previewFragment = new PremiumPreviewFragment(null);
                        if (finalForcePremium) {
                            previewFragment.setForcePremium();
                        }
                        fragment.presentFragment(previewFragment);
                    }
                    if (fragment.getParentActivity() instanceof LaunchActivity) {
                        try {
                            fragment.getFragmentView().performHapticFeedback(HapticFeedbackConstants.KEYBOARD_TAP, HapticFeedbackConstants.FLAG_IGNORE_GLOBAL_SETTING);
                        } catch (Exception ignored) {}
                        ((LaunchActivity) fragment.getParentActivity()).getFireworksOverlay().start();
                    }
                };
                if (list != null && !list.isEmpty() && !fragment.getUserConfig().isPremium()) {
                    for (Purchase purchase : list) {
                        if (purchase.getProducts().contains(BillingController.PREMIUM_PRODUCT_ID)) {
                            TLRPC.TL_payments_assignPlayMarketTransaction req = new TLRPC.TL_payments_assignPlayMarketTransaction();
                            req.receipt = new TLRPC.TL_dataJSON();
                            req.receipt.data = purchase.getOriginalJson();
                            TLRPC.TL_inputStorePaymentPremiumSubscription purpose = new TLRPC.TL_inputStorePaymentPremiumSubscription();
                            purpose.restore = true;
                            if (updateParams != null) {
                                purpose.upgrade = true;
                            }
                            req.purpose = purpose;
                            fragment.getConnectionsManager().sendRequest(req, (response, error) -> {
                                if (response instanceof TLRPC.Updates) {
                                    fragment.getMessagesController().processUpdates((TLRPC.Updates) response, false);

                                    AndroidUtilities.runOnUIThread(onSuccess);
                                } else if (error != null) {
                                    AndroidUtilities.runOnUIThread(() -> AlertsCreator.processError(fragment.getCurrentAccount(), error, fragment, req));
                                }
                            }, ConnectionsManager.RequestFlagFailOnServerErrors | ConnectionsManager.RequestFlagInvokeAfter);

                            return;
                        }
                    }
                }

                BillingController.getInstance().addResultListener(BillingController.PREMIUM_PRODUCT_ID, billingResult -> {
                    if (billingResult.getResponseCode() == BillingClient.BillingResponseCode.OK) {
                        AndroidUtilities.runOnUIThread(onSuccess);
                    }
                });

                TLRPC.TL_payments_canPurchaseStore req = new TLRPC.TL_payments_canPurchaseStore();
                TLRPC.TL_inputStorePaymentPremiumSubscription purpose = new TLRPC.TL_inputStorePaymentPremiumSubscription();
                if (updateParams != null) {
                    purpose.upgrade = true;
                }
                req.purpose = purpose;
                fragment.getConnectionsManager().sendRequest(req, (response, error) -> {
                    AndroidUtilities.runOnUIThread(() -> {
                        if (response instanceof TLRPC.TL_boolTrue) {
                            BillingController.getInstance().launchBillingFlow(fragment.getParentActivity(), fragment.getAccountInstance(), purpose, Collections.singletonList(
                                    BillingFlowParams.ProductDetailsParams.newBuilder()
                                            .setProductDetails(BillingController.PREMIUM_PRODUCT_DETAILS)
                                            .setOfferToken(selectedTier.getOfferDetails().getOfferToken())
                                            .build()
                            ), updateParams, false);
                        } else {
                            AlertsCreator.processError(fragment.getCurrentAccount(), error, fragment, req);
                        }
                    });
                });
            }
        }));
    }

    public static String getPremiumButtonText(int currentAccount, SubscriptionTier tier) {
        if (BuildVars.IS_BILLING_UNAVAILABLE) {
            return getString(R.string.SubscribeToPremiumNotAvailable);
        }

        int stringResId = R.string.SubscribeToPremium;
        if (tier == null) {
            if (BuildVars.useInvoiceBilling()) {
                TLRPC.TL_help_premiumPromo premiumPromo = MediaDataController.getInstance(currentAccount).getPremiumPromo();
                if (premiumPromo != null) {
                    TLRPC.TL_premiumSubscriptionOption selectedOption = null;
                    for (TLRPC.TL_premiumSubscriptionOption option : premiumPromo.period_options) {
                        if (option.months == 12) {
                            selectedOption = option;
                            break;
                        } else if (selectedOption == null && option.months == 1) {
                            selectedOption = option;
                        }
                    }

                    if (selectedOption == null) {
                        return getString(R.string.SubscribeToPremiumNoPrice);
                    }

                    final String price;
                    if (selectedOption.months == 12) {
                        if (MessagesController.getInstance(currentAccount).showAnnualPerMonth) {
                            price = BillingController.getInstance().formatCurrency(selectedOption.amount / 12, selectedOption.currency);
                        } else {
                            stringResId = R.string.SubscribeToPremiumPerYear;
                            price = BillingController.getInstance().formatCurrency(selectedOption.amount, selectedOption.currency);
                        }
                    } else {
                        price = BillingController.getInstance().formatCurrency(selectedOption.amount, selectedOption.currency);
                    }

                    return LocaleController.formatString(stringResId, price);
                }

                return getString(R.string.SubscribeToPremiumNoPrice);
            }

            String price = null;
            if (BillingController.PREMIUM_PRODUCT_DETAILS != null) {
                List<ProductDetails.SubscriptionOfferDetails> details = BillingController.PREMIUM_PRODUCT_DETAILS.getSubscriptionOfferDetails();
                if (!details.isEmpty()) {
                    ProductDetails.SubscriptionOfferDetails offerDetails = details.get(0);
                    for (ProductDetails.PricingPhase phase : offerDetails.getPricingPhases().getPricingPhaseList()) {
                        if (phase.getBillingPeriod().equals("P1M")) { // Once per month
                            price = phase.getFormattedPrice();
                        } else if (phase.getBillingPeriod().equals("P1Y")) { // Once per year
                            if (MessagesController.getInstance(currentAccount).showAnnualPerMonth) {
                                price = BillingController.getInstance().formatCurrency(phase.getPriceAmountMicros() / 12L, phase.getPriceCurrencyCode(), 6);
                            } else {
                                stringResId = R.string.SubscribeToPremiumPerYear;
                                price = BillingController.getInstance().formatCurrency(phase.getPriceAmountMicros(), phase.getPriceCurrencyCode(), 6);
                            }
                            break;
                        }
                    }
                }
            }

            if (price == null) {
                return getString(R.string.Loading);
            }

            return LocaleController.formatString(stringResId, price);
        } else {
            if (!BuildVars.useInvoiceBilling() && tier.getOfferDetails() == null) {
                return getString(R.string.Loading);
            }
            final boolean isPremium = UserConfig.getInstance(currentAccount).isPremium();
            final boolean isManyYearsTier = tier.getMonths() > 12 && tier.getMonths() % 12 == 0;
            final boolean isYearTier = tier.getMonths() == 12;
            String price = isYearTier ? tier.getFormattedPricePerYear() : tier.getFormattedPricePerMonth();
            final int resId;
            if (isPremium) {
                resId = isYearTier ? R.string.UpgradePremiumPerYear : R.string.UpgradePremiumPerMonth;
            } else {
                if (isYearTier) {
                    if (MessagesController.getInstance(currentAccount).showAnnualPerMonth) {
                        resId = R.string.SubscribeToPremium;
                        price = tier.getFormattedPricePerMonth();
                    } else {
                        resId = R.string.SubscribeToPremiumPerYear;
                        price = tier.getFormattedPrice();
                    }
                } else if (isManyYearsTier) {
                    if (MessagesController.getInstance(currentAccount).showAnnualPerMonth) {
                        resId = R.string.SubscribeToPremium;
                        price = tier.getFormattedPricePerMonth();
                    } else {
                        return LocaleController.formatString(
                            R.string.SubscribeToPremiumPerCustom,
                            tier.getFormattedPrice(),
                            LocaleController.formatPluralString("Years", tier.getMonths() / 12)
                        );
                    }
                } else {
                    resId = R.string.SubscribeToPremium;
                    price = tier.getFormattedPricePerMonth();
                }
            }
            return LocaleController.formatString(resId, price);
        }
    }

    private void measureGradient(int w, int h) {
        int yOffset = 0;
        for (int i = 0; i < premiumFeatures.size(); i++) {
            dummyCell.setData(premiumFeatures.get(i), false);
            dummyCell.measure(View.MeasureSpec.makeMeasureSpec(w, View.MeasureSpec.EXACTLY), View.MeasureSpec.makeMeasureSpec(h, View.MeasureSpec.AT_MOST));
            premiumFeatures.get(i).yOffset = yOffset;
            yOffset += dummyCell.getMeasuredHeight();
        }
        for (int i = 0; i < morePremiumFeatures.size(); i++) {
            dummyCell.setData(morePremiumFeatures.get(i), false);
            dummyCell.measure(View.MeasureSpec.makeMeasureSpec(w, View.MeasureSpec.EXACTLY), View.MeasureSpec.makeMeasureSpec(h, View.MeasureSpec.AT_MOST));
            morePremiumFeatures.get(i).yOffset = yOffset;
            yOffset += dummyCell.getMeasuredHeight();
        }

        totalGradientHeight = yOffset;
    }

    private void updateRows() {
        rowCount = 0;
        sectionRow = -1;
        privacyRow = -1;
        moreHeaderRow = -1;
        moreFeaturesStartRow = -1;
        moreFeaturesEndRow = -1;
        showAdsHeaderRow = -1;
        showAdsRow = -1;
        showAdsInfoRow = -1;

        paddingRow = rowCount++;
        featuresStartRow = rowCount;
        rowCount += premiumFeatures.size();
        featuresEndRow = rowCount;
        if (type == FEATURES_BUSINESS && getUserConfig().isPremium()) {
            sectionRow = rowCount++;
            moreHeaderRow = rowCount++;
            moreFeaturesStartRow = rowCount;
            rowCount += morePremiumFeatures.size();
            moreFeaturesEndRow = rowCount;
        }
        statusRow = rowCount++;
        lastPaddingRow = rowCount++;

        if (type == FEATURES_BUSINESS && getUserConfig().isPremium()) {
            showAdsHeaderRow = rowCount++;
            showAdsRow = rowCount++;
            showAdsInfoRow = rowCount++;
        }

        AndroidUtilities.updateViewVisibilityAnimated(buttonContainer, !getUserConfig().isPremium() || currentSubscriptionTier != null && currentSubscriptionTier.getMonths() < subscriptionTiers.get(selectedTierIndex).getMonths() && !forcePremium, 1f, false);

        int buttonHeight = buttonContainer.getVisibility() == View.VISIBLE ? dp(64) : 0;
        layoutManager.setAdditionalHeight(buttonHeight + statusBarHeight - dp(16));
        layoutManager.setMinimumLastViewHeight(buttonHeight);
    }

    @Override
    public boolean isSwipeBackEnabled(MotionEvent event) {
        return true;
    }

    @Override
    public boolean onFragmentCreate() {
        if (getMessagesController().premiumFeaturesBlocked()) {
            return false;
        }
        NotificationCenter.getGlobalInstance().addObserver(this, NotificationCenter.billingProductDetailsUpdated);
        NotificationCenter.getGlobalInstance().addObserver(this, NotificationCenter.currentUserPremiumStatusChanged);
        getNotificationCenter().addObserver(this, NotificationCenter.premiumPromoUpdated);

        if (getMediaDataController().getPremiumPromo() != null) {
            for (TLRPC.Document document : getMediaDataController().getPremiumPromo().videos) {
                FileLoader.getInstance(currentAccount).loadFile(document, getMediaDataController().getPremiumPromo(), FileLoader.PRIORITY_HIGH, 0);
            }
        }

        if (type == FEATURES_BUSINESS) {
            TimezonesController.getInstance(currentAccount).load();
        }

        return super.onFragmentCreate();
    }

    @Override
    public void onFragmentDestroy() {
        super.onFragmentDestroy();

        NotificationCenter.getGlobalInstance().removeObserver(this, NotificationCenter.billingProductDetailsUpdated);
        NotificationCenter.getGlobalInstance().removeObserver(this, NotificationCenter.currentUserPremiumStatusChanged);
        getNotificationCenter().removeObserver(this, NotificationCenter.premiumPromoUpdated);
    }

    @SuppressLint("NotifyDataSetChanged")
    @Override
    public void didReceivedNotification(int id, int account, Object... args) {
        if (id == NotificationCenter.billingProductDetailsUpdated || id == NotificationCenter.premiumPromoUpdated) {
            updateButtonText(false);
            backgroundView.updatePremiumTiers();
        }
        if (id == NotificationCenter.currentUserPremiumStatusChanged || id == NotificationCenter.premiumPromoUpdated) {
            backgroundView.updateText();
            backgroundView.updatePremiumTiers();
            updateRows();
            listView.getAdapter().notifyDataSetChanged();
        }
    }

    private class Adapter extends RecyclerListView.SelectionAdapter {
        private final static int TYPE_PADDING = 0,
            TYPE_FEATURE = 1,
            TYPE_SHADOW_SECTION = 2,
            TYPE_BUTTON = 3,
            TYPE_HELP_US = 4,
            TYPE_SHADOW = 5,
            TYPE_BOTTOM_PADDING = 6,
            TYPE_HEADER = 7,
            TYPE_CHECK = 8;

        @NonNull
        @Override
        public RecyclerView.ViewHolder onCreateViewHolder(@NonNull ViewGroup parent, int viewType) {
            View view;
            Context context = parent.getContext();
            switch (viewType) {
                default:
                case TYPE_PADDING:
                    view = new View(context) {
                        @Override
                        protected void onMeasure(int widthMeasureSpec, int heightMeasureSpec) {
                            if (isLandscapeMode) {
                                firstViewHeight = statusBarHeight + actionBar.getMeasuredHeight() - dp(16);
                            } else {
                                int h = dp(80) + statusBarHeight;
                                if (backgroundView.getMeasuredHeight() + dp(24) > h) {
                                    h = backgroundView.getMeasuredHeight() + dp(24);
                                }
                                firstViewHeight = h;
                            }
                            super.onMeasure(widthMeasureSpec, MeasureSpec.makeMeasureSpec(firstViewHeight, MeasureSpec.EXACTLY));
                        }
                    };
                    break;
                case TYPE_SHADOW:
                    view = new TextInfoPrivacyCell(context);
                    break;
                case TYPE_FEATURE:
                    view = new PremiumFeatureCell(context) {
                        @Override
                        protected void dispatchDraw(Canvas canvas) {
                            AndroidUtilities.rectTmp.set(imageView.getLeft(), imageView.getTop(), imageView.getRight(), imageView.getBottom());
                            matrix.reset();
                            matrix.postScale(1f, totalGradientHeight / 100f, 0, 0);
                            matrix.postTranslate(0, -data.yOffset);
                            shader.setLocalMatrix(matrix);
                            canvas.drawRoundRect(AndroidUtilities.rectTmp, dp(8), dp(8), gradientPaint);
                            super.dispatchDraw(canvas);
                        }
                    };
                    break;
                case TYPE_SHADOW_SECTION:
                    ShadowSectionCell shadowSectionCell = new ShadowSectionCell(context, 12, Theme.getColor(Theme.key_windowBackgroundGray));
                    Drawable shadowDrawable = Theme.getThemedDrawable(context, R.drawable.greydivider_bottom, Theme.getColor(Theme.key_windowBackgroundGrayShadow));
                    Drawable background = new ColorDrawable(Theme.getColor(Theme.key_windowBackgroundGray));
                    CombinedDrawable combinedDrawable = new CombinedDrawable(background, shadowDrawable, 0, 0);
                    combinedDrawable.setFullsize(true);
                    shadowSectionCell.setBackgroundDrawable(combinedDrawable);
                    view = shadowSectionCell;
                    break;
                case TYPE_HELP_US:
                    view = new AboutPremiumView(context);
                    break;
                case TYPE_BOTTOM_PADDING:
                    view = new View(context);
                    view.setBackgroundColor(Theme.getColor(Theme.key_windowBackgroundGray));
                    break;
                case TYPE_HEADER:
                    view = new HeaderCell(context);
                    break;
                case TYPE_CHECK:
                    view = new TextCell(context, 23, false, true, resourceProvider);
                    break;
            }
            view.setLayoutParams(new RecyclerView.LayoutParams(ViewGroup.LayoutParams.MATCH_PARENT, ViewGroup.LayoutParams.WRAP_CONTENT));
            return new RecyclerListView.Holder(view);
        }

        @Override
        public void onBindViewHolder(@NonNull RecyclerView.ViewHolder holder, int position) {
            if (position >= featuresStartRow && position < featuresEndRow) {
                ((PremiumFeatureCell) holder.itemView).setData(premiumFeatures.get(position - featuresStartRow), position != featuresEndRow - 1);
            } else if (position >= moreFeaturesStartRow && position < moreFeaturesEndRow) {
                ((PremiumFeatureCell) holder.itemView).setData(morePremiumFeatures.get(position - moreFeaturesStartRow), position != moreFeaturesEndRow - 1);
            } else if (position == sectionRow) {
                TextInfoPrivacyCell privacyCell = (TextInfoPrivacyCell) holder.itemView;

                Drawable shadowDrawable = Theme.getThemedDrawable(privacyCell.getContext(), R.drawable.greydivider, Theme.getColor(Theme.key_windowBackgroundGrayShadow));
                Drawable background = new ColorDrawable(Theme.getColor(Theme.key_windowBackgroundGray));
                CombinedDrawable combinedDrawable = new CombinedDrawable(background, shadowDrawable, 0, 0);
                combinedDrawable.setFullsize(true);
                privacyCell.setBackground(combinedDrawable);

                privacyCell.setText("");
                privacyCell.setFixedSize(12);
            } else if (position == statusRow || position == privacyRow || position == showAdsInfoRow) {
                TextInfoPrivacyCell privacyCell = (TextInfoPrivacyCell) holder.itemView;

                Drawable shadowDrawable = Theme.getThemedDrawable(privacyCell.getContext(), R.drawable.greydivider, Theme.getColor(Theme.key_windowBackgroundGrayShadow));
                Drawable background = new ColorDrawable(Theme.getColor(Theme.key_windowBackgroundGray));
                CombinedDrawable combinedDrawable = new CombinedDrawable(background, shadowDrawable, 0, 0);
                combinedDrawable.setFullsize(true);
                privacyCell.setBackground(combinedDrawable);
                privacyCell.setFixedSize(0);

                if (position == showAdsInfoRow) {
                    privacyCell.setText(AndroidUtilities.replaceArrows(AndroidUtilities.replaceSingleTag(getString(R.string.ShowAdsInfo), () -> {
                        showDialog(new RevenueSharingAdsInfoBottomSheet(getContext(), false, getResourceProvider(), null));
                    }), true));
                } else if (position == statusRow && type == FEATURES_BUSINESS) {
                    privacyCell.setText(getString(R.string.PremiumPreviewMoreBusinessFeaturesInfo));
                } else if (position == statusRow) {
                    TLRPC.TL_help_premiumPromo premiumPromo = getMediaDataController().getPremiumPromo();
                    if (premiumPromo == null) {
                        return;
                    }

                    SpannableString spannableString = new SpannableString(premiumPromo.status_text);
                    MediaDataController.addTextStyleRuns(premiumPromo.status_entities, premiumPromo.status_text, spannableString);
                    byte t = 0;
                    for (TextStyleSpan span : spannableString.getSpans(0, spannableString.length(), TextStyleSpan.class)) {
                        TextStyleSpan.TextStyleRun run = span.getTextStyleRun();
                        boolean setRun = false;
                        String url = run.urlEntity != null ? TextUtils.substring(premiumPromo.status_text, run.urlEntity.offset, run.urlEntity.offset + run.urlEntity.length) : null;
                        if (run.urlEntity instanceof TLRPC.TL_messageEntityBotCommand) {
                            spannableString.setSpan(new URLSpanBotCommand(url, t, run), run.start, run.end, Spanned.SPAN_EXCLUSIVE_EXCLUSIVE);
                        } else if (run.urlEntity instanceof TLRPC.TL_messageEntityHashtag || run.urlEntity instanceof TLRPC.TL_messageEntityMention || run.urlEntity instanceof TLRPC.TL_messageEntityCashtag) {
                            spannableString.setSpan(new URLSpanNoUnderline(url, run), run.start, run.end, Spanned.SPAN_EXCLUSIVE_EXCLUSIVE);
                        } else if (run.urlEntity instanceof TLRPC.TL_messageEntityEmail) {
                            spannableString.setSpan(new URLSpanReplacement("mailto:" + url, run), run.start, run.end, Spanned.SPAN_EXCLUSIVE_EXCLUSIVE);
                        } else if (run.urlEntity instanceof TLRPC.TL_messageEntityUrl) {
                            String lowerCase = url.toLowerCase();
                            if (!lowerCase.contains("://")) {
                                spannableString.setSpan(new URLSpanBrowser("http://" + url, run), run.start, run.end, Spanned.SPAN_EXCLUSIVE_EXCLUSIVE);
                            } else {
                                spannableString.setSpan(new URLSpanBrowser(url, run), run.start, run.end, Spanned.SPAN_EXCLUSIVE_EXCLUSIVE);
                            }
                        } else if (run.urlEntity instanceof TLRPC.TL_messageEntityBankCard) {
                            spannableString.setSpan(new URLSpanNoUnderline("card:" + url, run), run.start, run.end, Spanned.SPAN_EXCLUSIVE_EXCLUSIVE);
                        } else if (run.urlEntity instanceof TLRPC.TL_messageEntityPhone) {
                            String tel = PhoneFormat.stripExceptNumbers(url);
                            if (url.startsWith("+")) {
                                tel = "+" + tel;
                            }
                            spannableString.setSpan(new URLSpanBrowser("tel:" + tel, run), run.start, run.end, Spanned.SPAN_EXCLUSIVE_EXCLUSIVE);
                        } else if (run.urlEntity instanceof TLRPC.TL_messageEntityTextUrl) {
                            URLSpanReplacement spanReplacement = new URLSpanReplacement(run.urlEntity.url, run);
                            spanReplacement.setNavigateToPremiumBot(true);
                            spannableString.setSpan(spanReplacement, run.start, run.end, Spanned.SPAN_EXCLUSIVE_EXCLUSIVE);
                        } else if (run.urlEntity instanceof TLRPC.TL_messageEntityMentionName) {
                            spannableString.setSpan(new URLSpanUserMention("" + ((TLRPC.TL_messageEntityMentionName) run.urlEntity).user_id, t, run), run.start, run.end, Spanned.SPAN_EXCLUSIVE_EXCLUSIVE);
                        } else if (run.urlEntity instanceof TLRPC.TL_inputMessageEntityMentionName) {
                            spannableString.setSpan(new URLSpanUserMention("" + ((TLRPC.TL_inputMessageEntityMentionName) run.urlEntity).user_id.user_id, t, run), run.start, run.end, Spanned.SPAN_EXCLUSIVE_EXCLUSIVE);
                        } else if ((run.flags & TextStyleSpan.FLAG_STYLE_MONO) != 0) {
                            spannableString.setSpan(new URLSpanMono(spannableString, run.start, run.end, t, run), run.start, run.end, Spanned.SPAN_EXCLUSIVE_EXCLUSIVE);
                        } else {
                            setRun = true;
                            spannableString.setSpan(new TextStyleSpan(run), run.start, run.end, Spanned.SPAN_EXCLUSIVE_EXCLUSIVE);
                        }
                        if (!setRun && (run.flags & TextStyleSpan.FLAG_STYLE_SPOILER) != 0) {
                            spannableString.setSpan(new TextStyleSpan(run), run.start, run.end, Spanned.SPAN_EXCLUSIVE_EXCLUSIVE);
                        }
                    }
                    privacyCell.setText(spannableString);
                }
            } else if (position == moreHeaderRow) {
                ((HeaderCell) holder.itemView).setText(getString(R.string.PremiumPreviewMoreBusinessFeatures));
            } else if (position == showAdsHeaderRow) {
                ((HeaderCell) holder.itemView).setText(getString(R.string.ShowAdsTitle));
            } else if (position == showAdsRow) {
                TLRPC.UserFull userFull = getMessagesController().getUserFull(getUserConfig().getClientUserId());
                ((TextCell) holder.itemView).setTextAndCheck(getString(R.string.ShowAds), userFull == null || userFull.sponsored_enabled, false);
            }
        }

        @Override
        public int getItemCount() {
            return rowCount;
        }

        @Override
        public int getItemViewType(int position) {
            if (position == paddingRow) {
                return TYPE_PADDING;
            } else if (position >= featuresStartRow && position < featuresEndRow || position >= moreFeaturesStartRow && position < moreFeaturesEndRow) {
                return TYPE_FEATURE;
            } else if (position == helpUsRow) {
                return TYPE_HELP_US;
            } else if (position == sectionRow || position == statusRow || position == privacyRow || position == showAdsInfoRow) {
                return TYPE_SHADOW;
            } else if (position == lastPaddingRow) {
                return TYPE_BOTTOM_PADDING;
            } else if (position == moreHeaderRow || position == showAdsHeaderRow) {
                return TYPE_HEADER;
            } else if (position == showAdsRow) {
                return TYPE_CHECK;
            }
            return TYPE_PADDING;
        }

        @Override
        public boolean isEnabled(RecyclerView.ViewHolder holder) {
            return holder.getItemViewType() == TYPE_FEATURE || holder.getItemViewType() == TYPE_CHECK;
        }
    }

    public static class PremiumFeatureData {
        public final int type;
        public final int icon;
        public final CharSequence title;
        public final String description;
        public int yOffset;

        public PremiumFeatureData(int type, int icon, CharSequence title, String description) {
            this.type = type;
            this.icon = icon;
            this.title = title;
            this.description = description;
        }
    }

    FrameLayout settingsView;

    private class BackgroundView extends LinearLayout {

        TextView titleView;
        private final TextView subtitleView;
        private final FrameLayout imageFrameLayout;
        private final GLIconTextureView imageView;

        private RecyclerListView tierListView;

        public BackgroundView(Context context) {
            super(context);
            setOrientation(VERTICAL);
            imageFrameLayout = new FrameLayout(context);
            final int sz = type == FEATURES_BUSINESS ? 175 : 190;
            addView(imageFrameLayout, LayoutHelper.createLinear(sz, sz, Gravity.CENTER_HORIZONTAL));
            imageView = new GLIconTextureView(context, whiteBackground ? GLIconRenderer.DIALOG_STYLE : GLIconRenderer.FRAGMENT_STYLE, type == FEATURES_BUSINESS ? Icon3D.TYPE_COIN : Icon3D.TYPE_STAR) {
                @Override
                public void onLongPress() {
                    super.onLongPress();
                    if (settingsView != null || !BuildVars.DEBUG_PRIVATE_VERSION) {
                        return;
                    }

                    settingsView = new FrameLayout(context);
                    ScrollView scrollView = new ScrollView(context);

                    LinearLayout linearLayout = new GLIconSettingsView(context, imageView.mRenderer);
                    scrollView.addView(linearLayout);
                    settingsView.addView(scrollView);
                    settingsView.setBackgroundColor(Theme.getColor(Theme.key_dialogBackground));
                    contentView.addView(settingsView, LayoutHelper.createFrame(LayoutHelper.MATCH_PARENT, LayoutHelper.MATCH_PARENT, Gravity.BOTTOM));
                    ((MarginLayoutParams) settingsView.getLayoutParams()).topMargin = currentYOffset;

                    settingsView.setTranslationY(dp(1000));
                    settingsView.animate().translationY(1).setDuration(300);
                }
            };
            imageFrameLayout.addView(imageView, LayoutHelper.createFrame(LayoutHelper.MATCH_PARENT, LayoutHelper.MATCH_PARENT));
            imageFrameLayout.setClipChildren(false);
            setClipChildren(false);

            titleView = new TextView(context);
            titleView.setTextSize(TypedValue.COMPLEX_UNIT_DIP, 22);
            titleView.setTypeface(AndroidUtilities.bold());
            titleView.setGravity(Gravity.CENTER_HORIZONTAL);
            addView(titleView, LayoutHelper.createLinear(LayoutHelper.WRAP_CONTENT, LayoutHelper.WRAP_CONTENT, 0, Gravity.CENTER_HORIZONTAL, 16, type == FEATURES_BUSINESS ? 8 : 20, 16, 0));

            subtitleView = new TextView(context);
            subtitleView.setTextSize(TypedValue.COMPLEX_UNIT_DIP, 14);
            subtitleView.setLineSpacing(dp(2), 1f);
            subtitleView.setGravity(Gravity.CENTER_HORIZONTAL);
            addView(subtitleView, LayoutHelper.createLinear(LayoutHelper.MATCH_PARENT, LayoutHelper.WRAP_CONTENT, 0, Gravity.CENTER_HORIZONTAL, 16, 7, 16, 0));

            tierListView = new RecyclerListView(context) {
                Paint paint = new Paint(Paint.ANTI_ALIAS_FLAG);

                {
                    paint.setColor(Theme.getColor(Theme.key_dialogBackground));
                    if (whiteBackground) {
                        paint.setShadowLayer(dp(2), 0, dp(.66f), 0x30000000);
                    }
                }

                private Path path = new Path();
                @Override
                public void dispatchDraw(Canvas c) {
                    path.rewind();
                    AndroidUtilities.rectTmp.set(0, 0, getWidth(), getHeight());
                    path.addRoundRect(AndroidUtilities.rectTmp, dp(12), dp(12), Path.Direction.CW);
                    c.drawPath(path, paint);
                    c.save();
                    c.clipPath(path);
                    super.dispatchDraw(c);
                    c.restore();
                }

                @Override
                protected void onSizeChanged(int w, int h, int oldw, int oldh) {
                    super.onSizeChanged(w, h, oldw, oldh);
                    measureGradient(w, h);
                }

                @Override
                public boolean onInterceptTouchEvent(MotionEvent e) {
                    if (progressToFull >= 1.0f) {
                        return false;
                    }
                    return super.onInterceptTouchEvent(e);
                }

                @Override
                public boolean dispatchTouchEvent(MotionEvent e) {
                    if (progressToFull >= 1.0f) {
                        return false;
                    }
                    return super.dispatchTouchEvent(e);
                }
            };
            tierListView.setOverScrollMode(OVER_SCROLL_NEVER);
            tierListView.setLayoutManager(new LinearLayoutManager(context));
            tierListView.setAdapter(new RecyclerListView.SelectionAdapter() {
                @NonNull
                @Override
                public RecyclerView.ViewHolder onCreateViewHolder(@NonNull ViewGroup parent, int viewType) {
                    PremiumTierCell premiumTierCell = new PremiumTierCell(context) {
                        @Override
                        protected void dispatchDraw(Canvas canvas) {
                            if (discountView.getVisibility() == VISIBLE) {
                                AndroidUtilities.rectTmp.set(discountView.getLeft(), discountView.getTop(), discountView.getRight(), discountView.getBottom());
                                tiersGradientTools.gradientMatrix(0, 0, getMeasuredWidth(), totalTiersGradientHeight, 0, -tier.yOffset);
                                canvas.drawRoundRect(AndroidUtilities.rectTmp, dp(6), dp(6), tiersGradientTools.paint);
                            }

                            super.dispatchDraw(canvas);
                        }
                    };
                    premiumTierCell.setCirclePaintProvider(obj -> {
                        tiersGradientTools.gradientMatrix(0, 0, premiumTierCell.getMeasuredWidth(), totalTiersGradientHeight, 0, -premiumTierCell.getTier().yOffset);
                        return tiersGradientTools.paint;
                    });
                    return new RecyclerListView.Holder(premiumTierCell);
                }

                @Override
                public void onBindViewHolder(@NonNull RecyclerView.ViewHolder holder, int position) {
                    PremiumTierCell premiumTier = (PremiumTierCell) holder.itemView;
                    premiumTier.bind(subscriptionTiers.get(position), position != getItemCount() - 1);
                    premiumTier.setChecked(selectedTierIndex == position, false);
                }

                @Override
                public boolean isEnabled(RecyclerView.ViewHolder holder) {
                    return !subscriptionTiers.get(holder.getAdapterPosition()).subscriptionOption.current;
                }

                @Override
                public int getItemCount() {
                    return subscriptionTiers.size();
                }
            });
            tierListView.setOnItemClickListener((view, position) -> {
                if (!view.isEnabled()) {
                    return;
                }
                if (view instanceof PremiumTierCell) {
                    PremiumTierCell tierCell = (PremiumTierCell) view;
                    selectedTierIndex = subscriptionTiers.indexOf(tierCell.getTier());
                    updateButtonText(true);
                    tierCell.setChecked(true, true);

                    for (int i = 0; i < tierListView.getChildCount(); i++) {
                        View ch = tierListView.getChildAt(i);
                        if (ch instanceof PremiumTierCell) {
                            PremiumTierCell otherCell = (PremiumTierCell) ch;
                            if (otherCell.getTier() != tierCell.getTier()) {
                                otherCell.setChecked(false, true);
                            }
                        }
                    }

                    for (int i = 0; i < tierListView.getHiddenChildCount(); i++) {
                        View ch = tierListView.getHiddenChildAt(i);
                        if (ch instanceof PremiumTierCell) {
                            PremiumTierCell otherCell = (PremiumTierCell) ch;
                            if (otherCell.getTier() != tierCell.getTier()) {
                                otherCell.setChecked(false, true);
                            }
                        }
                    }

                    for (int i = 0; i < tierListView.getCachedChildCount(); i++) {
                        View ch = tierListView.getCachedChildAt(i);
                        if (ch instanceof PremiumTierCell) {
                            PremiumTierCell otherCell = (PremiumTierCell) ch;
                            if (otherCell.getTier() != tierCell.getTier()) {
                                otherCell.setChecked(false, true);
                            }
                        }
                    }

                    for (int i = 0; i < tierListView.getAttachedScrapChildCount(); i++) {
                        View ch = tierListView.getAttachedScrapChildAt(i);
                        if (ch instanceof PremiumTierCell) {
                            PremiumTierCell otherCell = (PremiumTierCell) ch;
                            if (otherCell.getTier() != tierCell.getTier()) {
                                otherCell.setChecked(false, true);
                            }
                        }
                    }

                    AndroidUtilities.updateViewVisibilityAnimated(buttonContainer, !getUserConfig().isPremium() || currentSubscriptionTier != null && currentSubscriptionTier.getMonths() < subscriptionTiers.get(selectedTierIndex).getMonths() && !forcePremium);
                }
            });
            Path path = new Path();
            float[] radii = new float[8];
            tierListView.setSelectorTransformer(canvas -> {
                View child = tierListView.getPressedChildView();
                int position = child == null ? -1 : tierListView.getChildViewHolder(child).getAdapterPosition();

                path.rewind();
                Rect selectorRect = tierListView.getSelectorRect();
                AndroidUtilities.rectTmp.set(selectorRect.left, selectorRect.top, selectorRect.right, selectorRect.bottom);
                Arrays.fill(radii, 0);
                if (position == 0) {
                    Arrays.fill(radii, 0, 4, dp(12));
                }
                if (position == tierListView.getAdapter().getItemCount() - 1) {
                    Arrays.fill(radii, 4, 8, dp(12));
                }
                path.addRoundRect(AndroidUtilities.rectTmp, radii, Path.Direction.CW);
                canvas.clipPath(path);
            });
            setClipChildren(false);
            setClipToPadding(false);
            addView(tierListView, LayoutHelper.createLinear(LayoutHelper.MATCH_PARENT, LayoutHelper.WRAP_CONTENT, 12, 16, 12, 4));

            updatePremiumTiers();
            updateText();
        }

        private void measureGradient(int w, int h) {
            int yOffset = 0;
            for (int i = 0; i < subscriptionTiers.size(); i++) {
                dummyTierCell.bind(subscriptionTiers.get(i), false);
                dummyTierCell.measure(View.MeasureSpec.makeMeasureSpec(w, View.MeasureSpec.EXACTLY), View.MeasureSpec.makeMeasureSpec(h, View.MeasureSpec.AT_MOST));
                subscriptionTiers.get(i).yOffset = yOffset;
                yOffset += dummyTierCell.getMeasuredHeight();
            }

            totalTiersGradientHeight = yOffset;
        }

        @SuppressLint("NotifyDataSetChanged")
        public void updatePremiumTiers() {
            subscriptionTiers.clear();
            selectedTierIndex = -1;
            currentSubscriptionTier = null;
            long pricePerYearMax = 0;
            if (getMediaDataController().getPremiumPromo() != null) {
                for (TLRPC.TL_premiumSubscriptionOption option : getMediaDataController().getPremiumPromo().period_options) {
                    if (getUserConfig().isPremium() && !option.can_purchase_upgrade && !option.current) {
                        continue;
                    }

                    SubscriptionTier subscriptionTier = new SubscriptionTier(option);
                    subscriptionTiers.add(subscriptionTier);
                    if (selectAnnualByDefault) {
                        if (option.months == 12) {
                            selectedTierIndex = subscriptionTiers.size() - 1;
                        }
                    }
                    if (option.current) {
                        currentSubscriptionTier = subscriptionTier;
                    }
                    if (BuildVars.useInvoiceBilling()) {
                        if (subscriptionTier.getPricePerYear() > pricePerYearMax) {
                            pricePerYearMax = subscriptionTier.getPricePerYear();
                        }
                    }
                }
            }
            if (BuildVars.useInvoiceBilling() && getUserConfig().isPremium()) {
                subscriptionTiers.clear();
                currentSubscriptionTier = null;
            } else if (!BuildVars.useInvoiceBilling() && currentSubscriptionTier != null && !Objects.equals(BillingController.getInstance().getLastPremiumTransaction(),
                    currentSubscriptionTier.subscriptionOption != null ? currentSubscriptionTier.subscriptionOption.transaction != null ?
                            currentSubscriptionTier.subscriptionOption.transaction.replaceAll(TRANSACTION_PATTERN, "$1") : null : null) ||
                                currentSubscriptionTier != null && currentSubscriptionTier.getMonths() == 12) {
                subscriptionTiers.clear();
                currentSubscriptionTier = null;
            }

            if (BuildVars.useInvoiceBilling()) {
                for (SubscriptionTier tier : subscriptionTiers) {
                    tier.setPricePerYearRegular(pricePerYearMax);
                }
            } else if (BillingController.getInstance().isReady() && BillingController.PREMIUM_PRODUCT_DETAILS != null) {
                long pricePerMonthMaxStore = 0;

                boolean hasSomeLoaded = false;
                for (SubscriptionTier subscriptionTier : subscriptionTiers) {
                    subscriptionTier.setGooglePlayProductDetails(BillingController.PREMIUM_PRODUCT_DETAILS);

                    if (subscriptionTier.getPricePerYear() > pricePerMonthMaxStore) {
                        pricePerMonthMaxStore = subscriptionTier.getPricePerYear();
                    }

                    if (subscriptionTier.getOfferDetails() != null) {
                        hasSomeLoaded = true;
                    }
                }

                if (hasSomeLoaded) {
                    for (int i = 0; i < subscriptionTiers.size(); ++i) {
                        final SubscriptionTier tier = subscriptionTiers.get(i);
                        if (tier.getOfferDetails() == null) {
                            subscriptionTiers.remove(i);
                            --i;
                        }
                    }
                }

                for (SubscriptionTier subscriptionTier : subscriptionTiers) {
                    subscriptionTier.setPricePerYearRegular(pricePerMonthMaxStore);
                }
            }

            if (selectedTierIndex == -1) {
                for (int i = 0; i < subscriptionTiers.size(); i++) {
                    SubscriptionTier tier = subscriptionTiers.get(i);
                    if (tier.getMonths() == 12) {
                        selectedTierIndex = i;
                        break;
                    }
                }
                if (selectedTierIndex == -1) {
                    selectedTierIndex = 0;
                }
            }
            updateButtonText(false);
            tierListView.getAdapter().notifyDataSetChanged();
        }

        private boolean setTierListViewVisibility;
        private boolean tierListViewVisible;
        public void updateText() {
            if (type == FEATURES_PREMIUM) {
                titleView.setText(getString(forcePremium ? R.string.TelegramPremiumSubscribedTitle : R.string.TelegramPremium));
                subtitleView.setText(AndroidUtilities.replaceTags(getString(getUserConfig().isPremium() || forcePremium ? R.string.TelegramPremiumSubscribedSubtitle : R.string.TelegramPremiumSubtitle)));
            } else if (type == FEATURES_BUSINESS) {
                titleView.setText(getString(forcePremium ? R.string.TelegramPremiumSubscribedTitle : R.string.TelegramBusiness));
                subtitleView.setText(AndroidUtilities.replaceTags(getString(getUserConfig().isPremium() || forcePremium ? R.string.TelegramBusinessSubscribedSubtitleTemp : R.string.TelegramBusinessSubtitleTemp)));
            }
            subtitleView.getLayoutParams().width = Math.min(AndroidUtilities.displaySize.x - dp(42), HintView2.cutInFancyHalf(subtitleView.getText(), subtitleView.getPaint()));
            boolean tierNotVisible = forcePremium || BuildVars.IS_BILLING_UNAVAILABLE || IS_PREMIUM_TIERS_UNAVAILABLE || subscriptionTiers.size() <= 1;
            if (!setTierListViewVisibility || !tierNotVisible) {
                tierListView.setVisibility(tierNotVisible ? GONE : VISIBLE);
                setTierListViewVisibility = true;
            } else if (tierListView.getVisibility() == VISIBLE && tierNotVisible && tierListViewVisible == tierNotVisible) {
                View v = tierListView;
                ValueAnimator animator = ValueAnimator.ofFloat(1, 0).setDuration(250);
                animator.addUpdateListener(animation -> {
                    float val = (float) animation.getAnimatedValue();
                    v.setAlpha(val);
                    v.setScaleX(val);
                    v.setScaleY(val);

                    float f = animator.getAnimatedFraction();
                    for (int i = 0; i < backgroundView.getChildCount(); i++) {
                        View ch = backgroundView.getChildAt(i);
                        if (ch != tierListView) {
                            float offset = 0;
                            if (ch == imageFrameLayout) {
                                offset -= dp(15) * f;
                            } else {
                                offset += dp(8) * f;
                            }
                            ch.setTranslationY(f * v.getMeasuredHeight() + offset);
                        }
                    }
                });
                animator.addListener(new AnimatorListenerAdapter() {
                    @Override
                    public void onAnimationEnd(Animator animation) {
                        v.setVisibility(GONE);

                        for (int i = 0; i < backgroundView.getChildCount(); i++) {
                            View ch = backgroundView.getChildAt(i);
                            if (ch != tierListView) {
                                ch.setTranslationY(0);
                            }
                        }
                    }
                });
                animator.setInterpolator(CubicBezierInterpolator.DEFAULT);
                animator.start();
            }
            tierListViewVisible = !tierNotVisible;
        }
    }

    private void updateButtonText(boolean animated) {
        if (premiumButtonView == null) {
            return;
        }
        if (getUserConfig().isPremium() && currentSubscriptionTier != null && selectedTierIndex < subscriptionTiers.size() && subscriptionTiers.get(selectedTierIndex).getMonths() < currentSubscriptionTier.getMonths()) {
            return;
        }
        if (LocaleController.isRTL) {
            animated = false;
        }
        if (BuildVars.IS_BILLING_UNAVAILABLE && selectedTierIndex < subscriptionTiers.size()) {
            premiumButtonView.setButton(getPremiumButtonText(currentAccount, subscriptionTiers.get(selectedTierIndex)), v -> buyPremium(this), animated);
            return;
        }
        if (!BuildVars.useInvoiceBilling() && (!BillingController.getInstance().isReady() || subscriptionTiers.isEmpty() || selectedTierIndex >= subscriptionTiers.size() || subscriptionTiers.get(selectedTierIndex).googlePlayProductDetails == null)) {
            premiumButtonView.setButton(getString(R.string.Loading), v -> {}, animated);
            premiumButtonView.setFlickerDisabled(true);
            return;
        }
        if (!subscriptionTiers.isEmpty() && selectedTierIndex < subscriptionTiers.size()) {
            premiumButtonView.setButton(getPremiumButtonText(currentAccount, subscriptionTiers.get(selectedTierIndex)), v -> {
                SubscriptionTier tier = subscriptionTiers.get(selectedTierIndex);
                BillingFlowParams.SubscriptionUpdateParams updateParams = null;
                if (currentSubscriptionTier != null && currentSubscriptionTier.subscriptionOption != null && currentSubscriptionTier.subscriptionOption.transaction != null) {
                    updateParams = BillingFlowParams.SubscriptionUpdateParams.newBuilder()
                            .setOldPurchaseToken(BillingController.getInstance().getLastPremiumToken())
//                            .setReplaceProrationMode(BillingFlowParams.ProrationMode.IMMEDIATE_AND_CHARGE_FULL_PRICE)
                            .setSubscriptionReplacementMode(BillingFlowParams.SubscriptionUpdateParams.ReplacementMode.CHARGE_FULL_PRICE)
                            .build();
                }
                buyPremium(this, tier, "settings", true, updateParams);
            }, animated);
            premiumButtonView.setFlickerDisabled(false);
        }
    }

    @Override
    public boolean isLightStatusBar() {
        return whiteBackground;
    }

    @Override
    public void onResume() {
        super.onResume();
        if (backgroundView != null && backgroundView.imageView != null) {
            backgroundView.imageView.setPaused(false);
            backgroundView.imageView.setDialogVisible(false);
        }
        particlesView.setPaused(false);
    }

    @Override
    public void onPause() {
        super.onPause();
        if (backgroundView != null && backgroundView.imageView != null) {
            backgroundView.imageView.setDialogVisible(true);
        }
        if (particlesView != null) {
            particlesView.setPaused(true);
        }
    }

    @Override
    public boolean canBeginSlide() {
        return backgroundView == null || backgroundView.imageView == null || !backgroundView.imageView.touched;
    }

    @Override
    public ArrayList<ThemeDescription> getThemeDescriptions() {
        return SimpleThemeDescription.createThemeDescriptions(this::updateColors,
                Theme.key_premiumGradient1, Theme.key_premiumGradient2, Theme.key_premiumGradient3, Theme.key_premiumGradient4,
                Theme.key_premiumGradientBackground1, Theme.key_premiumGradientBackground2, Theme.key_premiumGradientBackground3, Theme.key_premiumGradientBackground4,
                Theme.key_premiumGradientBackgroundOverlay, Theme.key_premiumStarGradient1, Theme.key_premiumStarGradient2, Theme.key_premiumStartSmallStarsColor, Theme.key_premiumStartSmallStarsColor2
        );
    }

    private void updateColors() {
        if (backgroundView == null || actionBar == null) {
            return;
        }
        actionBar.setItemsColor(Theme.getColor(whiteBackground ? Theme.key_windowBackgroundWhiteBlackText : Theme.key_premiumGradientBackgroundOverlay), false);
        actionBar.setItemsColor(Theme.getColor(whiteBackground ? Theme.key_windowBackgroundWhiteBlackText : Theme.key_premiumGradientBackgroundOverlay), true);
        actionBar.setItemsBackgroundColor(ColorUtils.setAlphaComponent(Theme.getColor(Theme.key_premiumGradientBackgroundOverlay), 60), false);
        particlesView.drawable.updateColors();
        if (backgroundView != null) {
            backgroundView.titleView.setTextColor(Theme.getColor(whiteBackground ? Theme.key_windowBackgroundWhiteBlackText : Theme.key_premiumGradientBackgroundOverlay));
            backgroundView.subtitleView.setTextColor(Theme.getColor(whiteBackground ? Theme.key_windowBackgroundWhiteBlackText : Theme.key_premiumGradientBackgroundOverlay));
            if (backgroundView.imageView != null && backgroundView.imageView.mRenderer != null) {
                if (whiteBackground) {
//                    backgroundView.imageView.mRenderer.forceNight = true;
                    backgroundView.imageView.mRenderer.colorKey1 = Theme.key_premiumCoinGradient1;
                    backgroundView.imageView.mRenderer.colorKey2 = Theme.key_premiumCoinGradient2;
                }
                backgroundView.imageView.mRenderer.updateColors();
            }
        }
        updateBackgroundImage();
    }

    @Override
    public boolean onBackPressed() {
        if (settingsView != null) {
            closeSetting();
            return false;
        }
        return super.onBackPressed();
    }

    private void closeSetting() {
        settingsView.animate().translationY(dp(1000)).setListener(new AnimatorListenerAdapter() {
            @Override
            public void onAnimationEnd(Animator animation) {
                contentView.removeView(settingsView);
                settingsView = null;
                super.onAnimationEnd(animation);
            }
        });
    }

    @Override
    public Dialog showDialog(Dialog dialog) {
        Dialog d = super.showDialog(dialog);
        updateDialogVisibility(d != null);
        return d;
    }

    @Override
    protected void onDialogDismiss(Dialog dialog) {
        super.onDialogDismiss(dialog);
        updateDialogVisibility(false);
    }

    private void updateDialogVisibility(boolean isVisible) {
        if (isVisible != isDialogVisible) {
            isDialogVisible = isVisible;
            if (backgroundView != null && backgroundView.imageView != null) {
                backgroundView.imageView.setDialogVisible(isVisible);
            }
            particlesView.setPaused(isVisible);
            contentView.invalidate();
        }
    }

    private void sentShowScreenStat() {
        if (source == null) {
            return;
        }
        sentShowScreenStat(source);
        source = null;
    }

    public static void sentShowScreenStat(String source) {
        ConnectionsManager connectionsManager = ConnectionsManager.getInstance(UserConfig.selectedAccount);
        TLRPC.TL_help_saveAppLog req = new TLRPC.TL_help_saveAppLog();
        TLRPC.TL_inputAppEvent event = new TLRPC.TL_inputAppEvent();
        event.time = connectionsManager.getCurrentTime();
        event.type = "premium.promo_screen_show";
        TLRPC.TL_jsonObject data = new TLRPC.TL_jsonObject();
        event.data = data;

        TLRPC.TL_jsonObjectValue sourceObj = new TLRPC.TL_jsonObjectValue();
        TLRPC.JSONValue sourceVal;
        if (source != null) {
            TLRPC.TL_jsonString jsonString = new TLRPC.TL_jsonString();
            jsonString.value = source;
            sourceVal = jsonString;
        } else {
            sourceVal = new TLRPC.TL_jsonNull();
        }

        sourceObj.key = "source";
        sourceObj.value = sourceVal;

        data.value.add(sourceObj);
        req.events.add(event);

        connectionsManager.sendRequest(req, (response, error) -> {

        });
    }

    public static void sentPremiumButtonClick() {
        TLRPC.TL_help_saveAppLog req = new TLRPC.TL_help_saveAppLog();
        TLRPC.TL_inputAppEvent event = new TLRPC.TL_inputAppEvent();
        event.time = ConnectionsManager.getInstance(UserConfig.selectedAccount).getCurrentTime();
        event.type = "premium.promo_screen_accept";
        event.data = new TLRPC.TL_jsonNull();
        req.events.add(event);

        ConnectionsManager.getInstance(UserConfig.selectedAccount).sendRequest(req, (response, error) -> {

        });
    }

    public static void sentPremiumBuyCanceled() {
        TLRPC.TL_help_saveAppLog req = new TLRPC.TL_help_saveAppLog();
        TLRPC.TL_inputAppEvent event = new TLRPC.TL_inputAppEvent();
        event.time = ConnectionsManager.getInstance(UserConfig.selectedAccount).getCurrentTime();
        event.type = "premium.promo_screen_fail";
        event.data = new TLRPC.TL_jsonNull();
        req.events.add(event);

        ConnectionsManager.getInstance(UserConfig.selectedAccount).sendRequest(req, (response, error) -> {

        });
    }

    public static void sentShowFeaturePreview(int currentAccount, int type) {
        TLRPC.TL_help_saveAppLog req = new TLRPC.TL_help_saveAppLog();
        TLRPC.TL_inputAppEvent event = new TLRPC.TL_inputAppEvent();
        event.time = ConnectionsManager.getInstance(currentAccount).getCurrentTime();
        event.type = "premium.promo_screen_tap";
        TLRPC.TL_jsonObject data = new TLRPC.TL_jsonObject();
        event.data = data;
        TLRPC.TL_jsonObjectValue item = new TLRPC.TL_jsonObjectValue();
        String value = PremiumPreviewFragment.featureTypeToServerString(type);
        if (value != null) {
            TLRPC.TL_jsonString jsonString = new TLRPC.TL_jsonString();
            jsonString.value = value;
            item.value = jsonString;
        } else {
            item.value = new TLRPC.TL_jsonNull();
        }
        item.key = "item";
        data.value.add(item);
        req.events.add(event);

        ConnectionsManager.getInstance(currentAccount).sendRequest(req, (response, error) -> {

        });
    }

    public final static class SubscriptionTier {
        public final TLRPC.TL_premiumSubscriptionOption subscriptionOption;
        private int discount;
        private long pricePerMonth;
        private long pricePerYear;

        private long pricePerYearRegular;
        private ProductDetails googlePlayProductDetails;
        private ProductDetails.SubscriptionOfferDetails offerDetails;

        public int yOffset;

        public SubscriptionTier(TLRPC.TL_premiumSubscriptionOption subscriptionOption) {
            this.subscriptionOption = subscriptionOption;
        }

        public ProductDetails getGooglePlayProductDetails() {
            return googlePlayProductDetails;
        }

        public ProductDetails.SubscriptionOfferDetails getOfferDetails() {
            checkOfferDetails();
            return offerDetails;
        }

        public void setGooglePlayProductDetails(ProductDetails googlePlayProductDetails) {
            this.googlePlayProductDetails = googlePlayProductDetails;
        }

        public void setPricePerYearRegular(long pricePerYearRegular) {
            this.pricePerYearRegular = pricePerYearRegular;
        }

        public int getMonths() {
            return subscriptionOption.months;
        }

        public int getDiscount() {
            if (discount == 0) {
                if (getPricePerMonth() == 0) {
                    return 0;
                }

                if (pricePerYearRegular != 0) {
                    discount = (int) ((1.0 - getPricePerYear() / (double) pricePerYearRegular) * 100);

                    if (discount == 0) {
                        discount = -1;
                    }
                }
            }
            return discount;
        }

        public long getPricePerYear() {
            if (pricePerYear == 0) {
                long price = getPrice();
                if (price != 0) {
                    pricePerYear = (long) ((double) price / subscriptionOption.months * 12);
                }
            }
            return pricePerYear;
        }

        public long getPricePerMonth() {
            if (pricePerMonth == 0) {
                long price = getPrice();
                if (price != 0) {
                    pricePerMonth = price / subscriptionOption.months;
                }
            }
            return pricePerMonth;
        }

        public String getFormattedPricePerYearRegular() {
            if (BuildVars.useInvoiceBilling() || subscriptionOption.store_product == null) {
                return BillingController.getInstance().formatCurrency(pricePerYearRegular, getCurrency());
            }

            return googlePlayProductDetails == null ? "" : BillingController.getInstance().formatCurrency(pricePerYearRegular, getCurrency(), 6);
        }

        public String getFormattedPricePerYear() {
            if (BuildVars.useInvoiceBilling() || subscriptionOption.store_product == null) {
                return BillingController.getInstance().formatCurrency(getPricePerYear(), getCurrency());
            }

            return googlePlayProductDetails == null ? "" : BillingController.getInstance().formatCurrency(getPricePerYear(), getCurrency(), 6);
        }

        public String getFormattedPricePerMonth() {
            if (BuildVars.useInvoiceBilling() || subscriptionOption.store_product == null) {
                return BillingController.getInstance().formatCurrency(getPricePerMonth(), getCurrency());
            }

            return googlePlayProductDetails == null ? "" : BillingController.getInstance().formatCurrency(getPricePerMonth(), getCurrency(), 6);
        }

        public String getFormattedPrice() {
            if (BuildVars.useInvoiceBilling() || subscriptionOption.store_product == null) {
                return BillingController.getInstance().formatCurrency(getPrice(), getCurrency());
            }

            return googlePlayProductDetails == null ? "" : BillingController.getInstance().formatCurrency(getPrice(), getCurrency(), 6);
        }

        public long getPrice() {
            if (BuildVars.useInvoiceBilling() || subscriptionOption.store_product == null) {
                return subscriptionOption.amount;
            }
            if (googlePlayProductDetails == null) {
                return 0;
            }
            checkOfferDetails();
            return offerDetails == null ? 0 : offerDetails.getPricingPhases().getPricingPhaseList().get(0).getPriceAmountMicros();
        }

        public String getCurrency() {
            if (BuildVars.useInvoiceBilling() || subscriptionOption.store_product == null) {
                return subscriptionOption.currency;
            }
            if (googlePlayProductDetails == null) {
                return "";
            }
            checkOfferDetails();
            return offerDetails == null ? "" : offerDetails.getPricingPhases().getPricingPhaseList().get(0).getPriceCurrencyCode();
        }

        private void checkOfferDetails() {
            if (googlePlayProductDetails == null) {
                return;
            }

            if (offerDetails == null) {
                for (ProductDetails.SubscriptionOfferDetails details : googlePlayProductDetails.getSubscriptionOfferDetails()) {
                    String period = details.getPricingPhases().getPricingPhaseList().get(0).getBillingPeriod();
                    if (getMonths() == 12 ? period.equals("P1Y") : period.equals(String.format(Locale.ROOT, "P%dM", getMonths()))) {
                        offerDetails = details;
                        break;
                    }
                }
            }
        }
    }

    private SelectAnimatedEmojiDialog.SelectAnimatedEmojiDialogWindow selectAnimatedEmojiDialog;
    public void showSelectStatusDialog(PremiumFeatureCell cell, Long documentId, Utilities.Callback2<Long, Integer> onSet) {
        if (selectAnimatedEmojiDialog != null || cell == null) {
            return;
        }
        final SelectAnimatedEmojiDialog.SelectAnimatedEmojiDialogWindow[] popup = new SelectAnimatedEmojiDialog.SelectAnimatedEmojiDialogWindow[1];
        int xoff = 0, yoff = 0;

        final boolean down = cell.getTop() + cell.getHeight() > listView.getMeasuredHeight() / 2f;
        AnimatedEmojiDrawable.SwapAnimatedEmojiDrawable scrimDrawable = null;
        View scrimDrawableParent = null;
        final int popupHeight = (int) Math.min(AndroidUtilities.dp(410 - 16 - 64), AndroidUtilities.displaySize.y * .75f);
        final int popupWidth = (int) Math.min(dp(340 - 16), AndroidUtilities.displaySize.x * .95f);
        if (cell != null && cell.imageDrawable != null) {
            cell.imageDrawable.removeOldDrawable();
            scrimDrawable = cell.imageDrawable;
            scrimDrawableParent = cell;
            if (cell.imageDrawable != null) {
                cell.imageDrawable.play();
                cell.updateImageBounds();
                AndroidUtilities.rectTmp2.set(cell.imageDrawable.getBounds());
                if (down) {
                    yoff = -AndroidUtilities.rectTmp2.centerY() + dp(12) - popupHeight;
                } else {
                    yoff = -(cell.getHeight() - AndroidUtilities.rectTmp2.centerY()) - AndroidUtilities.dp(16);
                }
                xoff = AndroidUtilities.rectTmp2.centerX() - (AndroidUtilities.displaySize.x - popupWidth);
            }
        }
        int type = down ? SelectAnimatedEmojiDialog.TYPE_EMOJI_STATUS_TOP : SelectAnimatedEmojiDialog.TYPE_EMOJI_STATUS;
        SelectAnimatedEmojiDialog popupLayout = new SelectAnimatedEmojiDialog(PremiumPreviewFragment.this, getContext(), true, xoff, type, true, getResourceProvider(), down ? 24 : 16) {
            @Override
            protected void onEmojiSelected(View emojiView, Long documentId, TLRPC.Document document, TL_stars.TL_starGiftUnique gift, Integer until) {
                if (onSet != null) {
                    onSet.run(documentId, until);
                }
                if (popup[0] != null) {
                    selectAnimatedEmojiDialog = null;
                    popup[0].dismiss();
                }
            }

            @Override
            protected float getScrimDrawableTranslationY() {
                return 0;
            }
        };
        popupLayout.useAccentForPlus = true;
        popupLayout.setSelected(documentId);
        popupLayout.setSaveState(3);
        popupLayout.setScrimDrawable(scrimDrawable, scrimDrawableParent);
        popup[0] = selectAnimatedEmojiDialog = new SelectAnimatedEmojiDialog.SelectAnimatedEmojiDialogWindow(popupLayout, LayoutHelper.WRAP_CONTENT, LayoutHelper.WRAP_CONTENT) {
            @Override
            public void dismiss() {
                super.dismiss();
                selectAnimatedEmojiDialog = null;
            }
        };
        popup[0].showAsDropDown(cell, 0, yoff, Gravity.TOP | Gravity.RIGHT);
        popup[0].dimBehind();
    }
}<|MERGE_RESOLUTION|>--- conflicted
+++ resolved
@@ -1052,15 +1052,9 @@
                 if (selectedTier == null || selectedTier.subscriptionOption == null || selectedTier.subscriptionOption.bot_url == null) {
                     if (!TextUtils.isEmpty(fragment.getMessagesController().premiumBotUsername)) {
                         launchActivity.setNavigateToPremiumBot(true);
-<<<<<<< HEAD
-                        launchActivity.onNewIntent(new Intent(Intent.ACTION_VIEW, Uri.parse("https://t.me/" + fragment.getMessagesController().premiumBotUsername + "?start=" + source)).putExtra("internal", true), (Browser.Progress) null);
-                    } else if (!TextUtils.isEmpty(fragment.getMessagesController().premiumInvoiceSlug)) {
-                        launchActivity.onNewIntent(new Intent(Intent.ACTION_VIEW, Uri.parse("https://t.me/$" + fragment.getMessagesController().premiumInvoiceSlug)).putExtra("internal", true), (Browser.Progress) null);
-=======
                         launchActivity.onNewIntent(new Intent(Intent.ACTION_VIEW, Uri.parse("https://t.me/" + fragment.getMessagesController().premiumBotUsername + "?start=" + source)), (Browser.Progress) null);
                     } else if (!TextUtils.isEmpty(fragment.getMessagesController().premiumInvoiceSlug)) {
                         launchActivity.onNewIntent(new Intent(Intent.ACTION_VIEW, Uri.parse("https://t.me/$" + fragment.getMessagesController().premiumInvoiceSlug)), (Browser.Progress) null);
->>>>>>> ddc90f16
                     }
                 } else {
                     Uri uri = Uri.parse(selectedTier.subscriptionOption.bot_url);
