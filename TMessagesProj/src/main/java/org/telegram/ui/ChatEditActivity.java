/*
 * This is the source code of Telegram for Android v. 5.x.x.
 * It is licensed under GNU GPL v. 2 or later.
 * You should have received a copy of the license in this archive (see LICENSE).
 *
 * Copyright Nikolai Kudashov, 2013-2018.
 */

package org.telegram.ui;

import static org.telegram.messenger.AndroidUtilities.dp;
import static org.telegram.messenger.LocaleController.getString;
import static org.telegram.ui.ChannelMonetizationLayout.replaceTON;
import static org.telegram.ui.Stars.StarsIntroActivity.formatStarsAmount;
import static org.telegram.ui.Stars.StarsIntroActivity.formatStarsAmountShort;

import android.animation.Animator;
import android.animation.AnimatorListenerAdapter;
import android.animation.AnimatorSet;
import android.animation.ObjectAnimator;
import android.animation.ValueAnimator;
import android.app.Dialog;
import android.content.Context;
import android.content.Intent;
import android.graphics.Canvas;
import android.graphics.Paint;
import android.graphics.drawable.ColorDrawable;
import android.graphics.drawable.Drawable;
import android.os.Build;
import android.os.Bundle;
import android.os.Vibrator;
import android.text.Editable;
import android.text.InputFilter;
import android.text.InputType;
import android.text.SpannableString;
import android.text.SpannableStringBuilder;
import android.text.Spanned;
import android.text.TextPaint;
import android.text.TextUtils;
import android.text.TextWatcher;
import android.text.style.ClickableSpan;
import android.util.TypedValue;
import android.view.Gravity;
import android.view.HapticFeedbackConstants;
import android.view.View;
import android.view.ViewGroup;
import android.view.inputmethod.EditorInfo;
import android.widget.FrameLayout;
import android.widget.LinearLayout;
import android.widget.ScrollView;

import androidx.annotation.NonNull;

import it.octogram.android.OctoConfig;
import org.telegram.messenger.AndroidUtilities;
import org.telegram.messenger.ChatObject;
import org.telegram.messenger.ContactsController;
import org.telegram.messenger.Emoji;
import org.telegram.messenger.FileLog;
import org.telegram.messenger.ImageLocation;
import org.telegram.messenger.LocaleController;
import org.telegram.messenger.MessageObject;
import org.telegram.messenger.MessagesController;
import org.telegram.messenger.MessagesStorage;
import org.telegram.messenger.NotificationCenter;
import org.telegram.messenger.R;
import org.telegram.messenger.browser.Browser;
import org.telegram.tgnet.TLObject;
import org.telegram.tgnet.TLRPC;
import org.telegram.tgnet.tl.TL_bots;
import org.telegram.tgnet.tl.TL_stories;
import org.telegram.ui.ActionBar.ActionBar;
import org.telegram.ui.ActionBar.ActionBarMenu;
import org.telegram.ui.ActionBar.AlertDialog;
import org.telegram.ui.ActionBar.BaseFragment;
import org.telegram.ui.ActionBar.BottomSheet;
import org.telegram.ui.ActionBar.Theme;
import org.telegram.ui.ActionBar.ThemeDescription;
import org.telegram.ui.Cells.HeaderCell;
import org.telegram.ui.Cells.RadioButtonCell;
import org.telegram.ui.Cells.ShadowSectionCell;
import org.telegram.ui.Cells.TextCell;
import org.telegram.ui.Cells.TextDetailCell;
import org.telegram.ui.Cells.TextInfoPrivacyCell;
import org.telegram.ui.Cells.TextSettingsCell;
import org.telegram.ui.Components.AlertsCreator;
import org.telegram.ui.Components.AnimatedEmojiDrawable;
import org.telegram.ui.Components.AvatarDrawable;
import org.telegram.ui.Components.BackupImageView;
import org.telegram.ui.Components.BulletinFactory;
import org.telegram.ui.Components.CombinedDrawable;
import org.telegram.ui.Components.CubicBezierInterpolator;
import org.telegram.ui.Components.EditTextBoldCursor;
import org.telegram.ui.Components.EditTextEmoji;
import org.telegram.ui.Components.ImageUpdater;
import org.telegram.ui.Components.LayoutHelper;
import org.telegram.ui.Components.LoadingSpan;
import org.telegram.ui.Components.RLottieDrawable;
import org.telegram.ui.Components.RadialProgressView;
import org.telegram.ui.Components.Reactions.ChatCustomReactionsEditActivity;
import org.telegram.ui.Components.Reactions.ReactionsUtils;
import org.telegram.ui.Components.SizeNotifierFrameLayout;
import org.telegram.ui.Components.UndoView;
import org.telegram.ui.Stars.BotStarsActivity;
import org.telegram.ui.Stars.BotStarsController;
import org.telegram.ui.Stars.StarsIntroActivity;
import org.telegram.ui.bots.AffiliateProgramFragment;
import org.telegram.ui.bots.BotVerifySheet;
import org.telegram.ui.bots.ChannelAffiliateProgramsFragment;

import java.text.DecimalFormat;
import java.text.DecimalFormatSymbols;
import java.util.ArrayList;
import java.util.HashSet;
import java.util.List;
import java.util.Locale;
import java.util.concurrent.CountDownLatch;

public class ChatEditActivity extends BaseFragment implements ImageUpdater.ImageUpdaterDelegate, NotificationCenter.NotificationCenterDelegate {

    private View doneButton;

    private AlertDialog progressDialog;

    private UndoView undoView;
    private LinearLayout avatarContainer;
    private BackupImageView avatarImage;
    private View avatarOverlay;
    private AnimatorSet avatarAnimation;
    private RadialProgressView avatarProgressView;
    private AvatarDrawable avatarDrawable;
    private ImageUpdater imageUpdater;
    private EditTextEmoji nameTextView;
    private LinearLayout linearLayout;

    private LinearLayout settingsContainer;
    private EditTextBoldCursor descriptionTextView;

    private LinearLayout typeEditContainer;
    private ShadowSectionCell settingsTopSectionCell;
    private TextCell locationCell;
    private TextCell typeCell;
    private TextCell linkedCell;
    private PeerColorActivity.ChangeNameColorCell colorCell;
    private TextCell historyCell;
    private TextCell reactionsCell;
    private TextInfoPrivacyCell settingsSectionCell;

//    private TextCell signCell;
    private TextCell forumsCell;

    private FrameLayout stickersContainer;
    private TextCell stickersCell;
    private TextInfoPrivacyCell stickersInfoCell;

    private LinearLayout infoContainer;
    private LinearLayout balanceContainer;
    private TextCell membersCell;
    private TextCell memberRequestsCell;
    private TextCell inviteLinksCell;
    private TextCell adminCell;
    private TextCell blockCell;
    private TextCell logCell;
    private TextCell channelAffiliateProgramsCell;
    private TextCell statsAndBoosts;
    private TextCell setAvatarCell;
    private ShadowSectionCell infoSectionCell;

    private FrameLayout deleteContainer;
    private TextSettingsCell deleteCell;
    private ShadowSectionCell deleteInfoCell;

    private TextCell publicLinkCell;
    private TextCell tonBalanceCell;
    private TextCell starsBalanceCell;
    private TextCell botAffiliateProgramCell;
    private TextCell editIntroCell;
    private TextCell editCommandsCell;
    private TextCell changeBotSettingsCell;
    private TextInfoPrivacyCell botInfoCell;

    private TextInfoPrivacyCell verifyInfoCell;
    private TextCell verifyCell;

    private TLRPC.FileLocation avatar;

    private long chatId;
    private TLRPC.Chat currentChat;
    private TLRPC.ChatFull info;

    private TLRPC.TL_chatAdminRights chatAdminRights;
    private TLRPC.TL_chatBannedRights chatBannedRights;
    private TLRPC.TL_chatBannedRights chatDefaultBannedRights;

    private long userId;
    private TLRPC.User currentUser;
    private TLRPC.UserFull userInfo;

//    private boolean signMessages;
    private boolean forum, canForum;

    private boolean isChannel;

    private boolean historyHidden;
    private TLRPC.ChatReactions availableReactions;
    private TL_stories.TL_premium_boostsStatus boostsStatus;

    private boolean createAfterUpload;
    private boolean donePressed;

    private final static int done_button = 1;

    private int realAdminCount = 0;

    private boolean hasUploadedPhoto;
    private final List<AnimatedEmojiDrawable> preloadedReactions = new ArrayList<>();

    private PhotoViewer.PhotoViewerProvider provider = new PhotoViewer.EmptyPhotoViewerProvider() {

        @Override
        public PhotoViewer.PlaceProviderObject getPlaceForPhoto(MessageObject messageObject, TLRPC.FileLocation fileLocation, int index, boolean needPreview, boolean closing) {
            if (fileLocation == null) {
                return null;
            }

            TLRPC.FileLocation photoBig = null;
            if (currentUser != null) {
                TLRPC.User user = userId == 0 ? null : getMessagesController().getUser(userId);
                if (user != null && user.photo != null && user.photo.photo_big != null) {
                    photoBig = user.photo.photo_big;
                }
            } else {
                TLRPC.Chat chat = getMessagesController().getChat(chatId);
                if (chat != null && chat.photo != null && chat.photo.photo_big != null) {
                    photoBig = chat.photo.photo_big;
                }
            }

            if (photoBig != null && photoBig.local_id == fileLocation.local_id && photoBig.volume_id == fileLocation.volume_id && photoBig.dc_id == fileLocation.dc_id) {
                int[] coords = new int[2];
                avatarImage.getLocationInWindow(coords);
                PhotoViewer.PlaceProviderObject object = new PhotoViewer.PlaceProviderObject();
                object.viewX = coords[0];
                object.viewY = coords[1] - (Build.VERSION.SDK_INT >= 21 ? 0 : AndroidUtilities.statusBarHeight);
                object.parentView = avatarImage;
                object.imageReceiver = avatarImage.getImageReceiver();
                object.dialogId = userId != 0 ? userId : -chatId;
                object.thumb = object.imageReceiver.getBitmapSafe();
                object.size = -1;
                object.radius = avatarImage.getImageReceiver().getRoundRadius(true);
                object.scale = avatarContainer.getScaleX();
                object.canEdit = true;
                return object;
            }
            return null;
        }

        @Override
        public void willHidePhotoViewer() {
            avatarImage.getImageReceiver().setVisible(true, true);
        }

        @Override
        public void openPhotoForEdit(String file, String thumb, boolean isVideo) {
            imageUpdater.openPhotoForEdit(file, thumb, 0, isVideo);
        }

        @Override
        public boolean onDeletePhoto(int index) {
            if (userId == 0) {
                return true;
            }
            TLRPC.TL_photos_updateProfilePhoto req = new TLRPC.TL_photos_updateProfilePhoto();
            req.bot = getMessagesController().getInputUser(userId);
            req.flags |= 2;
            req.id = new TLRPC.TL_inputPhotoEmpty();
            getConnectionsManager().sendRequest(req, (response, error) -> AndroidUtilities.runOnUIThread(() -> {
                avatarImage.setImageDrawable(avatarDrawable);
                setAvatarCell.setTextAndIcon(getString("ChatSetPhotoOrVideo", R.string.ChatSetPhotoOrVideo), R.drawable.msg_addphoto, true);

                if (currentUser != null) {
                    currentUser.photo = null;
                    getMessagesController().putUser(currentUser, true);
                }
                hasUploadedPhoto = true;

                if (cameraDrawable == null) {
                    cameraDrawable = new RLottieDrawable(R.raw.camera_outline, "" + R.raw.camera_outline, dp(50), dp(50), false, null);
                }
                setAvatarCell.imageView.setTranslationX(-dp(8));
                setAvatarCell.imageView.setAnimation(cameraDrawable);
            }));

            return false;
        }

        @Override
        public int getTotalImageCount() {
            return 1;
        }

        @Override
        public boolean canLoadMoreAvatars() {
            return false;
        }
    };

    public ChatEditActivity(Bundle args) {
        super(args);
        avatarDrawable = new AvatarDrawable();
        chatId = args.getLong("chat_id", 0);
        userId = args.getLong("user_id", 0);

        if (chatId != 0) {
            TLRPC.Chat chat = getMessagesController().getChat(chatId);
            imageUpdater = new ImageUpdater(true, chat != null && ChatObject.isChannelAndNotMegaGroup(chat) ? ImageUpdater.FOR_TYPE_CHANNEL : ImageUpdater.FOR_TYPE_GROUP, true);
        } else {
            imageUpdater = new ImageUpdater(false, ImageUpdater.FOR_TYPE_USER, false);
        }
    }

    @Override
    public boolean onFragmentCreate() {
        if (chatId != 0) {
            currentChat = getMessagesController().getChat(chatId);
            if (currentChat == null) {
                currentChat = MessagesStorage.getInstance(currentAccount).getChatSync(chatId);
                if (currentChat != null) {
                    getMessagesController().putChat(currentChat, true);
                } else {
                    return false;
                }
                if (info == null) {
                    info = MessagesStorage.getInstance(currentAccount).loadChatInfo(chatId, ChatObject.isChannel(currentChat), new CountDownLatch(1), false, false);
                    if (info == null) {
                        return false;
                    }
                }
            }
        } else {
            currentUser = userId == 0 ? null : getMessagesController().getUser(userId);
            if (currentUser == null) {
                currentUser = MessagesStorage.getInstance(currentAccount).getUserSync(userId);
                if (currentUser != null) {
                    getMessagesController().putUser(currentUser, true);
                } else {
                    return false;
                }
                if (userInfo == null) {
                    HashSet<Long> set = new HashSet<>();
                    set.add(userId);
                    List<TLRPC.UserFull> fulls = MessagesStorage.getInstance(currentAccount).loadUserInfos(set);
                    if (!fulls.isEmpty()) {
                        userInfo = fulls.get(0);
                    } else {
                        return false;
                    }
                }
            }
        }

        if (currentChat != null) {
            chatAdminRights = TLRPC.TL_chatAdminRights.clone(currentChat.admin_rights);
            chatBannedRights = TLRPC.TL_chatBannedRights.clone(currentChat.banned_rights);
            chatDefaultBannedRights = TLRPC.TL_chatBannedRights.clone(currentChat.default_banned_rights);

            avatarDrawable.setInfo(5, currentChat.title, null);
            isChannel = ChatObject.isChannel(currentChat) && !currentChat.megagroup;
//            signMessages = currentChat.signatures;
            forum = currentChat.forum;
            canForum = userId == 0 && (forum || Math.max(info == null ? 0 : info.participants_count, currentChat.participants_count) >= getMessagesController().forumUpgradeParticipantsMin) && (info == null || info.linked_chat_id == 0);
            NotificationCenter.getInstance(currentAccount).addObserver(this, NotificationCenter.chatInfoDidLoad);
            NotificationCenter.getInstance(currentAccount).addObserver(this, NotificationCenter.chatAvailableReactionsUpdated);
            NotificationCenter.getInstance(currentAccount).addObserver(this, NotificationCenter.channelConnectedBotsUpdate);
        } else {
            avatarDrawable.setInfo(5, currentUser.first_name, null);
            isChannel = false;
//            signMessages = false;
            forum = false;
            canForum = false;
            NotificationCenter.getInstance(currentAccount).addObserver(this, NotificationCenter.userInfoDidLoad);
            if (currentUser.bot) {
                NotificationCenter.getInstance(currentAccount).addObserver(this, NotificationCenter.botStarsUpdated);
            }
        }
        imageUpdater.parentFragment = this;
        imageUpdater.setDelegate(this);
        NotificationCenter.getInstance(currentAccount).addObserver(this, NotificationCenter.updateInterfaces);
        NotificationCenter.getInstance(currentAccount).addObserver(this, NotificationCenter.dialogDeleted);
        NotificationCenter.getInstance(currentAccount).addObserver(this, NotificationCenter.channelRightsUpdated);

        if (info != null) {
            loadLinksCount();
        }
        return super.onFragmentCreate();
    }

    private void loadLinksCount() {
        TLRPC.TL_messages_getExportedChatInvites req = new TLRPC.TL_messages_getExportedChatInvites();
        req.peer = getMessagesController().getInputPeer(-chatId);
        req.admin_id = getMessagesController().getInputUser(getUserConfig().getCurrentUser());
        req.limit = 0;
        getConnectionsManager().sendRequest(req, (response, error) -> AndroidUtilities.runOnUIThread(() -> {
            if (error == null) {
                TLRPC.TL_messages_exportedChatInvites invites = (TLRPC.TL_messages_exportedChatInvites) response;
                info.invitesCount = invites.count;
                getMessagesStorage().saveChatLinksCount(chatId, info.invitesCount);
                updateFields(false, false);
            }
        }));
    }

    @Override
    public void onFragmentDestroy() {
        super.onFragmentDestroy();
        if (imageUpdater != null) {
            imageUpdater.clear();
        }
        if (currentChat != null) {
            NotificationCenter.getInstance(currentAccount).removeObserver(this, NotificationCenter.chatInfoDidLoad);
            NotificationCenter.getInstance(currentAccount).removeObserver(this, NotificationCenter.chatAvailableReactionsUpdated);
            NotificationCenter.getInstance(currentAccount).removeObserver(this, NotificationCenter.channelConnectedBotsUpdate);
        } else {
            NotificationCenter.getInstance(currentAccount).removeObserver(this, NotificationCenter.userInfoDidLoad);
            if (currentUser.bot) {
                NotificationCenter.getInstance(currentAccount).removeObserver(this, NotificationCenter.botStarsUpdated);
            }
        }
        NotificationCenter.getInstance(currentAccount).removeObserver(this, NotificationCenter.updateInterfaces);
        NotificationCenter.getInstance(currentAccount).removeObserver(this, NotificationCenter.dialogDeleted);
        NotificationCenter.getInstance(currentAccount).removeObserver(this, NotificationCenter.channelRightsUpdated);
        if (nameTextView != null) {
            nameTextView.onDestroy();
        }
    }

    @Override
    public void onResume() {
        super.onResume();
        if (nameTextView != null) {
            nameTextView.onResume();
            nameTextView.getEditText().requestFocus();
        }
        updateColorCell();
        AndroidUtilities.requestAdjustResize(getParentActivity(), classGuid);
        updateFields(true, true);
        imageUpdater.onResume();
    }

    @Override
    public void onPause() {
        super.onPause();
        ReactionsUtils.stopPreloadReactions(preloadedReactions);
        if (nameTextView != null) {
            nameTextView.onPause();
        }
        if (undoView != null) {
            undoView.hide(true, 0);
        }
        imageUpdater.onPause();
    }

    @Override
    public void onBecomeFullyHidden() {
        if (undoView != null) {
            undoView.hide(true, 0);
        }
    }

    @Override
    public void dismissCurrentDialog() {
        if (imageUpdater.dismissCurrentDialog(visibleDialog)) {
            return;
        }
        super.dismissCurrentDialog();
    }

    @Override
    public boolean dismissDialogOnPause(Dialog dialog) {
        return imageUpdater.dismissDialogOnPause(dialog) && super.dismissDialogOnPause(dialog);
    }

    @Override
    public void onRequestPermissionsResultFragment(int requestCode, String[] permissions, int[] grantResults) {
        imageUpdater.onRequestPermissionsResultFragment(requestCode, permissions, grantResults);
    }

    @Override
    public boolean onBackPressed() {
        if (nameTextView != null && nameTextView.isPopupShowing()) {
            nameTextView.hidePopup(true);
            return false;
        }
        return checkDiscard();
    }

    @Override
    public View createView(Context context) {
        if (nameTextView != null) {
            nameTextView.onDestroy();
        }

        actionBar.setBackButtonImage(R.drawable.ic_ab_back);
        actionBar.setAllowOverlayTitle(true);

        actionBar.setActionBarMenuOnItemClick(new ActionBar.ActionBarMenuOnItemClick() {
            @Override
            public void onItemClick(int id) {
                if (id == -1) {
                    if (checkDiscard()) {
                        finishFragment();
                    }
                } else if (id == done_button) {
                    processDone();
                }
            }
        });

        SizeNotifierFrameLayout sizeNotifierFrameLayout = new SizeNotifierFrameLayout(context) {

            private boolean ignoreLayout;

            @Override
            protected void onMeasure(int widthMeasureSpec, int heightMeasureSpec) {
                int widthSize = MeasureSpec.getSize(widthMeasureSpec);
                int heightSize = MeasureSpec.getSize(heightMeasureSpec);

                setMeasuredDimension(widthSize, heightSize);
                heightSize -= getPaddingTop();

                measureChildWithMargins(actionBar, widthMeasureSpec, 0, heightMeasureSpec, 0);

                int keyboardSize = measureKeyboardHeight();
                if (keyboardSize > dp(20)) {
                    ignoreLayout = true;
                    nameTextView.hideEmojiView();
                    ignoreLayout = false;
                }

                int childCount = getChildCount();
                for (int i = 0; i < childCount; i++) {
                    View child = getChildAt(i);
                    if (child == null || child.getVisibility() == GONE || child == actionBar) {
                        continue;
                    }
                    if (nameTextView != null && nameTextView.isPopupView(child)) {
                        if (AndroidUtilities.isInMultiwindow || AndroidUtilities.isTablet()) {
                            if (AndroidUtilities.isTablet()) {
                                child.measure(MeasureSpec.makeMeasureSpec(widthSize, MeasureSpec.EXACTLY), MeasureSpec.makeMeasureSpec(Math.min(dp(AndroidUtilities.isTablet() ? 200 : 320), heightSize - AndroidUtilities.statusBarHeight + getPaddingTop()), MeasureSpec.EXACTLY));
                            } else {
                                child.measure(MeasureSpec.makeMeasureSpec(widthSize, MeasureSpec.EXACTLY), MeasureSpec.makeMeasureSpec(heightSize - AndroidUtilities.statusBarHeight + getPaddingTop(), MeasureSpec.EXACTLY));
                            }
                        } else {
                            child.measure(MeasureSpec.makeMeasureSpec(widthSize, MeasureSpec.EXACTLY), MeasureSpec.makeMeasureSpec(child.getLayoutParams().height, MeasureSpec.EXACTLY));
                        }
                    } else {
                        measureChildWithMargins(child, widthMeasureSpec, 0, heightMeasureSpec, 0);
                    }
                }
            }

            @Override
            protected void onLayout(boolean changed, int l, int t, int r, int b) {
                final int count = getChildCount();

                int keyboardSize = measureKeyboardHeight();
                int paddingBottom = keyboardSize <= dp(20) && !AndroidUtilities.isInMultiwindow && !AndroidUtilities.isTablet() ? nameTextView.getEmojiPadding() : 0;
                setBottomClip(paddingBottom);

                for (int i = 0; i < count; i++) {
                    final View child = getChildAt(i);
                    if (child.getVisibility() == GONE) {
                        continue;
                    }
                    final LayoutParams lp = (LayoutParams) child.getLayoutParams();

                    final int width = child.getMeasuredWidth();
                    final int height = child.getMeasuredHeight();

                    int childLeft;
                    int childTop;

                    int gravity = lp.gravity;
                    if (gravity == -1) {
                        gravity = Gravity.TOP | Gravity.LEFT;
                    }

                    final int absoluteGravity = gravity & Gravity.HORIZONTAL_GRAVITY_MASK;
                    final int verticalGravity = gravity & Gravity.VERTICAL_GRAVITY_MASK;

                    switch (absoluteGravity & Gravity.HORIZONTAL_GRAVITY_MASK) {
                        case Gravity.CENTER_HORIZONTAL:
                            childLeft = (r - l - width) / 2 + lp.leftMargin - lp.rightMargin;
                            break;
                        case Gravity.RIGHT:
                            childLeft = r - width - lp.rightMargin;
                            break;
                        case Gravity.LEFT:
                        default:
                            childLeft = lp.leftMargin;
                    }

                    switch (verticalGravity) {
                        case Gravity.TOP:
                            childTop = lp.topMargin + getPaddingTop();
                            break;
                        case Gravity.CENTER_VERTICAL:
                            childTop = ((b - paddingBottom) - t - height) / 2 + lp.topMargin - lp.bottomMargin;
                            break;
                        case Gravity.BOTTOM:
                            childTop = ((b - paddingBottom) - t) - height - lp.bottomMargin;
                            break;
                        default:
                            childTop = lp.topMargin;
                    }

                    if (nameTextView != null && nameTextView.isPopupView(child)) {
                        if (AndroidUtilities.isTablet()) {
                            childTop = getMeasuredHeight() - child.getMeasuredHeight();
                        } else {
                            childTop = getMeasuredHeight() + keyboardSize - child.getMeasuredHeight();
                        }
                    }
                    child.layout(childLeft, childTop, childLeft + width, childTop + height);
                }

                notifyHeightChanged();
            }

            @Override
            public void requestLayout() {
                if (ignoreLayout) {
                    return;
                }
                super.requestLayout();
            }
        };
        sizeNotifierFrameLayout.setOnTouchListener((v, event) -> true);
        fragmentView = sizeNotifierFrameLayout;
        fragmentView.setBackgroundColor(Theme.getColor(Theme.key_windowBackgroundGray));

        ScrollView scrollView = new ScrollView(context);
        scrollView.setFillViewport(true);
        sizeNotifierFrameLayout.addView(scrollView, LayoutHelper.createFrame(LayoutHelper.MATCH_PARENT, LayoutHelper.MATCH_PARENT));

        LinearLayout linearLayout1 = linearLayout = new LinearLayout(context);
        scrollView.addView(linearLayout1, new ScrollView.LayoutParams(ViewGroup.LayoutParams.MATCH_PARENT, ViewGroup.LayoutParams.WRAP_CONTENT));

        linearLayout1.setOrientation(LinearLayout.VERTICAL);

        actionBar.setTitle(getString("ChannelEdit", R.string.ChannelEdit));

        if (currentUser == null && !ChatObject.hasAdminRights(currentChat)) {
            actionBar.setTitle(getString(R.string.MessageDetails));
        }

        avatarContainer = new LinearLayout(context);
        avatarContainer.setOrientation(LinearLayout.VERTICAL);
        avatarContainer.setBackgroundColor(Theme.getColor(Theme.key_windowBackgroundWhite));
        linearLayout1.addView(avatarContainer, LayoutHelper.createLinear(LayoutHelper.MATCH_PARENT, LayoutHelper.WRAP_CONTENT));

        FrameLayout frameLayout = new FrameLayout(context);
        avatarContainer.addView(frameLayout, LayoutHelper.createLinear(LayoutHelper.MATCH_PARENT, LayoutHelper.WRAP_CONTENT));

        avatarImage = new BackupImageView(context) {
            @Override
            public void invalidate() {
                if (avatarOverlay != null) {
                    avatarOverlay.invalidate();
                }
                super.invalidate();
            }

            @Override
            public void invalidate(int l, int t, int r, int b) {
                if (avatarOverlay != null) {
                    avatarOverlay.invalidate();
                }
                super.invalidate(l, t, r, b);
            }
        };
        avatarImage.setRoundRadius(forum ? dp(16) : dp(32));

        if (currentUser != null || ChatObject.canChangeChatInfo(currentChat)) {
            frameLayout.addView(avatarImage, LayoutHelper.createFrame(64, 64, Gravity.TOP | (LocaleController.isRTL ? Gravity.RIGHT : Gravity.LEFT), LocaleController.isRTL ? 0 : 16, 12, LocaleController.isRTL ? 16 : 0, 8));

            Paint paint = new Paint(Paint.ANTI_ALIAS_FLAG);
            paint.setColor(0x55000000);

            avatarOverlay = new View(context) {
                @Override
                protected void onDraw(Canvas canvas) {
                    if (avatarImage != null && avatarImage.getImageReceiver().hasNotThumb()) {
                        paint.setAlpha((int) (0x55 * avatarImage.getImageReceiver().getCurrentAlpha()));
                        canvas.drawCircle(getMeasuredWidth() / 2.0f, getMeasuredHeight() / 2.0f, getMeasuredWidth() / 2.0f, paint);
                    }
                }
            };
            frameLayout.addView(avatarOverlay, LayoutHelper.createFrame(64, 64, Gravity.TOP | (LocaleController.isRTL ? Gravity.RIGHT : Gravity.LEFT), LocaleController.isRTL ? 0 : 16, 12, LocaleController.isRTL ? 16 : 0, 8));

            avatarProgressView = new RadialProgressView(context);
            avatarProgressView.setSize(dp(30));
            avatarProgressView.setProgressColor(0xffffffff);
            avatarProgressView.setNoProgress(false);
            frameLayout.addView(avatarProgressView, LayoutHelper.createFrame(64, 64, Gravity.TOP | (LocaleController.isRTL ? Gravity.RIGHT : Gravity.LEFT), LocaleController.isRTL ? 0 : 16, 12, LocaleController.isRTL ? 16 : 0, 8));

            showAvatarProgress(false, false);

            avatarContainer.setOnClickListener(v -> {
                if (imageUpdater.isUploadingImage()) {
                    return;
                }
                TLRPC.User user = userId == 0 ? null : getMessagesController().getUser(userId);
                if (user != null) {
                    if (user.photo != null && user.photo.photo_big != null) {
                        PhotoViewer.getInstance().setParentActivity(ChatEditActivity.this);
                        if (user.photo.dc_id != 0) {
                            user.photo.photo_big.dc_id = user.photo.dc_id;
                        }
                        PhotoViewer.getInstance().openPhoto(user.photo.photo_big, provider);
                    }
                    return;
                }

                TLRPC.Chat chat = getMessagesController().getChat(chatId);
                if (chat.photo != null && chat.photo.photo_big != null) {
                    PhotoViewer.getInstance().setParentActivity(ChatEditActivity.this);
                    if (chat.photo.dc_id != 0) {
                        chat.photo.photo_big.dc_id = chat.photo.dc_id;
                    }
                    ImageLocation videoLocation;
                    if (info != null && (info.chat_photo instanceof TLRPC.TL_photo) && !info.chat_photo.video_sizes.isEmpty()) {
                        videoLocation = ImageLocation.getForPhoto(info.chat_photo.video_sizes.get(0), info.chat_photo);
                    } else {
                        videoLocation = null;
                    }
                    PhotoViewer.getInstance().openPhotoWithVideo(chat.photo.photo_big, videoLocation, provider);
                }
            });
        } else {
            frameLayout.addView(avatarImage, LayoutHelper.createFrame(64, 64, Gravity.TOP | (LocaleController.isRTL ? Gravity.RIGHT : Gravity.LEFT), LocaleController.isRTL ? 0 : 16, 12, LocaleController.isRTL ? 16 : 0, 12));
        }

        nameTextView = new EditTextEmoji(context, sizeNotifierFrameLayout, this, EditTextEmoji.STYLE_FRAGMENT, false);
        if (userId != 0) {
            nameTextView.setHint(getString(R.string.BotName));
        } else if (isChannel) {
            nameTextView.setHint(getString("EnterChannelName", R.string.EnterChannelName));
        } else {
            nameTextView.setHint(getString("GroupName", R.string.GroupName));
        }
        nameTextView.setEnabled(currentChat != null && ChatObject.canChangeChatInfo(currentChat));
        nameTextView.setFocusable(nameTextView.isEnabled());
        nameTextView.getEditText().addTextChangedListener(new TextWatcher() {
            @Override
            public void beforeTextChanged(CharSequence s, int start, int count, int after) {

            }

            @Override
            public void onTextChanged(CharSequence s, int start, int before, int count) {

            }

            @Override
            public void afterTextChanged(Editable s) {
                avatarDrawable.setInfo(5, nameTextView.getText().toString(), null);
                if (avatarImage != null) {
                    avatarImage.invalidate();
                }
            }
        });
        InputFilter[] inputFilters = new InputFilter[1];
        inputFilters[0] = new InputFilter.LengthFilter(128);
        nameTextView.setFilters(inputFilters);
        frameLayout.addView(nameTextView, LayoutHelper.createFrame(LayoutHelper.MATCH_PARENT, LayoutHelper.WRAP_CONTENT, Gravity.CENTER_VERTICAL, LocaleController.isRTL ? 5 : 96, 0, LocaleController.isRTL ? 96 : 5, 0));

        settingsContainer = new LinearLayout(context);
        settingsContainer.setOrientation(LinearLayout.VERTICAL);
        settingsContainer.setBackgroundColor(Theme.getColor(Theme.key_windowBackgroundWhite));
        linearLayout1.addView(settingsContainer, LayoutHelper.createLinear(LayoutHelper.MATCH_PARENT, LayoutHelper.WRAP_CONTENT));

        if (currentUser != null || ChatObject.canChangeChatInfo(currentChat)) {
            setAvatarCell = new TextCell(context) {
                @Override
                protected void onDraw(Canvas canvas) {
                    if (!OctoConfig.INSTANCE.disableDividers.getValue())
                        canvas.drawLine(LocaleController.isRTL ? 0 : dp(20), getMeasuredHeight() - 1, getMeasuredWidth() - (LocaleController.isRTL ? dp(20) : 0), getMeasuredHeight() - 1, Theme.dividerPaint);
                }
            };
            setAvatarCell.setBackgroundDrawable(Theme.getSelectorDrawable(false));
            setAvatarCell.setColors(Theme.key_windowBackgroundWhiteBlueIcon, Theme.key_windowBackgroundWhiteBlueButton);
            setAvatarCell.setOnClickListener(v -> {
                imageUpdater.openMenu(avatar != null, () -> {
                    avatar = null;
                    if (userId == 0) {
                        MessagesController.getInstance(currentAccount).changeChatAvatar(chatId, null, null, null, null, 0, null, null, null, null);
                    } else {
                        TLRPC.TL_photos_updateProfilePhoto req = new TLRPC.TL_photos_updateProfilePhoto();
                        req.bot = getMessagesController().getInputUser(userId);
                        req.flags |= 2;
                        req.id = new TLRPC.TL_inputPhotoEmpty();
                        getConnectionsManager().sendRequest(req, (response, error) -> AndroidUtilities.runOnUIThread(() -> {
                            avatarImage.setImageDrawable(avatarDrawable);
                            setAvatarCell.setTextAndIcon(getString("ChatSetPhotoOrVideo", R.string.ChatSetPhotoOrVideo), R.drawable.msg_addphoto, true);

                            if (currentUser != null) {
                                currentUser.photo = null;
                                getMessagesController().putUser(currentUser, true);
                            }
                            hasUploadedPhoto = true;

                            if (cameraDrawable == null) {
                                cameraDrawable = new RLottieDrawable(R.raw.camera_outline, "" + R.raw.camera_outline, dp(50), dp(50), false, null);
                            }
                            setAvatarCell.imageView.setTranslationX(-dp(8));
                            setAvatarCell.imageView.setAnimation(cameraDrawable);
                        }));
                    }
                    showAvatarProgress(false, true);
                    avatarImage.setImage(null, null, avatarDrawable, currentUser != null ? currentUser : currentChat);
                    cameraDrawable.setCurrentFrame(0);
                    setAvatarCell.imageView.playAnimation();
                }, dialogInterface -> {
                    if (!imageUpdater.isUploadingImage()) {
                        cameraDrawable.setCustomEndFrame(86);
                        setAvatarCell.imageView.playAnimation();
                    } else {
                        cameraDrawable.setCurrentFrame(0, false);
                    }

                }, 0);
                cameraDrawable.setCurrentFrame(0);
                cameraDrawable.setCustomEndFrame(43);
                setAvatarCell.imageView.playAnimation();
            });
            settingsContainer.addView(setAvatarCell, LayoutHelper.createLinear(LayoutHelper.MATCH_PARENT, LayoutHelper.WRAP_CONTENT));
        }

        descriptionTextView = new EditTextBoldCursor(context);
        descriptionTextView.setTextSize(TypedValue.COMPLEX_UNIT_DIP, 16);
        descriptionTextView.setHintTextColor(Theme.getColor(Theme.key_windowBackgroundWhiteHintText));
        descriptionTextView.setTextColor(Theme.getColor(Theme.key_windowBackgroundWhiteBlackText));
        descriptionTextView.setPadding(0, 0, 0, dp(6));
        descriptionTextView.setBackgroundDrawable(null);
        descriptionTextView.setGravity(LocaleController.isRTL ? Gravity.RIGHT : Gravity.LEFT);
        descriptionTextView.setInputType(InputType.TYPE_CLASS_TEXT | InputType.TYPE_TEXT_FLAG_CAP_SENTENCES | InputType.TYPE_TEXT_FLAG_MULTI_LINE | InputType.TYPE_TEXT_FLAG_AUTO_CORRECT);
        descriptionTextView.setImeOptions(EditorInfo.IME_ACTION_DONE);
        descriptionTextView.setEnabled(currentUser != null || ChatObject.canChangeChatInfo(currentChat));
        descriptionTextView.setFocusable(descriptionTextView.isEnabled());
        inputFilters = new InputFilter[1];
        inputFilters[0] = new InputFilter.LengthFilter(255);
        descriptionTextView.setFilters(inputFilters);
        descriptionTextView.setHint(getString("DescriptionOptionalPlaceholder", R.string.DescriptionOptionalPlaceholder));
        descriptionTextView.setCursorColor(Theme.getColor(Theme.key_windowBackgroundWhiteBlackText));
        descriptionTextView.setCursorSize(dp(20));
        descriptionTextView.setCursorWidth(1.5f);
        if (descriptionTextView.isEnabled()) {
            settingsContainer.addView(descriptionTextView, LayoutHelper.createLinear(LayoutHelper.MATCH_PARENT, LayoutHelper.WRAP_CONTENT, 23, 15, 23, 9));
        } else {
            settingsContainer.addView(descriptionTextView, LayoutHelper.createLinear(LayoutHelper.MATCH_PARENT, LayoutHelper.WRAP_CONTENT, 23, 12, 23, 6));
        }
        descriptionTextView.setOnEditorActionListener((textView, i, keyEvent) -> {
            if (i == EditorInfo.IME_ACTION_DONE && doneButton != null) {
                doneButton.performClick();
                return true;
            }
            return false;
        });
        descriptionTextView.addTextChangedListener(new TextWatcher() {
            @Override
            public void beforeTextChanged(CharSequence charSequence, int i, int i2, int i3) {

            }

            @Override
            public void onTextChanged(CharSequence charSequence, int i, int i2, int i3) {

            }

            @Override
            public void afterTextChanged(Editable editable) {

            }
        });

        settingsTopSectionCell = new ShadowSectionCell(context);
        linearLayout1.addView(settingsTopSectionCell, LayoutHelper.createLinear(LayoutHelper.MATCH_PARENT, LayoutHelper.WRAP_CONTENT));

        typeEditContainer = new LinearLayout(context);
        typeEditContainer.setOrientation(LinearLayout.VERTICAL);
        linearLayout1.addView(typeEditContainer, LayoutHelper.createLinear(LayoutHelper.MATCH_PARENT, LayoutHelper.WRAP_CONTENT));

        if (currentChat != null) {
            if (currentChat.megagroup && (info == null || info.can_set_location)) {
                locationCell = new TextCell(context);
                locationCell.setBackgroundDrawable(Theme.getSelectorDrawable(true));
                typeEditContainer.addView(locationCell, LayoutHelper.createLinear(ViewGroup.LayoutParams.MATCH_PARENT, ViewGroup.LayoutParams.WRAP_CONTENT));
                locationCell.setOnClickListener(v -> {
                    if (!AndroidUtilities.isMapsInstalled(ChatEditActivity.this)) {
                        return;
                    }
                    LocationActivity fragment = new LocationActivity(LocationActivity.LOCATION_TYPE_GROUP);
                    fragment.setDialogId(-chatId);
                    if (info != null && info.location instanceof TLRPC.TL_channelLocation) {
                        fragment.setInitialLocation((TLRPC.TL_channelLocation) info.location);
                    }
                    fragment.setDelegate((location, live, notify, scheduleDate) -> {
                        TLRPC.TL_channelLocation channelLocation = new TLRPC.TL_channelLocation();
                        channelLocation.address = location.address;
                        channelLocation.geo_point = location.geo;

                        info.location = channelLocation;
                        info.flags |= 32768;
                        updateFields(false, true);
                        getMessagesController().loadFullChat(chatId, 0, true);
                    });
                    presentFragment(fragment);
                });
            }

            if (currentChat.creator && (info == null || info.can_set_username)) {
                typeCell = new TextCell(context);
                typeCell.setBackgroundDrawable(Theme.getSelectorDrawable(true));
                typeEditContainer.addView(typeCell, LayoutHelper.createLinear(ViewGroup.LayoutParams.MATCH_PARENT, ViewGroup.LayoutParams.WRAP_CONTENT));
                typeCell.setOnClickListener(v -> {
                    ChatEditTypeActivity fragment = new ChatEditTypeActivity(chatId, locationCell != null && locationCell.getVisibility() == View.VISIBLE);
                    fragment.setInfo(info);
                    presentFragment(fragment);
                });
            }

            if (ChatObject.isChannel(currentChat) && (isChannel && ChatObject.canUserDoAdminAction(currentChat, ChatObject.ACTION_CHANGE_INFO) || !isChannel && ChatObject.canUserDoAdminAction(currentChat, ChatObject.ACTION_PIN))) {
                linkedCell = new TextCell(context);
                linkedCell.setBackgroundDrawable(Theme.getSelectorDrawable(true));
                typeEditContainer.addView(linkedCell, LayoutHelper.createLinear(ViewGroup.LayoutParams.MATCH_PARENT, ViewGroup.LayoutParams.WRAP_CONTENT));
                linkedCell.setOnClickListener(v -> {
                    ChatLinkActivity fragment = new ChatLinkActivity(chatId);
                    fragment.setInfo(info);
                    presentFragment(fragment);
                });
            }

            if (ChatObject.isChannelAndNotMegaGroup(currentChat) && ChatObject.canChangeChatInfo(currentChat)) {
                colorCell = new PeerColorActivity.ChangeNameColorCell(currentAccount, -currentChat.id, context, getResourceProvider());
                colorCell.setBackground(Theme.getSelectorDrawable(true));
                typeEditContainer.addView(colorCell, LayoutHelper.createLinear(ViewGroup.LayoutParams.MATCH_PARENT, ViewGroup.LayoutParams.WRAP_CONTENT));
                colorCell.setOnClickListener(v -> {
                    presentFragment(new ChannelColorActivity(-currentChat.id).setOnApplied(this));

                    MessagesController.getInstance(currentAccount).getMainSettings().edit().putInt("boostingappearance",
                        MessagesController.getInstance(currentAccount).getMainSettings().getInt("boostingappearance", 0) + 1
                    ).apply();
                });
            }

            if (!isChannel && ChatObject.canBlockUsers(currentChat) && (ChatObject.isChannel(currentChat) || currentChat.creator)) {
                historyCell = new TextCell(context);
                historyCell.setBackgroundDrawable(Theme.getSelectorDrawable(true));
                typeEditContainer.addView(historyCell, LayoutHelper.createLinear(ViewGroup.LayoutParams.MATCH_PARENT, ViewGroup.LayoutParams.WRAP_CONTENT));
                historyCell.setOnClickListener(v -> {
                    BottomSheet.Builder builder = new BottomSheet.Builder(context);
                    builder.setApplyTopPadding(false);

                    LinearLayout linearLayout = new LinearLayout(context);
                    linearLayout.setOrientation(LinearLayout.VERTICAL);

                    HeaderCell headerCell = new HeaderCell(context, Theme.key_dialogTextBlue2, 23, 15, false);
                    headerCell.setHeight(47);
                    headerCell.setText(getString("ChatHistory", R.string.ChatHistory));
                    linearLayout.addView(headerCell);

                    LinearLayout linearLayoutInviteContainer = new LinearLayout(context);
                    linearLayoutInviteContainer.setOrientation(LinearLayout.VERTICAL);
                    linearLayout.addView(linearLayoutInviteContainer, LayoutHelper.createLinear(LayoutHelper.MATCH_PARENT, LayoutHelper.WRAP_CONTENT));

                    RadioButtonCell[] buttons = new RadioButtonCell[2];

                    for (int a = 0; a < 2; a++) {
                        buttons[a] = new RadioButtonCell(context, true);
                        buttons[a].setTag(a);
                        buttons[a].setBackgroundDrawable(Theme.getSelectorDrawable(false));
                        if (a == 0) {
                            buttons[a].setTextAndValue(getString("ChatHistoryVisible", R.string.ChatHistoryVisible), getString("ChatHistoryVisibleInfo", R.string.ChatHistoryVisibleInfo), true, !historyHidden);
                        } else {
                            if (ChatObject.isChannel(currentChat)) {
                                buttons[a].setTextAndValue(getString("ChatHistoryHidden", R.string.ChatHistoryHidden), getString("ChatHistoryHiddenInfo", R.string.ChatHistoryHiddenInfo), false, historyHidden);
                            } else {
                                buttons[a].setTextAndValue(getString("ChatHistoryHidden", R.string.ChatHistoryHidden), getString("ChatHistoryHiddenInfo2", R.string.ChatHistoryHiddenInfo2), false, historyHidden);
                            }
                        }
                        linearLayoutInviteContainer.addView(buttons[a], LayoutHelper.createLinear(LayoutHelper.MATCH_PARENT, LayoutHelper.WRAP_CONTENT));
                        buttons[a].setOnClickListener(v2 -> {
                            Integer tag = (Integer) v2.getTag();
                            buttons[0].setChecked(tag == 0, true);
                            buttons[1].setChecked(tag == 1, true);
                            historyHidden = tag == 1;
                            builder.getDismissRunnable().run();
                            updateFields(true, true);
                        });
                    }

                    builder.setCustomView(linearLayout);
                    showDialog(builder.create());
                });
            }

            if (ChatObject.isMegagroup(currentChat) && ChatObject.hasAdminRights(currentChat)) {
                MessagesController.getInstance(currentAccount).getBoostsController().getBoostsStats(-currentChat.id, boostsStatus -> this.boostsStatus = boostsStatus);
                colorCell = new PeerColorActivity.ChangeNameColorCell(currentAccount, -currentChat.id, context, getResourceProvider());
                colorCell.setBackground(Theme.getSelectorDrawable(true));
                typeEditContainer.addView(colorCell, LayoutHelper.createLinear(ViewGroup.LayoutParams.MATCH_PARENT, ViewGroup.LayoutParams.WRAP_CONTENT));
                colorCell.setOnClickListener(v -> {
                    GroupColorActivity activity = new GroupColorActivity(-currentChat.id);
                    activity.boostsStatus = boostsStatus;
                    activity.setOnApplied(this);
                    presentFragment(activity);
                });
            }

            if (isChannel) {
//                signCell = new TextCell(context, 23, false, true, null);
//                signCell.setBackgroundDrawable(Theme.getSelectorDrawable(true));
//                signCell.setTextAndCheckAndIcon(getString("ChannelSignMessages", R.string.ChannelSignMessages), signMessages, R.drawable.msg_signed, false);
//                typeEditContainer.addView(signCell, LayoutHelper.createFrame(LayoutHelper.MATCH_PARENT, LayoutHelper.WRAP_CONTENT));
//                signCell.setOnClickListener(v -> {
//                    signMessages = !signMessages;
//                    ((TextCell) v).setChecked(signMessages);
//                });
            } else if (currentChat.creator) {
                forumsCell = new TextCell(context, 23, false, true, null);
                forumsCell.setBackgroundDrawable(Theme.getSelectorDrawable(true));
                forumsCell.setTextAndCheckAndIcon(getString("ChannelTopics", R.string.ChannelTopics), forum, R.drawable.msg_topics, false);
                forumsCell.getCheckBox().setIcon(canForum ? 0 : R.drawable.permission_locked);
                typeEditContainer.addView(forumsCell, LayoutHelper.createFrame(LayoutHelper.MATCH_PARENT, LayoutHelper.WRAP_CONTENT));
                forumsCell.setOnClickListener(v -> {
                    if (!canForum) {
                        CharSequence text;
                        if (!(info == null || info.linked_chat_id == 0)) {
                            text = AndroidUtilities.replaceTags(getString("ChannelTopicsDiscussionForbidden", R.string.ChannelTopicsDiscussionForbidden));
                        } else {
                            text = AndroidUtilities.replaceTags(LocaleController.formatPluralString("ChannelTopicsForbidden", getMessagesController().forumUpgradeParticipantsMin));
                        }
                        BulletinFactory.of(this).createSimpleBulletin(R.raw.topics, text).show();
                        try {
                            frameLayout.performHapticFeedback(HapticFeedbackConstants.KEYBOARD_TAP);
                        } catch (Exception ignored) {}
                        return;
                    }
                    forum = !forum;
                    avatarImage.animateToRoundRadius(forum ? dp(16) : dp(32));
                    ((TextCell) v).setChecked(forum);
                    updateFields(false, true);
                });
            }

            updateColorCell();
        }

        ActionBarMenu menu = actionBar.createMenu();
        if (currentUser != null || ChatObject.canChangeChatInfo(currentChat) || /*signCell != null ||*/ historyCell != null) {
            doneButton = menu.addItemWithWidth(done_button, R.drawable.ic_ab_done, dp(56));
            doneButton.setContentDescription(getString("Done", R.string.Done));
        }

        if (locationCell != null || /*signCell != null ||*/ historyCell != null || typeCell != null || linkedCell != null || forumsCell != null) {
            settingsSectionCell = new TextInfoPrivacyCell(context);
            Drawable shadowDrawable = Theme.getThemedDrawable(context, R.drawable.greydivider, Theme.getColor(Theme.key_windowBackgroundGrayShadow, getResourceProvider()));
            Drawable background = new ColorDrawable(getThemedColor(Theme.key_windowBackgroundGray));
            CombinedDrawable combinedDrawable = new CombinedDrawable(background, shadowDrawable, 0, 0);
            combinedDrawable.setFullsize(true);
            settingsSectionCell.setBackground(combinedDrawable);
            if (forumsCell != null) {
                settingsSectionCell.setText(getString("ForumToggleDescription", R.string.ForumToggleDescription));
            } else if (/*signCell != null*/ false) {
                settingsSectionCell.setText(getString("ChannelSignMessagesInfo", R.string.ChannelSignMessagesInfo));
            } else {
                settingsSectionCell.setFixedSize(12);
            }
            linearLayout1.addView(settingsSectionCell, LayoutHelper.createLinear(LayoutHelper.MATCH_PARENT, LayoutHelper.WRAP_CONTENT));
        }

        infoContainer = new LinearLayout(context);
        infoContainer.setOrientation(LinearLayout.VERTICAL);
        infoContainer.setBackgroundColor(Theme.getColor(Theme.key_windowBackgroundWhite));
        linearLayout1.addView(infoContainer, LayoutHelper.createLinear(LayoutHelper.MATCH_PARENT, LayoutHelper.WRAP_CONTENT));

        if (currentChat != null) {
            blockCell = new TextCell(context);
            blockCell.setBackground(Theme.getSelectorDrawable(false));
                    blockCell.setVisibility(View.VISIBLE);
            blockCell.setOnClickListener(v -> {
                Bundle args = new Bundle();
                args.putLong("chat_id", chatId);
                args.putInt("type", !isChannel && !currentChat.gigagroup ? ChatUsersActivity.TYPE_KICKED : ChatUsersActivity.TYPE_BANNED);
                ChatUsersActivity fragment = new ChatUsersActivity(args);
                fragment.setInfo(info);
                presentFragment(fragment);
            });
        }
        if (currentChat != null) {
            blockCell = new TextCell(context);
            blockCell.setBackground(Theme.getSelectorDrawable(false));
            blockCell.setVisibility(ChatObject.isChannel(currentChat) || currentChat.creator || ChatObject.hasAdminRights(currentChat) && ChatObject.canChangeChatInfo(currentChat) ? View.VISIBLE : View.GONE);
            blockCell.setOnClickListener(v -> {
                Bundle args = new Bundle();
                args.putLong("chat_id", chatId);
                args.putInt("type", !isChannel && !currentChat.gigagroup ? ChatUsersActivity.TYPE_KICKED : ChatUsersActivity.TYPE_BANNED);
                ChatUsersActivity fragment = new ChatUsersActivity(args);
                fragment.setInfo(info);
                presentFragment(fragment);
            });

            inviteLinksCell = new TextCell(context);
            inviteLinksCell.setBackground(Theme.getSelectorDrawable(false));
            inviteLinksCell.setOnClickListener(v -> {
                ManageLinksActivity fragment = new ManageLinksActivity(chatId, 0, 0);
                fragment.setInfo(info, info.exported_invite);
                presentFragment(fragment);
            });

            reactionsCell = new TextCell(context);
            reactionsCell.setBackground(Theme.getSelectorDrawable(false));
            reactionsCell.setOnClickListener(v -> {
                if (ChatObject.isChannelAndNotMegaGroup(currentChat)) {
                    presentFragment(new ChatCustomReactionsEditActivity(chatId, info));
                } else {
                    Bundle args = new Bundle();
                    args.putLong(ChatReactionsEditActivity.KEY_CHAT_ID, chatId);
                    ChatReactionsEditActivity reactionsEditActivity = new ChatReactionsEditActivity(args);
                    reactionsEditActivity.setInfo(info);
                    presentFragment(reactionsEditActivity);
                }
            });

            adminCell = new TextCell(context);
            adminCell.setBackground(Theme.getSelectorDrawable(false));
            adminCell.setOnClickListener(v -> {
                Bundle args = new Bundle();
                args.putLong("chat_id", chatId);
                args.putInt("type", ChatUsersActivity.TYPE_ADMIN);
                ChatUsersActivity fragment = new ChatUsersActivity(args);
                fragment.setInfo(info);
                presentFragment(fragment);
            });

            membersCell = new TextCell(context);
            membersCell.setBackgroundDrawable(Theme.getSelectorDrawable(false));
            membersCell.setOnClickListener(v -> {
                Bundle args = new Bundle();
                args.putLong("chat_id", chatId);
                args.putInt("type", ChatUsersActivity.TYPE_USERS);
                ChatUsersActivity fragment = new ChatUsersActivity(args);
                fragment.setInfo(info);
                presentFragment(fragment);
            });

            if (!ChatObject.isChannelAndNotMegaGroup(currentChat)) {
                memberRequestsCell = new TextCell(context);
                memberRequestsCell.setBackground(Theme.getSelectorDrawable(false));
                memberRequestsCell.setOnClickListener(v -> {
                    MemberRequestsActivity activity = new MemberRequestsActivity(chatId);
                    presentFragment(activity);
                });
            }

            channelAffiliateProgramsCell = new TextCell(context);
            channelAffiliateProgramsCell.setTextAndIcon(ChatEditActivity.applyNewSpan(LocaleController.getString(R.string.ChannelAffiliatePrograms)), R.drawable.menu_feature_premium, false);
            channelAffiliateProgramsCell.setBackground(Theme.getSelectorDrawable(false));
            channelAffiliateProgramsCell.setOnClickListener(v -> {
                presentFragment(new ChannelAffiliateProgramsFragment(-chatId));
            });
            channelAffiliateProgramsCell.setVisibility(View.GONE);

            if ((ChatObject.isChannel(currentChat) || currentChat.gigagroup) && ChatObject.hasAdminRights(currentChat)) {
                logCell = new TextCell(context);
                logCell.setTextAndIcon(LocaleController.getString(R.string.EventLog), R.drawable.msg_log, false);
                logCell.setBackground(Theme.getSelectorDrawable(false));
                logCell.setOnClickListener(v -> presentFragment(new ChannelAdminLogActivity(currentChat)));
            }

            if (ChatObject.isBoostSupported(currentChat) && ChatObject.hasAdminRights(currentChat)) {
                statsAndBoosts = new TextCell(context);
                statsAndBoosts.setTextAndIcon(getString(R.string.StatisticsAndBoosts), R.drawable.msg_stats, true);
                statsAndBoosts.setBackground(Theme.getSelectorDrawable(false));
                statsAndBoosts.setOnClickListener(v -> {
                    presentFragment(StatisticActivity.create(currentChat, false));
                });
            }

            infoContainer.addView(reactionsCell, LayoutHelper.createLinear(LayoutHelper.MATCH_PARENT, LayoutHelper.WRAP_CONTENT));

            if (!isChannel && !currentChat.gigagroup) {
                infoContainer.addView(blockCell, LayoutHelper.createLinear(LayoutHelper.MATCH_PARENT, LayoutHelper.WRAP_CONTENT));
            }
            if (!isChannel) {
                infoContainer.addView(inviteLinksCell, LayoutHelper.createLinear(LayoutHelper.MATCH_PARENT, LayoutHelper.WRAP_CONTENT));
            }
            infoContainer.addView(adminCell, LayoutHelper.createLinear(LayoutHelper.MATCH_PARENT, LayoutHelper.WRAP_CONTENT));
            infoContainer.addView(membersCell, LayoutHelper.createLinear(LayoutHelper.MATCH_PARENT, LayoutHelper.WRAP_CONTENT));
            if (memberRequestsCell != null && info != null && info.requests_pending > 0) {
                infoContainer.addView(memberRequestsCell, LayoutHelper.createLinear(LayoutHelper.MATCH_PARENT, LayoutHelper.WRAP_CONTENT));
            }
            if (isChannel) {
                infoContainer.addView(inviteLinksCell, LayoutHelper.createLinear(LayoutHelper.MATCH_PARENT, LayoutHelper.WRAP_CONTENT));
            }
            if (isChannel || currentChat.gigagroup) {
                infoContainer.addView(blockCell, LayoutHelper.createLinear(LayoutHelper.MATCH_PARENT, LayoutHelper.WRAP_CONTENT));
            }
            if (statsAndBoosts != null) {
                infoContainer.addView(statsAndBoosts, LayoutHelper.createLinear(LayoutHelper.MATCH_PARENT, LayoutHelper.WRAP_CONTENT));
            }
            if (logCell != null) {
                infoContainer.addView(logCell, LayoutHelper.createLinear(LayoutHelper.MATCH_PARENT, LayoutHelper.WRAP_CONTENT));
            }
            if (channelAffiliateProgramsCell != null) {
                infoContainer.addView(channelAffiliateProgramsCell, LayoutHelper.createLinear(LayoutHelper.MATCH_PARENT, LayoutHelper.WRAP_CONTENT));
            }
<<<<<<< HEAD

            if (channelAffiliateProgramsCell != null && ChatObject.hasAdminRights(currentChat) && getMessagesController().starrefConnectAllowed) {
=======
            if (channelAffiliateProgramsCell != null && getMessagesController().starrefConnectAllowed && ChatObject.isChannelAndNotMegaGroup(currentChat)) {
>>>>>>> eee720ef
                channelAffiliateProgramsCell.setVisibility(View.VISIBLE);
            }
            if (logCell != null) {
                logCell.setNeedDivider(channelAffiliateProgramsCell != null && channelAffiliateProgramsCell.getVisibility() == View.VISIBLE);
            }
        }

        if (currentUser != null) {
            publicLinkCell = new TextCell(context);
            publicLinkCell.setBackground(Theme.getSelectorDrawable(false));
            publicLinkCell.setPrioritizeTitleOverValue(true);
            infoContainer.addView(publicLinkCell, LayoutHelper.createLinear(LayoutHelper.MATCH_PARENT, LayoutHelper.WRAP_CONTENT));
            publicLinkCell.setOnClickListener(v -> {
                Bundle args = new Bundle();
                args.putLong("bot_id", userId);
                presentFragment(new ChangeUsernameActivity(args));
            });

            updatePublicLinksCount();

            botAffiliateProgramCell = new TextCell(context);
            botAffiliateProgramCell.setBackground(Theme.getSelectorDrawable(false));
            botAffiliateProgramCell.setTextAndValueAndIcon(applyNewSpan(getString(R.string.AffiliateProgramBot)), "", R.drawable.msg_shareout, true);
            infoContainer.addView(botAffiliateProgramCell, LayoutHelper.createLinear(LayoutHelper.MATCH_PARENT, LayoutHelper.WRAP_CONTENT));
            botAffiliateProgramCell.setOnClickListener(v -> {
                presentFragment(new AffiliateProgramFragment(userId));
            });
            botAffiliateProgramCell.setDrawLoading(userInfo == null, 45, false);
            if (userInfo != null) {
                botAffiliateProgramCell.setValue(userInfo.starref_program == null ? getString(R.string.AffiliateProgramBotOff) : String.format(Locale.US, "%.1f%%", userInfo.starref_program.commission_permille / 10.0f), false);
            }
            if (!getMessagesController().starrefProgramAllowed) {
                botAffiliateProgramCell.setVisibility(View.GONE);
            }

            editIntroCell = new TextCell(context);
            editIntroCell.setBackground(Theme.getSelectorDrawable(false));
            editIntroCell.setTextAndIcon(getString(R.string.BotEditIntro), R.drawable.msg_log, true);
            infoContainer.addView(editIntroCell, LayoutHelper.createLinear(LayoutHelper.MATCH_PARENT, LayoutHelper.WRAP_CONTENT));
            editIntroCell.setOnClickListener(v -> Browser.openUrl(v.getContext(), "https://t.me/BotFather?start=" + getActiveUsername(currentUser) + "-intro"));

            editCommandsCell = new TextCell(context);
            editCommandsCell.setBackground(Theme.getSelectorDrawable(false));
            editCommandsCell.setTextAndIcon(getString(R.string.BotEditCommands), R.drawable.msg_media, true);
            infoContainer.addView(editCommandsCell, LayoutHelper.createLinear(LayoutHelper.MATCH_PARENT, LayoutHelper.WRAP_CONTENT));
            editCommandsCell.setOnClickListener(v -> Browser.openUrl(v.getContext(), "https://t.me/BotFather?start=" + getActiveUsername(currentUser) + "-commands"));

            changeBotSettingsCell = new TextCell(context);
            changeBotSettingsCell.setBackground(Theme.getSelectorDrawable(false));
            changeBotSettingsCell.setTextAndIcon(getString(R.string.BotChangeSettings), R.drawable.msg_bot, true);
            infoContainer.addView(changeBotSettingsCell, LayoutHelper.createLinear(LayoutHelper.MATCH_PARENT, LayoutHelper.WRAP_CONTENT));
            changeBotSettingsCell.setOnClickListener(v -> Browser.openUrl(v.getContext(), "https://t.me/BotFather?start=" + getActiveUsername(currentUser)));
        }

        if (currentChat != null) {
            /*if (!ChatObject.hasAdminRights(currentChat)) {
                infoContainer.setVisibility(View.GONE);
                settingsTopSectionCell.setVisibility(View.GONE);
            }*/

            if (stickersCell == null) {
                infoSectionCell = new ShadowSectionCell(context);
                linearLayout1.addView(infoSectionCell, LayoutHelper.createLinear(LayoutHelper.MATCH_PARENT, LayoutHelper.WRAP_CONTENT));
            }
        } else if (currentUser != null) {
            botInfoCell = new TextInfoPrivacyCell(context);
            String str = getString(R.string.BotManageInfo);
            SpannableString span = SpannableString.valueOf(str);
            int index = str.indexOf("@BotFather");
            if (index != -1) {
                span.setSpan(new ClickableSpan() {
                    @Override
                    public void onClick(@NonNull View widget) {
                        Browser.openUrl(widget.getContext(), "https://t.me/BotFather");
                    }

                    @Override
                    public void updateDrawState(TextPaint ds) {
                        super.updateDrawState(ds);
                        ds.setUnderlineText(false);
                    }
                }, index, index + 10, Spanned.SPAN_EXCLUSIVE_EXCLUSIVE);
            }
            botInfoCell.setBackground(Theme.getThemedDrawableByKey(getContext(), R.drawable.greydivider_bottom, Theme.key_windowBackgroundGrayShadow));
            botInfoCell.setText(span);
            linearLayout1.addView(botInfoCell, LayoutHelper.createLinear(LayoutHelper.MATCH_PARENT, LayoutHelper.WRAP_CONTENT));

            verifyCell = new TextCell(context);
            verifyCell.setBackground(Theme.getSelectorDrawable(true));
            verifyCell.setTextAndIcon(getString(R.string.BotVerifyAccounts), R.drawable.menu_factcheck, false);
            verifyCell.setColors(Theme.key_windowBackgroundWhiteBlueText4, Theme.key_windowBackgroundWhiteBlueText4);
            linearLayout1.addView(verifyCell, LayoutHelper.createLinear(LayoutHelper.MATCH_PARENT, LayoutHelper.WRAP_CONTENT));
            verifyCell.setOnClickListener(v -> BotVerifySheet.openVerify(currentAccount, userId, userInfo.bot_info.verifier_settings));

            verifyInfoCell = new TextInfoPrivacyCell(context);
            verifyInfoCell.setFixedSize(12);
            verifyInfoCell.setBackground(Theme.getThemedDrawableByKey(getContext(), R.drawable.greydivider_bottom, Theme.key_windowBackgroundGrayShadow));
            linearLayout1.addView(verifyInfoCell, LayoutHelper.createLinear(LayoutHelper.MATCH_PARENT, LayoutHelper.WRAP_CONTENT));

            verifyCell.setVisibility(userInfo != null && userInfo.bot_info != null && userInfo.bot_info.verifier_settings != null ? View.VISIBLE : View.GONE);
            verifyInfoCell.setVisibility(userInfo != null && userInfo.bot_info != null && userInfo.bot_info.verifier_settings != null ? View.VISIBLE : View.GONE);

            if (currentUser.bot && currentUser.bot_can_edit) {

                balanceContainer = new LinearLayout(context);
                balanceContainer.setOrientation(LinearLayout.VERTICAL);
                balanceContainer.setBackgroundColor(Theme.getColor(Theme.key_windowBackgroundWhite));
                linearLayout1.addView(balanceContainer, LayoutHelper.createLinear(LayoutHelper.MATCH_PARENT, LayoutHelper.WRAP_CONTENT));

                HeaderCell headerCell = new HeaderCell(context);
                headerCell.setText(getString(R.string.BotBalance));
                balanceContainer.addView(headerCell, LayoutHelper.createLinear(LayoutHelper.MATCH_PARENT, LayoutHelper.WRAP_CONTENT));

                tonBalanceCell = new TextCell(context);
                tonBalanceCell.setBackground(Theme.getSelectorDrawable(false));
                tonBalanceCell.setPrioritizeTitleOverValue(true);
                balanceContainer.addView(tonBalanceCell, LayoutHelper.createLinear(LayoutHelper.MATCH_PARENT, LayoutHelper.WRAP_CONTENT));
                BotStarsController c = BotStarsController.getInstance(currentAccount);
                tonBalanceCell.setOnClickListener(v -> {
                    if (!c.isStarsBalanceAvailable(userId))
                        return;
                    presentFragment(new BotStarsActivity(BotStarsActivity.TYPE_TON, userId));
                });
                if (!c.isTONBalanceAvailable(userId)) {
                    SpannableStringBuilder loadingStr = new SpannableStringBuilder("x");
                    loadingStr.setSpan(new LoadingSpan(tonBalanceCell.valueTextView, dp(30)), 0, loadingStr.length(), Spanned.SPAN_EXCLUSIVE_EXCLUSIVE);
                    tonBalanceCell.setTextAndValueAndIcon(getString(R.string.BotBalanceTON), loadingStr, R.drawable.msg_ton, false);
                } else {
                    long ton_balance = c.getTONBalance(userId);
                    SpannableStringBuilder ssb = new SpannableStringBuilder();
                    if (ton_balance > 0) {
                        if (ton_balance / 1_000_000_000.0 > 1000.0) {
                            ssb.append("TON ").append(AndroidUtilities.formatWholeNumber((int) (ton_balance / 1_000_000_000.0), 0));
                        } else {
                            DecimalFormatSymbols symbols = new DecimalFormatSymbols(Locale.US);
                            symbols.setDecimalSeparator('.');
                            DecimalFormat formatterTON = new DecimalFormat("#.##", symbols);
                            formatterTON.setMinimumFractionDigits(2);
                            formatterTON.setMaximumFractionDigits(3);
                            formatterTON.setGroupingUsed(false);
                            ssb.append("TON ").append(formatterTON.format(ton_balance / 1_000_000_000.0));
                        }
                    }
                    tonBalanceCell.setTextAndValueAndIcon(getString(R.string.BotBalanceTON), ssb, R.drawable.msg_ton, true);
                }
                tonBalanceCell.setVisibility(c.botHasTON(userId) ? View.VISIBLE : View.GONE);

                starsBalanceCell = new TextCell(context);
                starsBalanceCell.setBackground(Theme.getSelectorDrawable(false));
                starsBalanceCell.setPrioritizeTitleOverValue(true);
                balanceContainer.addView(starsBalanceCell, LayoutHelper.createLinear(LayoutHelper.MATCH_PARENT, LayoutHelper.WRAP_CONTENT));
                starsBalanceCell.setOnClickListener(v -> {
                    if (!c.isStarsBalanceAvailable(userId))
                        return;
                    presentFragment(new BotStarsActivity(BotStarsActivity.TYPE_STARS, userId));
                });
                if (!c.isStarsBalanceAvailable(userId)) {
                    SpannableStringBuilder loadingStr = new SpannableStringBuilder("x");
                    loadingStr.setSpan(new LoadingSpan(starsBalanceCell.valueTextView, dp(30)), 0, loadingStr.length(), Spanned.SPAN_EXCLUSIVE_EXCLUSIVE);
                    starsBalanceCell.setTextAndValueAndIcon(getString(R.string.BotBalanceStars), loadingStr, R.drawable.menu_premium_main, false);
                } else {

                    starsBalanceCell.setTextAndValueAndIcon(getString(R.string.BotBalanceStars), c.getBotStarsBalance(userId).amount <= 0?"":StarsIntroActivity.replaceStarsWithPlain(TextUtils.concat("XTR", formatStarsAmountShort(c.getBotStarsBalance(userId), .85f, ' ')), .85f), R.drawable.menu_premium_main, false);
                }
                starsBalanceCell.setVisibility(c.botHasStars(userId) ? View.VISIBLE : View.GONE);

                TextInfoPrivacyCell gap = new TextInfoPrivacyCell(context, getResourceProvider());
                gap.setBackground(Theme.getThemedDrawableByKey(context, R.drawable.greydivider_bottom, Theme.key_windowBackgroundGrayShadow));
                gap.setTag(R.id.fit_width_tag, 1);
                linearLayout1.addView(gap, LayoutHelper.createLinear(LayoutHelper.MATCH_PARENT, 8));

                balanceContainer.setVisibility(starsBalanceCell.getVisibility() == View.VISIBLE || tonBalanceCell.getVisibility() == View.VISIBLE ? View.VISIBLE : View.GONE);
            }
        }

        if (currentChat != null && currentChat.creator) {
            deleteContainer = new FrameLayout(context);
            deleteContainer.setBackgroundColor(Theme.getColor(Theme.key_windowBackgroundWhite));
            linearLayout1.addView(deleteContainer, LayoutHelper.createLinear(LayoutHelper.MATCH_PARENT, LayoutHelper.WRAP_CONTENT));

            deleteCell = new TextSettingsCell(context);
            deleteCell.setTextColor(Theme.getColor(Theme.key_text_RedRegular));
            deleteCell.setBackgroundDrawable(Theme.getSelectorDrawable(false));
            if (currentUser != null) {
                deleteCell.setText(getString(R.string.DeleteBot), false);
            } else if (isChannel) {
                deleteCell.setText(getString("ChannelDelete", R.string.ChannelDelete), false);
            } else {
                deleteCell.setText(getString("DeleteAndExitButton", R.string.DeleteAndExitButton), false);
            }
            deleteContainer.addView(deleteCell, LayoutHelper.createFrame(LayoutHelper.MATCH_PARENT, LayoutHelper.WRAP_CONTENT));
            deleteCell.setOnClickListener(v -> {
                AlertsCreator.createClearOrDeleteDialogAlert(ChatEditActivity.this, false, true, false, currentChat, null, false, true, false, (param) -> {
                    if (AndroidUtilities.isTablet()) {
                        getNotificationCenter().postNotificationName(NotificationCenter.closeChats, -chatId);
                    } else {
                        getNotificationCenter().postNotificationName(NotificationCenter.closeChats);
                    }
                    finishFragment();
                    getNotificationCenter().postNotificationName(NotificationCenter.needDeleteDialog, -currentChat.id, null, currentChat, param);
                }, null);
            });

            deleteInfoCell = new ShadowSectionCell(context);
            deleteInfoCell.setBackground(Theme.getThemedDrawableByKey(context, R.drawable.greydivider_bottom, Theme.key_windowBackgroundGrayShadow));
            linearLayout1.addView(deleteInfoCell, LayoutHelper.createLinear(LayoutHelper.MATCH_PARENT, LayoutHelper.WRAP_CONTENT));
        }

        if (stickersInfoCell != null) {
            if (deleteInfoCell == null) {
                stickersInfoCell.setBackground(Theme.getThemedDrawableByKey(context, R.drawable.greydivider_bottom, Theme.key_windowBackgroundGrayShadow));
            } else {
                stickersInfoCell.setBackground(Theme.getThemedDrawableByKey(context, R.drawable.greydivider, Theme.key_windowBackgroundGrayShadow));
            }
        }

        undoView = new UndoView(context);
        sizeNotifierFrameLayout.addView(undoView, LayoutHelper.createFrame(LayoutHelper.MATCH_PARENT, LayoutHelper.WRAP_CONTENT, Gravity.BOTTOM | Gravity.LEFT, 8, 0, 8, 8));

        nameTextView.setText(Emoji.replaceEmoji(currentUser != null ? ContactsController.formatName(currentUser) : currentChat.title, nameTextView.getEditText().getPaint().getFontMetricsInt(), true));
        nameTextView.setSelection(nameTextView.length());
        if (info != null) {
            descriptionTextView.setText(info.about);
        } else if (userInfo != null) {
            descriptionTextView.setText(userInfo.about);
        }
        setAvatar();
        updateFields(true, false);

        return fragmentView;
    }

    public static CharSequence applyNewSpan(String str) {
        SpannableStringBuilder spannableStringBuilder = new SpannableStringBuilder(str);
        spannableStringBuilder.append("  d");
        FilterCreateActivity.NewSpan span = new FilterCreateActivity.NewSpan(false, 10);
        span.setTypeface(AndroidUtilities.getTypeface("fonts/num.otf"));
        span.setColor(Theme.getColor(Theme.key_premiumGradient1));
        spannableStringBuilder.setSpan(span, spannableStringBuilder.length() - 1, spannableStringBuilder.length(), 0);
        return spannableStringBuilder;
    }

    private void updatePublicLinksCount() {
        if (publicLinkCell == null) {
            return;
        }
        if (currentUser.usernames.size() > 1) {
            int usernamesActive = 0;
            for (TLRPC.TL_username username : currentUser.usernames) {
                if (username.active) {
                    usernamesActive++;
                }
            }

            publicLinkCell.setTextAndValueAndIcon(getString(R.string.BotPublicLinks), LocaleController.formatString(R.string.BotPublicLinksCount, usernamesActive, currentUser.usernames.size()), R.drawable.msg_link2, true);
        } else {
            publicLinkCell.setTextAndValueAndIcon(getString(R.string.BotPublicLink), "t.me/" + currentUser.username, R.drawable.msg_link2, true);
        }
    }

    private String getActiveUsername(TLRPC.User user) {
        if (user.username != null) {
            return user.username;
        }

        for (TLRPC.TL_username username : user.usernames) {
            if (username.active) {
                return username.username;
            }
        }

        return null;
    }

    RLottieDrawable cameraDrawable;

    private void setAvatar() {
        if (avatarImage == null || hasUploadedPhoto) {
            return;
        }
        TLRPC.Chat chat = getMessagesController().getChat(chatId);
        TLRPC.User user = userId == 0 ? null : getMessagesController().getUser(userId);
        if (chat == null && user == null) {
            return;
        }
        currentUser = user;
        currentChat = chat;
        boolean hasPhoto;
        if (currentUser != null ? currentUser.photo != null : currentChat.photo != null) {
            TLObject obj = currentUser != null ? currentUser : currentChat;
            avatar = currentUser != null ? currentUser.photo.photo_small : currentChat.photo.photo_small;
            ImageLocation location = ImageLocation.getForUserOrChat(obj, ImageLocation.TYPE_SMALL);
            avatarImage.setForUserOrChat(obj, avatarDrawable);
            hasPhoto = location != null;
        } else {
            avatarImage.setImageDrawable(avatarDrawable);
            hasPhoto = false;
        }
        if (setAvatarCell != null) {
            if (hasPhoto || imageUpdater.isUploadingImage()) {
                setAvatarCell.setTextAndIcon(getString("ChatSetNewPhoto", R.string.ChatSetNewPhoto), R.drawable.msg_addphoto, true);
            } else {
                setAvatarCell.setTextAndIcon(getString("ChatSetPhotoOrVideo", R.string.ChatSetPhotoOrVideo), R.drawable.msg_addphoto, true);
            }
            if (cameraDrawable == null) {
                cameraDrawable = new RLottieDrawable(R.raw.camera_outline, "" + R.raw.camera_outline, dp(50), dp(50), false, null);
            }
            setAvatarCell.imageView.setTranslationX(-dp(8));
            setAvatarCell.imageView.setAnimation(cameraDrawable);
        }
        if (PhotoViewer.hasInstance() && PhotoViewer.getInstance().isVisible()) {
            PhotoViewer.getInstance().checkCurrentImageVisibility();
        }
        if (channelAffiliateProgramsCell != null && getMessagesController().starrefConnectAllowed && ChatObject.isChannelAndNotMegaGroup(currentChat)) {
            channelAffiliateProgramsCell.setVisibility(View.VISIBLE);
        }
    }

    private void updateCanForum() {
        if (userId != 0) {
            canForum = false;
            return;
        }
        canForum = (forum || Math.max(info == null ? 0 : info.participants_count, currentChat.participants_count) >= getMessagesController().forumUpgradeParticipantsMin) && (info == null || info.linked_chat_id == 0);
        if (forumsCell != null) {
            forumsCell.getCheckBox().setIcon(canForum ? 0 : R.drawable.permission_locked);
        }
    }

    @Override
    public void didReceivedNotification(int id, int account, Object... args) {
        if (id == NotificationCenter.chatInfoDidLoad) {
            TLRPC.ChatFull chatFull = (TLRPC.ChatFull) args[0];
            if (chatFull.id == chatId) {
                if (info == null && descriptionTextView != null) {
                    descriptionTextView.setText(chatFull.about);
                }
                boolean infoWasEmpty = info == null;
                info = chatFull;
                updateCanForum();
                historyHidden = !ChatObject.isChannel(currentChat) || info.hidden_prehistory;
                updateFields(false, false);
                if (infoWasEmpty) {
                    loadLinksCount();
                }
            }
        } else if (id == NotificationCenter.updateInterfaces) {
            int mask = (Integer) args[0];
            if ((mask & MessagesController.UPDATE_MASK_AVATAR) != 0) {
                setAvatar();
            }
            if ((mask & MessagesController.UPDATE_MASK_NAME) != 0) {
                updatePublicLinksCount();
            }
        } else if (id == NotificationCenter.channelRightsUpdated) {
            TLRPC.Chat chat = (TLRPC.Chat) args[0];
            if (chat != null && chat.id == chatId && (
                chatAdminRights != null && !chatAdminRights.equals(chat.admin_rights) ||
                chatBannedRights != null && !chatBannedRights.equals(chat.banned_rights) ||
                chatDefaultBannedRights != null && !chatDefaultBannedRights.equals(chat.default_banned_rights)
            )) {
                if (parentLayout != null && parentLayout.getLastFragment() == this) {
                    finishFragment();
                } else {
                    removeSelfFromStack();
                }
            }
        } else if (id == NotificationCenter.chatAvailableReactionsUpdated) {
            long chatId = (long) args[0];
            if (chatId == this.chatId) {
                info = getMessagesController().getChatFull(chatId);
                if (info != null) {
                    availableReactions = info.available_reactions;
                }
                updateReactionsCell(true);
            }
        } else if (id == NotificationCenter.botStarsUpdated) {
            if ((long) args[0] == userId) {
                if (starsBalanceCell != null) {
                    BotStarsController c = BotStarsController.getInstance(currentAccount);
                    starsBalanceCell.setVisibility(c.botHasStars(userId) ? View.VISIBLE : View.GONE);
                    starsBalanceCell.setValue(StarsIntroActivity.replaceStarsWithPlain(TextUtils.concat("XTR", formatStarsAmount(c.getBotStarsBalance(userId), .8f, ' ')), .85f), true);
                    if (publicLinkCell != null) {
                        publicLinkCell.setNeedDivider(c.botHasStars(userId) || c.botHasTON(userId));
                    }
                    balanceContainer.setVisibility(starsBalanceCell.getVisibility() == View.VISIBLE || tonBalanceCell.getVisibility() == View.VISIBLE ? View.VISIBLE : View.GONE);
                }
                if (tonBalanceCell != null) {
                    BotStarsController c = BotStarsController.getInstance(currentAccount);
                    tonBalanceCell.setVisibility(c.botHasTON(userId) ? View.VISIBLE : View.GONE);
                    long ton_balance = c.getTONBalance(userId);
                    SpannableStringBuilder ssb = new SpannableStringBuilder();
                    if (ton_balance > 0) {
                        if (ton_balance / 1_000_000_000.0 > 1000.0) {
                            ssb.append("TON ").append(AndroidUtilities.formatWholeNumber((int) (ton_balance / 1_000_000_000.0), 0));
                        } else {
                            DecimalFormatSymbols symbols = new DecimalFormatSymbols(Locale.US);
                            symbols.setDecimalSeparator('.');
                            DecimalFormat formatterTON = new DecimalFormat("#.##", symbols);
                            formatterTON.setMinimumFractionDigits(2);
                            formatterTON.setMaximumFractionDigits(3);
                            formatterTON.setGroupingUsed(false);
                            ssb.append("TON ").append(formatterTON.format(ton_balance / 1_000_000_000.0));
                        }
                    }
                    tonBalanceCell.setValue(ssb, true);
                    if (publicLinkCell != null) {
                        publicLinkCell.setNeedDivider(c.botHasStars(userId) || c.botHasTON(userId));
                    }
                    balanceContainer.setVisibility(starsBalanceCell.getVisibility() == View.VISIBLE || tonBalanceCell.getVisibility() == View.VISIBLE ? View.VISIBLE : View.GONE);
                }
            }
        } else if (id == NotificationCenter.userInfoDidLoad) {
            Long uid = (Long) args[0];
            if (uid == userId) {
                setInfo(getMessagesController().getUserFull(userId));
            }
        } else if (id == NotificationCenter.channelConnectedBotsUpdate) {
            Long did = (Long) args[0];
            if (did == -chatId) {

            }
        } else if (id == NotificationCenter.dialogDeleted) {
            long dialogId = (long) args[0];
            if (-this.chatId == dialogId) {
                if (parentLayout != null && parentLayout.getLastFragment() == this) {
                    finishFragment();
                } else {
                    removeSelfFromStack();
                }
            }
        }
    }

    @Override
    public void onUploadProgressChanged(float progress) {
        if (avatarProgressView == null) {
            return;
        }
        avatarProgressView.setProgress(progress);
    }

    @Override
    public void didStartUpload(boolean fromAvatarConstructor, boolean isVideo) {
        if (avatarProgressView == null) {
            return;
        }
        avatarProgressView.setProgress(0.0f);
    }

    @Override
    public void didUploadPhoto(final TLRPC.InputFile photo, final TLRPC.InputFile video, double videoStartTimestamp, String videoPath, final TLRPC.PhotoSize bigSize, final TLRPC.PhotoSize smallSize, boolean isVideo, TLRPC.VideoSize emojiMarkup) {
        AndroidUtilities.runOnUIThread(() -> {
            avatar = smallSize.location;
            if (photo != null || video != null || emojiMarkup != null) {
                if (userId != 0) {
                    if (currentUser != null) {
                        currentUser.photo = new TLRPC.TL_userProfilePhoto();
                        currentUser.photo.photo_id = photo != null ? photo.id : video != null ? video.id : 0;
                        currentUser.photo.photo_big = bigSize.location;
                        currentUser.photo.photo_small = smallSize.location;
                        getMessagesController().putUser(currentUser, true);
                    }

                    TLRPC.TL_photos_uploadProfilePhoto req = new TLRPC.TL_photos_uploadProfilePhoto();
                    if (photo != null) {
                        req.file = photo;
                        req.flags |= 1;
                    }
                    if (video != null) {
                        req.video = video;
                        req.flags |= 2;

                        req.video_start_ts = videoStartTimestamp;
                        req.flags |= 4;
                    }
                    if (emojiMarkup != null) {
                        req.video_emoji_markup = emojiMarkup;
                        req.flags |= 16;
                    }
                    req.bot = getMessagesController().getInputUser(currentUser);
                    req.flags |= 32;

                    getConnectionsManager().sendRequest(req, (response, error) -> AndroidUtilities.runOnUIThread(() -> {
                        hasUploadedPhoto = true;

                        NotificationCenter.getInstance(currentAccount).postNotificationName(NotificationCenter.updateInterfaces, MessagesController.UPDATE_MASK_AVATAR);
                    }));
                } else {
                    getMessagesController().changeChatAvatar(chatId, null, photo, video, emojiMarkup, videoStartTimestamp, videoPath, smallSize.location, bigSize.location, null);
                }
                if (createAfterUpload) {
                    try {
                        if (progressDialog != null && progressDialog.isShowing()) {
                            progressDialog.dismiss();
                            progressDialog = null;
                        }
                    } catch (Exception e) {
                        FileLog.e(e);
                    }
                    donePressed = false;
                    doneButton.performClick();
                }
                showAvatarProgress(false, true);
            } else {
                avatarImage.setImage(ImageLocation.getForLocal(avatar), "50_50", avatarDrawable, currentUser != null ? currentUser : currentChat);
                setAvatarCell.setTextAndIcon(getString("ChatSetNewPhoto", R.string.ChatSetNewPhoto), R.drawable.msg_addphoto, true);
                if (cameraDrawable == null) {
                    cameraDrawable = new RLottieDrawable(R.raw.camera_outline, "" + R.raw.camera_outline, dp(50), dp(50), false, null);
                }
                setAvatarCell.imageView.setTranslationX(-dp(8));
                setAvatarCell.imageView.setAnimation(cameraDrawable);
                showAvatarProgress(true, false);
            }
        });
    }

    @Override
    public String getInitialSearchString() {
        return nameTextView.getText().toString();
    }

    public void showConvertTooltip() {
        undoView.showWithAction(0, UndoView.ACTION_GIGAGROUP_SUCCESS, null);
    }

    private boolean checkDiscard() {
        if (userId != 0) {
            String about = userInfo != null && userInfo.about != null ? userInfo.about : "";
            if (nameTextView != null && !currentUser.first_name.equals(nameTextView.getText().toString()) ||
                    descriptionTextView != null && !about.equals(descriptionTextView.getText().toString())) {
                showDialog(new AlertDialog.Builder(getParentActivity())
                        .setTitle(getString("UserRestrictionsApplyChanges", R.string.UserRestrictionsApplyChanges))
                        .setMessage(getString(R.string.BotSettingsChangedAlert))
                        .setPositiveButton(getString("ApplyTheme", R.string.ApplyTheme), (dialogInterface, i) -> processDone())
                        .setNegativeButton(getString("PassportDiscard", R.string.PassportDiscard), (dialog, which) -> finishFragment())
                        .create());
                return false;
            }
            return true;
        }

        String about = info != null && info.about != null ? info.about : "";
        if (info != null && ChatObject.isChannel(currentChat) && info.hidden_prehistory != historyHidden ||
            nameTextView != null && !currentChat.title.equals(nameTextView.getText().toString()) ||
            descriptionTextView != null && !about.equals(descriptionTextView.getText().toString()) ||
            forum != currentChat.forum
        ) {
            AlertDialog.Builder builder = new AlertDialog.Builder(getParentActivity());
            builder.setTitle(getString("UserRestrictionsApplyChanges", R.string.UserRestrictionsApplyChanges));
            if (isChannel) {
                builder.setMessage(getString("ChannelSettingsChangedAlert", R.string.ChannelSettingsChangedAlert));
            } else {
                builder.setMessage(getString("GroupSettingsChangedAlert", R.string.GroupSettingsChangedAlert));
            }
            builder.setPositiveButton(getString("ApplyTheme", R.string.ApplyTheme), (dialogInterface, i) -> processDone());
            builder.setNegativeButton(getString("PassportDiscard", R.string.PassportDiscard), (dialog, which) -> finishFragment());
            showDialog(builder.create());
            return false;
        }
        return true;
    }

    private int getAdminCount() {
        if (info == null) {
            return 1;
        }
        int count = 0;
        for (int a = 0, N = info.participants.participants.size(); a < N; a++) {
            TLRPC.ChatParticipant chatParticipant = info.participants.participants.get(a);
            if (chatParticipant instanceof TLRPC.TL_chatParticipantAdmin ||
                    chatParticipant instanceof TLRPC.TL_chatParticipantCreator) {
                count++;
            }
        }
        return count;
    }

    private int getChannelAdminCount() {
        if (info == null || info.participants == null || info.participants.participants == null) {
            return 1;
        }
        int count = 0;
        for (int a = 0, N = info.participants.participants.size(); a < N; a++) {
            TLRPC.ChatParticipant chatParticipant = info.participants.participants.get(a);
            TLRPC.ChannelParticipant channelParticipant = ((TLRPC.TL_chatChannelParticipant) chatParticipant).channelParticipant;
            if (channelParticipant instanceof TLRPC.TL_channelParticipantAdmin ||
                    channelParticipant instanceof TLRPC.TL_channelParticipantCreator) {
                count++;
            }
        }
        return count;
    }

    private void getRealChannelAdminCount() {
        if (ChatObject.isChannel(currentChat) && !currentChat.megagroup && !ChatObject.hasAdminRights(currentChat)) {
            return;
        }

        TLRPC.TL_channels_getParticipants req = new TLRPC.TL_channels_getParticipants();
        req.channel = getMessagesController().getInputChannel(chatId);
        req.filter = new TLRPC.TL_channelParticipantsAdmins();
        int reqId = getConnectionsManager().sendRequest(req, (response, error) -> AndroidUtilities.runOnUIThread(() -> {
            TLRPC.TL_channels_channelParticipants res = (TLRPC.TL_channels_channelParticipants) response;
            realAdminCount = res.count;
            adminCell.setTextAndValueAndIcon(LocaleController.getString("ChannelAdministrators", R.string.ChannelAdministrators), String.format("%d", res.count), R.drawable.msg_admins, true);
        }));
        getConnectionsManager().bindRequestToGuid(reqId, classGuid);
    }

    private void processDone() {
        if (donePressed || nameTextView == null) {
            return;
        }
        if (nameTextView.length() == 0) {
            Vibrator v = (Vibrator) getParentActivity().getSystemService(Context.VIBRATOR_SERVICE);
            if (v != null) {
                v.vibrate(200);
            }
            AndroidUtilities.shakeView(nameTextView);
            return;
        }
        donePressed = true;
        if (currentUser != null) {
            TL_bots.setBotInfo req = new TL_bots.setBotInfo();
            req.bot = getMessagesController().getInputUser(currentUser);
            req.flags |= 4;
            req.lang_code = "";

            if (!currentUser.first_name.equals(nameTextView.getText().toString())) {
                req.name = nameTextView.getText().toString();
                req.flags |= 8;
            }

            String about = userInfo != null && userInfo.about != null ? userInfo.about : "";
            if (descriptionTextView != null && !about.equals(descriptionTextView.getText().toString())) {
                req.about = descriptionTextView.getText().toString();
                req.flags |= 1;
            }

            progressDialog = new AlertDialog(getParentActivity(), AlertDialog.ALERT_TYPE_SPINNER);
            int reqId = getConnectionsManager().sendRequest(req, (response, error) -> {
                if (userInfo != null) {
                    userInfo.about = req.about;
                    getMessagesStorage().updateUserInfo(userInfo, false);
                }

                AndroidUtilities.runOnUIThread(() -> {
                    progressDialog.dismiss();
                    finishFragment();
                });
            });
            progressDialog.setOnCancelListener(dialog -> {
                donePressed = false;
                progressDialog = null;
                getConnectionsManager().cancelRequest(reqId, true);
            });
            progressDialog.show();
            return;
        }
        if (!ChatObject.isChannel(currentChat) && (!historyHidden || forum)) {
            getMessagesController().convertToMegaGroup(getParentActivity(), chatId, this, param -> {
                if (param == 0) {
                    donePressed = false;
                    return;
                }
                chatId = param;
                currentChat = getMessagesController().getChat(param);
                donePressed = false;
                if (info != null) {
                    info.hidden_prehistory = true;
                }
                processDone();
            });
            return;
        }

        if (info != null) {
            if (ChatObject.isChannel(currentChat) && info.hidden_prehistory != historyHidden) {
                info.hidden_prehistory = historyHidden;
                getMessagesController().toggleChannelInvitesHistory(chatId, historyHidden);
            }
        }

        if (imageUpdater.isUploadingImage()) {
            createAfterUpload = true;
            progressDialog = new AlertDialog(getParentActivity(), AlertDialog.ALERT_TYPE_SPINNER);
            progressDialog.setOnCancelListener(dialog -> {
                createAfterUpload = false;
                progressDialog = null;
                donePressed = false;
            });
            progressDialog.show();
            return;
        }

        if (!currentChat.title.equals(nameTextView.getText().toString())) {
            getMessagesController().changeChatTitle(chatId, nameTextView.getText().toString());
        }
        String about = info != null && info.about != null ? info.about : "";
        if (descriptionTextView != null && !about.equals(descriptionTextView.getText().toString())) {
            getMessagesController().updateChatAbout(chatId, descriptionTextView.getText().toString(), info);
        }
//        if (signMessages != currentChat.signatures) {
//            currentChat.signatures = true;
//            getMessagesController().toggleChannelSignatures(chatId, signMessages, false);
//        }
        if (forum != currentChat.forum) {
            getMessagesController().toggleChannelForum(chatId, forum);
            List<BaseFragment> fragments = getParentLayout().getFragmentStack();
            for (int i = 0; i < fragments.size(); i++) {
                if (fragments.get(i) instanceof ChatActivity) {
                    ChatActivity chatActivity = (ChatActivity) fragments.get(i);
                    if (chatActivity.getArguments().getLong("chat_id") == chatId) {
                        getParentLayout().removeFragmentFromStack(i);
                        Bundle bundle = new Bundle();
                        bundle.putLong("chat_id",chatId);
                        getParentLayout().addFragmentToStack(TopicsFragment.getTopicsOrChat(this, bundle), i);
                    }
                }
            }
        }
        finishFragment();
    }

    private void showAvatarProgress(boolean show, boolean animated) {
        if (avatarProgressView == null) {
            return;
        }
        if (avatarAnimation != null) {
            avatarAnimation.cancel();
            avatarAnimation = null;
        }
        if (animated) {
            avatarAnimation = new AnimatorSet();
            if (show) {
                avatarProgressView.setVisibility(View.VISIBLE);
                avatarOverlay.setVisibility(View.VISIBLE);
                avatarAnimation.playTogether(ObjectAnimator.ofFloat(avatarProgressView, View.ALPHA, 1.0f),
                        ObjectAnimator.ofFloat(avatarOverlay, View.ALPHA, 1.0f));
            } else {
                avatarAnimation.playTogether(ObjectAnimator.ofFloat(avatarProgressView, View.ALPHA, 0.0f),
                        ObjectAnimator.ofFloat(avatarOverlay, View.ALPHA, 0.0f));
            }
            avatarAnimation.setDuration(180);
            avatarAnimation.addListener(new AnimatorListenerAdapter() {
                @Override
                public void onAnimationEnd(Animator animation) {
                    if (avatarAnimation == null || avatarProgressView == null) {
                        return;
                    }
                    if (!show) {
                        avatarProgressView.setVisibility(View.INVISIBLE);
                        avatarOverlay.setVisibility(View.INVISIBLE);
                    }
                    avatarAnimation = null;
                }

                @Override
                public void onAnimationCancel(Animator animation) {
                    avatarAnimation = null;
                }
            });
            avatarAnimation.start();
        } else {
            if (show) {
                avatarProgressView.setAlpha(1.0f);
                avatarProgressView.setVisibility(View.VISIBLE);
                avatarOverlay.setAlpha(1.0f);
                avatarOverlay.setVisibility(View.VISIBLE);
            } else {
                avatarProgressView.setAlpha(0.0f);
                avatarProgressView.setVisibility(View.INVISIBLE);
                avatarOverlay.setAlpha(0.0f);
                avatarOverlay.setVisibility(View.INVISIBLE);
            }
        }
    }

    @Override
    public void onActivityResultFragment(int requestCode, int resultCode, Intent data) {
        imageUpdater.onActivityResult(requestCode, resultCode, data);
    }

    @Override
    public void saveSelfArgs(Bundle args) {
        if (imageUpdater != null && imageUpdater.currentPicturePath != null) {
            args.putString("path", imageUpdater.currentPicturePath);
        }
        if (nameTextView != null) {
            String text = nameTextView.getText().toString();
            if (text.length() != 0) {
                args.putString("nameTextView", text);
            }
        }
    }

    @Override
    public void restoreSelfArgs(Bundle args) {
        if (imageUpdater != null) {
            imageUpdater.currentPicturePath = args.getString("path");
        }
    }

    public void setInfo(TLRPC.UserFull userFull) {
        userInfo = userFull;
        if (userFull != null) {
            if (currentUser == null) {
                currentUser = userId == 0 ? null : getMessagesController().getUser(userId);
            }
            if (botAffiliateProgramCell != null) {
                botAffiliateProgramCell.setDrawLoading(userInfo == null, 45, true);
                if (userInfo != null) {
                    botAffiliateProgramCell.setValue(userInfo.starref_program == null ? getString(R.string.AffiliateProgramBotOff) : String.format(Locale.US, "%.1f%%", userInfo.starref_program.commission_permille / 10.0f), false);
                }
            }
            if (verifyCell != null) {
                verifyCell.setVisibility(userInfo != null && userInfo.bot_info != null && userInfo.bot_info.verifier_settings != null ? View.VISIBLE : View.GONE);
            }
            if (verifyInfoCell != null) {
                verifyInfoCell.setVisibility(userInfo != null && userInfo.bot_info != null && userInfo.bot_info.verifier_settings != null ? View.VISIBLE : View.GONE);
            }
        }
    }

    public void setInfo(TLRPC.ChatFull chatFull) {
        info = chatFull;
        if (chatFull != null) {
            if (currentChat == null) {
                currentChat = getMessagesController().getChat(chatId);
            }
            historyHidden = !ChatObject.isChannel(currentChat) || info.hidden_prehistory;
            availableReactions = info.available_reactions;
            preloadedReactions.clear();
            preloadedReactions.addAll(ReactionsUtils.startPreloadReactions(currentChat, info));
            if (channelAffiliateProgramsCell != null && getMessagesController().starrefConnectAllowed && ChatObject.isChannelAndNotMegaGroup(currentChat)) {
                channelAffiliateProgramsCell.setVisibility(View.VISIBLE);
            }
        }
    }

    private void updateFields(boolean updateChat, boolean animated) {
        if (updateChat) {
            TLRPC.Chat chat = getMessagesController().getChat(chatId);
            if (chat != null) {
                currentChat = chat;
            }
        }
        boolean isPrivate = !ChatObject.isPublic(currentChat);

        if (settingsSectionCell != null) {
            settingsSectionCell.setVisibility(/*signCell == null && */typeCell == null && (linkedCell == null || linkedCell.getVisibility() != View.VISIBLE) && (historyCell == null || historyCell.getVisibility() != View.VISIBLE) && (locationCell == null || locationCell.getVisibility() != View.VISIBLE) ? View.GONE : View.VISIBLE);
        }

        if (logCell != null) {
            logCell.setVisibility(ChatObject.isChannel(currentChat) ? View.VISIBLE : View.GONE);
        }

        if (linkedCell != null) {
            if (info == null || !isChannel && info.linked_chat_id == 0) {
                linkedCell.setVisibility(View.GONE);
            } else {
                linkedCell.setVisibility(View.VISIBLE);
                if (info.linked_chat_id == 0) {
                    linkedCell.setTextAndValueAndIcon(getString("Discussion", R.string.Discussion), getString("DiscussionInfoShort", R.string.DiscussionInfoShort), R.drawable.msg_discuss, true);
                } else {
                    TLRPC.Chat chat = getMessagesController().getChat(info.linked_chat_id);
                    if (chat == null) {
                        linkedCell.setVisibility(View.GONE);
                    } else {
                        String username;
                        if (isChannel) {
                            if (TextUtils.isEmpty(username = ChatObject.getPublicUsername(chat))) {
                                linkedCell.setTextAndValueAndIcon(getString("Discussion", R.string.Discussion), chat.title, R.drawable.msg_discuss,true);
                            } else {
                                linkedCell.setTextAndValueAndIcon(getString("Discussion", R.string.Discussion), "@" + username, R.drawable.msg_discuss,true);
                            }
                        } else {
                            if (TextUtils.isEmpty(username = ChatObject.getPublicUsername(chat))) {
                                linkedCell.setTextAndValueAndIcon(getString("LinkedChannel", R.string.LinkedChannel), chat.title, R.drawable.msg_channel, forumsCell != null && forumsCell.getVisibility() == View.VISIBLE);
                            } else {
                                linkedCell.setTextAndValueAndIcon(getString("LinkedChannel", R.string.LinkedChannel), "@" + username,  R.drawable.msg_channel, forumsCell != null && forumsCell.getVisibility() == View.VISIBLE);
                            }
                        }
                    }
                }
            }
        }

        if (locationCell != null) {
            if (info != null && info.can_set_location) {
                locationCell.setVisibility(View.VISIBLE);
                if (info.location instanceof TLRPC.TL_channelLocation) {
                    TLRPC.TL_channelLocation location = (TLRPC.TL_channelLocation) info.location;
                    locationCell.setTextAndValue(getString("AttachLocation", R.string.AttachLocation), location.address, animated, true);
                } else {
                    locationCell.setTextAndValue(getString("AttachLocation", R.string.AttachLocation), "Unknown address", animated, true);
                }
            } else {
                locationCell.setVisibility(View.GONE);
            }
        }

        if (typeCell != null) {
            if (info != null && info.location instanceof TLRPC.TL_channelLocation) {
                String link;
                if (isPrivate) {
                    link = getString("TypeLocationGroupEdit", R.string.TypeLocationGroupEdit);
                } else {
                    link = String.format("https://" + getMessagesController().linkPrefix + "/%s", ChatObject.getPublicUsername(currentChat));
                }
                typeCell.setTextAndValueAndIcon(getString("TypeLocationGroup", R.string.TypeLocationGroup), link, R.drawable.msg_channel, historyCell != null && historyCell.getVisibility() == View.VISIBLE || linkedCell != null && linkedCell.getVisibility() == View.VISIBLE || forumsCell != null && forumsCell.getVisibility() == View.VISIBLE);
            } else {
                String type;
                boolean isRestricted = currentChat.noforwards;
                if (isChannel) {
                    type = isPrivate ? isRestricted ? getString("TypePrivateRestrictedForwards", R.string.TypePrivateRestrictedForwards) : getString("TypePrivate", R.string.TypePrivate) : getString("TypePublic", R.string.TypePublic);
                } else {
                    type = isPrivate ? isRestricted ? getString("TypePrivateGroupRestrictedForwards", R.string.TypePrivateGroupRestrictedForwards) : getString("TypePrivateGroup", R.string.TypePrivateGroup) : getString("TypePublicGroup", R.string.TypePublicGroup);
                }
                if (isChannel) {
                    typeCell.setTextAndValueAndIcon(getString("ChannelType", R.string.ChannelType), type, R.drawable.msg_channel, historyCell != null && historyCell.getVisibility() == View.VISIBLE || linkedCell != null && linkedCell.getVisibility() == View.VISIBLE || forumsCell != null && forumsCell.getVisibility() == View.VISIBLE);
                } else {
                    typeCell.setTextAndValueAndIcon(getString("GroupType", R.string.GroupType), type, R.drawable.msg_groups, historyCell != null && historyCell.getVisibility() == View.VISIBLE || linkedCell != null && linkedCell.getVisibility() == View.VISIBLE || forumsCell != null && forumsCell.getVisibility() == View.VISIBLE);
                }
            }
        }

        if (historyCell != null) {
            String type = historyHidden && !forum ? getString("ChatHistoryHidden", R.string.ChatHistoryHidden) : getString("ChatHistoryVisible", R.string.ChatHistoryVisible);
            historyCell.setTextAndValueAndIcon(getString("ChatHistoryShort", R.string.ChatHistoryShort), type, animated, R.drawable.msg_discuss, forumsCell != null);
            historyCell.setEnabled(!forum);
            updateHistoryShow(!forum && isPrivate && (info == null || info.linked_chat_id == 0) && !(info != null && info.location instanceof TLRPC.TL_channelLocation), animated);
        }

        if (membersCell != null) {
            if (info != null) {
                if (memberRequestsCell != null) {
                    if (memberRequestsCell.getParent() == null) {
                        int position = infoContainer.indexOfChild(membersCell) + 1;
                        infoContainer.addView(memberRequestsCell, position, LayoutHelper.createLinear(LayoutHelper.MATCH_PARENT, LayoutHelper.WRAP_CONTENT));
                    }
                    memberRequestsCell.setVisibility(info.requests_pending > 0 ? View.VISIBLE : View.GONE);
                }
                if (isChannel) {
                    membersCell.setTextAndValueAndIcon(getString("ChannelSubscribers", R.string.ChannelSubscribers), String.format("%d", info.participants_count), R.drawable.msg_groups, true);
                    blockCell.setTextAndValueAndIcon(getString("ChannelBlacklist", R.string.ChannelBlacklist), String.format("%d", Math.max(info.banned_count, info.kicked_count)), R.drawable.msg_user_remove, logCell != null && logCell.getVisibility() == View.VISIBLE);

                    if (!ChatObject.hasAdminRights(currentChat)) {
                        membersCell.setEnabled(false);
                        membersCell.setNeedDivider(false);
                        blockCell.setVisibility(View.GONE);
                        adminCell.setVisibility(View.GONE);
                    }
                } else {
                    if (ChatObject.isChannel(currentChat)) {
                        membersCell.setTextAndValueAndIcon(getString("ChannelMembers", R.string.ChannelMembers), String.format("%d", info.participants_count), R.drawable.msg_groups, true);
                    } else {
                        membersCell.setTextAndValueAndIcon(getString("ChannelMembers", R.string.ChannelMembers), String.format("%d", info.participants.participants.size()), R.drawable.msg_groups, memberRequestsCell.getVisibility() == View.VISIBLE);
                    }
                    if (currentChat.gigagroup) {
                        blockCell.setTextAndValueAndIcon(getString("ChannelBlacklist", R.string.ChannelBlacklist), String.format("%d", Math.max(info.banned_count, info.kicked_count)), R.drawable.msg_user_remove, logCell != null && logCell.getVisibility() == View.VISIBLE);
                    } else {
                        int count = 0;
                        if (currentChat.default_banned_rights != null) {
                            if (!currentChat.default_banned_rights.send_plain) {
                                count++;
                            }
                            count += ChatUsersActivity.getSendMediaSelectedCount(currentChat.default_banned_rights);
                            if (!currentChat.default_banned_rights.pin_messages) {
                                count++;
                            }
                            if (!currentChat.default_banned_rights.invite_users) {
                                count++;
                            }
                            if (forum && !currentChat.default_banned_rights.manage_topics) {
                                count++;
                            }
                            if (!currentChat.default_banned_rights.change_info) {
                                count++;
                            }
                        } else {
                            count = forum ? 17 : 16;
                        }
                        blockCell.setTextAndValueAndIcon(getString("ChannelPermissions", R.string.ChannelPermissions), String.format("%d/%d", count, forum ? 17 : 16), animated, R.drawable.msg_permissions, true);
                    }
                    if (memberRequestsCell != null) {
                        memberRequestsCell.setTextAndValueAndIcon(getString("MemberRequests", R.string.MemberRequests), String.format("%d", info.requests_pending), R.drawable.msg_requests, logCell != null && logCell.getVisibility() == View.VISIBLE);
                    }
                }
                if (ChatObject.hasAdminRights(currentChat)) {
                    adminCell.setTextAndValueAndIcon(getString("ChannelAdministrators", R.string.ChannelAdministrators), String.format("%d", ChatObject.isChannel(currentChat) ? info.admins_count : getAdminCount()), R.drawable.msg_admins, true);
                } else if (info != null && info.participants != null) {
                    if (ChatObject.isChannel(currentChat) && info.participants.participants.size() != info.participants_count && realAdminCount == 0) {
                        adminCell.setTextAndIcon(getString("ChannelAdministrators", R.string.ChannelAdministrators), R.drawable.msg_admins, true);
                        getRealChannelAdminCount();
                    } else {
                        adminCell.setTextAndValueAndIcon(getString("ChannelAdministrators", R.string.ChannelAdministrators), String.format("%d", ChatObject.isChannel(currentChat) ? realAdminCount == 0 ? getChannelAdminCount() : realAdminCount : getAdminCount()), R.drawable.msg_admins, true);
                    }
                }
            } else {
                if (isChannel) {
                    membersCell.setTextAndIcon(getString("ChannelSubscribers", R.string.ChannelSubscribers), R.drawable.msg_groups, true);
                    blockCell.setTextAndIcon(getString("ChannelBlacklist", R.string.ChannelBlacklist), R.drawable.msg_chats_remove, logCell != null && logCell.getVisibility() == View.VISIBLE);
                } else {
                    membersCell.setTextAndIcon(getString("ChannelMembers", R.string.ChannelMembers), R.drawable.msg_groups, logCell != null && logCell.getVisibility() == View.VISIBLE);
                    if (currentChat.gigagroup) {
                        blockCell.setTextAndIcon(getString("ChannelBlacklist", R.string.ChannelBlacklist), R.drawable.msg_chats_remove, logCell != null && logCell.getVisibility() == View.VISIBLE);
                    } else {
                        blockCell.setTextAndIcon(getString("ChannelPermissions", R.string.ChannelPermissions), R.drawable.msg_permissions, true);
                    }
                }
                adminCell.setTextAndIcon(getString("ChannelAdministrators", R.string.ChannelAdministrators), R.drawable.msg_admins, true);
            }
            reactionsCell.setVisibility(ChatObject.canChangeChatInfo(currentChat) ? View.VISIBLE : View.GONE);
            updateReactionsCell(animated);
            if (info == null || !ChatObject.canUserDoAdminAction(currentChat, ChatObject.ACTION_INVITE) || (!isPrivate && currentChat.creator)) {
                inviteLinksCell.setVisibility(View.GONE);
            } else {
                if (info.invitesCount > 0) {
                    inviteLinksCell.setTextAndValueAndIcon(getString("InviteLinks", R.string.InviteLinks), Integer.toString(info.invitesCount), R.drawable.msg_link2, true);
                } else {
                    inviteLinksCell.setTextAndValueAndIcon(getString("InviteLinks", R.string.InviteLinks), "1", R.drawable.msg_link2, true);
                }
            }
        }

        if (stickersCell != null && info != null) {
            stickersCell.setTextAndValueAndIcon(getString(R.string.GroupStickers), info.stickerset != null ? info.stickerset.title : getString(R.string.Add), R.drawable.msg_sticker, false);
        }
    }

    public void updateColorCell() {
        if (colorCell != null) {
            colorCell.set(currentChat, (historyCell != null && historyCell.getVisibility() == View.VISIBLE) || /*(signCell != null && signCell.getVisibility() == View.VISIBLE) || */(forumsCell != null && forumsCell.getVisibility() == View.VISIBLE) || ChatObject.isMegagroup(currentChat) && ChatObject.hasAdminRights(currentChat));
        }
    }

    private ValueAnimator updateHistoryShowAnimator;
    private void updateHistoryShow(boolean show, boolean animated) {
        final boolean finalShow = show;
        if (updateHistoryShowAnimator != null) {
            updateHistoryShowAnimator.cancel();
        }
        if (historyCell.getAlpha() <= 0 && !show) {
            historyCell.setVisibility(View.GONE);
            updateColorCell();
            return;
        } else if (historyCell.getVisibility() == View.VISIBLE && historyCell.getAlpha() >= 1 && show) {
            return;
        }
        ArrayList<View> nextViews = new ArrayList<>();
        boolean afterme = false;
        for (int i = 0; i < typeEditContainer.getChildCount(); ++i) {
            if (!afterme && typeEditContainer.getChildAt(i) == historyCell) {
                afterme = true;
            } else if (afterme) {
                nextViews.add(typeEditContainer.getChildAt(i));
            }
        }
        afterme = false;
        for (int i = 0; i < linearLayout.getChildCount(); ++i) {
            if (!afterme && linearLayout.getChildAt(i) == typeEditContainer) {
                afterme = true;
            } else if (afterme) {
                nextViews.add(linearLayout.getChildAt(i));
            }
        }
        if (historyCell.getVisibility() != View.VISIBLE) {
            historyCell.setAlpha(0);
            historyCell.setTranslationY(-historyCell.getHeight() / 2f);
        }
        historyCell.setVisibility(View.VISIBLE);
        for (int i = 0; i < nextViews.size(); ++i) {
            nextViews.get(i).setTranslationY(-historyCell.getHeight() * (1f - historyCell.getAlpha()));
        }
        if (animated) {
            updateHistoryShowAnimator = ValueAnimator.ofFloat(historyCell.getAlpha(), show ? 1f : 0f);
            updateHistoryShowAnimator.addUpdateListener(anm -> {
                float t = (float) anm.getAnimatedValue();
                historyCell.setAlpha(t);
                historyCell.setTranslationY(-historyCell.getHeight() / 2f * (1f - t));
                historyCell.setScaleY(.2f + .8f * t);
                for (int i = 0; i < nextViews.size(); ++i) {
                    nextViews.get(i).setTranslationY(-historyCell.getHeight() * (1f - t));
                }
            });
            updateHistoryShowAnimator.addListener(new AnimatorListenerAdapter() {
                @Override
                public void onAnimationEnd(Animator animation) {
                    historyCell.setVisibility(finalShow ? View.VISIBLE : View.GONE);
                    for (int i = 0; i < nextViews.size(); ++i) {
                        nextViews.get(i).setTranslationY(0);
                    }
                }
            });
            updateHistoryShowAnimator.setDuration(320);
            updateHistoryShowAnimator.setInterpolator(CubicBezierInterpolator.EASE_OUT_QUINT);
            updateHistoryShowAnimator.start();
        } else {
            historyCell.setAlpha(show ? 1f : 0f);
            historyCell.setTranslationY(-historyCell.getHeight() / 2f * (show ? 0 : 1f));
            historyCell.setScaleY(.2f + .8f * (show ? 1f : 0f));
            historyCell.setVisibility(finalShow ? View.VISIBLE : View.GONE);
            for (int i = 0; i < nextViews.size(); ++i) {
                nextViews.get(i).setTranslationY(0);
            }
            updateHistoryShowAnimator = null;
        }
    }

    private void updateReactionsCell(boolean animated) {
        final TLRPC.ChatFull chat = getMessagesController().getChatFull(chatId);
        boolean isChannelAndNotMegaGroup = ChatObject.isChannelAndNotMegaGroup(currentChat);
        String finalString;
        if (availableReactions == null || availableReactions instanceof TLRPC.TL_chatReactionsNone) {
            finalString = getString(R.string.ReactionsOff);
            if (chat != null && chat.paid_reactions_available) {
                finalString = "1";
            }
        } else if (availableReactions instanceof TLRPC.TL_chatReactionsSome) {
            TLRPC.TL_chatReactionsSome someReactions = (TLRPC.TL_chatReactionsSome) availableReactions;
            int count = 0;
            for (int i = 0; i < someReactions.reactions.size(); i++) {
                TLRPC.Reaction someReaction = someReactions.reactions.get(i);
                if (someReaction instanceof TLRPC.TL_reactionEmoji) {
                    TLRPC.TL_reactionEmoji tl_reactionEmoji = (TLRPC.TL_reactionEmoji) someReaction;
                    TLRPC.TL_availableReaction reaction = getMediaDataController().getReactionsMap().get(tl_reactionEmoji.emoticon);
                    if (reaction != null && !reaction.inactive) {
                        count++;
                    }
                } else if (someReaction instanceof TLRPC.TL_reactionCustomEmoji) {
                    count++;
                }
            }
            if (isChannelAndNotMegaGroup) {
                if (chat != null && chat.paid_reactions_available) {
                    count++;
                }
                finalString = count == 0 ? getString(R.string.ReactionsOff) : String.valueOf(count);
            } else {
                int reacts = Math.min(getMediaDataController().getEnabledReactionsList().size(), count);
                finalString = reacts == 0 ? getString(R.string.ReactionsOff) :
                        LocaleController.formatString(R.string.ReactionsCount, reacts, getMediaDataController().getEnabledReactionsList().size());
            }
        } else {
            finalString = getString(R.string.ReactionsAll);
        }
        reactionsCell.setTextAndValueAndIcon(getString(R.string.Reactions), finalString, animated, R.drawable.msg_reactions2, true);
    }

    @Override
    public ArrayList<ThemeDescription> getThemeDescriptions() {
        ArrayList<ThemeDescription> themeDescriptions = new ArrayList<>();

        ThemeDescription.ThemeDescriptionDelegate cellDelegate = () -> {
            if (avatarImage != null) {
                avatarImage.invalidate();
            }
        };

        themeDescriptions.add(new ThemeDescription(fragmentView, ThemeDescription.FLAG_BACKGROUND, null, null, null, null, Theme.key_windowBackgroundGray));

        themeDescriptions.add(new ThemeDescription(actionBar, ThemeDescription.FLAG_BACKGROUND, null, null, null, null, Theme.key_actionBarDefault));
        themeDescriptions.add(new ThemeDescription(actionBar, ThemeDescription.FLAG_AB_ITEMSCOLOR, null, null, null, null, Theme.key_actionBarDefaultIcon));
        themeDescriptions.add(new ThemeDescription(actionBar, ThemeDescription.FLAG_AB_TITLECOLOR, null, null, null, null, Theme.key_actionBarDefaultTitle));
        themeDescriptions.add(new ThemeDescription(actionBar, ThemeDescription.FLAG_AB_SELECTORCOLOR, null, null, null, null, Theme.key_actionBarDefaultSelector));

        themeDescriptions.add(new ThemeDescription(setAvatarCell, ThemeDescription.FLAG_SELECTOR, null, null, null, null, Theme.key_listSelector));
        themeDescriptions.add(new ThemeDescription(setAvatarCell, ThemeDescription.FLAG_TEXTCOLOR, new Class[]{TextCell.class}, new String[]{"textView"}, null, null, null, Theme.key_windowBackgroundWhiteBlueButton));
        themeDescriptions.add(new ThemeDescription(setAvatarCell, 0, new Class[]{TextCell.class}, new String[]{"imageView"}, null, null, null, Theme.key_windowBackgroundWhiteBlueIcon));
        themeDescriptions.add(new ThemeDescription(membersCell, ThemeDescription.FLAG_SELECTOR, null, null, null, null, Theme.key_listSelector));
        themeDescriptions.add(new ThemeDescription(membersCell, ThemeDescription.FLAG_TEXTCOLOR, new Class[]{TextCell.class}, new String[]{"textView"}, null, null, null, Theme.key_windowBackgroundWhiteBlackText));
        themeDescriptions.add(new ThemeDescription(membersCell, 0, new Class[]{TextCell.class}, new String[]{"imageView"}, null, null, null, Theme.key_windowBackgroundWhiteGrayIcon));
        themeDescriptions.add(new ThemeDescription(adminCell, ThemeDescription.FLAG_SELECTOR, null, null, null, null, Theme.key_listSelector));
        themeDescriptions.add(new ThemeDescription(adminCell, ThemeDescription.FLAG_TEXTCOLOR, new Class[]{TextCell.class}, new String[]{"textView"}, null, null, null, Theme.key_windowBackgroundWhiteBlackText));
        themeDescriptions.add(new ThemeDescription(adminCell, 0, new Class[]{TextCell.class}, new String[]{"imageView"}, null, null, null, Theme.key_windowBackgroundWhiteGrayIcon));
        themeDescriptions.add(new ThemeDescription(inviteLinksCell, ThemeDescription.FLAG_SELECTOR, null, null, null, null, Theme.key_listSelector));
        themeDescriptions.add(new ThemeDescription(inviteLinksCell, ThemeDescription.FLAG_TEXTCOLOR, new Class[]{TextCell.class}, new String[]{"textView"}, null, null, null, Theme.key_windowBackgroundWhiteBlackText));
        themeDescriptions.add(new ThemeDescription(inviteLinksCell, 0, new Class[]{TextCell.class}, new String[]{"imageView"}, null, null, null, Theme.key_windowBackgroundWhiteGrayIcon));
        if (memberRequestsCell != null) {
            themeDescriptions.add(new ThemeDescription(memberRequestsCell, ThemeDescription.FLAG_SELECTOR, null, null, null, null, Theme.key_listSelector));
            themeDescriptions.add(new ThemeDescription(memberRequestsCell, ThemeDescription.FLAG_TEXTCOLOR, new Class[]{TextCell.class}, new String[]{"textView"}, null, null, null, Theme.key_windowBackgroundWhiteBlackText));
            themeDescriptions.add(new ThemeDescription(memberRequestsCell, 0, new Class[]{TextCell.class}, new String[]{"imageView"}, null, null, null, Theme.key_windowBackgroundWhiteGrayIcon));
        }

        themeDescriptions.add(new ThemeDescription(blockCell, ThemeDescription.FLAG_SELECTOR, null, null, null, null, Theme.key_listSelector));
        themeDescriptions.add(new ThemeDescription(blockCell, ThemeDescription.FLAG_TEXTCOLOR, new Class[]{TextCell.class}, new String[]{"textView"}, null, null, null, Theme.key_windowBackgroundWhiteBlackText));
        themeDescriptions.add(new ThemeDescription(blockCell, 0, new Class[]{TextCell.class}, new String[]{"imageView"}, null, null, null, Theme.key_windowBackgroundWhiteGrayIcon));
        themeDescriptions.add(new ThemeDescription(logCell, ThemeDescription.FLAG_SELECTOR, null, null, null, null, Theme.key_listSelector));
        themeDescriptions.add(new ThemeDescription(logCell, ThemeDescription.FLAG_TEXTCOLOR, new Class[]{TextCell.class}, new String[]{"textView"}, null, null, null, Theme.key_windowBackgroundWhiteBlackText));
        themeDescriptions.add(new ThemeDescription(logCell, 0, new Class[]{TextCell.class}, new String[]{"imageView"}, null, null, null, Theme.key_windowBackgroundWhiteGrayIcon));

        themeDescriptions.add(new ThemeDescription(typeCell, ThemeDescription.FLAG_SELECTOR, null, null, null, null, Theme.key_listSelector));
        themeDescriptions.add(new ThemeDescription(typeCell, 0, new Class[]{TextDetailCell.class}, new String[]{"textView"}, null, null, null, Theme.key_windowBackgroundWhiteBlackText));
        themeDescriptions.add(new ThemeDescription(typeCell, 0, new Class[]{TextDetailCell.class}, new String[]{"valueTextView"}, null, null, null, Theme.key_windowBackgroundWhiteGrayText2));
        themeDescriptions.add(new ThemeDescription(historyCell, ThemeDescription.FLAG_SELECTOR, null, null, null, null, Theme.key_listSelector));
        themeDescriptions.add(new ThemeDescription(historyCell, 0, new Class[]{TextDetailCell.class}, new String[]{"textView"}, null, null, null, Theme.key_windowBackgroundWhiteBlackText));
        themeDescriptions.add(new ThemeDescription(historyCell, 0, new Class[]{TextDetailCell.class}, new String[]{"valueTextView"}, null, null, null, Theme.key_windowBackgroundWhiteGrayText2));
        themeDescriptions.add(new ThemeDescription(locationCell, ThemeDescription.FLAG_SELECTOR, null, null, null, null, Theme.key_listSelector));
        themeDescriptions.add(new ThemeDescription(locationCell, 0, new Class[]{TextDetailCell.class}, new String[]{"textView"}, null, null, null, Theme.key_windowBackgroundWhiteBlackText));
        themeDescriptions.add(new ThemeDescription(locationCell, 0, new Class[]{TextDetailCell.class}, new String[]{"valueTextView"}, null, null, null, Theme.key_windowBackgroundWhiteGrayText2));

        themeDescriptions.add(new ThemeDescription(nameTextView, ThemeDescription.FLAG_TEXTCOLOR, null, null, null, null, Theme.key_windowBackgroundWhiteBlackText));
        themeDescriptions.add(new ThemeDescription(nameTextView, ThemeDescription.FLAG_HINTTEXTCOLOR, null, null, null, null, Theme.key_windowBackgroundWhiteHintText));
        themeDescriptions.add(new ThemeDescription(nameTextView, ThemeDescription.FLAG_BACKGROUNDFILTER, null, null, null, null, Theme.key_windowBackgroundWhiteInputField));
        themeDescriptions.add(new ThemeDescription(nameTextView, ThemeDescription.FLAG_BACKGROUNDFILTER | ThemeDescription.FLAG_DRAWABLESELECTEDSTATE, null, null, null, null, Theme.key_windowBackgroundWhiteInputFieldActivated));
        themeDescriptions.add(new ThemeDescription(descriptionTextView, ThemeDescription.FLAG_TEXTCOLOR, null, null, null, null, Theme.key_windowBackgroundWhiteBlackText));
        themeDescriptions.add(new ThemeDescription(descriptionTextView, ThemeDescription.FLAG_HINTTEXTCOLOR, null, null, null, null, Theme.key_windowBackgroundWhiteHintText));

        themeDescriptions.add(new ThemeDescription(avatarContainer, ThemeDescription.FLAG_BACKGROUND, null, null, null, null, Theme.key_windowBackgroundWhite));
        themeDescriptions.add(new ThemeDescription(settingsContainer, ThemeDescription.FLAG_BACKGROUND, null, null, null, null, Theme.key_windowBackgroundWhite));
        themeDescriptions.add(new ThemeDescription(typeEditContainer, ThemeDescription.FLAG_BACKGROUND, null, null, null, null, Theme.key_windowBackgroundWhite));
        themeDescriptions.add(new ThemeDescription(deleteContainer, ThemeDescription.FLAG_BACKGROUND, null, null, null, null, Theme.key_windowBackgroundWhite));
        themeDescriptions.add(new ThemeDescription(stickersContainer, ThemeDescription.FLAG_BACKGROUND, null, null, null, null, Theme.key_windowBackgroundWhite));
        themeDescriptions.add(new ThemeDescription(infoContainer, ThemeDescription.FLAG_BACKGROUND, null, null, null, null, Theme.key_windowBackgroundWhite));

        themeDescriptions.add(new ThemeDescription(settingsTopSectionCell, ThemeDescription.FLAG_BACKGROUNDFILTER, new Class[]{ShadowSectionCell.class}, null, null, null, Theme.key_windowBackgroundGrayShadow));
        themeDescriptions.add(new ThemeDescription(settingsSectionCell, ThemeDescription.FLAG_BACKGROUNDFILTER, new Class[]{ShadowSectionCell.class}, null, null, null, Theme.key_windowBackgroundGrayShadow));
        themeDescriptions.add(new ThemeDescription(deleteInfoCell, ThemeDescription.FLAG_BACKGROUNDFILTER, new Class[]{ShadowSectionCell.class}, null, null, null, Theme.key_windowBackgroundGrayShadow));

//        themeDescriptions.add(new ThemeDescription(signCell, ThemeDescription.FLAG_SELECTOR, null, null, null, null, Theme.key_listSelector));
//        themeDescriptions.add(new ThemeDescription(signCell, 0, new Class[]{TextCheckCell.class}, new String[]{"textView"}, null, null, null, Theme.key_windowBackgroundWhiteBlackText));
//        themeDescriptions.add(new ThemeDescription(signCell, 0, new Class[]{TextCheckCell.class}, new String[]{"checkBox"}, null, null, null, Theme.key_switchTrack));
//        themeDescriptions.add(new ThemeDescription(signCell, 0, new Class[]{TextCheckCell.class}, new String[]{"checkBox"}, null, null, null, Theme.key_switchTrackChecked));

        themeDescriptions.add(new ThemeDescription(deleteCell, ThemeDescription.FLAG_SELECTOR, null, null, null, null, Theme.key_listSelector));
        themeDescriptions.add(new ThemeDescription(deleteCell, ThemeDescription.FLAG_TEXTCOLOR, new Class[]{TextSettingsCell.class}, new String[]{"textView"}, null, null, null, Theme.key_text_RedRegular));
        themeDescriptions.add(new ThemeDescription(stickersCell, ThemeDescription.FLAG_SELECTOR, null, null, null, null, Theme.key_listSelector));
        themeDescriptions.add(new ThemeDescription(stickersCell, ThemeDescription.FLAG_TEXTCOLOR, new Class[]{TextSettingsCell.class}, new String[]{"textView"}, null, null, null, Theme.key_windowBackgroundWhiteBlackText));

        themeDescriptions.add(new ThemeDescription(stickersInfoCell, ThemeDescription.FLAG_BACKGROUNDFILTER, new Class[]{TextInfoPrivacyCell.class}, null, null, null, Theme.key_windowBackgroundGrayShadow));
        themeDescriptions.add(new ThemeDescription(stickersInfoCell, 0, new Class[]{TextInfoPrivacyCell.class}, new String[]{"textView"}, null, null, null, Theme.key_windowBackgroundWhiteGrayText4));

        themeDescriptions.add(new ThemeDescription(null, 0, null, null, Theme.avatarDrawables, cellDelegate, Theme.key_avatar_text));
        themeDescriptions.add(new ThemeDescription(null, 0, null, null, null, cellDelegate, Theme.key_avatar_backgroundRed));
        themeDescriptions.add(new ThemeDescription(null, 0, null, null, null, cellDelegate, Theme.key_avatar_backgroundOrange));
        themeDescriptions.add(new ThemeDescription(null, 0, null, null, null, cellDelegate, Theme.key_avatar_backgroundViolet));
        themeDescriptions.add(new ThemeDescription(null, 0, null, null, null, cellDelegate, Theme.key_avatar_backgroundGreen));
        themeDescriptions.add(new ThemeDescription(null, 0, null, null, null, cellDelegate, Theme.key_avatar_backgroundCyan));
        themeDescriptions.add(new ThemeDescription(null, 0, null, null, null, cellDelegate, Theme.key_avatar_backgroundBlue));
        themeDescriptions.add(new ThemeDescription(null, 0, null, null, null, cellDelegate, Theme.key_avatar_backgroundPink));

        themeDescriptions.add(new ThemeDescription(undoView, ThemeDescription.FLAG_BACKGROUNDFILTER, null, null, null, null, Theme.key_undo_background));
        themeDescriptions.add(new ThemeDescription(undoView, 0, new Class[]{UndoView.class}, new String[]{"undoImageView"}, null, null, null, Theme.key_undo_cancelColor));
        themeDescriptions.add(new ThemeDescription(undoView, 0, new Class[]{UndoView.class}, new String[]{"undoTextView"}, null, null, null, Theme.key_undo_cancelColor));
        themeDescriptions.add(new ThemeDescription(undoView, 0, new Class[]{UndoView.class}, new String[]{"infoTextView"}, null, null, null, Theme.key_undo_infoColor));
        themeDescriptions.add(new ThemeDescription(undoView, 0, new Class[]{UndoView.class}, new String[]{"textPaint"}, null, null, null, Theme.key_undo_infoColor));
        themeDescriptions.add(new ThemeDescription(undoView, 0, new Class[]{UndoView.class}, new String[]{"progressPaint"}, null, null, null, Theme.key_undo_infoColor));
        themeDescriptions.add(new ThemeDescription(undoView, ThemeDescription.FLAG_IMAGECOLOR, new Class[]{UndoView.class}, new String[]{"leftImageView"}, null, null, null, Theme.key_undo_infoColor));

        themeDescriptions.add(new ThemeDescription(reactionsCell, ThemeDescription.FLAG_SELECTOR, null, null, null, null, Theme.key_listSelector));
        themeDescriptions.add(new ThemeDescription(reactionsCell, ThemeDescription.FLAG_TEXTCOLOR, new Class[]{TextCell.class}, new String[]{"textView"}, null, null, null, Theme.key_windowBackgroundWhiteBlackText));
        themeDescriptions.add(new ThemeDescription(reactionsCell, 0, new Class[]{TextCell.class}, new String[]{"imageView"}, null, null, null, Theme.key_windowBackgroundWhiteGrayIcon));

        if (statsAndBoosts != null) {
            themeDescriptions.add(new ThemeDescription(statsAndBoosts, ThemeDescription.FLAG_SELECTOR, null, null, null, null, Theme.key_listSelector));
            themeDescriptions.add(new ThemeDescription(statsAndBoosts, ThemeDescription.FLAG_TEXTCOLOR, new Class[]{TextCell.class}, new String[]{"textView"}, null, null, null, Theme.key_windowBackgroundWhiteBlackText));
            themeDescriptions.add(new ThemeDescription(statsAndBoosts, 0, new Class[]{TextCell.class}, new String[]{"imageView"}, null, null, null, Theme.key_windowBackgroundWhiteGrayIcon));
        }

        return themeDescriptions;
    }
}<|MERGE_RESOLUTION|>--- conflicted
+++ resolved
@@ -1216,12 +1216,8 @@
             if (channelAffiliateProgramsCell != null) {
                 infoContainer.addView(channelAffiliateProgramsCell, LayoutHelper.createLinear(LayoutHelper.MATCH_PARENT, LayoutHelper.WRAP_CONTENT));
             }
-<<<<<<< HEAD
-
-            if (channelAffiliateProgramsCell != null && ChatObject.hasAdminRights(currentChat) && getMessagesController().starrefConnectAllowed) {
-=======
-            if (channelAffiliateProgramsCell != null && getMessagesController().starrefConnectAllowed && ChatObject.isChannelAndNotMegaGroup(currentChat)) {
->>>>>>> eee720ef
+
+            if (channelAffiliateProgramsCell != null && ChatObject.hasAdminRights(currentChat) && getMessagesController().starrefConnectAllowed && ChatObject.isChannelAndNotMegaGroup(currentChat)) {
                 channelAffiliateProgramsCell.setVisibility(View.VISIBLE);
             }
             if (logCell != null) {
