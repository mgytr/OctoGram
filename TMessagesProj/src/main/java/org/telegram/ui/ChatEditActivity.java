/*
 * This is the source code of Telegram for Android v. 5.x.x.
 * It is licensed under GNU GPL v. 2 or later.
 * You should have received a copy of the license in this archive (see LICENSE).
 *
 * Copyright Nikolai Kudashov, 2013-2018.
 */

package org.telegram.ui;

import static org.telegram.messenger.AndroidUtilities.dp;
import static org.telegram.messenger.LocaleController.getString;
import static org.telegram.ui.ChannelMonetizationLayout.replaceTON;
import static org.telegram.ui.Stars.StarsIntroActivity.formatStarsAmount;
import static org.telegram.ui.Stars.StarsIntroActivity.formatStarsAmountShort;

import android.animation.Animator;
import android.animation.AnimatorListenerAdapter;
import android.animation.AnimatorSet;
import android.animation.ObjectAnimator;
import android.animation.ValueAnimator;
import android.app.Dialog;
import android.content.Context;
import android.content.Intent;
import android.graphics.Canvas;
import android.graphics.Paint;
import android.graphics.drawable.ColorDrawable;
import android.graphics.drawable.Drawable;
import android.os.Build;
import android.os.Bundle;
import android.os.Vibrator;
import android.text.Editable;
import android.text.InputFilter;
import android.text.InputType;
import android.text.SpannableString;
import android.text.SpannableStringBuilder;
import android.text.Spanned;
import android.text.TextPaint;
import android.text.TextUtils;
import android.text.TextWatcher;
import android.text.style.ClickableSpan;
import android.util.TypedValue;
import android.view.Gravity;
import android.view.HapticFeedbackConstants;
import android.view.View;
import android.view.ViewGroup;
import android.view.inputmethod.EditorInfo;
import android.widget.FrameLayout;
import android.widget.LinearLayout;
import android.widget.ScrollView;

import androidx.annotation.NonNull;

import it.octogram.android.OctoConfig;
import org.telegram.messenger.AndroidUtilities;
import org.telegram.messenger.ChatObject;
import org.telegram.messenger.ContactsController;
import org.telegram.messenger.Emoji;
import org.telegram.messenger.FileLog;
import org.telegram.messenger.ImageLocation;
import org.telegram.messenger.LocaleController;
import org.telegram.messenger.MessageObject;
import org.telegram.messenger.MessagesController;
import org.telegram.messenger.MessagesStorage;
import org.telegram.messenger.NotificationCenter;
import org.telegram.messenger.R;
import org.telegram.messenger.browser.Browser;
import org.telegram.tgnet.TLObject;
import org.telegram.tgnet.TLRPC;
import org.telegram.tgnet.tl.TL_bots;
import org.telegram.tgnet.tl.TL_stories;
import org.telegram.ui.ActionBar.ActionBar;
import org.telegram.ui.ActionBar.ActionBarMenu;
import org.telegram.ui.ActionBar.AlertDialog;
import org.telegram.ui.ActionBar.BaseFragment;
import org.telegram.ui.ActionBar.BottomSheet;
import org.telegram.ui.ActionBar.Theme;
import org.telegram.ui.ActionBar.ThemeDescription;
import org.telegram.ui.Cells.HeaderCell;
import org.telegram.ui.Cells.RadioButtonCell;
import org.telegram.ui.Cells.ShadowSectionCell;
import org.telegram.ui.Cells.TextCell;
import org.telegram.ui.Cells.TextDetailCell;
import org.telegram.ui.Cells.TextInfoPrivacyCell;
import org.telegram.ui.Cells.TextSettingsCell;
import org.telegram.ui.Components.AlertsCreator;
import org.telegram.ui.Components.AnimatedEmojiDrawable;
import org.telegram.ui.Components.AvatarDrawable;
import org.telegram.ui.Components.BackupImageView;
import org.telegram.ui.Components.BulletinFactory;
import org.telegram.ui.Components.CombinedDrawable;
import org.telegram.ui.Components.CubicBezierInterpolator;
import org.telegram.ui.Components.EditTextBoldCursor;
import org.telegram.ui.Components.EditTextEmoji;
import org.telegram.ui.Components.ImageUpdater;
import org.telegram.ui.Components.LayoutHelper;
import org.telegram.ui.Components.LoadingSpan;
import org.telegram.ui.Components.RLottieDrawable;
import org.telegram.ui.Components.RadialProgressView;
import org.telegram.ui.Components.Reactions.ChatCustomReactionsEditActivity;
import org.telegram.ui.Components.Reactions.ReactionsUtils;
import org.telegram.ui.Components.SizeNotifierFrameLayout;
import org.telegram.ui.Components.UndoView;
import org.telegram.ui.Stars.BotStarsActivity;
import org.telegram.ui.Stars.BotStarsController;
import org.telegram.ui.Stars.StarsIntroActivity;
import org.telegram.ui.bots.AffiliateProgramFragment;
import org.telegram.ui.bots.BotVerifySheet;
import org.telegram.ui.bots.ChannelAffiliateProgramsFragment;

import java.text.DecimalFormat;
import java.text.DecimalFormatSymbols;
import java.util.ArrayList;
import java.util.HashSet;
import java.util.List;
import java.util.Locale;
import java.util.concurrent.CountDownLatch;

public class ChatEditActivity extends BaseFragment implements ImageUpdater.ImageUpdaterDelegate, NotificationCenter.NotificationCenterDelegate {

    private View doneButton;

    private AlertDialog progressDialog;

    private UndoView undoView;
    private LinearLayout avatarContainer;
    private BackupImageView avatarImage;
    private View avatarOverlay;
    private AnimatorSet avatarAnimation;
    private RadialProgressView avatarProgressView;
    private AvatarDrawable avatarDrawable;
    private ImageUpdater imageUpdater;
    private EditTextEmoji nameTextView;
    private LinearLayout linearLayout;

    private LinearLayout settingsContainer;
    private EditTextBoldCursor descriptionTextView;

    private LinearLayout typeEditContainer;
    private ShadowSectionCell settingsTopSectionCell;
    private TextCell locationCell;
    private TextCell typeCell;
    private TextCell linkedCell;
    private PeerColorActivity.ChangeNameColorCell colorCell;
    private TextCell historyCell;
    private TextCell reactionsCell;
    private TextInfoPrivacyCell settingsSectionCell;

//    private TextCell signCell;
    private TextCell forumsCell;

    private FrameLayout stickersContainer;
    private TextCell stickersCell;
    private TextInfoPrivacyCell stickersInfoCell;

    private LinearLayout infoContainer;
    private LinearLayout balanceContainer;
    private TextCell membersCell;
    private TextCell memberRequestsCell;
    private TextCell inviteLinksCell;
    private TextCell adminCell;
    private TextCell blockCell;
    private TextCell logCell;
    private TextCell channelAffiliateProgramsCell;
    private TextCell statsAndBoosts;
    private TextCell setAvatarCell;
    private ShadowSectionCell infoSectionCell;

    private FrameLayout deleteContainer;
    private TextSettingsCell deleteCell;
    private ShadowSectionCell deleteInfoCell;

    private TextCell publicLinkCell;
    private TextCell tonBalanceCell;
    private TextCell starsBalanceCell;
    private TextCell botAffiliateProgramCell;
    private TextCell editIntroCell;
    private TextCell editCommandsCell;
    private TextCell changeBotSettingsCell;
    private TextInfoPrivacyCell botInfoCell;

    private TextInfoPrivacyCell verifyInfoCell;
    private TextCell verifyCell;

    private TLRPC.FileLocation avatar;

    private long chatId;
    private TLRPC.Chat currentChat;
    private TLRPC.ChatFull info;

    private TLRPC.TL_chatAdminRights chatAdminRights;
    private TLRPC.TL_chatBannedRights chatBannedRights;
    private TLRPC.TL_chatBannedRights chatDefaultBannedRights;

    private long userId;
    private TLRPC.User currentUser;
    private TLRPC.UserFull userInfo;

//    private boolean signMessages;
    private boolean forum, canForum;

    private boolean isChannel;

    private boolean historyHidden;
    private TLRPC.ChatReactions availableReactions;
    private TL_stories.TL_premium_boostsStatus boostsStatus;

    private boolean createAfterUpload;
    private boolean donePressed;

    private final static int done_button = 1;

    private int realAdminCount = 0;

    private boolean hasUploadedPhoto;
    private final List<AnimatedEmojiDrawable> preloadedReactions = new ArrayList<>();

    private PhotoViewer.PhotoViewerProvider provider = new PhotoViewer.EmptyPhotoViewerProvider() {

        @Override
        public PhotoViewer.PlaceProviderObject getPlaceForPhoto(MessageObject messageObject, TLRPC.FileLocation fileLocation, int index, boolean needPreview, boolean closing) {
            if (fileLocation == null) {
                return null;
            }

            TLRPC.FileLocation photoBig = null;
            if (currentUser != null) {
                TLRPC.User user = userId == 0 ? null : getMessagesController().getUser(userId);
                if (user != null && user.photo != null && user.photo.photo_big != null) {
                    photoBig = user.photo.photo_big;
                }
            } else {
                TLRPC.Chat chat = getMessagesController().getChat(chatId);
                if (chat != null && chat.photo != null && chat.photo.photo_big != null) {
                    photoBig = chat.photo.photo_big;
                }
            }

            if (photoBig != null && photoBig.local_id == fileLocation.local_id && photoBig.volume_id == fileLocation.volume_id && photoBig.dc_id == fileLocation.dc_id) {
                int[] coords = new int[2];
                avatarImage.getLocationInWindow(coords);
                PhotoViewer.PlaceProviderObject object = new PhotoViewer.PlaceProviderObject();
                object.viewX = coords[0];
                object.viewY = coords[1] - (Build.VERSION.SDK_INT >= 21 ? 0 : AndroidUtilities.statusBarHeight);
                object.parentView = avatarImage;
                object.imageReceiver = avatarImage.getImageReceiver();
                object.dialogId = userId != 0 ? userId : -chatId;
                object.thumb = object.imageReceiver.getBitmapSafe();
                object.size = -1;
                object.radius = avatarImage.getImageReceiver().getRoundRadius(true);
                object.scale = avatarContainer.getScaleX();
                object.canEdit = true;
                return object;
            }
            return null;
        }

        @Override
        public void willHidePhotoViewer() {
            avatarImage.getImageReceiver().setVisible(true, true);
        }

        @Override
        public void openPhotoForEdit(String file, String thumb, boolean isVideo) {
            imageUpdater.openPhotoForEdit(file, thumb, 0, isVideo);
        }

        @Override
        public boolean onDeletePhoto(int index) {
            if (userId == 0) {
                return true;
            }
            TLRPC.TL_photos_updateProfilePhoto req = new TLRPC.TL_photos_updateProfilePhoto();
            req.bot = getMessagesController().getInputUser(userId);
            req.flags |= 2;
            req.id = new TLRPC.TL_inputPhotoEmpty();
            getConnectionsManager().sendRequest(req, (response, error) -> AndroidUtilities.runOnUIThread(() -> {
                avatarImage.setImageDrawable(avatarDrawable);
                setAvatarCell.setTextAndIcon(getString("ChatSetPhotoOrVideo", R.string.ChatSetPhotoOrVideo), R.drawable.msg_addphoto, true);

                if (currentUser != null) {
                    currentUser.photo = null;
                    getMessagesController().putUser(currentUser, true);
                }
                hasUploadedPhoto = true;

                if (cameraDrawable == null) {
                    cameraDrawable = new RLottieDrawable(R.raw.camera_outline, "" + R.raw.camera_outline, dp(50), dp(50), false, null);
                }
                setAvatarCell.imageView.setTranslationX(-dp(8));
                setAvatarCell.imageView.setAnimation(cameraDrawable);
            }));

            return false;
        }

        @Override
        public int getTotalImageCount() {
            return 1;
        }

        @Override
        public boolean canLoadMoreAvatars() {
            return false;
        }
    };

    public ChatEditActivity(Bundle args) {
        super(args);
        avatarDrawable = new AvatarDrawable();
        chatId = args.getLong("chat_id", 0);
        userId = args.getLong("user_id", 0);

        if (chatId != 0) {
            TLRPC.Chat chat = getMessagesController().getChat(chatId);
            imageUpdater = new ImageUpdater(true, chat != null && ChatObject.isChannelAndNotMegaGroup(chat) ? ImageUpdater.FOR_TYPE_CHANNEL : ImageUpdater.FOR_TYPE_GROUP, true);
        } else {
            imageUpdater = new ImageUpdater(false, ImageUpdater.FOR_TYPE_USER, false);
        }
    }

    @Override
    public boolean onFragmentCreate() {
        if (chatId != 0) {
            currentChat = getMessagesController().getChat(chatId);
            if (currentChat == null) {
                currentChat = MessagesStorage.getInstance(currentAccount).getChatSync(chatId);
                if (currentChat != null) {
                    getMessagesController().putChat(currentChat, true);
                } else {
                    return false;
                }
                if (info == null) {
                    info = MessagesStorage.getInstance(currentAccount).loadChatInfo(chatId, ChatObject.isChannel(currentChat), new CountDownLatch(1), false, false);
                    if (info == null) {
                        return false;
                    }
                }
            }
        } else {
            currentUser = userId == 0 ? null : getMessagesController().getUser(userId);
            if (currentUser == null) {
                currentUser = MessagesStorage.getInstance(currentAccount).getUserSync(userId);
                if (currentUser != null) {
                    getMessagesController().putUser(currentUser, true);
                } else {
                    return false;
                }
                if (userInfo == null) {
                    HashSet<Long> set = new HashSet<>();
                    set.add(userId);
                    List<TLRPC.UserFull> fulls = MessagesStorage.getInstance(currentAccount).loadUserInfos(set);
                    if (!fulls.isEmpty()) {
                        userInfo = fulls.get(0);
                    } else {
                        return false;
                    }
                }
            }
        }

        if (currentChat != null) {
            chatAdminRights = TLRPC.TL_chatAdminRights.clone(currentChat.admin_rights);
            chatBannedRights = TLRPC.TL_chatBannedRights.clone(currentChat.banned_rights);
            chatDefaultBannedRights = TLRPC.TL_chatBannedRights.clone(currentChat.default_banned_rights);

            avatarDrawable.setInfo(5, currentChat.title, null);
            isChannel = ChatObject.isChannel(currentChat) && !currentChat.megagroup;
//            signMessages = currentChat.signatures;
            forum = currentChat.forum;
            canForum = userId == 0 && (forum || Math.max(info == null ? 0 : info.participants_count, currentChat.participants_count) >= getMessagesController().forumUpgradeParticipantsMin) && (info == null || info.linked_chat_id == 0);
            NotificationCenter.getInstance(currentAccount).addObserver(this, NotificationCenter.chatInfoDidLoad);
            NotificationCenter.getInstance(currentAccount).addObserver(this, NotificationCenter.chatAvailableReactionsUpdated);
            NotificationCenter.getInstance(currentAccount).addObserver(this, NotificationCenter.channelConnectedBotsUpdate);
        } else {
            avatarDrawable.setInfo(5, currentUser.first_name, null);
            isChannel = false;
//            signMessages = false;
            forum = false;
            canForum = false;
            NotificationCenter.getInstance(currentAccount).addObserver(this, NotificationCenter.userInfoDidLoad);
            if (currentUser.bot) {
                NotificationCenter.getInstance(currentAccount).addObserver(this, NotificationCenter.botStarsUpdated);
            }
        }
        imageUpdater.parentFragment = this;
        imageUpdater.setDelegate(this);
        NotificationCenter.getInstance(currentAccount).addObserver(this, NotificationCenter.updateInterfaces);
        NotificationCenter.getInstance(currentAccount).addObserver(this, NotificationCenter.dialogDeleted);
        NotificationCenter.getInstance(currentAccount).addObserver(this, NotificationCenter.channelRightsUpdated);

        if (info != null) {
            loadLinksCount();
        }
        return super.onFragmentCreate();
    }

    private void loadLinksCount() {
        TLRPC.TL_messages_getExportedChatInvites req = new TLRPC.TL_messages_getExportedChatInvites();
        req.peer = getMessagesController().getInputPeer(-chatId);
        req.admin_id = getMessagesController().getInputUser(getUserConfig().getCurrentUser());
        req.limit = 0;
        getConnectionsManager().sendRequest(req, (response, error) -> AndroidUtilities.runOnUIThread(() -> {
            if (error == null) {
                TLRPC.TL_messages_exportedChatInvites invites = (TLRPC.TL_messages_exportedChatInvites) response;
                info.invitesCount = invites.count;
                getMessagesStorage().saveChatLinksCount(chatId, info.invitesCount);
                updateFields(false, false);
            }
        }));
    }

    @Override
    public void onFragmentDestroy() {
        super.onFragmentDestroy();
        if (imageUpdater != null) {
            imageUpdater.clear();
        }
        if (currentChat != null) {
            NotificationCenter.getInstance(currentAccount).removeObserver(this, NotificationCenter.chatInfoDidLoad);
            NotificationCenter.getInstance(currentAccount).removeObserver(this, NotificationCenter.chatAvailableReactionsUpdated);
            NotificationCenter.getInstance(currentAccount).removeObserver(this, NotificationCenter.channelConnectedBotsUpdate);
        } else {
            NotificationCenter.getInstance(currentAccount).removeObserver(this, NotificationCenter.userInfoDidLoad);
            if (currentUser.bot) {
                NotificationCenter.getInstance(currentAccount).removeObserver(this, NotificationCenter.botStarsUpdated);
            }
        }
        NotificationCenter.getInstance(currentAccount).removeObserver(this, NotificationCenter.updateInterfaces);
        NotificationCenter.getInstance(currentAccount).removeObserver(this, NotificationCenter.dialogDeleted);
        NotificationCenter.getInstance(currentAccount).removeObserver(this, NotificationCenter.channelRightsUpdated);
        if (nameTextView != null) {
            nameTextView.onDestroy();
        }
    }

    @Override
    public void onResume() {
        super.onResume();
        if (nameTextView != null) {
            nameTextView.onResume();
            nameTextView.getEditText().requestFocus();
        }
        updateColorCell();
        AndroidUtilities.requestAdjustResize(getParentActivity(), classGuid);
        updateFields(true, true);
        imageUpdater.onResume();
    }

    @Override
    public void onPause() {
        super.onPause();
        ReactionsUtils.stopPreloadReactions(preloadedReactions);
        if (nameTextView != null) {
            nameTextView.onPause();
        }
        if (undoView != null) {
            undoView.hide(true, 0);
        }
        imageUpdater.onPause();
    }

    @Override
    public void onBecomeFullyHidden() {
        if (undoView != null) {
            undoView.hide(true, 0);
        }
    }

    @Override
    public void dismissCurrentDialog() {
        if (imageUpdater.dismissCurrentDialog(visibleDialog)) {
            return;
        }
        super.dismissCurrentDialog();
    }

    @Override
    public boolean dismissDialogOnPause(Dialog dialog) {
        return imageUpdater.dismissDialogOnPause(dialog) && super.dismissDialogOnPause(dialog);
    }

    @Override
    public void onRequestPermissionsResultFragment(int requestCode, String[] permissions, int[] grantResults) {
        imageUpdater.onRequestPermissionsResultFragment(requestCode, permissions, grantResults);
    }

    @Override
    public boolean onBackPressed() {
        if (nameTextView != null && nameTextView.isPopupShowing()) {
            nameTextView.hidePopup(true);
            return false;
        }
        return checkDiscard();
    }

    @Override
    public View createView(Context context) {
        if (nameTextView != null) {
            nameTextView.onDestroy();
        }

        actionBar.setBackButtonImage(R.drawable.ic_ab_back);
        actionBar.setAllowOverlayTitle(true);

        actionBar.setActionBarMenuOnItemClick(new ActionBar.ActionBarMenuOnItemClick() {
            @Override
            public void onItemClick(int id) {
                if (id == -1) {
                    if (checkDiscard()) {
                        finishFragment();
                    }
                } else if (id == done_button) {
                    processDone();
                }
            }
        });

        SizeNotifierFrameLayout sizeNotifierFrameLayout = new SizeNotifierFrameLayout(context) {

            private boolean ignoreLayout;

            @Override
            protected void onMeasure(int widthMeasureSpec, int heightMeasureSpec) {
                int widthSize = MeasureSpec.getSize(widthMeasureSpec);
                int heightSize = MeasureSpec.getSize(heightMeasureSpec);

                setMeasuredDimension(widthSize, heightSize);
                heightSize -= getPaddingTop();

                measureChildWithMargins(actionBar, widthMeasureSpec, 0, heightMeasureSpec, 0);

                int keyboardSize = measureKeyboardHeight();
                if (keyboardSize > dp(20)) {
                    ignoreLayout = true;
                    nameTextView.hideEmojiView();
                    ignoreLayout = false;
                }

                int childCount = getChildCount();
                for (int i = 0; i < childCount; i++) {
                    View child = getChildAt(i);
                    if (child == null || child.getVisibility() == GONE || child == actionBar) {
                        continue;
                    }
                    if (nameTextView != null && nameTextView.isPopupView(child)) {
                        if (AndroidUtilities.isInMultiwindow || AndroidUtilities.isTablet()) {
                            if (AndroidUtilities.isTablet()) {
                                child.measure(MeasureSpec.makeMeasureSpec(widthSize, MeasureSpec.EXACTLY), MeasureSpec.makeMeasureSpec(Math.min(dp(AndroidUtilities.isTablet() ? 200 : 320), heightSize - AndroidUtilities.statusBarHeight + getPaddingTop()), MeasureSpec.EXACTLY));
                            } else {
                                child.measure(MeasureSpec.makeMeasureSpec(widthSize, MeasureSpec.EXACTLY), MeasureSpec.makeMeasureSpec(heightSize - AndroidUtilities.statusBarHeight + getPaddingTop(), MeasureSpec.EXACTLY));
                            }
                        } else {
                            child.measure(MeasureSpec.makeMeasureSpec(widthSize, MeasureSpec.EXACTLY), MeasureSpec.makeMeasureSpec(child.getLayoutParams().height, MeasureSpec.EXACTLY));
                        }
                    } else {
                        measureChildWithMargins(child, widthMeasureSpec, 0, heightMeasureSpec, 0);
                    }
                }
            }

            @Override
            protected void onLayout(boolean changed, int l, int t, int r, int b) {
                final int count = getChildCount();

                int keyboardSize = measureKeyboardHeight();
                int paddingBottom = keyboardSize <= dp(20) && !AndroidUtilities.isInMultiwindow && !AndroidUtilities.isTablet() ? nameTextView.getEmojiPadding() : 0;
                setBottomClip(paddingBottom);

                for (int i = 0; i < count; i++) {
                    final View child = getChildAt(i);
                    if (child.getVisibility() == GONE) {
                        continue;
                    }
                    final LayoutParams lp = (LayoutParams) child.getLayoutParams();

                    final int width = child.getMeasuredWidth();
                    final int height = child.getMeasuredHeight();

                    int childLeft;
                    int childTop;

                    int gravity = lp.gravity;
                    if (gravity == -1) {
                        gravity = Gravity.TOP | Gravity.LEFT;
                    }

                    final int absoluteGravity = gravity & Gravity.HORIZONTAL_GRAVITY_MASK;
                    final int verticalGravity = gravity & Gravity.VERTICAL_GRAVITY_MASK;

                    switch (absoluteGravity & Gravity.HORIZONTAL_GRAVITY_MASK) {
                        case Gravity.CENTER_HORIZONTAL:
                            childLeft = (r - l - width) / 2 + lp.leftMargin - lp.rightMargin;
                            break;
                        case Gravity.RIGHT:
                            childLeft = r - width - lp.rightMargin;
                            break;
                        case Gravity.LEFT:
                        default:
                            childLeft = lp.leftMargin;
                    }

                    switch (verticalGravity) {
                        case Gravity.TOP:
                            childTop = lp.topMargin + getPaddingTop();
                            break;
                        case Gravity.CENTER_VERTICAL:
                            childTop = ((b - paddingBottom) - t - height) / 2 + lp.topMargin - lp.bottomMargin;
                            break;
                        case Gravity.BOTTOM:
                            childTop = ((b - paddingBottom) - t) - height - lp.bottomMargin;
                            break;
                        default:
                            childTop = lp.topMargin;
                    }

                    if (nameTextView != null && nameTextView.isPopupView(child)) {
                        if (AndroidUtilities.isTablet()) {
                            childTop = getMeasuredHeight() - child.getMeasuredHeight();
                        } else {
                            childTop = getMeasuredHeight() + keyboardSize - child.getMeasuredHeight();
                        }
                    }
                    child.layout(childLeft, childTop, childLeft + width, childTop + height);
                }

                notifyHeightChanged();
            }

            @Override
            public void requestLayout() {
                if (ignoreLayout) {
                    return;
                }
                super.requestLayout();
            }
        };
        sizeNotifierFrameLayout.setOnTouchListener((v, event) -> true);
        fragmentView = sizeNotifierFrameLayout;
        fragmentView.setBackgroundColor(Theme.getColor(Theme.key_windowBackgroundGray));

        ScrollView scrollView = new ScrollView(context);
        scrollView.setFillViewport(true);
        sizeNotifierFrameLayout.addView(scrollView, LayoutHelper.createFrame(LayoutHelper.MATCH_PARENT, LayoutHelper.MATCH_PARENT));

        LinearLayout linearLayout1 = linearLayout = new LinearLayout(context);
        scrollView.addView(linearLayout1, new ScrollView.LayoutParams(ViewGroup.LayoutParams.MATCH_PARENT, ViewGroup.LayoutParams.WRAP_CONTENT));

        linearLayout1.setOrientation(LinearLayout.VERTICAL);

        actionBar.setTitle(getString("ChannelEdit", R.string.ChannelEdit));

        if (currentUser == null && !ChatObject.hasAdminRights(currentChat)) {
            actionBar.setTitle(getString(R.string.MessageDetails));
        }

        avatarContainer = new LinearLayout(context);
        avatarContainer.setOrientation(LinearLayout.VERTICAL);
        avatarContainer.setBackgroundColor(Theme.getColor(Theme.key_windowBackgroundWhite));
        linearLayout1.addView(avatarContainer, LayoutHelper.createLinear(LayoutHelper.MATCH_PARENT, LayoutHelper.WRAP_CONTENT));

        FrameLayout frameLayout = new FrameLayout(context);
        avatarContainer.addView(frameLayout, LayoutHelper.createLinear(LayoutHelper.MATCH_PARENT, LayoutHelper.WRAP_CONTENT));

        avatarImage = new BackupImageView(context) {
            @Override
            public void invalidate() {
                if (avatarOverlay != null) {
                    avatarOverlay.invalidate();
                }
                super.invalidate();
            }

            @Override
            public void invalidate(int l, int t, int r, int b) {
                if (avatarOverlay != null) {
                    avatarOverlay.invalidate();
                }
                super.invalidate(l, t, r, b);
            }
        };
        avatarImage.setRoundRadius(forum ? dp(16) : dp(32));

        if (currentUser != null || ChatObject.canChangeChatInfo(currentChat)) {
            frameLayout.addView(avatarImage, LayoutHelper.createFrame(64, 64, Gravity.TOP | (LocaleController.isRTL ? Gravity.RIGHT : Gravity.LEFT), LocaleController.isRTL ? 0 : 16, 12, LocaleController.isRTL ? 16 : 0, 8));

            Paint paint = new Paint(Paint.ANTI_ALIAS_FLAG);
            paint.setColor(0x55000000);

            avatarOverlay = new View(context) {
                @Override
                protected void onDraw(Canvas canvas) {
                    if (avatarImage != null && avatarImage.getImageReceiver().hasNotThumb()) {
                        paint.setAlpha((int) (0x55 * avatarImage.getImageReceiver().getCurrentAlpha()));
                        canvas.drawCircle(getMeasuredWidth() / 2.0f, getMeasuredHeight() / 2.0f, getMeasuredWidth() / 2.0f, paint);
                    }
                }
            };
            frameLayout.addView(avatarOverlay, LayoutHelper.createFrame(64, 64, Gravity.TOP | (LocaleController.isRTL ? Gravity.RIGHT : Gravity.LEFT), LocaleController.isRTL ? 0 : 16, 12, LocaleController.isRTL ? 16 : 0, 8));

            avatarProgressView = new RadialProgressView(context);
            avatarProgressView.setSize(dp(30));
            avatarProgressView.setProgressColor(0xffffffff);
            avatarProgressView.setNoProgress(false);
            frameLayout.addView(avatarProgressView, LayoutHelper.createFrame(64, 64, Gravity.TOP | (LocaleController.isRTL ? Gravity.RIGHT : Gravity.LEFT), LocaleController.isRTL ? 0 : 16, 12, LocaleController.isRTL ? 16 : 0, 8));

            showAvatarProgress(false, false);

            avatarContainer.setOnClickListener(v -> {
                if (imageUpdater.isUploadingImage()) {
                    return;
                }
                TLRPC.User user = userId == 0 ? null : getMessagesController().getUser(userId);
                if (user != null) {
                    if (user.photo != null && user.photo.photo_big != null) {
                        PhotoViewer.getInstance().setParentActivity(ChatEditActivity.this);
                        if (user.photo.dc_id != 0) {
                            user.photo.photo_big.dc_id = user.photo.dc_id;
                        }
                        PhotoViewer.getInstance().openPhoto(user.photo.photo_big, provider);
                    }
                    return;
                }

                TLRPC.Chat chat = getMessagesController().getChat(chatId);
                if (chat.photo != null && chat.photo.photo_big != null) {
                    PhotoViewer.getInstance().setParentActivity(ChatEditActivity.this);
                    if (chat.photo.dc_id != 0) {
                        chat.photo.photo_big.dc_id = chat.photo.dc_id;
                    }
                    ImageLocation videoLocation;
                    if (info != null && (info.chat_photo instanceof TLRPC.TL_photo) && !info.chat_photo.video_sizes.isEmpty()) {
                        videoLocation = ImageLocation.getForPhoto(info.chat_photo.video_sizes.get(0), info.chat_photo);
                    } else {
                        videoLocation = null;
                    }
                    PhotoViewer.getInstance().openPhotoWithVideo(chat.photo.photo_big, videoLocation, provider);
                }
            });
        } else {
            frameLayout.addView(avatarImage, LayoutHelper.createFrame(64, 64, Gravity.TOP | (LocaleController.isRTL ? Gravity.RIGHT : Gravity.LEFT), LocaleController.isRTL ? 0 : 16, 12, LocaleController.isRTL ? 16 : 0, 12));
        }

        nameTextView = new EditTextEmoji(context, sizeNotifierFrameLayout, this, EditTextEmoji.STYLE_FRAGMENT, false);
        if (userId != 0) {
            nameTextView.setHint(getString(R.string.BotName));
        } else if (isChannel) {
            nameTextView.setHint(getString("EnterChannelName", R.string.EnterChannelName));
        } else {
            nameTextView.setHint(getString("GroupName", R.string.GroupName));
        }
        nameTextView.setEnabled(currentChat != null && ChatObject.canChangeChatInfo(currentChat));
        nameTextView.setFocusable(nameTextView.isEnabled());
        nameTextView.getEditText().addTextChangedListener(new TextWatcher() {
            @Override
            public void beforeTextChanged(CharSequence s, int start, int count, int after) {

            }

            @Override
            public void onTextChanged(CharSequence s, int start, int before, int count) {

            }

            @Override
            public void afterTextChanged(Editable s) {
                avatarDrawable.setInfo(5, nameTextView.getText().toString(), null);
                if (avatarImage != null) {
                    avatarImage.invalidate();
                }
            }
        });
        InputFilter[] inputFilters = new InputFilter[1];
        inputFilters[0] = new InputFilter.LengthFilter(128);
        nameTextView.setFilters(inputFilters);
        frameLayout.addView(nameTextView, LayoutHelper.createFrame(LayoutHelper.MATCH_PARENT, LayoutHelper.WRAP_CONTENT, Gravity.CENTER_VERTICAL, LocaleController.isRTL ? 5 : 96, 0, LocaleController.isRTL ? 96 : 5, 0));

        settingsContainer = new LinearLayout(context);
        settingsContainer.setOrientation(LinearLayout.VERTICAL);
        settingsContainer.setBackgroundColor(Theme.getColor(Theme.key_windowBackgroundWhite));
        linearLayout1.addView(settingsContainer, LayoutHelper.createLinear(LayoutHelper.MATCH_PARENT, LayoutHelper.WRAP_CONTENT));

        if (currentUser != null || ChatObject.canChangeChatInfo(currentChat)) {
            setAvatarCell = new TextCell(context) {
                @Override
                protected void onDraw(Canvas canvas) {
                    if (!OctoConfig.INSTANCE.disableDividers.getValue())
                        canvas.drawLine(LocaleController.isRTL ? 0 : dp(20), getMeasuredHeight() - 1, getMeasuredWidth() - (LocaleController.isRTL ? dp(20) : 0), getMeasuredHeight() - 1, Theme.dividerPaint);
                }
            };
            setAvatarCell.setBackgroundDrawable(Theme.getSelectorDrawable(false));
            setAvatarCell.setColors(Theme.key_windowBackgroundWhiteBlueIcon, Theme.key_windowBackgroundWhiteBlueButton);
            setAvatarCell.setOnClickListener(v -> {
                imageUpdater.openMenu(avatar != null, () -> {
                    avatar = null;
                    if (userId == 0) {
                        MessagesController.getInstance(currentAccount).changeChatAvatar(chatId, null, null, null, null, 0, null, null, null, null);
                    } else {
                        TLRPC.TL_photos_updateProfilePhoto req = new TLRPC.TL_photos_updateProfilePhoto();
                        req.bot = getMessagesController().getInputUser(userId);
                        req.flags |= 2;
                        req.id = new TLRPC.TL_inputPhotoEmpty();
                        getConnectionsManager().sendRequest(req, (response, error) -> AndroidUtilities.runOnUIThread(() -> {
                            avatarImage.setImageDrawable(avatarDrawable);
                            setAvatarCell.setTextAndIcon(getString("ChatSetPhotoOrVideo", R.string.ChatSetPhotoOrVideo), R.drawable.msg_addphoto, true);

                            if (currentUser != null) {
                                currentUser.photo = null;
                                getMessagesController().putUser(currentUser, true);
                            }
                            hasUploadedPhoto = true;

                            if (cameraDrawable == null) {
                                cameraDrawable = new RLottieDrawable(R.raw.camera_outline, "" + R.raw.camera_outline, dp(50), dp(50), false, null);
                            }
                            setAvatarCell.imageView.setTranslationX(-dp(8));
                            setAvatarCell.imageView.setAnimation(cameraDrawable);
                        }));
                    }
                    showAvatarProgress(false, true);
                    avatarImage.setImage(null, null, avatarDrawable, currentUser != null ? currentUser : currentChat);
                    cameraDrawable.setCurrentFrame(0);
                    setAvatarCell.imageView.playAnimation();
                }, dialogInterface -> {
                    if (!imageUpdater.isUploadingImage()) {
                        cameraDrawable.setCustomEndFrame(86);
                        setAvatarCell.imageView.playAnimation();
                    } else {
                        cameraDrawable.setCurrentFrame(0, false);
                    }

                }, 0);
                cameraDrawable.setCurrentFrame(0);
                cameraDrawable.setCustomEndFrame(43);
                setAvatarCell.imageView.playAnimation();
            });
            settingsContainer.addView(setAvatarCell, LayoutHelper.createLinear(LayoutHelper.MATCH_PARENT, LayoutHelper.WRAP_CONTENT));
        }

        descriptionTextView = new EditTextBoldCursor(context);
        descriptionTextView.setTextSize(TypedValue.COMPLEX_UNIT_DIP, 16);
        descriptionTextView.setHintTextColor(Theme.getColor(Theme.key_windowBackgroundWhiteHintText));
        descriptionTextView.setTextColor(Theme.getColor(Theme.key_windowBackgroundWhiteBlackText));
        descriptionTextView.setPadding(0, 0, 0, dp(6));
        descriptionTextView.setBackgroundDrawable(null);
        descriptionTextView.setGravity(LocaleController.isRTL ? Gravity.RIGHT : Gravity.LEFT);
        descriptionTextView.setInputType(InputType.TYPE_CLASS_TEXT | InputType.TYPE_TEXT_FLAG_CAP_SENTENCES | InputType.TYPE_TEXT_FLAG_MULTI_LINE | InputType.TYPE_TEXT_FLAG_AUTO_CORRECT);
        descriptionTextView.setImeOptions(EditorInfo.IME_ACTION_DONE);
        descriptionTextView.setEnabled(currentUser != null || ChatObject.canChangeChatInfo(currentChat));
        descriptionTextView.setFocusable(descriptionTextView.isEnabled());
        inputFilters = new InputFilter[1];
        inputFilters[0] = new InputFilter.LengthFilter(255);
        descriptionTextView.setFilters(inputFilters);
        descriptionTextView.setHint(getString("DescriptionOptionalPlaceholder", R.string.DescriptionOptionalPlaceholder));
        descriptionTextView.setCursorColor(Theme.getColor(Theme.key_windowBackgroundWhiteBlackText));
        descriptionTextView.setCursorSize(dp(20));
        descriptionTextView.setCursorWidth(1.5f);
        if (descriptionTextView.isEnabled()) {
            settingsContainer.addView(descriptionTextView, LayoutHelper.createLinear(LayoutHelper.MATCH_PARENT, LayoutHelper.WRAP_CONTENT, 23, 15, 23, 9));
        } else {
            settingsContainer.addView(descriptionTextView, LayoutHelper.createLinear(LayoutHelper.MATCH_PARENT, LayoutHelper.WRAP_CONTENT, 23, 12, 23, 6));
        }
        descriptionTextView.setOnEditorActionListener((textView, i, keyEvent) -> {
            if (i == EditorInfo.IME_ACTION_DONE && doneButton != null) {
                doneButton.performClick();
                return true;
            }
            return false;
        });
        descriptionTextView.addTextChangedListener(new TextWatcher() {
            @Override
            public void beforeTextChanged(CharSequence charSequence, int i, int i2, int i3) {

            }

            @Override
            public void onTextChanged(CharSequence charSequence, int i, int i2, int i3) {

            }

            @Override
            public void afterTextChanged(Editable editable) {

            }
        });

        settingsTopSectionCell = new ShadowSectionCell(context);
        linearLayout1.addView(settingsTopSectionCell, LayoutHelper.createLinear(LayoutHelper.MATCH_PARENT, LayoutHelper.WRAP_CONTENT));

        typeEditContainer = new LinearLayout(context);
        typeEditContainer.setOrientation(LinearLayout.VERTICAL);
        linearLayout1.addView(typeEditContainer, LayoutHelper.createLinear(LayoutHelper.MATCH_PARENT, LayoutHelper.WRAP_CONTENT));

        if (currentChat != null) {
            if (currentChat.megagroup && (info == null || info.can_set_location)) {
                locationCell = new TextCell(context);
                locationCell.setBackgroundDrawable(Theme.getSelectorDrawable(true));
                typeEditContainer.addView(locationCell, LayoutHelper.createLinear(ViewGroup.LayoutParams.MATCH_PARENT, ViewGroup.LayoutParams.WRAP_CONTENT));
                locationCell.setOnClickListener(v -> {
                    if (!AndroidUtilities.isMapsInstalled(ChatEditActivity.this)) {
                        return;
                    }
                    LocationActivity fragment = new LocationActivity(LocationActivity.LOCATION_TYPE_GROUP);
                    fragment.setDialogId(-chatId);
                    if (info != null && info.location instanceof TLRPC.TL_channelLocation) {
                        fragment.setInitialLocation((TLRPC.TL_channelLocation) info.location);
                    }
                    fragment.setDelegate((location, live, notify, scheduleDate, payStars) -> {
                        TLRPC.TL_channelLocation channelLocation = new TLRPC.TL_channelLocation();
                        channelLocation.address = location.address;
                        channelLocation.geo_point = location.geo;

                        info.location = channelLocation;
                        info.flags |= 32768;
                        updateFields(false, true);
                        getMessagesController().loadFullChat(chatId, 0, true);
                    });
                    presentFragment(fragment);
                });
            }

            if (currentChat.creator && (info == null || info.can_set_username)) {
                typeCell = new TextCell(context);
                typeCell.setBackgroundDrawable(Theme.getSelectorDrawable(true));
                typeEditContainer.addView(typeCell, LayoutHelper.createLinear(ViewGroup.LayoutParams.MATCH_PARENT, ViewGroup.LayoutParams.WRAP_CONTENT));
                typeCell.setOnClickListener(v -> {
                    ChatEditTypeActivity fragment = new ChatEditTypeActivity(chatId, locationCell != null && locationCell.getVisibility() == View.VISIBLE);
                    fragment.setInfo(info);
                    presentFragment(fragment);
                });
            }

            if (ChatObject.isChannel(currentChat) && (isChannel && ChatObject.canUserDoAdminAction(currentChat, ChatObject.ACTION_CHANGE_INFO) || !isChannel && ChatObject.canUserDoAdminAction(currentChat, ChatObject.ACTION_PIN))) {
                linkedCell = new TextCell(context);
                linkedCell.setBackgroundDrawable(Theme.getSelectorDrawable(true));
                typeEditContainer.addView(linkedCell, LayoutHelper.createLinear(ViewGroup.LayoutParams.MATCH_PARENT, ViewGroup.LayoutParams.WRAP_CONTENT));
                linkedCell.setOnClickListener(v -> {
                    ChatLinkActivity fragment = new ChatLinkActivity(chatId);
                    fragment.setInfo(info);
                    presentFragment(fragment);
                });
            }

            if (ChatObject.isChannelAndNotMegaGroup(currentChat) && ChatObject.canChangeChatInfo(currentChat)) {
                colorCell = new PeerColorActivity.ChangeNameColorCell(currentAccount, -currentChat.id, context, getResourceProvider());
                colorCell.setBackground(Theme.getSelectorDrawable(true));
                typeEditContainer.addView(colorCell, LayoutHelper.createLinear(ViewGroup.LayoutParams.MATCH_PARENT, ViewGroup.LayoutParams.WRAP_CONTENT));
                colorCell.setOnClickListener(v -> {
                    presentFragment(new ChannelColorActivity(-currentChat.id).setOnApplied(this));

                    MessagesController.getInstance(currentAccount).getMainSettings().edit().putInt("boostingappearance",
                        MessagesController.getInstance(currentAccount).getMainSettings().getInt("boostingappearance", 0) + 1
                    ).apply();
                });
            }

            if (!isChannel && ChatObject.canBlockUsers(currentChat) && (ChatObject.isChannel(currentChat) || currentChat.creator)) {
                historyCell = new TextCell(context);
                historyCell.setBackgroundDrawable(Theme.getSelectorDrawable(true));
                typeEditContainer.addView(historyCell, LayoutHelper.createLinear(ViewGroup.LayoutParams.MATCH_PARENT, ViewGroup.LayoutParams.WRAP_CONTENT));
                historyCell.setOnClickListener(v -> {
                    BottomSheet.Builder builder = new BottomSheet.Builder(context);
                    builder.setApplyTopPadding(false);

                    LinearLayout linearLayout = new LinearLayout(context);
                    linearLayout.setOrientation(LinearLayout.VERTICAL);

                    HeaderCell headerCell = new HeaderCell(context, Theme.key_dialogTextBlue2, 23, 15, false);
                    headerCell.setHeight(47);
                    headerCell.setText(getString("ChatHistory", R.string.ChatHistory));
                    linearLayout.addView(headerCell);

                    LinearLayout linearLayoutInviteContainer = new LinearLayout(context);
                    linearLayoutInviteContainer.setOrientation(LinearLayout.VERTICAL);
                    linearLayout.addView(linearLayoutInviteContainer, LayoutHelper.createLinear(LayoutHelper.MATCH_PARENT, LayoutHelper.WRAP_CONTENT));

                    RadioButtonCell[] buttons = new RadioButtonCell[2];

                    for (int a = 0; a < 2; a++) {
                        buttons[a] = new RadioButtonCell(context, true);
                        buttons[a].setTag(a);
                        buttons[a].setBackgroundDrawable(Theme.getSelectorDrawable(false));
                        if (a == 0) {
                            buttons[a].setTextAndValue(getString("ChatHistoryVisible", R.string.ChatHistoryVisible), getString("ChatHistoryVisibleInfo", R.string.ChatHistoryVisibleInfo), true, !historyHidden);
                        } else {
                            if (ChatObject.isChannel(currentChat)) {
                                buttons[a].setTextAndValue(getString("ChatHistoryHidden", R.string.ChatHistoryHidden), getString("ChatHistoryHiddenInfo", R.string.ChatHistoryHiddenInfo), false, historyHidden);
                            } else {
                                buttons[a].setTextAndValue(getString("ChatHistoryHidden", R.string.ChatHistoryHidden), getString("ChatHistoryHiddenInfo2", R.string.ChatHistoryHiddenInfo2), false, historyHidden);
                            }
                        }
                        linearLayoutInviteContainer.addView(buttons[a], LayoutHelper.createLinear(LayoutHelper.MATCH_PARENT, LayoutHelper.WRAP_CONTENT));
                        buttons[a].setOnClickListener(v2 -> {
                            Integer tag = (Integer) v2.getTag();
                            buttons[0].setChecked(tag == 0, true);
                            buttons[1].setChecked(tag == 1, true);
                            historyHidden = tag == 1;
                            builder.getDismissRunnable().run();
                            updateFields(true, true);
                        });
                    }

                    builder.setCustomView(linearLayout);
                    showDialog(builder.create());
                });
            }

            if (ChatObject.isMegagroup(currentChat) && ChatObject.hasAdminRights(currentChat)) {
                MessagesController.getInstance(currentAccount).getBoostsController().getBoostsStats(-currentChat.id, boostsStatus -> this.boostsStatus = boostsStatus);
                colorCell = new PeerColorActivity.ChangeNameColorCell(currentAccount, -currentChat.id, context, getResourceProvider());
                colorCell.setBackground(Theme.getSelectorDrawable(true));
                typeEditContainer.addView(colorCell, LayoutHelper.createLinear(ViewGroup.LayoutParams.MATCH_PARENT, ViewGroup.LayoutParams.WRAP_CONTENT));
                colorCell.setOnClickListener(v -> {
                    GroupColorActivity activity = new GroupColorActivity(-currentChat.id);
                    activity.boostsStatus = boostsStatus;
                    activity.setOnApplied(this);
                    presentFragment(activity);
                });
            }

            if (isChannel) {
//                signCell = new TextCell(context, 23, false, true, null);
//                signCell.setBackgroundDrawable(Theme.getSelectorDrawable(true));
//                signCell.setTextAndCheckAndIcon(getString("ChannelSignMessages", R.string.ChannelSignMessages), signMessages, R.drawable.msg_signed, false);
//                typeEditContainer.addView(signCell, LayoutHelper.createFrame(LayoutHelper.MATCH_PARENT, LayoutHelper.WRAP_CONTENT));
//                signCell.setOnClickListener(v -> {
//                    signMessages = !signMessages;
//                    ((TextCell) v).setChecked(signMessages);
//                });
            } else if (currentChat.creator) {
                forumsCell = new TextCell(context, 23, false, true, null);
                forumsCell.setBackgroundDrawable(Theme.getSelectorDrawable(true));
                forumsCell.setTextAndCheckAndIcon(getString("ChannelTopics", R.string.ChannelTopics), forum, R.drawable.msg_topics, false);
                forumsCell.getCheckBox().setIcon(canForum ? 0 : R.drawable.permission_locked);
                typeEditContainer.addView(forumsCell, LayoutHelper.createFrame(LayoutHelper.MATCH_PARENT, LayoutHelper.WRAP_CONTENT));
                forumsCell.setOnClickListener(v -> {
                    if (!canForum) {
                        CharSequence text;
                        if (!(info == null || info.linked_chat_id == 0)) {
                            text = AndroidUtilities.replaceTags(getString("ChannelTopicsDiscussionForbidden", R.string.ChannelTopicsDiscussionForbidden));
                        } else {
                            text = AndroidUtilities.replaceTags(LocaleController.formatPluralString("ChannelTopicsForbidden", getMessagesController().forumUpgradeParticipantsMin));
                        }
                        BulletinFactory.of(this).createSimpleBulletin(R.raw.topics, text).show();
                        try {
                            frameLayout.performHapticFeedback(HapticFeedbackConstants.KEYBOARD_TAP);
                        } catch (Exception ignored) {}
                        return;
                    }
                    forum = !forum;
                    avatarImage.animateToRoundRadius(forum ? dp(16) : dp(32));
                    ((TextCell) v).setChecked(forum);
                    updateFields(false, true);
                });
            }

            updateColorCell();
        }

        ActionBarMenu menu = actionBar.createMenu();
        if (currentUser != null || ChatObject.canChangeChatInfo(currentChat) || /*signCell != null ||*/ historyCell != null) {
            doneButton = menu.addItemWithWidth(done_button, R.drawable.ic_ab_done, dp(56));
            doneButton.setContentDescription(getString("Done", R.string.Done));
        }

        if (locationCell != null || /*signCell != null ||*/ historyCell != null || typeCell != null || linkedCell != null || forumsCell != null) {
            settingsSectionCell = new TextInfoPrivacyCell(context);
            Drawable shadowDrawable = Theme.getThemedDrawable(context, R.drawable.greydivider, Theme.getColor(Theme.key_windowBackgroundGrayShadow, getResourceProvider()));
            Drawable background = new ColorDrawable(getThemedColor(Theme.key_windowBackgroundGray));
            CombinedDrawable combinedDrawable = new CombinedDrawable(background, shadowDrawable, 0, 0);
            combinedDrawable.setFullsize(true);
            settingsSectionCell.setBackground(combinedDrawable);
            if (forumsCell != null) {
                settingsSectionCell.setText(getString("ForumToggleDescription", R.string.ForumToggleDescription));
            } else if (/*signCell != null*/ false) {
                settingsSectionCell.setText(getString("ChannelSignMessagesInfo", R.string.ChannelSignMessagesInfo));
            } else {
                settingsSectionCell.setFixedSize(12);
            }
            linearLayout1.addView(settingsSectionCell, LayoutHelper.createLinear(LayoutHelper.MATCH_PARENT, LayoutHelper.WRAP_CONTENT));
        }

        infoContainer = new LinearLayout(context);
        infoContainer.setOrientation(LinearLayout.VERTICAL);
        infoContainer.setBackgroundColor(Theme.getColor(Theme.key_windowBackgroundWhite));
        linearLayout1.addView(infoContainer, LayoutHelper.createLinear(LayoutHelper.MATCH_PARENT, LayoutHelper.WRAP_CONTENT));

        if (currentChat != null) {
            blockCell = new TextCell(context);
            blockCell.setBackground(Theme.getSelectorDrawable(false));
                    blockCell.setVisibility(View.VISIBLE);
            blockCell.setOnClickListener(v -> {
                Bundle args = new Bundle();
                args.putLong("chat_id", chatId);
                args.putInt("type", !isChannel && !currentChat.gigagroup ? ChatUsersActivity.TYPE_KICKED : ChatUsersActivity.TYPE_BANNED);
                ChatUsersActivity fragment = new ChatUsersActivity(args);
                fragment.setInfo(info);
                presentFragment(fragment);
            });
        }
        if (currentChat != null) {
            blockCell = new TextCell(context);
            blockCell.setBackground(Theme.getSelectorDrawable(false));
            blockCell.setVisibility(ChatObject.isChannel(currentChat) || currentChat.creator || ChatObject.hasAdminRights(currentChat) && ChatObject.canChangeChatInfo(currentChat) ? View.VISIBLE : View.GONE);
            blockCell.setOnClickListener(v -> {
                Bundle args = new Bundle();
                args.putLong("chat_id", chatId);
                args.putInt("type", !isChannel && !currentChat.gigagroup ? ChatUsersActivity.TYPE_KICKED : ChatUsersActivity.TYPE_BANNED);
                ChatUsersActivity fragment = new ChatUsersActivity(args);
                fragment.setInfo(info);
                presentFragment(fragment);
            });

            inviteLinksCell = new TextCell(context);
            inviteLinksCell.setBackground(Theme.getSelectorDrawable(false));
            inviteLinksCell.setOnClickListener(v -> {
                ManageLinksActivity fragment = new ManageLinksActivity(chatId, 0, 0);
                fragment.setInfo(info, info.exported_invite);
                presentFragment(fragment);
            });

            reactionsCell = new TextCell(context);
            reactionsCell.setBackground(Theme.getSelectorDrawable(false));
            reactionsCell.setOnClickListener(v -> {
                if (ChatObject.isChannelAndNotMegaGroup(currentChat)) {
                    presentFragment(new ChatCustomReactionsEditActivity(chatId, info));
                } else {
                    Bundle args = new Bundle();
                    args.putLong(ChatReactionsEditActivity.KEY_CHAT_ID, chatId);
                    ChatReactionsEditActivity reactionsEditActivity = new ChatReactionsEditActivity(args);
                    reactionsEditActivity.setInfo(info);
                    presentFragment(reactionsEditActivity);
                }
            });

            adminCell = new TextCell(context);
            adminCell.setBackground(Theme.getSelectorDrawable(false));
            adminCell.setOnClickListener(v -> {
                Bundle args = new Bundle();
                args.putLong("chat_id", chatId);
                args.putInt("type", ChatUsersActivity.TYPE_ADMIN);
                ChatUsersActivity fragment = new ChatUsersActivity(args);
                fragment.setInfo(info);
                presentFragment(fragment);
            });

            membersCell = new TextCell(context);
            membersCell.setBackgroundDrawable(Theme.getSelectorDrawable(false));
            membersCell.setOnClickListener(v -> {
                Bundle args = new Bundle();
                args.putLong("chat_id", chatId);
                args.putInt("type", ChatUsersActivity.TYPE_USERS);
                ChatUsersActivity fragment = new ChatUsersActivity(args);
                fragment.setInfo(info);
                presentFragment(fragment);
            });

            if (!ChatObject.isChannelAndNotMegaGroup(currentChat)) {
                memberRequestsCell = new TextCell(context);
                memberRequestsCell.setBackground(Theme.getSelectorDrawable(false));
                memberRequestsCell.setOnClickListener(v -> {
                    MemberRequestsActivity activity = new MemberRequestsActivity(chatId);
                    presentFragment(activity);
                });
            }

            channelAffiliateProgramsCell = new TextCell(context);
            channelAffiliateProgramsCell.setTextAndIcon(ChatEditActivity.applyNewSpan(LocaleController.getString(R.string.ChannelAffiliatePrograms)), R.drawable.menu_feature_premium, false);
            channelAffiliateProgramsCell.setBackground(Theme.getSelectorDrawable(false));
            channelAffiliateProgramsCell.setOnClickListener(v -> {
                presentFragment(new ChannelAffiliateProgramsFragment(-chatId));
            });
            channelAffiliateProgramsCell.setVisibility(View.GONE);

            if ((ChatObject.isChannel(currentChat) || currentChat.gigagroup) && ChatObject.hasAdminRights(currentChat)) {
                logCell = new TextCell(context);
                logCell.setTextAndIcon(LocaleController.getString(R.string.EventLog), R.drawable.msg_log, false);
                logCell.setBackground(Theme.getSelectorDrawable(false));
                logCell.setOnClickListener(v -> presentFragment(new ChannelAdminLogActivity(currentChat)));
            }

            if (ChatObject.isBoostSupported(currentChat) && ChatObject.hasAdminRights(currentChat)) {
                statsAndBoosts = new TextCell(context);
                statsAndBoosts.setTextAndIcon(getString(R.string.StatisticsAndBoosts), R.drawable.msg_stats, true);
                statsAndBoosts.setBackground(Theme.getSelectorDrawable(false));
                statsAndBoosts.setOnClickListener(v -> {
                    presentFragment(StatisticActivity.create(currentChat, false));
                });
            }

            infoContainer.addView(reactionsCell, LayoutHelper.createLinear(LayoutHelper.MATCH_PARENT, LayoutHelper.WRAP_CONTENT));

            if (!isChannel && !currentChat.gigagroup) {
                infoContainer.addView(blockCell, LayoutHelper.createLinear(LayoutHelper.MATCH_PARENT, LayoutHelper.WRAP_CONTENT));
            }
            if (!isChannel) {
                infoContainer.addView(inviteLinksCell, LayoutHelper.createLinear(LayoutHelper.MATCH_PARENT, LayoutHelper.WRAP_CONTENT));
            }
            infoContainer.addView(adminCell, LayoutHelper.createLinear(LayoutHelper.MATCH_PARENT, LayoutHelper.WRAP_CONTENT));
            infoContainer.addView(membersCell, LayoutHelper.createLinear(LayoutHelper.MATCH_PARENT, LayoutHelper.WRAP_CONTENT));
            if (memberRequestsCell != null && info != null && info.requests_pending > 0) {
                infoContainer.addView(memberRequestsCell, LayoutHelper.createLinear(LayoutHelper.MATCH_PARENT, LayoutHelper.WRAP_CONTENT));
            }
            if (isChannel) {
                infoContainer.addView(inviteLinksCell, LayoutHelper.createLinear(LayoutHelper.MATCH_PARENT, LayoutHelper.WRAP_CONTENT));
            }
            if (isChannel || currentChat.gigagroup) {
                infoContainer.addView(blockCell, LayoutHelper.createLinear(LayoutHelper.MATCH_PARENT, LayoutHelper.WRAP_CONTENT));
            }
            if (statsAndBoosts != null) {
                infoContainer.addView(statsAndBoosts, LayoutHelper.createLinear(LayoutHelper.MATCH_PARENT, LayoutHelper.WRAP_CONTENT));
            }
            if (logCell != null) {
                infoContainer.addView(logCell, LayoutHelper.createLinear(LayoutHelper.MATCH_PARENT, LayoutHelper.WRAP_CONTENT));
            }
            if (channelAffiliateProgramsCell != null) {
                infoContainer.addView(channelAffiliateProgramsCell, LayoutHelper.createLinear(LayoutHelper.MATCH_PARENT, LayoutHelper.WRAP_CONTENT));
            }

            if (channelAffiliateProgramsCell != null && ChatObject.hasAdminRights(currentChat) && getMessagesController().starrefConnectAllowed && ChatObject.isChannelAndNotMegaGroup(currentChat)) {
                channelAffiliateProgramsCell.setVisibility(View.VISIBLE);
            }
            if (logCell != null) {
                logCell.setNeedDivider(channelAffiliateProgramsCell != null && channelAffiliateProgramsCell.getVisibility() == View.VISIBLE);
            }
        }

        if (currentUser != null) {
            publicLinkCell = new TextCell(context);
            publicLinkCell.setBackground(Theme.getSelectorDrawable(false));
            publicLinkCell.setPrioritizeTitleOverValue(true);
            infoContainer.addView(publicLinkCell, LayoutHelper.createLinear(LayoutHelper.MATCH_PARENT, LayoutHelper.WRAP_CONTENT));
            publicLinkCell.setOnClickListener(v -> {
                Bundle args = new Bundle();
                args.putLong("bot_id", userId);
                presentFragment(new ChangeUsernameActivity(args));
            });

            updatePublicLinksCount();

            botAffiliateProgramCell = new TextCell(context);
            botAffiliateProgramCell.setBackground(Theme.getSelectorDrawable(false));
            botAffiliateProgramCell.setTextAndValueAndIcon(applyNewSpan(getString(R.string.AffiliateProgramBot)), "", R.drawable.msg_shareout, true);
            infoContainer.addView(botAffiliateProgramCell, LayoutHelper.createLinear(LayoutHelper.MATCH_PARENT, LayoutHelper.WRAP_CONTENT));
            botAffiliateProgramCell.setOnClickListener(v -> {
                presentFragment(new AffiliateProgramFragment(userId));
            });
            botAffiliateProgramCell.setDrawLoading(userInfo == null, 45, false);
            if (userInfo != null) {
                botAffiliateProgramCell.setValue(userInfo.starref_program == null ? getString(R.string.AffiliateProgramBotOff) : String.format(Locale.US, "%.1f%%", userInfo.starref_program.commission_permille / 10.0f), false);
            }
            if (!getMessagesController().starrefProgramAllowed) {
                botAffiliateProgramCell.setVisibility(View.GONE);
            }

            editIntroCell = new TextCell(context);
            editIntroCell.setBackground(Theme.getSelectorDrawable(false));
            editIntroCell.setTextAndIcon(getString(R.string.BotEditIntro), R.drawable.msg_log, true);
            infoContainer.addView(editIntroCell, LayoutHelper.createLinear(LayoutHelper.MATCH_PARENT, LayoutHelper.WRAP_CONTENT));
            editIntroCell.setOnClickListener(v -> Browser.openUrl(v.getContext(), "https://t.me/BotFather?start=" + getActiveUsername(currentUser) + "-intro"));

            editCommandsCell = new TextCell(context);
            editCommandsCell.setBackground(Theme.getSelectorDrawable(false));
            editCommandsCell.setTextAndIcon(getString(R.string.BotEditCommands), R.drawable.msg_media, true);
            infoContainer.addView(editCommandsCell, LayoutHelper.createLinear(LayoutHelper.MATCH_PARENT, LayoutHelper.WRAP_CONTENT));
            editCommandsCell.setOnClickListener(v -> Browser.openUrl(v.getContext(), "https://t.me/BotFather?start=" + getActiveUsername(currentUser) + "-commands"));

            changeBotSettingsCell = new TextCell(context);
            changeBotSettingsCell.setBackground(Theme.getSelectorDrawable(false));
            changeBotSettingsCell.setTextAndIcon(getString(R.string.BotChangeSettings), R.drawable.msg_bot, true);
            infoContainer.addView(changeBotSettingsCell, LayoutHelper.createLinear(LayoutHelper.MATCH_PARENT, LayoutHelper.WRAP_CONTENT));
            changeBotSettingsCell.setOnClickListener(v -> Browser.openUrl(v.getContext(), "https://t.me/BotFather?start=" + getActiveUsername(currentUser)));
        }

        if (currentChat != null) {
            /*if (!ChatObject.hasAdminRights(currentChat)) {
                infoContainer.setVisibility(View.GONE);
                settingsTopSectionCell.setVisibility(View.GONE);
            }*/

            if (stickersCell == null) {
                infoSectionCell = new ShadowSectionCell(context);
                linearLayout1.addView(infoSectionCell, LayoutHelper.createLinear(LayoutHelper.MATCH_PARENT, LayoutHelper.WRAP_CONTENT));
            }
        } else if (currentUser != null) {
            botInfoCell = new TextInfoPrivacyCell(context);
            String str = getString(R.string.BotManageInfo);
            SpannableString span = SpannableString.valueOf(str);
            int index = str.indexOf("@BotFather");
            if (index != -1) {
                span.setSpan(new ClickableSpan() {
                    @Override
                    public void onClick(@NonNull View widget) {
                        Browser.openUrl(widget.getContext(), "https://t.me/BotFather");
                    }

                    @Override
                    public void updateDrawState(TextPaint ds) {
                        super.updateDrawState(ds);
                        ds.setUnderlineText(false);
                    }
                }, index, index + 10, Spanned.SPAN_EXCLUSIVE_EXCLUSIVE);
            }
            botInfoCell.setBackground(Theme.getThemedDrawableByKey(getContext(), R.drawable.greydivider_bottom, Theme.key_windowBackgroundGrayShadow));
            botInfoCell.setText(span);
            linearLayout1.addView(botInfoCell, LayoutHelper.createLinear(LayoutHelper.MATCH_PARENT, LayoutHelper.WRAP_CONTENT));

            verifyCell = new TextCell(context);
            verifyCell.setBackground(Theme.getSelectorDrawable(true));
            verifyCell.setTextAndIcon(getString(R.string.BotVerifyAccounts), R.drawable.menu_factcheck, false);
            verifyCell.setColors(Theme.key_windowBackgroundWhiteBlueText4, Theme.key_windowBackgroundWhiteBlueText4);
            linearLayout1.addView(verifyCell, LayoutHelper.createLinear(LayoutHelper.MATCH_PARENT, LayoutHelper.WRAP_CONTENT));
            verifyCell.setOnClickListener(v -> BotVerifySheet.openVerify(currentAccount, userId, userInfo.bot_info.verifier_settings));

            verifyInfoCell = new TextInfoPrivacyCell(context);
            verifyInfoCell.setFixedSize(12);
            verifyInfoCell.setBackground(Theme.getThemedDrawableByKey(getContext(), R.drawable.greydivider_bottom, Theme.key_windowBackgroundGrayShadow));
            linearLayout1.addView(verifyInfoCell, LayoutHelper.createLinear(LayoutHelper.MATCH_PARENT, LayoutHelper.WRAP_CONTENT));

            verifyCell.setVisibility(userInfo != null && userInfo.bot_info != null && userInfo.bot_info.verifier_settings != null ? View.VISIBLE : View.GONE);
            verifyInfoCell.setVisibility(userInfo != null && userInfo.bot_info != null && userInfo.bot_info.verifier_settings != null ? View.VISIBLE : View.GONE);

            if (currentUser.bot && currentUser.bot_can_edit) {

                balanceContainer = new LinearLayout(context);
                balanceContainer.setOrientation(LinearLayout.VERTICAL);
                balanceContainer.setBackgroundColor(Theme.getColor(Theme.key_windowBackgroundWhite));
                linearLayout1.addView(balanceContainer, LayoutHelper.createLinear(LayoutHelper.MATCH_PARENT, LayoutHelper.WRAP_CONTENT));

                HeaderCell headerCell = new HeaderCell(context);
                headerCell.setText(getString(R.string.BotBalance));
                balanceContainer.addView(headerCell, LayoutHelper.createLinear(LayoutHelper.MATCH_PARENT, LayoutHelper.WRAP_CONTENT));

                tonBalanceCell = new TextCell(context);
                tonBalanceCell.setBackground(Theme.getSelectorDrawable(false));
                tonBalanceCell.setPrioritizeTitleOverValue(true);
                balanceContainer.addView(tonBalanceCell, LayoutHelper.createLinear(LayoutHelper.MATCH_PARENT, LayoutHelper.WRAP_CONTENT));
                BotStarsController c = BotStarsController.getInstance(currentAccount);
                tonBalanceCell.setOnClickListener(v -> {
                    if (!c.isStarsBalanceAvailable(userId))
                        return;
                    presentFragment(new BotStarsActivity(BotStarsActivity.TYPE_TON, userId));
                });
                if (!c.isTONBalanceAvailable(userId)) {
                    SpannableStringBuilder loadingStr = new SpannableStringBuilder("x");
                    loadingStr.setSpan(new LoadingSpan(tonBalanceCell.valueTextView, dp(30)), 0, loadingStr.length(), Spanned.SPAN_EXCLUSIVE_EXCLUSIVE);
                    tonBalanceCell.setTextAndValueAndIcon(getString(R.string.BotBalanceTON), loadingStr, R.drawable.msg_ton, false);
                } else {
                    long ton_balance = c.getTONBalance(userId);
                    SpannableStringBuilder ssb = new SpannableStringBuilder();
                    if (ton_balance > 0) {
                        if (ton_balance / 1_000_000_000.0 > 1000.0) {
                            ssb.append("TON ").append(AndroidUtilities.formatWholeNumber((int) (ton_balance / 1_000_000_000.0), 0));
                        } else {
                            DecimalFormatSymbols symbols = new DecimalFormatSymbols(Locale.US);
                            symbols.setDecimalSeparator('.');
                            DecimalFormat formatterTON = new DecimalFormat("#.##", symbols);
                            formatterTON.setMinimumFractionDigits(2);
                            formatterTON.setMaximumFractionDigits(3);
                            formatterTON.setGroupingUsed(false);
                            ssb.append("TON ").append(formatterTON.format(ton_balance / 1_000_000_000.0));
                        }
                    }
                    tonBalanceCell.setTextAndValueAndIcon(getString(R.string.BotBalanceTON), ssb, R.drawable.msg_ton, true);
                }
                tonBalanceCell.setVisibility(c.botHasTON(userId) ? View.VISIBLE : View.GONE);

                starsBalanceCell = new TextCell(context);
                starsBalanceCell.setBackground(Theme.getSelectorDrawable(false));
                starsBalanceCell.setPrioritizeTitleOverValue(true);
                balanceContainer.addView(starsBalanceCell, LayoutHelper.createLinear(LayoutHelper.MATCH_PARENT, LayoutHelper.WRAP_CONTENT));
                starsBalanceCell.setOnClickListener(v -> {
                    if (!c.isStarsBalanceAvailable(userId))
                        return;
                    presentFragment(new BotStarsActivity(BotStarsActivity.TYPE_STARS, userId));
                });
                if (!c.isStarsBalanceAvailable(userId)) {
                    SpannableStringBuilder loadingStr = new SpannableStringBuilder("x");
                    loadingStr.setSpan(new LoadingSpan(starsBalanceCell.valueTextView, dp(30)), 0, loadingStr.length(), Spanned.SPAN_EXCLUSIVE_EXCLUSIVE);
                    starsBalanceCell.setTextAndValueAndIcon(getString(R.string.BotBalanceStars), loadingStr, R.drawable.menu_premium_main, false);
                } else {

                    starsBalanceCell.setTextAndValueAndIcon(getString(R.string.BotBalanceStars), c.getBotStarsBalance(userId).amount <= 0?"":StarsIntroActivity.replaceStarsWithPlain(TextUtils.concat("XTR", formatStarsAmountShort(c.getBotStarsBalance(userId), .85f, ' ')), .85f), R.drawable.menu_premium_main, false);
                }
                starsBalanceCell.setVisibility(c.botHasStars(userId) ? View.VISIBLE : View.GONE);

                TextInfoPrivacyCell gap = new TextInfoPrivacyCell(context, getResourceProvider());
                gap.setBackground(Theme.getThemedDrawableByKey(context, R.drawable.greydivider_bottom, Theme.key_windowBackgroundGrayShadow));
                gap.setTag(R.id.fit_width_tag, 1);
                linearLayout1.addView(gap, LayoutHelper.createLinear(LayoutHelper.MATCH_PARENT, 8));

                balanceContainer.setVisibility(starsBalanceCell.getVisibility() == View.VISIBLE || tonBalanceCell.getVisibility() == View.VISIBLE ? View.VISIBLE : View.GONE);
            }
        }

        if (currentChat != null && currentChat.creator) {
            deleteContainer = new FrameLayout(context);
            deleteContainer.setBackgroundColor(Theme.getColor(Theme.key_windowBackgroundWhite));
            linearLayout1.addView(deleteContainer, LayoutHelper.createLinear(LayoutHelper.MATCH_PARENT, LayoutHelper.WRAP_CONTENT));

            deleteCell = new TextSettingsCell(context);
            deleteCell.setTextColor(Theme.getColor(Theme.key_text_RedRegular));
            deleteCell.setBackgroundDrawable(Theme.getSelectorDrawable(false));
            if (currentUser != null) {
                deleteCell.setText(getString(R.string.DeleteBot), false);
            } else if (isChannel) {
                deleteCell.setText(getString("ChannelDelete", R.string.ChannelDelete), false);
            } else {
                deleteCell.setText(getString("DeleteAndExitButton", R.string.DeleteAndExitButton), false);
            }
            deleteContainer.addView(deleteCell, LayoutHelper.createFrame(LayoutHelper.MATCH_PARENT, LayoutHelper.WRAP_CONTENT));
            deleteCell.setOnClickListener(v -> {
                AlertsCreator.createClearOrDeleteDialogAlert(ChatEditActivity.this, false, true, false, currentChat, null, false, true, false, (param) -> {
                    if (AndroidUtilities.isTablet()) {
                        getNotificationCenter().postNotificationName(NotificationCenter.closeChats, -chatId);
                    } else {
                        getNotificationCenter().postNotificationName(NotificationCenter.closeChats);
                    }
                    finishFragment();
                    getNotificationCenter().postNotificationName(NotificationCenter.needDeleteDialog, -currentChat.id, null, currentChat, param);
                }, null);
            });

            deleteInfoCell = new ShadowSectionCell(context);
            deleteInfoCell.setBackground(Theme.getThemedDrawableByKey(context, R.drawable.greydivider_bottom, Theme.key_windowBackgroundGrayShadow));
            linearLayout1.addView(deleteInfoCell, LayoutHelper.createLinear(LayoutHelper.MATCH_PARENT, LayoutHelper.WRAP_CONTENT));
        }

        if (stickersInfoCell != null) {
            if (deleteInfoCell == null) {
                stickersInfoCell.setBackground(Theme.getThemedDrawableByKey(context, R.drawable.greydivider_bottom, Theme.key_windowBackgroundGrayShadow));
            } else {
                stickersInfoCell.setBackground(Theme.getThemedDrawableByKey(context, R.drawable.greydivider, Theme.key_windowBackgroundGrayShadow));
            }
        }

        undoView = new UndoView(context);
        sizeNotifierFrameLayout.addView(undoView, LayoutHelper.createFrame(LayoutHelper.MATCH_PARENT, LayoutHelper.WRAP_CONTENT, Gravity.BOTTOM | Gravity.LEFT, 8, 0, 8, 8));

        nameTextView.setText(Emoji.replaceEmoji(currentUser != null ? ContactsController.formatName(currentUser) : currentChat.title, nameTextView.getEditText().getPaint().getFontMetricsInt(), true));
        nameTextView.setSelection(nameTextView.length());
        if (info != null) {
            descriptionTextView.setText(info.about);
        } else if (userInfo != null) {
            descriptionTextView.setText(userInfo.about);
        }
        setAvatar();
        updateFields(true, false);

        return fragmentView;
    }

    public static CharSequence applyNewSpan(String str) {
        SpannableStringBuilder spannableStringBuilder = new SpannableStringBuilder(str);
        spannableStringBuilder.append("  d");
        FilterCreateActivity.NewSpan span = new FilterCreateActivity.NewSpan(false, 10);
        span.setTypeface(AndroidUtilities.getTypeface("fonts/num.otf"));
        span.setColor(Theme.getColor(Theme.key_premiumGradient1));
        spannableStringBuilder.setSpan(span, spannableStringBuilder.length() - 1, spannableStringBuilder.length(), 0);
        return spannableStringBuilder;
    }

    private void updatePublicLinksCount() {
        if (publicLinkCell == null) {
            return;
        }
        if (currentUser.usernames.size() > 1) {
            int usernamesActive = 0;
            for (TLRPC.TL_username username : currentUser.usernames) {
                if (username.active) {
                    usernamesActive++;
                }
            }

            publicLinkCell.setTextAndValueAndIcon(getString(R.string.BotPublicLinks), LocaleController.formatString(R.string.BotPublicLinksCount, usernamesActive, currentUser.usernames.size()), R.drawable.msg_link2, true);
        } else {
            publicLinkCell.setTextAndValueAndIcon(getString(R.string.BotPublicLink), "t.me/" + currentUser.username, R.drawable.msg_link2, true);
        }
    }

    private String getActiveUsername(TLRPC.User user) {
        if (user.username != null) {
            return user.username;
        }

        for (TLRPC.TL_username username : user.usernames) {
            if (username.active) {
                return username.username;
            }
        }

        return null;
    }

    RLottieDrawable cameraDrawable;

    private void setAvatar() {
        if (avatarImage == null || hasUploadedPhoto) {
            return;
        }
        TLRPC.Chat chat = getMessagesController().getChat(chatId);
        TLRPC.User user = userId == 0 ? null : getMessagesController().getUser(userId);
        if (chat == null && user == null) {
            return;
        }
        currentUser = user;
        currentChat = chat;
        boolean hasPhoto;
        if (currentUser != null ? currentUser.photo != null : currentChat.photo != null) {
            TLObject obj = currentUser != null ? currentUser : currentChat;
            avatar = currentUser != null ? currentUser.photo.photo_small : currentChat.photo.photo_small;
            ImageLocation location = ImageLocation.getForUserOrChat(obj, ImageLocation.TYPE_SMALL);
            avatarImage.setForUserOrChat(obj, avatarDrawable);
            hasPhoto = location != null;
        } else {
            avatarImage.setImageDrawable(avatarDrawable);
            hasPhoto = false;
        }
        if (setAvatarCell != null) {
            if (hasPhoto || imageUpdater.isUploadingImage()) {
                setAvatarCell.setTextAndIcon(getString("ChatSetNewPhoto", R.string.ChatSetNewPhoto), R.drawable.msg_addphoto, true);
            } else {
                setAvatarCell.setTextAndIcon(getString("ChatSetPhotoOrVideo", R.string.ChatSetPhotoOrVideo), R.drawable.msg_addphoto, true);
            }
            if (cameraDrawable == null) {
                cameraDrawable = new RLottieDrawable(R.raw.camera_outline, "" + R.raw.camera_outline, dp(50), dp(50), false, null);
            }
            setAvatarCell.imageView.setTranslationX(-dp(8));
            setAvatarCell.imageView.setAnimation(cameraDrawable);
        }
        if (PhotoViewer.hasInstance() && PhotoViewer.getInstance().isVisible()) {
            PhotoViewer.getInstance().checkCurrentImageVisibility();
        }
        if (channelAffiliateProgramsCell != null && getMessagesController().starrefConnectAllowed && ChatObject.isChannelAndNotMegaGroup(currentChat)) {
            channelAffiliateProgramsCell.setVisibility(View.VISIBLE);
        }
    }

    private void updateCanForum() {
        if (userId != 0) {
            canForum = false;
            return;
        }
        canForum = (forum || Math.max(info == null ? 0 : info.participants_count, currentChat.participants_count) >= getMessagesController().forumUpgradeParticipantsMin) && (info == null || info.linked_chat_id == 0);
        if (forumsCell != null) {
            forumsCell.getCheckBox().setIcon(canForum ? 0 : R.drawable.permission_locked);
        }
    }

    @Override
    public void didReceivedNotification(int id, int account, Object... args) {
        if (id == NotificationCenter.chatInfoDidLoad) {
            TLRPC.ChatFull chatFull = (TLRPC.ChatFull) args[0];
            if (chatFull.id == chatId) {
                if (info == null && descriptionTextView != null) {
                    descriptionTextView.setText(chatFull.about);
                }
                boolean infoWasEmpty = info == null;
                info = chatFull;
                updateCanForum();
                historyHidden = !ChatObject.isChannel(currentChat) || info.hidden_prehistory;
                updateFields(false, false);
                if (infoWasEmpty) {
                    loadLinksCount();
                }
            }
        } else if (id == NotificationCenter.updateInterfaces) {
            int mask = (Integer) args[0];
            if ((mask & MessagesController.UPDATE_MASK_AVATAR) != 0) {
                setAvatar();
            }
            if ((mask & MessagesController.UPDATE_MASK_NAME) != 0) {
                updatePublicLinksCount();
            }
        } else if (id == NotificationCenter.channelRightsUpdated) {
            TLRPC.Chat chat = (TLRPC.Chat) args[0];
            if (chat != null && chat.id == chatId && (
                chatAdminRights != null && !chatAdminRights.equals(chat.admin_rights) ||
                chatBannedRights != null && !chatBannedRights.equals(chat.banned_rights) ||
                chatDefaultBannedRights != null && !chatDefaultBannedRights.equals(chat.default_banned_rights)
            )) {
                if (parentLayout != null && parentLayout.getLastFragment() == this) {
                    finishFragment();
                } else {
                    removeSelfFromStack();
                }
            }
        } else if (id == NotificationCenter.chatAvailableReactionsUpdated) {
            long chatId = (long) args[0];
            if (chatId == this.chatId) {
                info = getMessagesController().getChatFull(chatId);
                if (info != null) {
                    availableReactions = info.available_reactions;
                }
                updateReactionsCell(true);
            }
        } else if (id == NotificationCenter.botStarsUpdated) {
            if ((long) args[0] == userId) {
                if (starsBalanceCell != null) {
                    BotStarsController c = BotStarsController.getInstance(currentAccount);
                    starsBalanceCell.setVisibility(c.botHasStars(userId) ? View.VISIBLE : View.GONE);
                    starsBalanceCell.setValue(StarsIntroActivity.replaceStarsWithPlain(TextUtils.concat("XTR", formatStarsAmount(c.getBotStarsBalance(userId), .8f, ' ')), .85f), true);
                    if (publicLinkCell != null) {
                        publicLinkCell.setNeedDivider(c.botHasStars(userId) || c.botHasTON(userId));
                    }
                    balanceContainer.setVisibility(starsBalanceCell.getVisibility() == View.VISIBLE || tonBalanceCell.getVisibility() == View.VISIBLE ? View.VISIBLE : View.GONE);
                }
                if (tonBalanceCell != null) {
                    BotStarsController c = BotStarsController.getInstance(currentAccount);
                    tonBalanceCell.setVisibility(c.botHasTON(userId) ? View.VISIBLE : View.GONE);
                    long ton_balance = c.getTONBalance(userId);
                    SpannableStringBuilder ssb = new SpannableStringBuilder();
                    if (ton_balance > 0) {
                        if (ton_balance / 1_000_000_000.0 > 1000.0) {
                            ssb.append("TON ").append(AndroidUtilities.formatWholeNumber((int) (ton_balance / 1_000_000_000.0), 0));
                        } else {
                            DecimalFormatSymbols symbols = new DecimalFormatSymbols(Locale.US);
                            symbols.setDecimalSeparator('.');
                            DecimalFormat formatterTON = new DecimalFormat("#.##", symbols);
                            formatterTON.setMinimumFractionDigits(2);
                            formatterTON.setMaximumFractionDigits(3);
                            formatterTON.setGroupingUsed(false);
                            ssb.append("TON ").append(formatterTON.format(ton_balance / 1_000_000_000.0));
                        }
                    }
                    tonBalanceCell.setValue(ssb, true);
                    if (publicLinkCell != null) {
                        publicLinkCell.setNeedDivider(c.botHasStars(userId) || c.botHasTON(userId));
                    }
                    balanceContainer.setVisibility(starsBalanceCell.getVisibility() == View.VISIBLE || tonBalanceCell.getVisibility() == View.VISIBLE ? View.VISIBLE : View.GONE);
                }
            }
        } else if (id == NotificationCenter.userInfoDidLoad) {
            Long uid = (Long) args[0];
            if (uid == userId) {
                setInfo(getMessagesController().getUserFull(userId));
            }
        } else if (id == NotificationCenter.channelConnectedBotsUpdate) {
            Long did = (Long) args[0];
            if (did == -chatId) {

            }
        } else if (id == NotificationCenter.dialogDeleted) {
            long dialogId = (long) args[0];
            if (-this.chatId == dialogId) {
                if (parentLayout != null && parentLayout.getLastFragment() == this) {
                    finishFragment();
                } else {
                    removeSelfFromStack();
                }
            }
        }
    }

    @Override
    public void onUploadProgressChanged(float progress) {
        if (avatarProgressView == null) {
            return;
        }
        avatarProgressView.setProgress(progress);
    }

    @Override
    public void didStartUpload(boolean fromAvatarConstructor, boolean isVideo) {
        if (avatarProgressView == null) {
            return;
        }
        avatarProgressView.setProgress(0.0f);
    }

    @Override
    public void didUploadPhoto(final TLRPC.InputFile photo, final TLRPC.InputFile video, double videoStartTimestamp, String videoPath, final TLRPC.PhotoSize bigSize, final TLRPC.PhotoSize smallSize, boolean isVideo, TLRPC.VideoSize emojiMarkup) {
        AndroidUtilities.runOnUIThread(() -> {
            avatar = smallSize.location;
            if (photo != null || video != null || emojiMarkup != null) {
                if (userId != 0) {
                    if (currentUser != null) {
                        currentUser.photo = new TLRPC.TL_userProfilePhoto();
                        currentUser.photo.photo_id = photo != null ? photo.id : video != null ? video.id : 0;
                        currentUser.photo.photo_big = bigSize.location;
                        currentUser.photo.photo_small = smallSize.location;
                        getMessagesController().putUser(currentUser, true);
                    }

                    TLRPC.TL_photos_uploadProfilePhoto req = new TLRPC.TL_photos_uploadProfilePhoto();
                    if (photo != null) {
                        req.file = photo;
                        req.flags |= 1;
                    }
                    if (video != null) {
                        req.video = video;
                        req.flags |= 2;

                        req.video_start_ts = videoStartTimestamp;
                        req.flags |= 4;
                    }
                    if (emojiMarkup != null) {
                        req.video_emoji_markup = emojiMarkup;
                        req.flags |= 16;
                    }
                    req.bot = getMessagesController().getInputUser(currentUser);
                    req.flags |= 32;

                    getConnectionsManager().sendRequest(req, (response, error) -> AndroidUtilities.runOnUIThread(() -> {
                        hasUploadedPhoto = true;

                        NotificationCenter.getInstance(currentAccount).postNotificationName(NotificationCenter.updateInterfaces, MessagesController.UPDATE_MASK_AVATAR);
                    }));
                } else {
                    getMessagesController().changeChatAvatar(chatId, null, photo, video, emojiMarkup, videoStartTimestamp, videoPath, smallSize.location, bigSize.location, null);
                }
                if (createAfterUpload) {
                    try {
                        if (progressDialog != null && progressDialog.isShowing()) {
                            progressDialog.dismiss();
                            progressDialog = null;
                        }
                    } catch (Exception e) {
                        FileLog.e(e);
                    }
                    donePressed = false;
                    doneButton.performClick();
                }
                showAvatarProgress(false, true);
            } else {
                avatarImage.setImage(ImageLocation.getForLocal(avatar), "50_50", avatarDrawable, currentUser != null ? currentUser : currentChat);
                setAvatarCell.setTextAndIcon(getString("ChatSetNewPhoto", R.string.ChatSetNewPhoto), R.drawable.msg_addphoto, true);
                if (cameraDrawable == null) {
                    cameraDrawable = new RLottieDrawable(R.raw.camera_outline, "" + R.raw.camera_outline, dp(50), dp(50), false, null);
                }
                setAvatarCell.imageView.setTranslationX(-dp(8));
                setAvatarCell.imageView.setAnimation(cameraDrawable);
                showAvatarProgress(true, false);
            }
        });
    }

    @Override
    public String getInitialSearchString() {
        return nameTextView.getText().toString();
    }

    public void showConvertTooltip() {
        undoView.showWithAction(0, UndoView.ACTION_GIGAGROUP_SUCCESS, null);
    }

    private boolean checkDiscard() {
        if (userId != 0) {
            String about = userInfo != null && userInfo.about != null ? userInfo.about : "";
            if (nameTextView != null && !currentUser.first_name.equals(nameTextView.getText().toString()) ||
                    descriptionTextView != null && !about.equals(descriptionTextView.getText().toString())) {
                showDialog(new AlertDialog.Builder(getParentActivity())
                        .setTitle(getString("UserRestrictionsApplyChanges", R.string.UserRestrictionsApplyChanges))
                        .setMessage(getString(R.string.BotSettingsChangedAlert))
                        .setPositiveButton(getString("ApplyTheme", R.string.ApplyTheme), (dialogInterface, i) -> processDone())
                        .setNegativeButton(getString("PassportDiscard", R.string.PassportDiscard), (dialog, which) -> finishFragment())
                        .create());
                return false;
            }
            return true;
        }

        String about = info != null && info.about != null ? info.about : "";
        if (info != null && ChatObject.isChannel(currentChat) && info.hidden_prehistory != historyHidden ||
            nameTextView != null && !currentChat.title.equals(nameTextView.getText().toString()) ||
            descriptionTextView != null && !about.equals(descriptionTextView.getText().toString()) ||
            forum != currentChat.forum
        ) {
            AlertDialog.Builder builder = new AlertDialog.Builder(getParentActivity());
            builder.setTitle(getString("UserRestrictionsApplyChanges", R.string.UserRestrictionsApplyChanges));
            if (isChannel) {
                builder.setMessage(getString("ChannelSettingsChangedAlert", R.string.ChannelSettingsChangedAlert));
            } else {
                builder.setMessage(getString("GroupSettingsChangedAlert", R.string.GroupSettingsChangedAlert));
            }
            builder.setPositiveButton(getString("ApplyTheme", R.string.ApplyTheme), (dialogInterface, i) -> processDone());
            builder.setNegativeButton(getString("PassportDiscard", R.string.PassportDiscard), (dialog, which) -> finishFragment());
            showDialog(builder.create());
            return false;
        }
        return true;
    }

    private int getAdminCount() {
        if (info == null) {
            return 1;
        }
        int count = 0;
        for (int a = 0, N = info.participants.participants.size(); a < N; a++) {
            TLRPC.ChatParticipant chatParticipant = info.participants.participants.get(a);
            if (chatParticipant instanceof TLRPC.TL_chatParticipantAdmin ||
                    chatParticipant instanceof TLRPC.TL_chatParticipantCreator) {
                count++;
            }
        }
        return count;
    }

    private int getChannelAdminCount() {
        if (info == null || info.participants == null || info.participants.participants == null) {
            return 1;
        }
        int count = 0;
        for (int a = 0, N = info.participants.participants.size(); a < N; a++) {
            TLRPC.ChatParticipant chatParticipant = info.participants.participants.get(a);
            TLRPC.ChannelParticipant channelParticipant = ((TLRPC.TL_chatChannelParticipant) chatParticipant).channelParticipant;
            if (channelParticipant instanceof TLRPC.TL_channelParticipantAdmin ||
                    channelParticipant instanceof TLRPC.TL_channelParticipantCreator) {
                count++;
            }
        }
        return count;
    }

    private void getRealChannelAdminCount() {
        if (ChatObject.isChannel(currentChat) && !currentChat.megagroup && !ChatObject.hasAdminRights(currentChat)) {
            return;
        }

        TLRPC.TL_channels_getParticipants req = new TLRPC.TL_channels_getParticipants();
        req.channel = getMessagesController().getInputChannel(chatId);
        req.filter = new TLRPC.TL_channelParticipantsAdmins();
        int reqId = getConnectionsManager().sendRequest(req, (response, error) -> AndroidUtilities.runOnUIThread(() -> {
            TLRPC.TL_channels_channelParticipants res = (TLRPC.TL_channels_channelParticipants) response;
            realAdminCount = res.count;
            adminCell.setTextAndValueAndIcon(LocaleController.getString("ChannelAdministrators", R.string.ChannelAdministrators), String.format("%d", res.count), R.drawable.msg_admins, true);
        }));
        getConnectionsManager().bindRequestToGuid(reqId, classGuid);
    }

    private void processDone() {
        if (donePressed || nameTextView == null) {
            return;
        }
        if (nameTextView.length() == 0) {
            Vibrator v = (Vibrator) getParentActivity().getSystemService(Context.VIBRATOR_SERVICE);
            if (v != null) {
                v.vibrate(200);
            }
            AndroidUtilities.shakeView(nameTextView);
            return;
        }
        donePressed = true;
        if (currentUser != null) {
            TL_bots.setBotInfo req = new TL_bots.setBotInfo();
            req.bot = getMessagesController().getInputUser(currentUser);
            req.flags |= 4;
            req.lang_code = "";

            if (!currentUser.first_name.equals(nameTextView.getText().toString())) {
                req.name = nameTextView.getText().toString();
                req.flags |= 8;
            }

            String about = userInfo != null && userInfo.about != null ? userInfo.about : "";
            if (descriptionTextView != null && !about.equals(descriptionTextView.getText().toString())) {
                req.about = descriptionTextView.getText().toString();
                req.flags |= 1;
            }

            progressDialog = new AlertDialog(getParentActivity(), AlertDialog.ALERT_TYPE_SPINNER);
            int reqId = getConnectionsManager().sendRequest(req, (response, error) -> {
                if (userInfo != null) {
                    userInfo.about = req.about;
                    getMessagesStorage().updateUserInfo(userInfo, false);
                }

                AndroidUtilities.runOnUIThread(() -> {
                    progressDialog.dismiss();
                    finishFragment();
                });
            });
            progressDialog.setOnCancelListener(dialog -> {
                donePressed = false;
                progressDialog = null;
                getConnectionsManager().cancelRequest(reqId, true);
            });
            progressDialog.show();
            return;
        }
        if (!ChatObject.isChannel(currentChat) && (!historyHidden || forum)) {
            getMessagesController().convertToMegaGroup(getParentActivity(), chatId, this, param -> {
                if (param == 0) {
                    donePressed = false;
                    return;
                }
                chatId = param;
                currentChat = getMessagesController().getChat(param);
                donePressed = false;
                if (info != null) {
                    info.hidden_prehistory = true;
                }
                processDone();
            });
            return;
        }

        if (info != null) {
            if (ChatObject.isChannel(currentChat) && info.hidden_prehistory != historyHidden) {
                info.hidden_prehistory = historyHidden;
                getMessagesController().toggleChannelInvitesHistory(chatId, historyHidden);
            }
        }

        if (imageUpdater.isUploadingImage()) {
            createAfterUpload = true;
            progressDialog = new AlertDialog(getParentActivity(), AlertDialog.ALERT_TYPE_SPINNER);
            progressDialog.setOnCancelListener(dialog -> {
                createAfterUpload = false;
                progressDialog = null;
                donePressed = false;
            });
            progressDialog.show();
            return;
        }

        if (!currentChat.title.equals(nameTextView.getText().toString())) {
            getMessagesController().changeChatTitle(chatId, nameTextView.getText().toString());
        }
        String about = info != null && info.about != null ? info.about : "";
        if (descriptionTextView != null && !about.equals(descriptionTextView.getText().toString())) {
            getMessagesController().updateChatAbout(chatId, descriptionTextView.getText().toString(), info);
        }
//        if (signMessages != currentChat.signatures) {
//            currentChat.signatures = true;
//            getMessagesController().toggleChannelSignatures(chatId, signMessages, false);
//        }
        if (forum != currentChat.forum) {
            getMessagesController().toggleChannelForum(chatId, forum);
            List<BaseFragment> fragments = getParentLayout().getFragmentStack();
            for (int i = 0; i < fragments.size(); i++) {
                if (fragments.get(i) instanceof ChatActivity) {
                    ChatActivity chatActivity = (ChatActivity) fragments.get(i);
                    if (chatActivity.getArguments().getLong("chat_id") == chatId) {
                        getParentLayout().removeFragmentFromStack(i);
                        Bundle bundle = new Bundle();
                        bundle.putLong("chat_id",chatId);
                        getParentLayout().addFragmentToStack(TopicsFragment.getTopicsOrChat(this, bundle), i);
                    }
                }
            }
        }
        finishFragment();
    }

    private void showAvatarProgress(boolean show, boolean animated) {
        if (avatarProgressView == null) {
            return;
        }
        if (avatarAnimation != null) {
            avatarAnimation.cancel();
            avatarAnimation = null;
        }
        if (animated) {
            avatarAnimation = new AnimatorSet();
            if (show) {
                avatarProgressView.setVisibility(View.VISIBLE);
                avatarOverlay.setVisibility(View.VISIBLE);
                avatarAnimation.playTogether(ObjectAnimator.ofFloat(avatarProgressView, View.ALPHA, 1.0f),
                        ObjectAnimator.ofFloat(avatarOverlay, View.ALPHA, 1.0f));
            } else {
                avatarAnimation.playTogether(ObjectAnimator.ofFloat(avatarProgressView, View.ALPHA, 0.0f),
                        ObjectAnimator.ofFloat(avatarOverlay, View.ALPHA, 0.0f));
            }
            avatarAnimation.setDuration(180);
            avatarAnimation.addListener(new AnimatorListenerAdapter() {
                @Override
                public void onAnimationEnd(Animator animation) {
                    if (avatarAnimation == null || avatarProgressView == null) {
                        return;
                    }
                    if (!show) {
                        avatarProgressView.setVisibility(View.INVISIBLE);
                        avatarOverlay.setVisibility(View.INVISIBLE);
                    }
                    avatarAnimation = null;
                }

                @Override
                public void onAnimationCancel(Animator animation) {
                    avatarAnimation = null;
                }
            });
            avatarAnimation.start();
        } else {
            if (show) {
                avatarProgressView.setAlpha(1.0f);
                avatarProgressView.setVisibility(View.VISIBLE);
                avatarOverlay.setAlpha(1.0f);
                avatarOverlay.setVisibility(View.VISIBLE);
            } else {
                avatarProgressView.setAlpha(0.0f);
                avatarProgressView.setVisibility(View.INVISIBLE);
                avatarOverlay.setAlpha(0.0f);
                avatarOverlay.setVisibility(View.INVISIBLE);
            }
        }
    }

    @Override
    public void onActivityResultFragment(int requestCode, int resultCode, Intent data) {
        imageUpdater.onActivityResult(requestCode, resultCode, data);
    }

    @Override
    public void saveSelfArgs(Bundle args) {
        if (imageUpdater != null && imageUpdater.currentPicturePath != null) {
            args.putString("path", imageUpdater.currentPicturePath);
        }
        if (nameTextView != null) {
            String text = nameTextView.getText().toString();
            if (text.length() != 0) {
                args.putString("nameTextView", text);
            }
        }
    }

    @Override
    public void restoreSelfArgs(Bundle args) {
        if (imageUpdater != null) {
            imageUpdater.currentPicturePath = args.getString("path");
        }
    }

    public void setInfo(TLRPC.UserFull userFull) {
        userInfo = userFull;
        if (userFull != null) {
            if (currentUser == null) {
                currentUser = userId == 0 ? null : getMessagesController().getUser(userId);
            }
            if (botAffiliateProgramCell != null) {
                botAffiliateProgramCell.setDrawLoading(userInfo == null, 45, true);
                if (userInfo != null) {
                    botAffiliateProgramCell.setValue(userInfo.starref_program == null ? getString(R.string.AffiliateProgramBotOff) : String.format(Locale.US, "%.1f%%", userInfo.starref_program.commission_permille / 10.0f), false);
                }
            }
            if (verifyCell != null) {
                verifyCell.setVisibility(userInfo != null && userInfo.bot_info != null && userInfo.bot_info.verifier_settings != null ? View.VISIBLE : View.GONE);
            }
            if (verifyInfoCell != null) {
                verifyInfoCell.setVisibility(userInfo != null && userInfo.bot_info != null && userInfo.bot_info.verifier_settings != null ? View.VISIBLE : View.GONE);
            }
        }
    }

    public void setInfo(TLRPC.ChatFull chatFull) {
        info = chatFull;
        if (chatFull != null) {
            if (currentChat == null) {
                currentChat = getMessagesController().getChat(chatId);
            }
            historyHidden = !ChatObject.isChannel(currentChat) || info.hidden_prehistory;
            availableReactions = info.available_reactions;
            preloadedReactions.clear();
            preloadedReactions.addAll(ReactionsUtils.startPreloadReactions(currentChat, info));
            if (channelAffiliateProgramsCell != null && getMessagesController().starrefConnectAllowed && ChatObject.isChannelAndNotMegaGroup(currentChat)) {
                channelAffiliateProgramsCell.setVisibility(View.VISIBLE);
            }
        }
    }

    private void updateFields(boolean updateChat, boolean animated) {
        if (updateChat) {
            TLRPC.Chat chat = getMessagesController().getChat(chatId);
            if (chat != null) {
                currentChat = chat;
            }
        }
        boolean isPrivate = !ChatObject.isPublic(currentChat);

        if (settingsSectionCell != null) {
            settingsSectionCell.setVisibility(/*signCell == null && */typeCell == null && (linkedCell == null || linkedCell.getVisibility() != View.VISIBLE) && (historyCell == null || historyCell.getVisibility() != View.VISIBLE) && (locationCell == null || locationCell.getVisibility() != View.VISIBLE) ? View.GONE : View.VISIBLE);
        }

        if (logCell != null) {
            logCell.setVisibility(ChatObject.isChannel(currentChat) ? View.VISIBLE : View.GONE);
        }

        if (linkedCell != null) {
            if (info == null || !isChannel && info.linked_chat_id == 0) {
                linkedCell.setVisibility(View.GONE);
            } else {
                linkedCell.setVisibility(View.VISIBLE);
                if (info.linked_chat_id == 0) {
                    linkedCell.setTextAndValueAndIcon(getString("Discussion", R.string.Discussion), getString("DiscussionInfoShort", R.string.DiscussionInfoShort), R.drawable.msg_discuss, true);
                } else {
                    TLRPC.Chat chat = getMessagesController().getChat(info.linked_chat_id);
                    if (chat == null) {
                        linkedCell.setVisibility(View.GONE);
                    } else {
                        String username;
                        if (isChannel) {
                            if (TextUtils.isEmpty(username = ChatObject.getPublicUsername(chat))) {
                                linkedCell.setTextAndValueAndIcon(getString("Discussion", R.string.Discussion), chat.title, R.drawable.msg_discuss,true);
                            } else {
                                linkedCell.setTextAndValueAndIcon(getString("Discussion", R.string.Discussion), "@" + username, R.drawable.msg_discuss,true);
                            }
                        } else {
                            if (TextUtils.isEmpty(username = ChatObject.getPublicUsername(chat))) {
                                linkedCell.setTextAndValueAndIcon(getString("LinkedChannel", R.string.LinkedChannel), chat.title, R.drawable.msg_channel, forumsCell != null && forumsCell.getVisibility() == View.VISIBLE);
                            } else {
                                linkedCell.setTextAndValueAndIcon(getString("LinkedChannel", R.string.LinkedChannel), "@" + username,  R.drawable.msg_channel, forumsCell != null && forumsCell.getVisibility() == View.VISIBLE);
                            }
                        }
                    }
                }
            }
        }

        if (locationCell != null) {
            if (info != null && info.can_set_location) {
                locationCell.setVisibility(View.VISIBLE);
                if (info.location instanceof TLRPC.TL_channelLocation) {
                    TLRPC.TL_channelLocation location = (TLRPC.TL_channelLocation) info.location;
                    locationCell.setTextAndValue(getString("AttachLocation", R.string.AttachLocation), location.address, animated, true);
                } else {
                    locationCell.setTextAndValue(getString("AttachLocation", R.string.AttachLocation), "Unknown address", animated, true);
                }
            } else {
                locationCell.setVisibility(View.GONE);
            }
        }

        if (typeCell != null) {
            if (info != null && info.location instanceof TLRPC.TL_channelLocation) {
                String link;
                if (isPrivate) {
                    link = getString("TypeLocationGroupEdit", R.string.TypeLocationGroupEdit);
                } else {
                    link = String.format("https://" + getMessagesController().linkPrefix + "/%s", ChatObject.getPublicUsername(currentChat));
                }
                typeCell.setTextAndValueAndIcon(getString("TypeLocationGroup", R.string.TypeLocationGroup), link, R.drawable.msg_channel, historyCell != null && historyCell.getVisibility() == View.VISIBLE || linkedCell != null && linkedCell.getVisibility() == View.VISIBLE || forumsCell != null && forumsCell.getVisibility() == View.VISIBLE);
            } else {
                String type;
                boolean isRestricted = currentChat.noforwards;
                if (isChannel) {
                    type = isPrivate ? isRestricted ? getString("TypePrivateRestrictedForwards", R.string.TypePrivateRestrictedForwards) : getString("TypePrivate", R.string.TypePrivate) : getString("TypePublic", R.string.TypePublic);
                } else {
                    type = isPrivate ? isRestricted ? getString("TypePrivateGroupRestrictedForwards", R.string.TypePrivateGroupRestrictedForwards) : getString("TypePrivateGroup", R.string.TypePrivateGroup) : getString("TypePublicGroup", R.string.TypePublicGroup);
                }
                if (isChannel) {
                    typeCell.setTextAndValueAndIcon(getString("ChannelType", R.string.ChannelType), type, R.drawable.msg_channel, historyCell != null && historyCell.getVisibility() == View.VISIBLE || linkedCell != null && linkedCell.getVisibility() == View.VISIBLE || forumsCell != null && forumsCell.getVisibility() == View.VISIBLE);
                } else {
                    typeCell.setTextAndValueAndIcon(getString("GroupType", R.string.GroupType), type, R.drawable.msg_groups, historyCell != null && historyCell.getVisibility() == View.VISIBLE || linkedCell != null && linkedCell.getVisibility() == View.VISIBLE || forumsCell != null && forumsCell.getVisibility() == View.VISIBLE);
                }
            }
        }

        if (historyCell != null) {
            String type = historyHidden && !forum ? getString("ChatHistoryHidden", R.string.ChatHistoryHidden) : getString("ChatHistoryVisible", R.string.ChatHistoryVisible);
            historyCell.setTextAndValueAndIcon(getString("ChatHistoryShort", R.string.ChatHistoryShort), type, animated, R.drawable.msg_discuss, forumsCell != null);
            historyCell.setEnabled(!forum);
            updateHistoryShow(!forum && isPrivate && (info == null || info.linked_chat_id == 0) && !(info != null && info.location instanceof TLRPC.TL_channelLocation), animated);
        }

        if (membersCell != null) {
            if (info != null) {
                if (memberRequestsCell != null) {
                    if (memberRequestsCell.getParent() == null) {
                        int position = infoContainer.indexOfChild(membersCell) + 1;
                        infoContainer.addView(memberRequestsCell, position, LayoutHelper.createLinear(LayoutHelper.MATCH_PARENT, LayoutHelper.WRAP_CONTENT));
                    }
                    memberRequestsCell.setVisibility(info.requests_pending > 0 ? View.VISIBLE : View.GONE);
                }
                if (isChannel) {
                    membersCell.setTextAndValueAndIcon(getString("ChannelSubscribers", R.string.ChannelSubscribers), String.format("%d", info.participants_count), R.drawable.msg_groups, true);
                    blockCell.setTextAndValueAndIcon(getString("ChannelBlacklist", R.string.ChannelBlacklist), String.format("%d", Math.max(info.banned_count, info.kicked_count)), R.drawable.msg_user_remove, logCell != null && logCell.getVisibility() == View.VISIBLE);

                    if (!ChatObject.hasAdminRights(currentChat)) {
                        membersCell.setEnabled(false);
                        membersCell.setNeedDivider(false);
                        blockCell.setVisibility(View.GONE);
                        adminCell.setVisibility(View.GONE);
                    }
                } else {
                    if (ChatObject.isChannel(currentChat)) {
                        membersCell.setTextAndValueAndIcon(getString("ChannelMembers", R.string.ChannelMembers), String.format("%d", info.participants_count), R.drawable.msg_groups, true);
                    } else {
                        membersCell.setTextAndValueAndIcon(getString("ChannelMembers", R.string.ChannelMembers), String.format("%d", info.participants.participants.size()), R.drawable.msg_groups, memberRequestsCell.getVisibility() == View.VISIBLE);
                    }
                    if (currentChat.gigagroup) {
                        blockCell.setTextAndValueAndIcon(getString("ChannelBlacklist", R.string.ChannelBlacklist), String.format("%d", Math.max(info.banned_count, info.kicked_count)), R.drawable.msg_user_remove, logCell != null && logCell.getVisibility() == View.VISIBLE);
                    } else {
                        int count = 0;
                        if (currentChat.default_banned_rights != null) {
                            if (!currentChat.default_banned_rights.send_plain) {
                                count++;
                            }
                            count += ChatUsersActivity.getSendMediaSelectedCount(currentChat.default_banned_rights);
                            if (!currentChat.default_banned_rights.pin_messages) {
                                count++;
                            }
                            if (!currentChat.default_banned_rights.invite_users) {
                                count++;
                            }
                            if (forum && !currentChat.default_banned_rights.manage_topics) {
                                count++;
                            }
                            if (!currentChat.default_banned_rights.change_info) {
                                count++;
                            }
                        } else {
                            count = forum ? 17 : 16;
                        }
<<<<<<< HEAD
                        blockCell.setTextAndValueAndIcon(getString("ChannelPermissions", R.string.ChannelPermissions), String.format("%d/%d", count, forum ? 17 : 16), animated, R.drawable.msg_permissions, true);
=======
                        blockCell.setTextAndValueAndIcon(getString(R.string.ChannelPermissions), String.format("%d/%d", count, forum ? 14 : 13), animated, R.drawable.msg_permissions, true);
>>>>>>> 3733c88b
                    }
                    if (memberRequestsCell != null) {
                        memberRequestsCell.setTextAndValueAndIcon(getString("MemberRequests", R.string.MemberRequests), String.format("%d", info.requests_pending), R.drawable.msg_requests, logCell != null && logCell.getVisibility() == View.VISIBLE);
                    }
                }
                if (ChatObject.hasAdminRights(currentChat)) {
                    adminCell.setTextAndValueAndIcon(getString("ChannelAdministrators", R.string.ChannelAdministrators), String.format("%d", ChatObject.isChannel(currentChat) ? info.admins_count : getAdminCount()), R.drawable.msg_admins, true);
                } else if (info != null && info.participants != null) {
                    if (ChatObject.isChannel(currentChat) && info.participants.participants.size() != info.participants_count && realAdminCount == 0) {
                        adminCell.setTextAndIcon(getString("ChannelAdministrators", R.string.ChannelAdministrators), R.drawable.msg_admins, true);
                        getRealChannelAdminCount();
                    } else {
                        adminCell.setTextAndValueAndIcon(getString("ChannelAdministrators", R.string.ChannelAdministrators), String.format("%d", ChatObject.isChannel(currentChat) ? realAdminCount == 0 ? getChannelAdminCount() : realAdminCount : getAdminCount()), R.drawable.msg_admins, true);
                    }
                }
            } else {
                if (isChannel) {
                    membersCell.setTextAndIcon(getString("ChannelSubscribers", R.string.ChannelSubscribers), R.drawable.msg_groups, true);
                    blockCell.setTextAndIcon(getString("ChannelBlacklist", R.string.ChannelBlacklist), R.drawable.msg_chats_remove, logCell != null && logCell.getVisibility() == View.VISIBLE);
                } else {
                    membersCell.setTextAndIcon(getString("ChannelMembers", R.string.ChannelMembers), R.drawable.msg_groups, logCell != null && logCell.getVisibility() == View.VISIBLE);
                    if (currentChat.gigagroup) {
                        blockCell.setTextAndIcon(getString("ChannelBlacklist", R.string.ChannelBlacklist), R.drawable.msg_chats_remove, logCell != null && logCell.getVisibility() == View.VISIBLE);
                    } else {
                        blockCell.setTextAndIcon(getString(R.string.ChannelPermissions), R.drawable.msg_permissions, true);
                    }
                }
                adminCell.setTextAndIcon(getString("ChannelAdministrators", R.string.ChannelAdministrators), R.drawable.msg_admins, true);
            }
            reactionsCell.setVisibility(ChatObject.canChangeChatInfo(currentChat) ? View.VISIBLE : View.GONE);
            updateReactionsCell(animated);
            if (info == null || !ChatObject.canUserDoAdminAction(currentChat, ChatObject.ACTION_INVITE) || (!isPrivate && currentChat.creator)) {
                inviteLinksCell.setVisibility(View.GONE);
            } else {
                if (info.invitesCount > 0) {
                    inviteLinksCell.setTextAndValueAndIcon(getString("InviteLinks", R.string.InviteLinks), Integer.toString(info.invitesCount), R.drawable.msg_link2, true);
                } else {
                    inviteLinksCell.setTextAndValueAndIcon(getString("InviteLinks", R.string.InviteLinks), "1", R.drawable.msg_link2, true);
                }
            }
        }

        if (stickersCell != null && info != null) {
            stickersCell.setTextAndValueAndIcon(getString(R.string.GroupStickers), info.stickerset != null ? info.stickerset.title : getString(R.string.Add), R.drawable.msg_sticker, false);
        }
    }

    public void updateColorCell() {
        if (colorCell != null) {
            colorCell.set(currentChat, (historyCell != null && historyCell.getVisibility() == View.VISIBLE) || /*(signCell != null && signCell.getVisibility() == View.VISIBLE) || */(forumsCell != null && forumsCell.getVisibility() == View.VISIBLE) || ChatObject.isMegagroup(currentChat) && ChatObject.hasAdminRights(currentChat));
        }
    }

    private ValueAnimator updateHistoryShowAnimator;
    private void updateHistoryShow(boolean show, boolean animated) {
        final boolean finalShow = show;
        if (updateHistoryShowAnimator != null) {
            updateHistoryShowAnimator.cancel();
        }
        if (historyCell.getAlpha() <= 0 && !show) {
            historyCell.setVisibility(View.GONE);
            updateColorCell();
            return;
        } else if (historyCell.getVisibility() == View.VISIBLE && historyCell.getAlpha() >= 1 && show) {
            return;
        }
        ArrayList<View> nextViews = new ArrayList<>();
        boolean afterme = false;
        for (int i = 0; i < typeEditContainer.getChildCount(); ++i) {
            if (!afterme && typeEditContainer.getChildAt(i) == historyCell) {
                afterme = true;
            } else if (afterme) {
                nextViews.add(typeEditContainer.getChildAt(i));
            }
        }
        afterme = false;
        for (int i = 0; i < linearLayout.getChildCount(); ++i) {
            if (!afterme && linearLayout.getChildAt(i) == typeEditContainer) {
                afterme = true;
            } else if (afterme) {
                nextViews.add(linearLayout.getChildAt(i));
            }
        }
        if (historyCell.getVisibility() != View.VISIBLE) {
            historyCell.setAlpha(0);
            historyCell.setTranslationY(-historyCell.getHeight() / 2f);
        }
        historyCell.setVisibility(View.VISIBLE);
        for (int i = 0; i < nextViews.size(); ++i) {
            nextViews.get(i).setTranslationY(-historyCell.getHeight() * (1f - historyCell.getAlpha()));
        }
        if (animated) {
            updateHistoryShowAnimator = ValueAnimator.ofFloat(historyCell.getAlpha(), show ? 1f : 0f);
            updateHistoryShowAnimator.addUpdateListener(anm -> {
                float t = (float) anm.getAnimatedValue();
                historyCell.setAlpha(t);
                historyCell.setTranslationY(-historyCell.getHeight() / 2f * (1f - t));
                historyCell.setScaleY(.2f + .8f * t);
                for (int i = 0; i < nextViews.size(); ++i) {
                    nextViews.get(i).setTranslationY(-historyCell.getHeight() * (1f - t));
                }
            });
            updateHistoryShowAnimator.addListener(new AnimatorListenerAdapter() {
                @Override
                public void onAnimationEnd(Animator animation) {
                    historyCell.setVisibility(finalShow ? View.VISIBLE : View.GONE);
                    for (int i = 0; i < nextViews.size(); ++i) {
                        nextViews.get(i).setTranslationY(0);
                    }
                }
            });
            updateHistoryShowAnimator.setDuration(320);
            updateHistoryShowAnimator.setInterpolator(CubicBezierInterpolator.EASE_OUT_QUINT);
            updateHistoryShowAnimator.start();
        } else {
            historyCell.setAlpha(show ? 1f : 0f);
            historyCell.setTranslationY(-historyCell.getHeight() / 2f * (show ? 0 : 1f));
            historyCell.setScaleY(.2f + .8f * (show ? 1f : 0f));
            historyCell.setVisibility(finalShow ? View.VISIBLE : View.GONE);
            for (int i = 0; i < nextViews.size(); ++i) {
                nextViews.get(i).setTranslationY(0);
            }
            updateHistoryShowAnimator = null;
        }
    }

    private void updateReactionsCell(boolean animated) {
        final TLRPC.ChatFull chat = getMessagesController().getChatFull(chatId);
        boolean isChannelAndNotMegaGroup = ChatObject.isChannelAndNotMegaGroup(currentChat);
        String finalString;
        if (availableReactions == null || availableReactions instanceof TLRPC.TL_chatReactionsNone) {
            finalString = getString(R.string.ReactionsOff);
            if (chat != null && chat.paid_reactions_available) {
                finalString = "1";
            }
        } else if (availableReactions instanceof TLRPC.TL_chatReactionsSome) {
            TLRPC.TL_chatReactionsSome someReactions = (TLRPC.TL_chatReactionsSome) availableReactions;
            int count = 0;
            for (int i = 0; i < someReactions.reactions.size(); i++) {
                TLRPC.Reaction someReaction = someReactions.reactions.get(i);
                if (someReaction instanceof TLRPC.TL_reactionEmoji) {
                    TLRPC.TL_reactionEmoji tl_reactionEmoji = (TLRPC.TL_reactionEmoji) someReaction;
                    TLRPC.TL_availableReaction reaction = getMediaDataController().getReactionsMap().get(tl_reactionEmoji.emoticon);
                    if (reaction != null && !reaction.inactive) {
                        count++;
                    }
                } else if (someReaction instanceof TLRPC.TL_reactionCustomEmoji) {
                    count++;
                }
            }
            if (isChannelAndNotMegaGroup) {
                if (chat != null && chat.paid_reactions_available) {
                    count++;
                }
                finalString = count == 0 ? getString(R.string.ReactionsOff) : String.valueOf(count);
            } else {
                int reacts = Math.min(getMediaDataController().getEnabledReactionsList().size(), count);
                finalString = reacts == 0 ? getString(R.string.ReactionsOff) :
                        LocaleController.formatString(R.string.ReactionsCount, reacts, getMediaDataController().getEnabledReactionsList().size());
            }
        } else {
            finalString = getString(R.string.ReactionsAll);
        }
        reactionsCell.setTextAndValueAndIcon(getString(R.string.Reactions), finalString, animated, R.drawable.msg_reactions2, true);
    }

    @Override
    public ArrayList<ThemeDescription> getThemeDescriptions() {
        ArrayList<ThemeDescription> themeDescriptions = new ArrayList<>();

        ThemeDescription.ThemeDescriptionDelegate cellDelegate = () -> {
            if (avatarImage != null) {
                avatarImage.invalidate();
            }
        };

        themeDescriptions.add(new ThemeDescription(fragmentView, ThemeDescription.FLAG_BACKGROUND, null, null, null, null, Theme.key_windowBackgroundGray));

        themeDescriptions.add(new ThemeDescription(actionBar, ThemeDescription.FLAG_BACKGROUND, null, null, null, null, Theme.key_actionBarDefault));
        themeDescriptions.add(new ThemeDescription(actionBar, ThemeDescription.FLAG_AB_ITEMSCOLOR, null, null, null, null, Theme.key_actionBarDefaultIcon));
        themeDescriptions.add(new ThemeDescription(actionBar, ThemeDescription.FLAG_AB_TITLECOLOR, null, null, null, null, Theme.key_actionBarDefaultTitle));
        themeDescriptions.add(new ThemeDescription(actionBar, ThemeDescription.FLAG_AB_SELECTORCOLOR, null, null, null, null, Theme.key_actionBarDefaultSelector));

        themeDescriptions.add(new ThemeDescription(setAvatarCell, ThemeDescription.FLAG_SELECTOR, null, null, null, null, Theme.key_listSelector));
        themeDescriptions.add(new ThemeDescription(setAvatarCell, ThemeDescription.FLAG_TEXTCOLOR, new Class[]{TextCell.class}, new String[]{"textView"}, null, null, null, Theme.key_windowBackgroundWhiteBlueButton));
        themeDescriptions.add(new ThemeDescription(setAvatarCell, 0, new Class[]{TextCell.class}, new String[]{"imageView"}, null, null, null, Theme.key_windowBackgroundWhiteBlueIcon));
        themeDescriptions.add(new ThemeDescription(membersCell, ThemeDescription.FLAG_SELECTOR, null, null, null, null, Theme.key_listSelector));
        themeDescriptions.add(new ThemeDescription(membersCell, ThemeDescription.FLAG_TEXTCOLOR, new Class[]{TextCell.class}, new String[]{"textView"}, null, null, null, Theme.key_windowBackgroundWhiteBlackText));
        themeDescriptions.add(new ThemeDescription(membersCell, 0, new Class[]{TextCell.class}, new String[]{"imageView"}, null, null, null, Theme.key_windowBackgroundWhiteGrayIcon));
        themeDescriptions.add(new ThemeDescription(adminCell, ThemeDescription.FLAG_SELECTOR, null, null, null, null, Theme.key_listSelector));
        themeDescriptions.add(new ThemeDescription(adminCell, ThemeDescription.FLAG_TEXTCOLOR, new Class[]{TextCell.class}, new String[]{"textView"}, null, null, null, Theme.key_windowBackgroundWhiteBlackText));
        themeDescriptions.add(new ThemeDescription(adminCell, 0, new Class[]{TextCell.class}, new String[]{"imageView"}, null, null, null, Theme.key_windowBackgroundWhiteGrayIcon));
        themeDescriptions.add(new ThemeDescription(inviteLinksCell, ThemeDescription.FLAG_SELECTOR, null, null, null, null, Theme.key_listSelector));
        themeDescriptions.add(new ThemeDescription(inviteLinksCell, ThemeDescription.FLAG_TEXTCOLOR, new Class[]{TextCell.class}, new String[]{"textView"}, null, null, null, Theme.key_windowBackgroundWhiteBlackText));
        themeDescriptions.add(new ThemeDescription(inviteLinksCell, 0, new Class[]{TextCell.class}, new String[]{"imageView"}, null, null, null, Theme.key_windowBackgroundWhiteGrayIcon));
        if (memberRequestsCell != null) {
            themeDescriptions.add(new ThemeDescription(memberRequestsCell, ThemeDescription.FLAG_SELECTOR, null, null, null, null, Theme.key_listSelector));
            themeDescriptions.add(new ThemeDescription(memberRequestsCell, ThemeDescription.FLAG_TEXTCOLOR, new Class[]{TextCell.class}, new String[]{"textView"}, null, null, null, Theme.key_windowBackgroundWhiteBlackText));
            themeDescriptions.add(new ThemeDescription(memberRequestsCell, 0, new Class[]{TextCell.class}, new String[]{"imageView"}, null, null, null, Theme.key_windowBackgroundWhiteGrayIcon));
        }

        themeDescriptions.add(new ThemeDescription(blockCell, ThemeDescription.FLAG_SELECTOR, null, null, null, null, Theme.key_listSelector));
        themeDescriptions.add(new ThemeDescription(blockCell, ThemeDescription.FLAG_TEXTCOLOR, new Class[]{TextCell.class}, new String[]{"textView"}, null, null, null, Theme.key_windowBackgroundWhiteBlackText));
        themeDescriptions.add(new ThemeDescription(blockCell, 0, new Class[]{TextCell.class}, new String[]{"imageView"}, null, null, null, Theme.key_windowBackgroundWhiteGrayIcon));
        themeDescriptions.add(new ThemeDescription(logCell, ThemeDescription.FLAG_SELECTOR, null, null, null, null, Theme.key_listSelector));
        themeDescriptions.add(new ThemeDescription(logCell, ThemeDescription.FLAG_TEXTCOLOR, new Class[]{TextCell.class}, new String[]{"textView"}, null, null, null, Theme.key_windowBackgroundWhiteBlackText));
        themeDescriptions.add(new ThemeDescription(logCell, 0, new Class[]{TextCell.class}, new String[]{"imageView"}, null, null, null, Theme.key_windowBackgroundWhiteGrayIcon));

        themeDescriptions.add(new ThemeDescription(typeCell, ThemeDescription.FLAG_SELECTOR, null, null, null, null, Theme.key_listSelector));
        themeDescriptions.add(new ThemeDescription(typeCell, 0, new Class[]{TextDetailCell.class}, new String[]{"textView"}, null, null, null, Theme.key_windowBackgroundWhiteBlackText));
        themeDescriptions.add(new ThemeDescription(typeCell, 0, new Class[]{TextDetailCell.class}, new String[]{"valueTextView"}, null, null, null, Theme.key_windowBackgroundWhiteGrayText2));
        themeDescriptions.add(new ThemeDescription(historyCell, ThemeDescription.FLAG_SELECTOR, null, null, null, null, Theme.key_listSelector));
        themeDescriptions.add(new ThemeDescription(historyCell, 0, new Class[]{TextDetailCell.class}, new String[]{"textView"}, null, null, null, Theme.key_windowBackgroundWhiteBlackText));
        themeDescriptions.add(new ThemeDescription(historyCell, 0, new Class[]{TextDetailCell.class}, new String[]{"valueTextView"}, null, null, null, Theme.key_windowBackgroundWhiteGrayText2));
        themeDescriptions.add(new ThemeDescription(locationCell, ThemeDescription.FLAG_SELECTOR, null, null, null, null, Theme.key_listSelector));
        themeDescriptions.add(new ThemeDescription(locationCell, 0, new Class[]{TextDetailCell.class}, new String[]{"textView"}, null, null, null, Theme.key_windowBackgroundWhiteBlackText));
        themeDescriptions.add(new ThemeDescription(locationCell, 0, new Class[]{TextDetailCell.class}, new String[]{"valueTextView"}, null, null, null, Theme.key_windowBackgroundWhiteGrayText2));

        themeDescriptions.add(new ThemeDescription(nameTextView, ThemeDescription.FLAG_TEXTCOLOR, null, null, null, null, Theme.key_windowBackgroundWhiteBlackText));
        themeDescriptions.add(new ThemeDescription(nameTextView, ThemeDescription.FLAG_HINTTEXTCOLOR, null, null, null, null, Theme.key_windowBackgroundWhiteHintText));
        themeDescriptions.add(new ThemeDescription(nameTextView, ThemeDescription.FLAG_BACKGROUNDFILTER, null, null, null, null, Theme.key_windowBackgroundWhiteInputField));
        themeDescriptions.add(new ThemeDescription(nameTextView, ThemeDescription.FLAG_BACKGROUNDFILTER | ThemeDescription.FLAG_DRAWABLESELECTEDSTATE, null, null, null, null, Theme.key_windowBackgroundWhiteInputFieldActivated));
        themeDescriptions.add(new ThemeDescription(descriptionTextView, ThemeDescription.FLAG_TEXTCOLOR, null, null, null, null, Theme.key_windowBackgroundWhiteBlackText));
        themeDescriptions.add(new ThemeDescription(descriptionTextView, ThemeDescription.FLAG_HINTTEXTCOLOR, null, null, null, null, Theme.key_windowBackgroundWhiteHintText));

        themeDescriptions.add(new ThemeDescription(avatarContainer, ThemeDescription.FLAG_BACKGROUND, null, null, null, null, Theme.key_windowBackgroundWhite));
        themeDescriptions.add(new ThemeDescription(settingsContainer, ThemeDescription.FLAG_BACKGROUND, null, null, null, null, Theme.key_windowBackgroundWhite));
        themeDescriptions.add(new ThemeDescription(typeEditContainer, ThemeDescription.FLAG_BACKGROUND, null, null, null, null, Theme.key_windowBackgroundWhite));
        themeDescriptions.add(new ThemeDescription(deleteContainer, ThemeDescription.FLAG_BACKGROUND, null, null, null, null, Theme.key_windowBackgroundWhite));
        themeDescriptions.add(new ThemeDescription(stickersContainer, ThemeDescription.FLAG_BACKGROUND, null, null, null, null, Theme.key_windowBackgroundWhite));
        themeDescriptions.add(new ThemeDescription(infoContainer, ThemeDescription.FLAG_BACKGROUND, null, null, null, null, Theme.key_windowBackgroundWhite));

        themeDescriptions.add(new ThemeDescription(settingsTopSectionCell, ThemeDescription.FLAG_BACKGROUNDFILTER, new Class[]{ShadowSectionCell.class}, null, null, null, Theme.key_windowBackgroundGrayShadow));
        themeDescriptions.add(new ThemeDescription(settingsSectionCell, ThemeDescription.FLAG_BACKGROUNDFILTER, new Class[]{ShadowSectionCell.class}, null, null, null, Theme.key_windowBackgroundGrayShadow));
        themeDescriptions.add(new ThemeDescription(deleteInfoCell, ThemeDescription.FLAG_BACKGROUNDFILTER, new Class[]{ShadowSectionCell.class}, null, null, null, Theme.key_windowBackgroundGrayShadow));

//        themeDescriptions.add(new ThemeDescription(signCell, ThemeDescription.FLAG_SELECTOR, null, null, null, null, Theme.key_listSelector));
//        themeDescriptions.add(new ThemeDescription(signCell, 0, new Class[]{TextCheckCell.class}, new String[]{"textView"}, null, null, null, Theme.key_windowBackgroundWhiteBlackText));
//        themeDescriptions.add(new ThemeDescription(signCell, 0, new Class[]{TextCheckCell.class}, new String[]{"checkBox"}, null, null, null, Theme.key_switchTrack));
//        themeDescriptions.add(new ThemeDescription(signCell, 0, new Class[]{TextCheckCell.class}, new String[]{"checkBox"}, null, null, null, Theme.key_switchTrackChecked));

        themeDescriptions.add(new ThemeDescription(deleteCell, ThemeDescription.FLAG_SELECTOR, null, null, null, null, Theme.key_listSelector));
        themeDescriptions.add(new ThemeDescription(deleteCell, ThemeDescription.FLAG_TEXTCOLOR, new Class[]{TextSettingsCell.class}, new String[]{"textView"}, null, null, null, Theme.key_text_RedRegular));
        themeDescriptions.add(new ThemeDescription(stickersCell, ThemeDescription.FLAG_SELECTOR, null, null, null, null, Theme.key_listSelector));
        themeDescriptions.add(new ThemeDescription(stickersCell, ThemeDescription.FLAG_TEXTCOLOR, new Class[]{TextSettingsCell.class}, new String[]{"textView"}, null, null, null, Theme.key_windowBackgroundWhiteBlackText));

        themeDescriptions.add(new ThemeDescription(stickersInfoCell, ThemeDescription.FLAG_BACKGROUNDFILTER, new Class[]{TextInfoPrivacyCell.class}, null, null, null, Theme.key_windowBackgroundGrayShadow));
        themeDescriptions.add(new ThemeDescription(stickersInfoCell, 0, new Class[]{TextInfoPrivacyCell.class}, new String[]{"textView"}, null, null, null, Theme.key_windowBackgroundWhiteGrayText4));

        themeDescriptions.add(new ThemeDescription(null, 0, null, null, Theme.avatarDrawables, cellDelegate, Theme.key_avatar_text));
        themeDescriptions.add(new ThemeDescription(null, 0, null, null, null, cellDelegate, Theme.key_avatar_backgroundRed));
        themeDescriptions.add(new ThemeDescription(null, 0, null, null, null, cellDelegate, Theme.key_avatar_backgroundOrange));
        themeDescriptions.add(new ThemeDescription(null, 0, null, null, null, cellDelegate, Theme.key_avatar_backgroundViolet));
        themeDescriptions.add(new ThemeDescription(null, 0, null, null, null, cellDelegate, Theme.key_avatar_backgroundGreen));
        themeDescriptions.add(new ThemeDescription(null, 0, null, null, null, cellDelegate, Theme.key_avatar_backgroundCyan));
        themeDescriptions.add(new ThemeDescription(null, 0, null, null, null, cellDelegate, Theme.key_avatar_backgroundBlue));
        themeDescriptions.add(new ThemeDescription(null, 0, null, null, null, cellDelegate, Theme.key_avatar_backgroundPink));

        themeDescriptions.add(new ThemeDescription(undoView, ThemeDescription.FLAG_BACKGROUNDFILTER, null, null, null, null, Theme.key_undo_background));
        themeDescriptions.add(new ThemeDescription(undoView, 0, new Class[]{UndoView.class}, new String[]{"undoImageView"}, null, null, null, Theme.key_undo_cancelColor));
        themeDescriptions.add(new ThemeDescription(undoView, 0, new Class[]{UndoView.class}, new String[]{"undoTextView"}, null, null, null, Theme.key_undo_cancelColor));
        themeDescriptions.add(new ThemeDescription(undoView, 0, new Class[]{UndoView.class}, new String[]{"infoTextView"}, null, null, null, Theme.key_undo_infoColor));
        themeDescriptions.add(new ThemeDescription(undoView, 0, new Class[]{UndoView.class}, new String[]{"textPaint"}, null, null, null, Theme.key_undo_infoColor));
        themeDescriptions.add(new ThemeDescription(undoView, 0, new Class[]{UndoView.class}, new String[]{"progressPaint"}, null, null, null, Theme.key_undo_infoColor));
        themeDescriptions.add(new ThemeDescription(undoView, ThemeDescription.FLAG_IMAGECOLOR, new Class[]{UndoView.class}, new String[]{"leftImageView"}, null, null, null, Theme.key_undo_infoColor));

        themeDescriptions.add(new ThemeDescription(reactionsCell, ThemeDescription.FLAG_SELECTOR, null, null, null, null, Theme.key_listSelector));
        themeDescriptions.add(new ThemeDescription(reactionsCell, ThemeDescription.FLAG_TEXTCOLOR, new Class[]{TextCell.class}, new String[]{"textView"}, null, null, null, Theme.key_windowBackgroundWhiteBlackText));
        themeDescriptions.add(new ThemeDescription(reactionsCell, 0, new Class[]{TextCell.class}, new String[]{"imageView"}, null, null, null, Theme.key_windowBackgroundWhiteGrayIcon));

        if (statsAndBoosts != null) {
            themeDescriptions.add(new ThemeDescription(statsAndBoosts, ThemeDescription.FLAG_SELECTOR, null, null, null, null, Theme.key_listSelector));
            themeDescriptions.add(new ThemeDescription(statsAndBoosts, ThemeDescription.FLAG_TEXTCOLOR, new Class[]{TextCell.class}, new String[]{"textView"}, null, null, null, Theme.key_windowBackgroundWhiteBlackText));
            themeDescriptions.add(new ThemeDescription(statsAndBoosts, 0, new Class[]{TextCell.class}, new String[]{"imageView"}, null, null, null, Theme.key_windowBackgroundWhiteGrayIcon));
        }

        return themeDescriptions;
    }
}<|MERGE_RESOLUTION|>--- conflicted
+++ resolved
@@ -2202,11 +2202,7 @@
                         } else {
                             count = forum ? 17 : 16;
                         }
-<<<<<<< HEAD
-                        blockCell.setTextAndValueAndIcon(getString("ChannelPermissions", R.string.ChannelPermissions), String.format("%d/%d", count, forum ? 17 : 16), animated, R.drawable.msg_permissions, true);
-=======
-                        blockCell.setTextAndValueAndIcon(getString(R.string.ChannelPermissions), String.format("%d/%d", count, forum ? 14 : 13), animated, R.drawable.msg_permissions, true);
->>>>>>> 3733c88b
+                        blockCell.setTextAndValueAndIcon(getString(R.string.ChannelPermissions), String.format("%d/%d", count, forum ? 17 : 16), animated, R.drawable.msg_permissions, true);
                     }
                     if (memberRequestsCell != null) {
                         memberRequestsCell.setTextAndValueAndIcon(getString("MemberRequests", R.string.MemberRequests), String.format("%d", info.requests_pending), R.drawable.msg_requests, logCell != null && logCell.getVisibility() == View.VISIBLE);
