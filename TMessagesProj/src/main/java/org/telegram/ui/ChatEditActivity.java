--- conflicted
+++ resolved
@@ -752,12 +752,8 @@
             setAvatarCell = new TextCell(context) {
                 @Override
                 protected void onDraw(Canvas canvas) {
-<<<<<<< HEAD
                     if (!OctoConfig.INSTANCE.disableDividers.getValue())
-                        canvas.drawLine(LocaleController.isRTL ? 0 : AndroidUtilities.dp(20), getMeasuredHeight() - 1, getMeasuredWidth() - (LocaleController.isRTL ? AndroidUtilities.dp(20) : 0), getMeasuredHeight() - 1, Theme.dividerPaint);
-=======
-                    canvas.drawLine(LocaleController.isRTL ? 0 : dp(20), getMeasuredHeight() - 1, getMeasuredWidth() - (LocaleController.isRTL ? dp(20) : 0), getMeasuredHeight() - 1, Theme.dividerPaint);
->>>>>>> a9824294
+                        canvas.drawLine(LocaleController.isRTL ? 0 : dp(20), getMeasuredHeight() - 1, getMeasuredWidth() - (LocaleController.isRTL ? dp(20) : 0), getMeasuredHeight() - 1, Theme.dividerPaint);
                 }
             };
             setAvatarCell.setBackgroundDrawable(Theme.getSelectorDrawable(false));
