/*
 * This is the source code of Telegram for Android v. 1.3.x.
 * It is licensed under GNU GPL v. 2 or later.
 * You should have received a copy of the license in this archive (see LICENSE).
 *
 * Copyright Nikolai Kudashov, 2013-2018.
 */

package org.telegram.ui;

import android.content.Context;
import android.content.DialogInterface;
import android.graphics.Canvas;
import android.text.TextUtils;
import android.view.View;
import android.view.ViewGroup;
import android.widget.EditText;
import android.widget.FrameLayout;
import android.widget.TextView;

import androidx.annotation.NonNull;
import androidx.recyclerview.widget.DefaultItemAnimator;
import androidx.recyclerview.widget.LinearLayoutManager;
import androidx.recyclerview.widget.RecyclerView;

import org.telegram.messenger.AndroidUtilities;
import org.telegram.messenger.FileLog;
import org.telegram.messenger.LocaleController;
import org.telegram.messenger.MessagesController;
import org.telegram.messenger.NotificationCenter;
import org.telegram.messenger.R;
import org.telegram.messenger.TranslateController;
import org.telegram.messenger.Utilities;
import org.telegram.tgnet.ConnectionsManager;
import org.telegram.ui.ActionBar.ActionBar;
import org.telegram.ui.ActionBar.ActionBarMenu;
import org.telegram.ui.ActionBar.ActionBarMenuItem;
import org.telegram.ui.ActionBar.AlertDialog;
import org.telegram.ui.ActionBar.BaseFragment;
import org.telegram.ui.ActionBar.Theme;
import org.telegram.ui.ActionBar.ThemeDescription;
import org.telegram.ui.Cells.HeaderCell;
import org.telegram.ui.Cells.LanguageCell;
import org.telegram.ui.Cells.ShadowSectionCell;
import org.telegram.ui.Cells.TextCell;
import org.telegram.ui.Cells.TextCheckCell;
import org.telegram.ui.Cells.TextInfoPrivacyCell;
import org.telegram.ui.Cells.TextRadioCell;
import org.telegram.ui.Cells.TextSettingsCell;
import org.telegram.ui.Components.CubicBezierInterpolator;
import org.telegram.ui.Components.EmptyTextProgressView;
import org.telegram.ui.Components.LayoutHelper;
import org.telegram.ui.Components.Premium.PremiumFeatureBottomSheet;
import org.telegram.ui.Components.RecyclerListView;
import org.telegram.ui.Components.TranslateAlert2;

import java.util.ArrayList;
import java.util.Collections;
import java.util.Comparator;
import java.util.HashSet;
import java.util.Iterator;
import java.util.Timer;

import it.octogram.android.preferences.fragment.PreferencesFragment;
import it.octogram.android.preferences.ui.OctoTranslatorUI;

public class LanguageSelectActivity extends BaseFragment implements NotificationCenter.NotificationCenterDelegate {

    private ListAdapter listAdapter;
    private RecyclerListView listView;
    private ListAdapter searchListViewAdapter;
    private EmptyTextProgressView emptyView;

    private boolean searchWas;
    private boolean searching;

    private Timer searchTimer;
    private ArrayList<LocaleController.LocaleInfo> searchResult;
    private ArrayList<LocaleController.LocaleInfo> sortedLanguages;
    private ArrayList<LocaleController.LocaleInfo> unofficialLanguages;

    private ActionBarMenuItem searchItem;
    private int translateSettingsBackgroundHeight;

    @Override
    public boolean onFragmentCreate() {
        fillLanguages();
        LocaleController.getInstance().loadRemoteLanguages(currentAccount, false);
        NotificationCenter.getGlobalInstance().addObserver(this, NotificationCenter.suggestedLangpack);
        return super.onFragmentCreate();
    }

    @Override
    public void onFragmentDestroy() {
        super.onFragmentDestroy();
        NotificationCenter.getGlobalInstance().removeObserver(this, NotificationCenter.suggestedLangpack);
    }

    @Override
    public View createView(Context context) {
        searching = false;
        searchWas = false;

        actionBar.setBackButtonImage(R.drawable.ic_ab_back);
        actionBar.setAllowOverlayTitle(true);
        actionBar.setTitle(LocaleController.getString(R.string.Language));

        actionBar.setActionBarMenuOnItemClick(new ActionBar.ActionBarMenuOnItemClick() {
            @Override
            public void onItemClick(int id) {
                if (id == -1) {
                    finishFragment();
                }
            }
        });

        ActionBarMenu menu = actionBar.createMenu();
        searchItem = menu.addItem(0, R.drawable.ic_ab_search).setIsSearchField(true).setActionBarMenuItemSearchListener(new ActionBarMenuItem.ActionBarMenuItemSearchListener() {
            @Override
            public void onSearchExpand() {
                searching = true;
            }

            @Override
            public void onSearchCollapse() {
                search(null);
                searching = false;
                searchWas = false;
                if (listView != null) {
                    emptyView.setVisibility(View.GONE);
                    listView.setAdapter(listAdapter);
                }
            }

            @Override
            public void onTextChanged(EditText editText) {
                String text = editText.getText().toString();
                search(text);
                if (text.length() != 0) {
                    searchWas = true;
                    if (listView != null) {
                        listView.setAdapter(searchListViewAdapter);
                    }
                } else {
                    searching = false;
                    searchWas = false;
                    if (listView != null) {
                        emptyView.setVisibility(View.GONE);
                        listView.setAdapter(listAdapter);
                    }
                }
            }
        });
        searchItem.setSearchFieldHint(LocaleController.getString(R.string.Search));

        listAdapter = new ListAdapter(context, false);
        searchListViewAdapter = new ListAdapter(context, true);

        fragmentView = new FrameLayout(context);
        fragmentView.setBackgroundColor(Theme.getColor(Theme.key_windowBackgroundGray));
        FrameLayout frameLayout = (FrameLayout) fragmentView;

        emptyView = new EmptyTextProgressView(context);
        emptyView.setText(LocaleController.getString(R.string.NoResult));
        emptyView.showTextView();
        emptyView.setShowAtCenter(true);
        frameLayout.addView(emptyView, LayoutHelper.createFrame(LayoutHelper.MATCH_PARENT, LayoutHelper.MATCH_PARENT));

        listView = new RecyclerListView(context) {
            @Override
            protected void dispatchDraw(Canvas canvas) {
                if (getAdapter() == listAdapter && getItemAnimator() != null && getItemAnimator().isRunning()) {
                    int backgroundColor = Theme.getColor(Theme.key_windowBackgroundWhite, resourcesProvider);
                    drawItemBackground(canvas, 0, translateSettingsBackgroundHeight, backgroundColor);
//                    drawItemBackground(canvas, 1, Theme.getColor(Theme.key_windowBackgroundWhite, resourcesProvider));
                    drawSectionBackground(canvas, 1, 2, backgroundColor);
                }
                super.dispatchDraw(canvas);
            }
        };
        listView.setEmptyView(emptyView);
        listView.setLayoutManager(new LinearLayoutManager(context, LinearLayoutManager.VERTICAL, false));
        listView.setVerticalScrollBarEnabled(false);
        listView.setAdapter(listAdapter);
        DefaultItemAnimator itemAnimator = new DefaultItemAnimator() {
            @Override
            protected void onMoveAnimationUpdate(RecyclerView.ViewHolder holder) {
                listView.invalidate();
                listView.updateSelector();
            }
        };
        itemAnimator.setDurations(400);
        itemAnimator.setDelayAnimations(false);
        itemAnimator.setInterpolator(CubicBezierInterpolator.EASE_OUT_QUINT);
        listView.setItemAnimator(itemAnimator);
        frameLayout.addView(listView, LayoutHelper.createFrame(LayoutHelper.MATCH_PARENT, LayoutHelper.MATCH_PARENT));

        listView.setOnItemClickListener((view, position) -> {
            try {
                if (view instanceof TextCheckCell) {
                    /*final boolean prevFullValue = getContextValue() || getChatValue();
                    if (position == 1) {
                        boolean value = !getContextValue();
                        getMessagesController().getTranslateController().setContextTranslateEnabled(value);
                        ((TextCheckCell) view).setChecked(value);
                        NotificationCenter.getInstance(currentAccount).postNotificationName(NotificationCenter.updateSearchSettings);
                    } else if (position == 2) {
                        boolean value = !getChatValue();
                        if (value && !getUserConfig().isPremium()) {
                            showDialog(new PremiumFeatureBottomSheet(LanguageSelectActivity.this, PremiumPreviewFragment.PREMIUM_FEATURE_TRANSLATIONS, false));
                            return;
                        }
                        getMessagesController().getTranslateController().setChatTranslateEnabled(value);
                        NotificationCenter.getInstance(currentAccount).postNotificationName(NotificationCenter.updateSearchSettings);
                        ((TextCheckCell) view).setChecked(value);
                    }
                    final boolean currentFullValue = getContextValue() || getChatValue();
                    if (currentFullValue != prevFullValue) {
                        int start = 1 + (!getMessagesController().premiumFeaturesBlocked() ? 1 : 0);
                        TextCheckCell last = null;
                        for (int i = 0; i < listView.getChildCount(); ++i) {
                            View child = listView.getChildAt(i);
                            if (listView.getChildAdapterPosition(child) == start && child instanceof TextCheckCell) {
                                last = (TextCheckCell) child;
                            }
                        }
                        if (last != null) {
                            last.setDivider(currentFullValue);
                        }
                        if (currentFullValue) {
                            listAdapter.notifyItemInserted(start + 1);
                        } else {
                            listAdapter.notifyItemRemoved(start + 1);
                        }
                    }*/
                    return;
                } else if (view instanceof TextCell) {
                    presentFragment(new PreferencesFragment(new OctoTranslatorUI()));
                    return;
                } else if (view instanceof TextSettingsCell) {
                    presentFragment(new RestrictedLanguagesSelectActivity());
                    return;
                }
                if (getParentActivity() == null || parentLayout == null || !(view instanceof TextRadioCell)) {
                    return;
                }
                boolean search = listView.getAdapter() == searchListViewAdapter;
                if (!search) {
                    position -= 4;//(7 - (!(getChatValue() || getContextValue()) ? 1 : 0) - (getMessagesController().premiumFeaturesBlocked() ? 1 : 0));
                }
                LocaleController.LocaleInfo localeInfo;
                if (search) {
                    localeInfo = searchResult.get(position);
                } else if (!unofficialLanguages.isEmpty() && position >= 0 && position < unofficialLanguages.size()) {
                    localeInfo = unofficialLanguages.get(position);
                } else {
                    if (!unofficialLanguages.isEmpty()) {
                        position -= unofficialLanguages.size() + 1;
                    }
                    localeInfo = sortedLanguages.get(position);
                }
                if (localeInfo != null) {
                    LocaleController.LocaleInfo prevLocale = LocaleController.getInstance().getCurrentLocaleInfo();
                    boolean sameLang = prevLocale == localeInfo;

                    final AlertDialog progressDialog = new AlertDialog(getContext(), AlertDialog.ALERT_TYPE_SPINNER);
                    if (!sameLang) {
                        progressDialog.showDelayed(500);
                    }
                    int reqId = LocaleController.getInstance().applyLanguage(localeInfo, true, false, false, true, currentAccount, () -> {
                        progressDialog.dismiss();
                        if (!sameLang) {
                            AndroidUtilities.runOnUIThread(() -> {
                                actionBar.closeSearchField();
                                updateLanguage();
                            }, 10);
                        }
                    });
                    if (reqId != 0) {
                        progressDialog.setOnCancelListener(di -> {
                            ConnectionsManager.getInstance(currentAccount).cancelRequest(reqId, true);
                        });
                    }

                    String langCode = localeInfo.pluralLangCode,
                            prevLangCode = prevLocale.pluralLangCode;
                    HashSet<String> selectedLanguages = RestrictedLanguagesSelectActivity.getRestrictedLanguages();
                    HashSet<String> newSelectedLanguages = new HashSet<String>(selectedLanguages);

                    if (selectedLanguages.contains(prevLangCode) && !selectedLanguages.contains(langCode)) {
                        newSelectedLanguages.removeIf(s -> s != null && s.equals(prevLangCode));
                    }
                    if (langCode != null && !"null".equals(langCode)) {
                        newSelectedLanguages.add(langCode);
                    }
                    RestrictedLanguagesSelectActivity.updateRestrictedLanguages(newSelectedLanguages, false);
                    MessagesController.getInstance(currentAccount).getTranslateController().checkRestrictedLanguagesUpdate();
                    MessagesController.getInstance(currentAccount).getTranslateController().cleanup();

                    TranslateController.invalidateSuggestedLanguageCodes();
                }
            } catch (Exception e) {
                FileLog.e(e);
            }
        });

        listView.setOnItemLongClickListener((view, position) -> {
            try {
                if (getParentActivity() == null || parentLayout == null || !(view instanceof TextRadioCell)) {
                    return false;
                }
                boolean search = listView.getAdapter() == searchListViewAdapter;
                if (!search) {
                    position -= 4;//(7 - (!(getChatValue() || getContextValue()) ? 1 : 0) - (getMessagesController().premiumFeaturesBlocked() ? 1 : 0));
                }
                LocaleController.LocaleInfo localeInfo;
                if (search) {
                    localeInfo = searchResult.get(position);
                } else if (!unofficialLanguages.isEmpty() && position >= 0 && position < unofficialLanguages.size()) {
                    localeInfo = unofficialLanguages.get(position);
                } else {
                    if (!unofficialLanguages.isEmpty()) {
                        position -= unofficialLanguages.size() + 1;
                    }
                    localeInfo = sortedLanguages.get(position);
                }
                if (localeInfo == null || localeInfo.pathToFile == null || localeInfo.isRemote() && localeInfo.serverIndex != Integer.MAX_VALUE) {
                    return false;
                }
                final LocaleController.LocaleInfo finalLocaleInfo = localeInfo;
                AlertDialog.Builder builder = new AlertDialog.Builder(getParentActivity());
                builder.setTitle(LocaleController.getString(R.string.DeleteLocalizationTitle));
                builder.setMessage(AndroidUtilities.replaceTags(LocaleController.formatString("DeleteLocalizationText", R.string.DeleteLocalizationText, localeInfo.name)));
                builder.setPositiveButton(LocaleController.getString(R.string.Delete), (dialogInterface, i) -> {
                    if (LocaleController.getInstance().deleteLanguage(finalLocaleInfo, currentAccount)) {
                        fillLanguages();
                        if (searchResult != null) {
                            searchResult.remove(finalLocaleInfo);
                        }
                        if (listAdapter != null) {
                            listAdapter.notifyDataSetChanged();
                        }
                        if (searchListViewAdapter != null) {
                            searchListViewAdapter.notifyDataSetChanged();
                        }
                    }
                });
                builder.setNegativeButton(LocaleController.getString(R.string.Cancel), null);
                AlertDialog alertDialog = builder.create();
                showDialog(alertDialog);
                TextView button = (TextView) alertDialog.getButton(DialogInterface.BUTTON_POSITIVE);
                if (button != null) {
                    button.setTextColor(Theme.getColor(Theme.key_text_RedBold));
                }
            } catch (Exception e) {
                FileLog.e(e);
            }
            return true;
        });

        listView.setOnScrollListener(new RecyclerView.OnScrollListener() {
            @Override
            public void onScrollStateChanged(RecyclerView recyclerView, int newState) {
                if (newState == RecyclerView.SCROLL_STATE_DRAGGING) {
                    AndroidUtilities.hideKeyboard(getParentActivity().getCurrentFocus());
                }
            }
        });

        return fragmentView;
    }

    @Override
    public void didReceivedNotification(int id, int account, Object... args) {
        if (id == NotificationCenter.suggestedLangpack) {
            if (listAdapter != null) {
                fillLanguages();
                AndroidUtilities.runOnUIThread(() -> { listAdapter.notifyDataSetChanged(); });
            }
        }
    }

    private void fillLanguages() {
        final LocaleController.LocaleInfo currentLocale = LocaleController.getInstance().getCurrentLocaleInfo();
        Comparator<LocaleController.LocaleInfo> comparator = (o, o2) -> {
            if (o == currentLocale) {
                return -1;
            } else if (o2 == currentLocale) {
                return 1;
            } else if (o.serverIndex == o2.serverIndex) {
                return o.name.compareTo(o2.name);
            }
            if (o.serverIndex > o2.serverIndex) {
                return 1;
            } else if (o.serverIndex < o2.serverIndex) {
                return -1;
            }
            return 0;
        };

        sortedLanguages = new ArrayList<>();
        unofficialLanguages = new ArrayList<>(LocaleController.getInstance().unofficialLanguages);

        ArrayList<LocaleController.LocaleInfo> arrayList = LocaleController.getInstance().languages;
        for (int a = 0, size = arrayList.size(); a < size; a++) {
            LocaleController.LocaleInfo info = arrayList.get(a);
            if (info.serverIndex != Integer.MAX_VALUE) {
                sortedLanguages.add(info);
            } else {
                unofficialLanguages.add(info);
            }
        }
        Collections.sort(sortedLanguages, comparator);
        Collections.sort(unofficialLanguages, comparator);
    }

    @Override
    public void onBecomeFullyVisible() {
        super.onBecomeFullyVisible();
        LocaleController.getInstance().checkForcePatchLangpack(currentAccount, () -> {
            if (!isPaused) {
                updateLanguage();
            }
        });
    }

    @Override
    public void onResume() {
        super.onResume();
        if (listAdapter != null) {
            listAdapter.notifyDataSetChanged();
        }
    }

    public void search(final String query) {
        if (query == null) {
            searching = false;
            searchResult = null;
            if (listView != null) {
                emptyView.setVisibility(View.GONE);
                listView.setAdapter(listAdapter);
            }
        } else {
            processSearch(query);
        }
    }

    private void updateLanguage() {
        if (actionBar != null) {
            String newTitle = LocaleController.getString(R.string.Language);
            if (!TextUtils.equals(actionBar.getTitle(), newTitle)) {
                actionBar.setTitleAnimated(newTitle, true, 350, CubicBezierInterpolator.EASE_OUT_QUINT);
            }
        }
        if (listAdapter != null) {
            listAdapter.notifyItemRangeChanged(0, listAdapter.getItemCount());
//            for (int i = 0; i < listView.getChildCount(); ++i) {
//                View child = listView.getChildAt(i);
//                listAdapter.onBindViewHolder(listView.getChildViewHolder(child), listView.getChildAdapterPosition(child));
//                if (child instanceof TextRadioCell) {
//                    ((TextRadioCell) child).updateRTL();
//                } else if (child instanceof TextInfoPrivacyCell) {
//                    ((TextInfoPrivacyCell) child).updateRTL();
//                }
//            }
        }
    }

    private void processSearch(final String query) {
        Utilities.searchQueue.postRunnable(() -> {

            String q = query.trim().toLowerCase();
            if (q.length() == 0) {
                updateSearchResults(new ArrayList<>());
                return;
            }
            long time = System.currentTimeMillis();
            ArrayList<LocaleController.LocaleInfo> resultArray = new ArrayList<>();

            for (int a = 0, N = unofficialLanguages.size(); a < N; a++) {
                LocaleController.LocaleInfo c = unofficialLanguages.get(a);
                if (c.name.toLowerCase().startsWith(query) || c.nameEnglish.toLowerCase().startsWith(query)) {
                    resultArray.add(c);
                }
            }

            for (int a = 0, N = sortedLanguages.size(); a < N; a++) {
                LocaleController.LocaleInfo c = sortedLanguages.get(a);
                if (c.name.toLowerCase().startsWith(query) || c.nameEnglish.toLowerCase().startsWith(query)) {
                    resultArray.add(c);
                }
            }

            updateSearchResults(resultArray);
        });
    }

    private void updateSearchResults(final ArrayList<LocaleController.LocaleInfo> arrCounties) {
        AndroidUtilities.runOnUIThread(() -> {
            searchResult = arrCounties;
            searchListViewAdapter.notifyDataSetChanged();
        });
    }

    private boolean getContextValue() {
        return getMessagesController().getTranslateController().isContextTranslateEnabled();
    }

    private boolean getChatValue() {
        return getMessagesController().getTranslateController().isFeatureAvailable();
    }

    public static final int VIEW_TYPE_LANGUAGE = 0;
    public static final int VIEW_TYPE_SHADOW = 1;
    public static final int VIEW_TYPE_SWITCH = 2;
    public static final int VIEW_TYPE_HEADER = 3;
    public static final int VIEW_TYPE_SETTINGS = 4;
    public static final int VIEW_TYPE_INFO = 5;

    private class ListAdapter extends RecyclerListView.SelectionAdapter {

        private Context mContext;
        private boolean search;

        public ListAdapter(Context context, boolean isSearch) {
            mContext = context;
            search = isSearch;
        }

        @Override
        public boolean isEnabled(RecyclerView.ViewHolder holder) {
            final int viewType = holder.getItemViewType();
            return viewType == VIEW_TYPE_LANGUAGE || viewType == VIEW_TYPE_SETTINGS || viewType == VIEW_TYPE_SWITCH;
        }

        @Override
        public int getItemCount() {
            if (search) {
                if (searchResult == null) {
                    return 0;
                }
                return searchResult.size();
            } else {
                int count = sortedLanguages.size();
                if (count != 0) {
                    count++;
                }
                if (!unofficialLanguages.isEmpty()) {
                    count += unofficialLanguages.size() + 1;
                }
                return 3 + count; //4 + (getMessagesController().premiumFeaturesBlocked() ? 0 : 1) + (getChatValue() || getContextValue() ? 1 : 0) + 1 + count;
            }
        }

        @Override
        public RecyclerView.ViewHolder onCreateViewHolder(ViewGroup parent, int viewType) {
            View view;
            switch (viewType) {
                case VIEW_TYPE_LANGUAGE: {
                    view = new TextRadioCell(mContext);
                    view.setBackgroundColor(Theme.getColor(Theme.key_windowBackgroundWhite));
                    break;
                }
                case VIEW_TYPE_SWITCH:
                    TextCheckCell switchCell = new TextCheckCell(mContext);
                    switchCell.setBackgroundColor(Theme.getColor(Theme.key_windowBackgroundWhite));
                    view = switchCell;
                    break;
                case VIEW_TYPE_SETTINGS:
                    /*TextSettingsCell settingsCell = new TextSettingsCell(mContext);
                    settingsCell.setBackgroundColor(Theme.getColor(Theme.key_windowBackgroundWhite));*/
                    TextCell settingsCell = new TextCell(mContext);
                    settingsCell.setBackgroundColor(Theme.getColor(Theme.key_windowBackgroundWhite));
                    view = settingsCell;
                    break;
                case VIEW_TYPE_HEADER:
                    HeaderCell header = new HeaderCell(mContext);
                    header.setBackgroundColor(Theme.getColor(Theme.key_windowBackgroundWhite));
                    view = header;
                    break;
                case VIEW_TYPE_INFO:
                    TextInfoPrivacyCell infoCell = new TextInfoPrivacyCell(mContext);
                    view = infoCell;
                    break;
                case VIEW_TYPE_SHADOW:
                default: {
                    view = new ShadowSectionCell(mContext);
                    break;
                }
            }
            return new RecyclerListView.Holder(view);
        }

        @Override
        public void onViewAttachedToWindow(@NonNull RecyclerView.ViewHolder holder) {
            if (holder.itemView instanceof TextRadioCell) {
                ((TextRadioCell) holder.itemView).updateRTL();
            }
        }

        @Override
        public void onBindViewHolder(RecyclerView.ViewHolder holder, int position) {
            switch (holder.getItemViewType()) {
                case VIEW_TYPE_LANGUAGE: {
                    if (!search) {
                        position -= 4; //(7 - (!(getChatValue() || getContextValue()) ? 1 : 0) - (getMessagesController().premiumFeaturesBlocked() ? 1 : 0));
                    }
                    TextRadioCell textSettingsCell = (TextRadioCell) holder.itemView;
                    textSettingsCell.updateRTL();
                    LocaleController.LocaleInfo localeInfo = null;
                    boolean last;
                    if (search) {
                        if (position >= 0 && position < searchResult.size()) {
                            localeInfo = searchResult.get(position);
                        }
                        last = position == searchResult.size() - 1;
                    } else if (!unofficialLanguages.isEmpty() && position >= 0 && position < unofficialLanguages.size()) {
                        localeInfo = unofficialLanguages.get(position);
                        last = position == unofficialLanguages.size() - 1;
                    } else {
                        if (!unofficialLanguages.isEmpty()) {
                            position -= unofficialLanguages.size() + 1;
                        }
                        if (position >= 0 && position < sortedLanguages.size()) {
                            localeInfo = sortedLanguages.get(position);
                        }
                        last = position == sortedLanguages.size() - 1;
                    }
                    if (localeInfo != null) {
                        if (localeInfo.isLocal()) {
                            textSettingsCell.setTextAndValueAndCheck(String.format("%1$s (%2$s)", localeInfo.name, LocaleController.getString(R.string.LanguageCustom)), localeInfo.nameEnglish, false, false, !last);
                        } else {
                            textSettingsCell.setTextAndValueAndCheck(localeInfo.name, localeInfo.nameEnglish, false, false, !last);
                        }
                    }
                    textSettingsCell.setChecked(localeInfo == LocaleController.getInstance().getCurrentLocaleInfo());
                    break;
                }
                case VIEW_TYPE_SHADOW: {
                    if (!search)
                        position--;
                    ShadowSectionCell sectionCell = (ShadowSectionCell) holder.itemView;
                    if (!unofficialLanguages.isEmpty() && position == unofficialLanguages.size()) {
                        sectionCell.setBackgroundDrawable(Theme.getThemedDrawableByKey(mContext, R.drawable.greydivider, Theme.key_windowBackgroundGrayShadow));
                    } else {
                        sectionCell.setBackgroundDrawable(Theme.getThemedDrawableByKey(mContext, R.drawable.greydivider_bottom, Theme.key_windowBackgroundGrayShadow));
                    }
                    break;
                }
                case VIEW_TYPE_SETTINGS: {
                    /*TextSettingsCell settingsCell = (TextSettingsCell) holder.itemView;
                    settingsCell.updateRTL();
                    HashSet<String> langCodes = RestrictedLanguagesSelectActivity.getRestrictedLanguages();
                    final String doNotTranslateCellName = LocaleController.getString(R.string.DoNotTranslate);
                    String doNotTranslateCellValue = null;
                    try {
                        boolean[] accusative = new boolean[1];
                        if (langCodes.size() == 0) {
                            doNotTranslateCellValue = "";
                        } else if (langCodes.size() == 1) {
                            doNotTranslateCellValue = TranslateAlert2.capitalFirst(TranslateAlert2.languageName(langCodes.iterator().next(), accusative));
                        } else {
                            Iterator<String> iterator = langCodes.iterator();
                            boolean first = true;
                            StringBuilder string = new StringBuilder();
                            while (iterator.hasNext()) {
                                String lang = iterator.next();
                                if (!first) {
                                    string.append(", ");
                                }
                                String langName = TranslateAlert2.capitalFirst(TranslateAlert2.languageName(lang, accusative));
                                if (langName != null) {
                                    string.append(langName);
                                    first = false;
                                }
                            }
                            doNotTranslateCellValue = string.toString();
                            if (settingsCell.getValueTextView().getPaint().measureText(doNotTranslateCellValue) > Math.min((AndroidUtilities.displaySize.x - AndroidUtilities.dp(34)) / 2f, AndroidUtilities.displaySize.x - AndroidUtilities.dp(21 * 4) - settingsCell.getTextView().getPaint().measureText(doNotTranslateCellName))) {
                                doNotTranslateCellValue = null;
                            }
                        }
                    } catch (Exception ignore) {}
                    if (doNotTranslateCellValue == null) {
                        doNotTranslateCellValue = String.format(LocaleController.getPluralString("Languages", langCodes.size()), langCodes.size());
                    }
                    settingsCell.setTextAndValue(doNotTranslateCellName, doNotTranslateCellValue, true, false);*/
                    TextCell translateSettings = (TextCell) holder.itemView;
                    translateSettings.setTextAndIcon(LocaleController.getString("Translator", R.string.Translator), R.drawable.msg_translate, false);
                    //translateSettings.setBackground(Theme.createSelectorWithBackgroundDrawable(Theme.getColor(Theme.key_windowBackgroundWhite), Theme.getColor(Theme.key_listSelector)));
                    break;
                }
                case VIEW_TYPE_SWITCH: {
                    TextCheckCell cell = (TextCheckCell) holder.itemView;
                    cell.updateRTL();
                    if (position == 1) {
                        cell.setTextAndCheck(LocaleController.getString(R.string.ShowTranslateButton), getContextValue(), true);
                        cell.setCheckBoxIcon(0);
                    } else if (position == 2) {
                        cell.setTextAndCheck(LocaleController.getString(R.string.ShowTranslateChatButton), getChatValue(), getContextValue() || getChatValue());
                        cell.setCheckBoxIcon(!getUserConfig().isPremium() ? R.drawable.permission_locked : 0);
                    }
                    break;
                }
                case VIEW_TYPE_INFO: {
                    TextInfoPrivacyCell infoCell = (TextInfoPrivacyCell) holder.itemView;
                    infoCell.updateRTL();
<<<<<<< HEAD
                    infoCell.setText(LocaleController.getString("TranslatorHeaderLong", R.string.TranslatorHeaderLong));
                    infoCell.setTopPadding(11);
                    infoCell.setBottomPadding(16);
                    /*if (position == (!getMessagesController().premiumFeaturesBlocked() && (getContextValue() || getChatValue()) ? 4 : 3)) {
                        infoCell.setText(LocaleController.getString("TranslateMessagesInfo1", R.string.TranslateMessagesInfo1));
=======
                    if (position == (!getMessagesController().premiumFeaturesBlocked() && (getContextValue() || getChatValue()) ? 4 : 3)) {
                        infoCell.setText(LocaleController.getString(R.string.TranslateMessagesInfo1));
>>>>>>> 1e891826
                        infoCell.setBackground(Theme.getThemedDrawableByKey(mContext, R.drawable.greydivider_bottom, Theme.key_windowBackgroundGrayShadow));
                        infoCell.setTopPadding(11);
                        infoCell.setBottomPadding(16);
                    } else {
                        infoCell.setTopPadding(0);
                        infoCell.setBottomPadding(16);
                        infoCell.setText(LocaleController.getString(R.string.TranslateMessagesInfo2));
                        infoCell.setBackground(Theme.getThemedDrawableByKey(mContext, R.drawable.greydivider_top, Theme.key_windowBackgroundGrayShadow));
                    }*/
                    break;
                }
                case VIEW_TYPE_HEADER: {
                    HeaderCell header = (HeaderCell) holder.itemView;
                    header.setText(position == 0 ? LocaleController.getString(R.string.TranslateMessages) : LocaleController.getString(R.string.Language));
                    break;
                }
            }
        }

        @Override
        public int getItemViewType(int i) {
            if (search) {
                return VIEW_TYPE_LANGUAGE;
            } else {
                if (i-- == 0) return VIEW_TYPE_HEADER;
                /*if (i-- == 0) return VIEW_TYPE_SWITCH;
                if (!getMessagesController().premiumFeaturesBlocked()) {
                    if (i-- == 0) return VIEW_TYPE_SWITCH;
                }*/
                if (i-- == 0) return VIEW_TYPE_SETTINGS;
                if (i-- == 0) return VIEW_TYPE_INFO;
                /*if (getChatValue() || getContextValue()) {
                    if (i-- == 0) return VIEW_TYPE_SETTINGS;
                }*/
                //if (i-- == 0) return VIEW_TYPE_INFO;
                //if (i-- == 0) return VIEW_TYPE_INFO;
                if (i-- == 0) return VIEW_TYPE_HEADER;
                if (!unofficialLanguages.isEmpty() && (i == unofficialLanguages.size() || i == unofficialLanguages.size() + sortedLanguages.size() + 1) || unofficialLanguages.isEmpty() && i == sortedLanguages.size()) {
                    return VIEW_TYPE_SHADOW;
                }
                return VIEW_TYPE_LANGUAGE;
            }
        }
    }

    @Override
    public ArrayList<ThemeDescription> getThemeDescriptions() {
        ArrayList<ThemeDescription> themeDescriptions = new ArrayList<>();

        themeDescriptions.add(new ThemeDescription(listView, ThemeDescription.FLAG_CELLBACKGROUNDCOLOR, new Class[]{LanguageCell.class}, null, null, null, Theme.key_windowBackgroundWhite));
        themeDescriptions.add(new ThemeDescription(fragmentView, ThemeDescription.FLAG_BACKGROUND, null, null, null, null, Theme.key_windowBackgroundGray));

        themeDescriptions.add(new ThemeDescription(actionBar, ThemeDescription.FLAG_BACKGROUND, null, null, null, null, Theme.key_actionBarDefault));
        themeDescriptions.add(new ThemeDescription(listView, ThemeDescription.FLAG_LISTGLOWCOLOR, null, null, null, null, Theme.key_actionBarDefault));
        themeDescriptions.add(new ThemeDescription(actionBar, ThemeDescription.FLAG_AB_ITEMSCOLOR, null, null, null, null, Theme.key_actionBarDefaultIcon));
        themeDescriptions.add(new ThemeDescription(actionBar, ThemeDescription.FLAG_AB_TITLECOLOR, null, null, null, null, Theme.key_actionBarDefaultTitle));
        themeDescriptions.add(new ThemeDescription(actionBar, ThemeDescription.FLAG_AB_SELECTORCOLOR, null, null, null, null, Theme.key_actionBarDefaultSelector));
        themeDescriptions.add(new ThemeDescription(actionBar, ThemeDescription.FLAG_AB_SEARCH, null, null, null, null, Theme.key_actionBarDefaultSearch));
        themeDescriptions.add(new ThemeDescription(actionBar, ThemeDescription.FLAG_AB_SEARCHPLACEHOLDER, null, null, null, null, Theme.key_actionBarDefaultSearchPlaceholder));

        themeDescriptions.add(new ThemeDescription(listView, ThemeDescription.FLAG_SELECTOR, null, null, null, null, Theme.key_listSelector));

        themeDescriptions.add(new ThemeDescription(emptyView, ThemeDescription.FLAG_TEXTCOLOR, null, null, null, null, Theme.key_emptyListPlaceholder));

        themeDescriptions.add(new ThemeDescription(listView, 0, new Class[]{View.class}, Theme.dividerPaint, null, null, Theme.key_divider));

        themeDescriptions.add(new ThemeDescription(listView, ThemeDescription.FLAG_BACKGROUNDFILTER, new Class[]{ShadowSectionCell.class}, null, null, null, Theme.key_windowBackgroundGrayShadow));

        themeDescriptions.add(new ThemeDescription(listView, 0, new Class[]{LanguageCell.class}, new String[]{"textView"}, null, null, null, Theme.key_windowBackgroundWhiteBlackText));
        themeDescriptions.add(new ThemeDescription(listView, 0, new Class[]{LanguageCell.class}, new String[]{"textView2"}, null, null, null, Theme.key_windowBackgroundWhiteGrayText3));
        themeDescriptions.add(new ThemeDescription(listView, 0, new Class[]{LanguageCell.class}, new String[]{"checkImage"}, null, null, null, Theme.key_featuredStickers_addedIcon));

        return themeDescriptions;
    }
}<|MERGE_RESOLUTION|>--- conflicted
+++ resolved
@@ -50,15 +50,12 @@
 import org.telegram.ui.Components.CubicBezierInterpolator;
 import org.telegram.ui.Components.EmptyTextProgressView;
 import org.telegram.ui.Components.LayoutHelper;
-import org.telegram.ui.Components.Premium.PremiumFeatureBottomSheet;
 import org.telegram.ui.Components.RecyclerListView;
-import org.telegram.ui.Components.TranslateAlert2;
 
 import java.util.ArrayList;
 import java.util.Collections;
 import java.util.Comparator;
 import java.util.HashSet;
-import java.util.Iterator;
 import java.util.Timer;
 
 import it.octogram.android.preferences.fragment.PreferencesFragment;
@@ -704,16 +701,11 @@
                 case VIEW_TYPE_INFO: {
                     TextInfoPrivacyCell infoCell = (TextInfoPrivacyCell) holder.itemView;
                     infoCell.updateRTL();
-<<<<<<< HEAD
                     infoCell.setText(LocaleController.getString("TranslatorHeaderLong", R.string.TranslatorHeaderLong));
                     infoCell.setTopPadding(11);
                     infoCell.setBottomPadding(16);
                     /*if (position == (!getMessagesController().premiumFeaturesBlocked() && (getContextValue() || getChatValue()) ? 4 : 3)) {
-                        infoCell.setText(LocaleController.getString("TranslateMessagesInfo1", R.string.TranslateMessagesInfo1));
-=======
-                    if (position == (!getMessagesController().premiumFeaturesBlocked() && (getContextValue() || getChatValue()) ? 4 : 3)) {
                         infoCell.setText(LocaleController.getString(R.string.TranslateMessagesInfo1));
->>>>>>> 1e891826
                         infoCell.setBackground(Theme.getThemedDrawableByKey(mContext, R.drawable.greydivider_bottom, Theme.key_windowBackgroundGrayShadow));
                         infoCell.setTopPadding(11);
                         infoCell.setBottomPadding(16);
