--- conflicted
+++ resolved
@@ -667,12 +667,9 @@
             );
         }
 
-<<<<<<< HEAD
+        //public static class Factory extends UItem.UItemFactory<WebsiteView> {
         public static class Factory extends CustomUItem.UItemFactory<WebsiteView> {
-=======
-        public static class Factory extends UItem.UItemFactory<WebsiteView> {
             static { setup(new Factory()); }
->>>>>>> 1e891826
             @Override
             public WebsiteView createView(Context context, int currentAccount, int classGuid, Theme.ResourcesProvider resourcesProvider) {
                 return new WebsiteView(context);
