--- conflicted
+++ resolved
@@ -690,15 +690,6 @@
         if (parentFragment == null) {
             return;
         }
-<<<<<<< HEAD
-        if (Build.VERSION.SDK_INT >= 23 && parentFragment.getParentActivity() != null) {
-            if (canSelectVideo ? !PermissionsUtils.isImagesAndVideoPermissionGranted() : !PermissionsUtils.isImagesPermissionGranted()) {
-                if (canSelectVideo) {
-                    PermissionsUtils.requestImagesAndVideoPermission(parentFragment.getParentActivity(), BasePermissionsActivity.REQUEST_CODE_EXTERNAL_STORAGE_FOR_AVATAR);
-                } else {
-                    PermissionsUtils.requestImagesPermission(parentFragment.getParentActivity(), BasePermissionsActivity.REQUEST_CODE_EXTERNAL_STORAGE_FOR_AVATAR);
-                }
-=======
         final Activity activity = parentFragment.getParentActivity();
         if (Build.VERSION.SDK_INT >= 33 && activity != null) {
             if (activity.checkSelfPermission(Manifest.permission.READ_MEDIA_IMAGES) != PackageManager.PERMISSION_GRANTED || activity.checkSelfPermission(Manifest.permission.READ_MEDIA_VIDEO) != PackageManager.PERMISSION_GRANTED) {
@@ -708,7 +699,6 @@
         } else if (Build.VERSION.SDK_INT >= 23 && activity != null) {
             if (activity.checkSelfPermission(Manifest.permission.READ_EXTERNAL_STORAGE) != PackageManager.PERMISSION_GRANTED) {
                 activity.requestPermissions(new String[]{Manifest.permission.READ_EXTERNAL_STORAGE}, BasePermissionsActivity.REQUEST_CODE_EXTERNAL_STORAGE_FOR_AVATAR);
->>>>>>> 702d37ce
                 return;
             }
         }
