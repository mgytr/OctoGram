/*
 * This is the source code of Telegram for Android v. 5.x.x.
 * It is licensed under GNU GPL v. 2 or later.
 * You should have received a copy of the license in this archive (see LICENSE).
 *
 * Copyright Nikolai Kudashov, 2013-2018.
 */

package org.telegram.ui.Components;

import static org.telegram.messenger.AndroidUtilities.dp;
import static org.telegram.messenger.AndroidUtilities.dpf2;

import android.animation.Animator;
import android.animation.AnimatorListenerAdapter;
import android.animation.AnimatorSet;
import android.animation.ObjectAnimator;
import android.animation.ValueAnimator;
import android.annotation.SuppressLint;
import android.app.Activity;
import android.content.Context;
import android.graphics.Canvas;
import android.graphics.Color;
import android.graphics.LinearGradient;
import android.graphics.Outline;
import android.graphics.Paint;
import android.graphics.PorterDuff;
import android.graphics.PorterDuffColorFilter;
import android.graphics.RectF;
import android.graphics.Shader;
import android.graphics.drawable.Drawable;
import android.net.Uri;
import android.os.Build;
import android.text.Editable;
import android.text.SpannableStringBuilder;
import android.text.Spanned;
import android.text.TextPaint;
import android.text.TextUtils;
import android.text.TextWatcher;
import android.util.TypedValue;
import android.view.Gravity;
import android.view.HapticFeedbackConstants;
import android.view.KeyEvent;
import android.view.MotionEvent;
import android.view.View;
import android.view.ViewGroup;
import android.view.ViewOutlineProvider;
import android.view.WindowManager;
import android.view.accessibility.AccessibilityNodeInfo;
import android.view.animation.DecelerateInterpolator;
import android.view.animation.OvershootInterpolator;
import android.view.inputmethod.EditorInfo;
import android.widget.Button;
import android.widget.FrameLayout;
import android.widget.ImageView;
import android.widget.LinearLayout;
import android.widget.TextView;
import android.widget.Toast;

import androidx.annotation.NonNull;
import androidx.collection.LongSparseArray;
import androidx.core.view.ViewCompat;
import androidx.dynamicanimation.animation.FloatValueHolder;
import androidx.dynamicanimation.animation.SpringAnimation;
import androidx.dynamicanimation.animation.SpringForce;
import androidx.recyclerview.widget.GridLayoutManager;
import androidx.recyclerview.widget.LinearLayoutManager;
import androidx.recyclerview.widget.RecyclerView;

import org.telegram.SQLite.SQLiteCursor;
import org.telegram.messenger.AccountInstance;
import org.telegram.messenger.AndroidUtilities;
import org.telegram.messenger.ApplicationLoader;
import org.telegram.messenger.BotWebViewVibrationEffect;
import org.telegram.messenger.ChatObject;
import org.telegram.messenger.ContactsController;
import org.telegram.messenger.DialogObject;
import org.telegram.messenger.FileLog;
import org.telegram.messenger.LocaleController;
import org.telegram.messenger.MediaDataController;
import org.telegram.messenger.MessageObject;
import org.telegram.messenger.MessagesController;
import org.telegram.messenger.MessagesStorage;
import org.telegram.messenger.NotificationCenter;
import org.telegram.messenger.R;
import org.telegram.messenger.SendMessagesHelper;
import org.telegram.messenger.SharedConfig;
import org.telegram.messenger.UserConfig;
import org.telegram.messenger.UserObject;
import org.telegram.messenger.Utilities;
import org.telegram.tgnet.ConnectionsManager;
import org.telegram.tgnet.NativeByteBuffer;
import org.telegram.tgnet.TLObject;
import org.telegram.tgnet.TLRPC;
import org.telegram.tgnet.tl.TL_stories;
import org.telegram.ui.ActionBar.ActionBar;
import org.telegram.ui.ActionBar.ActionBarMenuSubItem;
import org.telegram.ui.ActionBar.ActionBarPopupWindow;
import org.telegram.ui.ActionBar.AdjustPanLayoutHelper;
import org.telegram.ui.ActionBar.AlertDialog;
import org.telegram.ui.ActionBar.BaseFragment;
import org.telegram.ui.ActionBar.BottomSheet;
import org.telegram.ui.ActionBar.SimpleTextView;
import org.telegram.ui.ActionBar.Theme;
import org.telegram.ui.Adapters.DialogsSearchAdapter;
import org.telegram.ui.Adapters.SearchAdapterHelper;
import org.telegram.ui.Cells.GraySectionCell;
import org.telegram.ui.Cells.HintDialogCell;
import org.telegram.ui.Cells.ProfileSearchCell;
import org.telegram.ui.Cells.ShareDialogCell;
import org.telegram.ui.Cells.ShareTopicCell;
import org.telegram.ui.ChatActivity;
import org.telegram.ui.DialogsActivity;
import org.telegram.ui.LaunchActivity;
import org.telegram.ui.MessageStatisticActivity;
import org.telegram.ui.PremiumPreviewFragment;
import org.telegram.ui.Stories.DarkThemeResourceProvider;

import java.util.ArrayList;
import java.util.Collections;
import java.util.HashMap;
import java.util.List;
import java.util.Locale;
import java.util.Map;
import java.util.concurrent.atomic.AtomicReference;

import it.octogram.android.utils.ForwardContext;
import it.octogram.android.utils.SendMessageOptions;

public class ShareAlert extends BottomSheet implements NotificationCenter.NotificationCenterDelegate {

    private FrameLayout frameLayout;
    private BlurredFrameLayout frameLayout2;
    private EditTextEmoji commentTextView;
    private FrameLayout writeButtonContainer;
    private View selectedCountView;
    private FrameLayout pickerBottom;
    private BlurredFrameLayout pickerBottomLayout;
    private LinearLayout linkContainer;
    private TextView linkCopyButton;
    private SimpleTextView linkTextView;
    private FrameLayout bulletinContainer;
    public FrameLayout bulletinContainer2;
    private LinearLayout sharesCountLayout;
    private AnimatorSet animatorSet;
    private RecyclerListView topicsGridView;
    private RecyclerListView gridView;
    private RecyclerListView searchGridView;
    private GridLayoutManager layoutManager;
    private GridLayoutManager topicsLayoutManager;
    private FillLastGridLayoutManager searchLayoutManager;
    private ShareDialogsAdapter listAdapter;
    private ShareTopicsAdapter shareTopicsAdapter;
    private ShareSearchAdapter searchAdapter;
    protected ArrayList<MessageObject> sendingMessageObjects;
    private String[] sendingText = new String[2];
    private int hasPoll;
    private StickerEmptyView searchEmptyView;
    private Drawable shadowDrawable;
    private View[] shadow = new View[2];
    private AnimatorSet[] shadowAnimation = new AnimatorSet[2];
    protected LongSparseArray<TLRPC.Dialog> selectedDialogs = new LongSparseArray<>();
    protected Map<TLRPC.Dialog, TLRPC.TL_forumTopic> selectedDialogTopics = new HashMap<>();
    private SwitchView switchView;
    private int containerViewTop = -1;
    private boolean fullyShown = false;
    private boolean includeStory;
    public boolean includeStoryFromMessage;

    public int timestamp;
    public BlurredFrameLayout timestampFrameLayout;
    public LinearLayout timestampLayout;
    public CheckBox2 timestampCheckbox;
    public TextView timestampTextView;

    public BlurredFrameLayout navigationBar;

    private ChatActivity parentFragment;
    private Activity parentActivity;

    private boolean darkTheme;
    public boolean forceDarkThemeForHint;

    private RectF rect = new RectF();
    private Paint paint = new Paint(Paint.ANTI_ALIAS_FLAG);
    private TextPaint textPaint = new TextPaint(Paint.ANTI_ALIAS_FLAG);

    private TLRPC.TL_exportedMessageLink exportedMessageLink;
    private boolean loadingLink;
    private boolean copyLinkOnEnd;

    private boolean isChannel;
    private String[] linkToCopy = new String[2];

    private int scrollOffsetY;
    private int previousScrollOffsetY;
    private int topBeforeSwitch;
    private boolean panTranslationMoveLayout;

    private ShareAlertDelegate delegate;
    private float currentPanTranslationY;

    private float captionEditTextTopOffset;
    private float chatActivityEnterViewAnimateFromTop;
    private ValueAnimator topBackgroundAnimator;

    RecyclerItemsEnterAnimator recyclerItemsEnterAnimator;
    SearchField searchView;
    ActionBar topicsBackActionBar;
    private boolean updateSearchAdapter;

    private SpringAnimation topicsAnimation;
    private TLRPC.Dialog selectedTopicDialog;

    private SizeNotifierFrameLayout sizeNotifierFrameLayout;
    private ArrayList<DialogsSearchAdapter.RecentSearchObject> recentSearchObjects = new ArrayList<>();
    private LongSparseArray<DialogsSearchAdapter.RecentSearchObject> recentSearchObjectsById = new LongSparseArray<>();
    TL_stories.StoryItem storyItem;

    public void setStoryToShare(TL_stories.StoryItem storyItem) {
        this.storyItem = storyItem;
    }

    public interface ShareAlertDelegate {
        default void didShare() {

        }

        default boolean didCopy() {
            return false;
        }
    }

    @SuppressWarnings("FieldCanBeLocal")
    private class SwitchView extends FrameLayout {

        private View searchBackground;
        private SimpleTextView rightTab;
        private SimpleTextView leftTab;
        private View slidingView;
        private int currentTab;
        private float tabSwitchProgress;
        private AnimatorSet animator;
        private LinearGradient linearGradient;
        private Paint paint;
        private RectF rect;
        private int lastColor;

        public SwitchView(Context context) {
            super(context);

            paint = new Paint(Paint.ANTI_ALIAS_FLAG);
            rect = new RectF();

            searchBackground = new View(context);
            searchBackground.setBackgroundDrawable(Theme.createRoundRectDrawable(dp(18), getThemedColor(Theme.key_dialogSearchBackground)));
            addView(searchBackground, LayoutHelper.createFrame(LayoutHelper.MATCH_PARENT, 36, Gravity.LEFT | Gravity.TOP, 14, 0, 14, 0));

            slidingView = new View(context) {
                @Override
                public void setTranslationX(float translationX) {
                    super.setTranslationX(translationX);
                    invalidate();
                }

                @Override
                protected void onDraw(Canvas canvas) {
                    super.onDraw(canvas);

                    int color01 = 0xff75CB6B;
                    int color02 = 0xff4FAFBE;
                    int color11 = 0xff5F94F5;
                    int color12 = 0xffB95A91;

                    int color0 = AndroidUtilities.getOffsetColor(color01, color11, getTranslationX() / getMeasuredWidth(), 1.0f);
                    int color1 = AndroidUtilities.getOffsetColor(color02, color12, getTranslationX() / getMeasuredWidth(), 1.0f);
                    if (color0 != lastColor) {
                        linearGradient = new LinearGradient(0, 0, getMeasuredWidth(), 0, new int[]{color0, color1}, null, Shader.TileMode.CLAMP);
                        paint.setShader(linearGradient);
                    }
                    rect.set(0, 0, getMeasuredWidth(), getMeasuredHeight());
                    canvas.drawRoundRect(rect, dp(18), dp(18), paint);
                }
            };
            addView(slidingView, LayoutHelper.createFrame(LayoutHelper.MATCH_PARENT, 36, Gravity.LEFT | Gravity.TOP, 14, 0, 14, 0));

            leftTab = new SimpleTextView(context);
            leftTab.setTextColor(getThemedColor(Theme.key_voipgroup_nameText));
            leftTab.setTextSize(13);
            leftTab.setLeftDrawable(R.drawable.msg_tabs_mic1);
            leftTab.setText(LocaleController.getString(R.string.VoipGroupInviteCanSpeak));
            leftTab.setGravity(Gravity.CENTER);
            addView(leftTab, LayoutHelper.createFrame(LayoutHelper.MATCH_PARENT, LayoutHelper.MATCH_PARENT, Gravity.LEFT | Gravity.TOP, 14, 0, 0, 0));
            leftTab.setOnClickListener(v -> switchToTab(0));

            rightTab = new SimpleTextView(context);
            rightTab.setTextColor(getThemedColor(Theme.key_voipgroup_nameText));
            rightTab.setTextSize(13);
            rightTab.setLeftDrawable(R.drawable.msg_tabs_mic2);
            rightTab.setText(LocaleController.getString(R.string.VoipGroupInviteListenOnly));
            rightTab.setGravity(Gravity.CENTER);
            addView(rightTab, LayoutHelper.createFrame(LayoutHelper.MATCH_PARENT, LayoutHelper.MATCH_PARENT, Gravity.LEFT | Gravity.TOP, 0, 0, 14, 0));
            rightTab.setOnClickListener(v -> switchToTab(1));
        }

        protected void onTabSwitch(int num) {

        }

        private void switchToTab(int tab) {
            if (currentTab == tab) {
                return;
            }
            currentTab = tab;
            if (animator != null) {
                animator.cancel();
            }
            animator = new AnimatorSet();
            animator.playTogether(ObjectAnimator.ofFloat(slidingView, View.TRANSLATION_X, currentTab == 0 ? 0 : slidingView.getMeasuredWidth()));
            animator.setDuration(180);
            animator.setInterpolator(CubicBezierInterpolator.EASE_OUT);
            animator.addListener(new AnimatorListenerAdapter() {
                @Override
                public void onAnimationEnd(Animator animation) {
                    animator = null;
                }
            });
            animator.start();
            onTabSwitch(currentTab);
        }

        @Override
        protected void onMeasure(int widthMeasureSpec, int heightMeasureSpec) {
            int width = MeasureSpec.getSize(widthMeasureSpec) - dp(28);
            FrameLayout.LayoutParams layoutParams = (FrameLayout.LayoutParams) leftTab.getLayoutParams();
            layoutParams.width = width / 2;

            layoutParams = (FrameLayout.LayoutParams) rightTab.getLayoutParams();
            layoutParams.width = width / 2;
            layoutParams.leftMargin = width / 2 + dp(14);

            layoutParams = (FrameLayout.LayoutParams) slidingView.getLayoutParams();
            layoutParams.width = width / 2;
            if (animator != null) {
                animator.cancel();
            }
            slidingView.setTranslationX(currentTab == 0 ? 0 : layoutParams.width);

            super.onMeasure(widthMeasureSpec, heightMeasureSpec);
        }
    }

    @SuppressWarnings("FieldCanBeLocal")
    private class SearchField extends FrameLayout {

        private View searchBackground;
        private ImageView searchIconImageView;
        private ImageView clearSearchImageView;
        private CloseProgressDrawable2 progressDrawable;
        private EditTextBoldCursor searchEditText;
        private View backgroundView;

        public SearchField(Context context) {
            super(context);

            searchBackground = new View(context);
            searchBackground.setBackgroundDrawable(Theme.createRoundRectDrawable(dp(18), getThemedColor(Theme.key_dialogSearchBackground)));
            addView(searchBackground, LayoutHelper.createFrame(LayoutHelper.MATCH_PARENT, 36, Gravity.LEFT | Gravity.TOP, 14, 11, 14, 0));

            searchIconImageView = new ImageView(context);
            searchIconImageView.setScaleType(ImageView.ScaleType.CENTER);
            searchIconImageView.setImageResource(R.drawable.smiles_inputsearch);
            searchIconImageView.setColorFilter(new PorterDuffColorFilter(getThemedColor(Theme.key_dialogSearchIcon), PorterDuff.Mode.MULTIPLY));
            addView(searchIconImageView, LayoutHelper.createFrame(36, 36, Gravity.LEFT | Gravity.TOP, 16, 11, 0, 0));

            clearSearchImageView = new ImageView(context);
            clearSearchImageView.setScaleType(ImageView.ScaleType.CENTER);
            clearSearchImageView.setImageDrawable(progressDrawable = new CloseProgressDrawable2() {
                @Override
                protected int getCurrentColor() {
                    return getThemedColor(Theme.key_dialogSearchIcon);
                }
            });
            progressDrawable.setSide(dp(7));
            clearSearchImageView.setScaleX(0.1f);
            clearSearchImageView.setScaleY(0.1f);
            clearSearchImageView.setAlpha(0.0f);
            addView(clearSearchImageView, LayoutHelper.createFrame(36, 36, Gravity.RIGHT | Gravity.TOP, 14, 11, 14, 0));
            clearSearchImageView.setOnClickListener(v -> {
                updateSearchAdapter = true;
                searchEditText.setText("");
                AndroidUtilities.showKeyboard(searchEditText);
            });

            searchEditText = new EditTextBoldCursor(context);
            searchEditText.setTextSize(TypedValue.COMPLEX_UNIT_DIP, 16);
            searchEditText.setHintTextColor(getThemedColor(Theme.key_dialogSearchHint));
            searchEditText.setTextColor(getThemedColor(Theme.key_dialogSearchText));
            searchEditText.setBackgroundDrawable(null);
            searchEditText.setPadding(0, 0, 0, 0);
            searchEditText.setMaxLines(1);
            searchEditText.setLines(1);
            searchEditText.setSingleLine(true);
            searchEditText.setImeOptions(EditorInfo.IME_ACTION_SEARCH | EditorInfo.IME_FLAG_NO_EXTRACT_UI);
            searchEditText.setHint(LocaleController.getString(R.string.ShareSendTo));
            searchEditText.setCursorColor(getThemedColor(Theme.key_featuredStickers_addedIcon));
            searchEditText.setCursorSize(dp(20));
            searchEditText.setCursorWidth(1.5f);
            addView(searchEditText, LayoutHelper.createFrame(LayoutHelper.MATCH_PARENT, 40, Gravity.LEFT | Gravity.TOP, 16 + 38, 9, 16 + 30, 0));
            searchEditText.addTextChangedListener(new TextWatcher() {
                @Override
                public void beforeTextChanged(CharSequence s, int start, int count, int after) {

                }

                @Override
                public void onTextChanged(CharSequence s, int start, int before, int count) {

                }

                @Override
                public void afterTextChanged(Editable s) {
                    boolean show = searchEditText.length() > 0;
                    boolean showed = clearSearchImageView.getAlpha() != 0;
                    if (show != showed) {
                        clearSearchImageView.animate()
                                .alpha(show ? 1.0f : 0.0f)
                                .setDuration(150)
                                .scaleX(show ? 1.0f : 0.1f)
                                .scaleY(show ? 1.0f : 0.1f)
                                .start();
                    }
                    if (!TextUtils.isEmpty(searchEditText.getText())) {
                        checkCurrentList(false);
                    }

                    if (!updateSearchAdapter) {
                        return;
                    }
                    String text = searchEditText.getText().toString();
                    if (text.length() != 0) {
                        if (searchEmptyView != null) {
                            searchEmptyView.title.setText(LocaleController.getString(R.string.NoResult));
                        }
                    } else {
                        if (gridView.getAdapter() != listAdapter) {
                            int top = getCurrentTop();
                            searchEmptyView.title.setText(LocaleController.getString(R.string.NoResult));
                            searchEmptyView.showProgress(false, true);
                            checkCurrentList(false);
                            listAdapter.notifyDataSetChanged();
                            if (top > 0) {
                                layoutManager.scrollToPositionWithOffset(0, -top);
                            }
                        }
                    }
                    if (searchAdapter != null) {
                        searchAdapter.searchDialogs(text);
                    }
                }
            });
            searchEditText.setOnEditorActionListener((v, actionId, event) -> {
                if (event != null && (event.getAction() == KeyEvent.ACTION_UP && event.getKeyCode() == KeyEvent.KEYCODE_SEARCH || event.getAction() == KeyEvent.ACTION_DOWN && event.getKeyCode() == KeyEvent.KEYCODE_ENTER)) {
                    AndroidUtilities.hideKeyboard(searchEditText);
                }
                return false;
            });
        }

        public void hideKeyboard() {
            AndroidUtilities.hideKeyboard(searchEditText);
        }
    }

    public static ShareAlert createShareAlert(final Context context, MessageObject messageObject, final String text, boolean channel, final String copyLink, boolean fullScreen) {
        ArrayList<MessageObject> arrayList;
        if (messageObject != null) {
            arrayList = new ArrayList<>();
            arrayList.add(messageObject);
        } else {
            arrayList = null;
        }
        return new ShareAlert(context, null, arrayList, text, null, channel, copyLink, null, fullScreen, false);
    }

    public ShareAlert(final Context context, ArrayList<MessageObject> messages, final String text, boolean channel, final String copyLink, boolean fullScreen) {
        this(context, messages, text, channel, copyLink, fullScreen, null);
    }

    public ShareAlert(final Context context, ArrayList<MessageObject> messages, final String text, boolean channel, final String copyLink, boolean fullScreen, Theme.ResourcesProvider resourcesProvider) {
        this(context, null, messages, text, null, channel, copyLink, null, fullScreen, false, false, null, resourcesProvider);
    }

    public ShareAlert(final Context context, ChatActivity fragment, ArrayList<MessageObject> messages, final String text, final String text2, boolean channel, final String copyLink, final String copyLink2, boolean fullScreen, boolean forCall) {
        this(context, fragment, messages, text, text2, channel, copyLink, copyLink2, fullScreen, forCall, false, null, null);
    }

    public ShareAlert(final Context context, ChatActivity fragment, ArrayList<MessageObject> messages, final String text, final String text2, boolean channel, final String copyLink, final String copyLink2, boolean fullScreen, boolean forCall, boolean includeStory, Integer video_timestamp, Theme.ResourcesProvider theme) {
        super(context, true, theme);
        this.resourcesProvider = theme;
        this.includeStory = includeStory;

        parentActivity = AndroidUtilities.findActivity(context);

        darkTheme = forCall;
        if (darkTheme) {
            this.resourcesProvider = new DarkThemeResourceProvider() {
                @Override
                public void appendColors() {
                    sparseIntArray.put(Theme.key_windowBackgroundGray, getColor(Theme.key_dialogBackground));
                    sparseIntArray.put(Theme.key_divider, 0xFF171615);
                    sparseIntArray.put(Theme.key_chat_messagePanelIcons, Theme.multAlpha(Color.WHITE, .45f));
                    sparseIntArray.put(Theme.key_dialogBackgroundGray, 0x14FFFFFF);

                    sparseIntArray.put(Theme.key_chat_emojiPanelBackground, getColor(Theme.key_dialogBackground));
                }
            };
        }

        parentFragment = fragment;
        shadowDrawable = context.getResources().getDrawable(R.drawable.sheet_shadow_round).mutate();
        int backgroundColor = getThemedColor(behindKeyboardColorKey = Theme.key_dialogBackground);
        shadowDrawable.setColorFilter(new PorterDuffColorFilter(backgroundColor, PorterDuff.Mode.MULTIPLY));
//        fixNavigationBar(backgroundColor);
        occupyNavigationBarWithoutKeyboard = true;

        isFullscreen = fullScreen;
        linkToCopy[0] = copyLink;
        linkToCopy[1] = copyLink2;
        sendingMessageObjects = messages;
        searchAdapter = new ShareSearchAdapter(context);
        isChannel = channel;
        sendingText[0] = text;
        sendingText[1] = text2;
        useSmoothKeyboard = true;

        super.setDelegate(new BottomSheetDelegate() {
            @Override
            public void onOpenAnimationEnd() {
                fullyShown = true;
            }
        });

        if (sendingMessageObjects != null) {
            for (int a = 0, N = sendingMessageObjects.size(); a < N; a++) {
                MessageObject messageObject = sendingMessageObjects.get(a);
                if (messageObject.isPoll()) {
                    hasPoll = messageObject.isPublicPoll() ? 2 : 1;
                    if (hasPoll == 2) {
                        break;
                    }
                }
            }
        }

        if (channel) {
            loadingLink = true;
            TLRPC.TL_channels_exportMessageLink req = new TLRPC.TL_channels_exportMessageLink();
            req.id = messages.get(0).getId();
            req.channel = MessagesController.getInstance(currentAccount).getInputChannel(messages.get(0).messageOwner.peer_id.channel_id);
            ConnectionsManager.getInstance(currentAccount).sendRequest(req, (response, error) -> AndroidUtilities.runOnUIThread(() -> {
                if (response != null) {
                    exportedMessageLink = (TLRPC.TL_exportedMessageLink) response;
                    updateLinkTextView();
                    if (copyLinkOnEnd) {
                        copyLink(context);
                    }
                }
                loadingLink = false;
            }));
        }


        sizeNotifierFrameLayout = new SizeNotifierFrameLayout(context) {

            private boolean ignoreLayout = false;
            private RectF rect1 = new RectF();
            private boolean fullHeight;
            private int topOffset;
            private int previousTopOffset;

            private int fromScrollY;
            private int toScrollY;

            private int fromOffsetTop;
            private int toOffsetTop;


            {
                adjustPanLayoutHelper = new AdjustPanLayoutHelper(this) {

                    @Override
                    protected void onTransitionStart(boolean keyboardVisible, int contentHeight) {
                        super.onTransitionStart(keyboardVisible, contentHeight);
                        if (previousScrollOffsetY != scrollOffsetY) {
                            fromScrollY = previousScrollOffsetY;
                            toScrollY = scrollOffsetY;
                            panTranslationMoveLayout = true;
                            scrollOffsetY = fromScrollY;
                        } else {
                            fromScrollY = -1;
                        }

                        if (topOffset != previousTopOffset) {
                            fromOffsetTop = 0;
                            toOffsetTop = 0;
                            panTranslationMoveLayout = true;

                            if (!keyboardVisible) {
                                toOffsetTop -= topOffset - previousTopOffset;
                            } else {
                                toOffsetTop += topOffset - previousTopOffset;
                            }
                            scrollOffsetY = keyboardVisible ? fromScrollY : toScrollY;
                        } else {
                            fromOffsetTop = -1;
                        }
                        gridView.setTopGlowOffset((int) (currentPanTranslationY + scrollOffsetY));
                        frameLayout.setTranslationY(currentPanTranslationY + scrollOffsetY);
                        searchEmptyView.setTranslationY(currentPanTranslationY + scrollOffsetY);
                        invalidate();
                    }

                    @Override
                    protected void onTransitionEnd() {
                        super.onTransitionEnd();
                        keyboardT = commentTextView != null && commentTextView.isPopupVisible() || keyboardSize2 > dp(20) ? 1.0f : 0.0f;
                        panTranslationMoveLayout = false;
                        previousScrollOffsetY = scrollOffsetY;
                        gridView.setTopGlowOffset(scrollOffsetY);
                        frameLayout.setTranslationY(scrollOffsetY);
                        searchEmptyView.setTranslationY(scrollOffsetY);
                        gridView.setTranslationY(0);
                        searchGridView.setTranslationY(0);
                        updateBottomOverlay();
                    }

                    @Override
                    protected void onPanTranslationUpdate(float y, float progress, boolean keyboardVisible) {
                        keyboardT = progress;
                        super.onPanTranslationUpdate(y, progress, keyboardVisible);
                        for (int i = 0; i < containerView.getChildCount(); i++) {
                            final View child = containerView.getChildAt(i);
                            if (child != pickerBottom && child != bulletinContainer && child != shadow[1] && child != sharesCountLayout && child != frameLayout2 && child != timestampFrameLayout && child != writeButtonContainer && child != selectedCountView && child != navigationBar) {
                                child.setTranslationY(y);
                            }
                        }
                        currentPanTranslationY = y;
                        if (fromScrollY != -1) {
                            float p = keyboardVisible ? progress : (1f - progress);
                            scrollOffsetY = (int) (fromScrollY * (1f - p) + toScrollY * p);
                            float translationY = currentPanTranslationY + (fromScrollY - toScrollY) * (1f - p);
                            gridView.setTranslationY(translationY);
                            if (keyboardVisible) {
                                searchGridView.setTranslationY(translationY);
                            } else {
                                searchGridView.setTranslationY(translationY + gridView.getPaddingTop());
                            }
                        } else if (fromOffsetTop != -1) {
                            scrollOffsetY = (int) (fromOffsetTop * (1f - progress) + toOffsetTop * progress);
                            float p = keyboardVisible ? (1f - progress) : progress;
                            if (keyboardVisible) {
                                gridView.setTranslationY(currentPanTranslationY - (fromOffsetTop - toOffsetTop) * progress);
                            } else {
                                gridView.setTranslationY(currentPanTranslationY + (toOffsetTop - fromOffsetTop) * p);
                            }
                        }
                        gridView.setTopGlowOffset((int) (scrollOffsetY + currentPanTranslationY));
                        frameLayout.setTranslationY(scrollOffsetY + currentPanTranslationY);
                        searchEmptyView.setTranslationY(scrollOffsetY + currentPanTranslationY);
                        frameLayout2.invalidate();
                        setCurrentPanTranslationY(currentPanTranslationY);
                        updateBottomOverlay();
                        invalidate();
                    }

                    @Override
                    protected boolean heightAnimationEnabled() {
                        if (isDismissed() || !fullyShown) {
                            return false;
                        }
                        return !commentTextView.isPopupVisible();
                    }
                };
            }

            private Bulletin.Delegate bulletinDelegate = new Bulletin.Delegate() {
                @Override
                public int getBottomOffset(int tag) {
                    return getHeight() - frameLayout2.getTop() + AndroidUtilities.dp(25);
                }
            };

            @Override
            protected void drawList(Canvas blurCanvas, boolean top, ArrayList<IViewWithInvalidateCallback> views) {
                if (gridView.getVisibility() == View.VISIBLE && gridView.getAlpha() >= 0.0f) {
                    blurCanvas.save();
                    blurCanvas.translate(gridView.getX(), gridView.getY());
                    gridView.draw(blurCanvas);
                    blurCanvas.restore();
                }
                if (topicsGridView.getVisibility() == View.VISIBLE && topicsGridView.getAlpha() >= 0.0f) {
                    blurCanvas.save();
                    blurCanvas.translate(topicsGridView.getX(), topicsGridView.getY());
                    topicsGridView.draw(blurCanvas);
                    blurCanvas.restore();
                }
                if (searchGridView.getVisibility() == View.VISIBLE && searchGridView.getAlpha() >= 0.0f) {
                    blurCanvas.save();
                    blurCanvas.translate(searchGridView.getX(), searchGridView.getY());
                    searchGridView.draw(blurCanvas);
                    blurCanvas.restore();
                }
            }

            @Override
            protected Theme.ResourcesProvider getResourceProvider() {
                return ShareAlert.this.resourcesProvider;
            }

            @Override
            protected void onAttachedToWindow() {
                super.onAttachedToWindow();
                adjustPanLayoutHelper.setResizableView(this);
                adjustPanLayoutHelper.onAttach();
                Bulletin.addDelegate(this, bulletinDelegate);
            }

            @Override
            protected void onDetachedFromWindow() {
                super.onDetachedFromWindow();
                adjustPanLayoutHelper.onDetach();
                Bulletin.removeDelegate(this);
            }

            @Override
            protected void onMeasure(int widthMeasureSpec, int heightMeasureSpec) {
                int totalHeight;
                if (getLayoutParams().height > 0) {
                    totalHeight = getLayoutParams().height;
                } else {
                    totalHeight = MeasureSpec.getSize(heightMeasureSpec);
                }

                layoutManager.setNeedFixGap(getLayoutParams().height <= 0);
                searchLayoutManager.setNeedFixGap(getLayoutParams().height <= 0);
                if (Build.VERSION.SDK_INT >= 21 && !isFullscreen) {
                    ignoreLayout = true;
                    setPadding(backgroundPaddingLeft, AndroidUtilities.statusBarHeight, backgroundPaddingLeft, 0);
                    ignoreLayout = false;
                }
                int availableHeight = totalHeight - getPaddingTop();

                int size = Math.max(searchAdapter.getItemCount(), listAdapter.getItemCount() - 1);
                int contentSize = dp(103) + dp(48) + Math.max(2, (int) Math.ceil(size / 4.0f)) * dp(103) + backgroundPaddingTop;
                if (topicsGridView.getVisibility() != View.GONE) {
                    int topicsSize = dp(103) + dp(48) + Math.max(2, (int) Math.ceil((shareTopicsAdapter.getItemCount() - 1) / 4.0f)) * dp(103) + backgroundPaddingTop;
                    if (topicsSize > contentSize) {
                        contentSize = AndroidUtilities.lerp(contentSize, topicsSize, topicsGridView.getAlpha());
                    }
                }
                int padding = (contentSize < availableHeight ? 0 : availableHeight - (availableHeight / 5 * 3)) + dp(8);
                if (gridView.getPaddingTop() != padding) {
                    ignoreLayout = true;
                    gridView.setPadding(0, padding, 0, dp(60 + (timestampFrameLayout != null ? 48 : 0)) + navigationBarHeight);
                    topicsGridView.setPadding(0, padding, 0, dp(60 + (timestampFrameLayout != null ? 48 : 0)) + navigationBarHeight);
                    ignoreLayout = false;
                }

                if (keyboardVisible && getLayoutParams().height <= 0 && searchGridView.getPaddingTop() != padding) {
                    ignoreLayout = true;
                    searchGridView.setPadding(0, 0, 0, dp(60 + (timestampFrameLayout != null ? 48 : 0)) + navigationBarHeight);
                    ignoreLayout = false;
                }
                fullHeight = contentSize >= totalHeight;
                topOffset = fullHeight ? 0 : totalHeight - contentSize;
                ignoreLayout = true;
                checkCurrentList(false);
                ignoreLayout = false;

                setMeasuredDimension(MeasureSpec.getSize(widthMeasureSpec), totalHeight);
                onMeasureInternal(widthMeasureSpec, MeasureSpec.makeMeasureSpec(totalHeight, MeasureSpec.EXACTLY));
            }

            private void onMeasureInternal(int widthMeasureSpec, int heightMeasureSpec) {
                int widthSize = MeasureSpec.getSize(widthMeasureSpec);
                int heightSize = MeasureSpec.getSize(heightMeasureSpec);

                widthSize -= backgroundPaddingLeft * 2;

                keyboardSize2 = measureKeyboardHeight();
                if (!commentTextView.isWaitingForKeyboardOpen() && keyboardSize2 <= dp(20) && !commentTextView.isPopupShowing() && !commentTextView.isAnimatePopupClosing()) {
                    ignoreLayout = true;
                    commentTextView.hideEmojiView();
                    ignoreLayout = false;
                }

                ignoreLayout = true;
                if (keyboardSize2 <= dp(20)) {
                    if (!AndroidUtilities.isInMultiwindow) {
                        int paddingBottom;
                        if (keyboardVisible) {
                            paddingBottom = 0;
                        } else {
                            paddingBottom = commentTextView.getEmojiPadding();
                        }
                        heightSize -= paddingBottom;
                        heightMeasureSpec = MeasureSpec.makeMeasureSpec(heightSize, MeasureSpec.EXACTLY);
                    }
                    int visibility = commentTextView.isPopupShowing() ? GONE : VISIBLE;
                    if (pickerBottomLayout != null) {
                        pickerBottomLayout.setVisibility(visibility);
                    }
                } else {
                    if (!commentTextView.isPopupVisible()) {
                        commentTextView.hideEmojiView();
                    }
                    if (pickerBottomLayout != null) {
                        pickerBottomLayout.setVisibility(GONE);
                    }
                }
                ignoreLayout = false;

                if (navigationBar != null) {
                    navigationBar.measure(MeasureSpec.makeMeasureSpec(widthSize, MeasureSpec.EXACTLY), MeasureSpec.makeMeasureSpec(navigationBarHeight, MeasureSpec.EXACTLY));
                }

                int childCount = getChildCount();
                for (int i = 0; i < childCount; i++) {
                    View child = getChildAt(i);
                    if (child == null || child.getVisibility() == GONE) {
                        continue;
                    }
                    if (child == navigationBar) continue;
                    if (commentTextView != null && commentTextView.isPopupView(child)) {
                        if (AndroidUtilities.isInMultiwindow || AndroidUtilities.isTablet()) {
                            if (AndroidUtilities.isTablet()) {
                                child.measure(MeasureSpec.makeMeasureSpec(widthSize, MeasureSpec.EXACTLY), MeasureSpec.makeMeasureSpec(Math.min(dp(AndroidUtilities.isTablet() ? 200 : 320), heightSize - AndroidUtilities.statusBarHeight + getPaddingTop()), MeasureSpec.EXACTLY));
                            } else {
                                child.measure(MeasureSpec.makeMeasureSpec(widthSize, MeasureSpec.EXACTLY), MeasureSpec.makeMeasureSpec(heightSize - AndroidUtilities.statusBarHeight + getPaddingTop(), MeasureSpec.EXACTLY));
                            }
                        } else {
                            child.measure(MeasureSpec.makeMeasureSpec(widthSize, MeasureSpec.EXACTLY), MeasureSpec.makeMeasureSpec(child.getLayoutParams().height, MeasureSpec.EXACTLY));
                        }
                    } else {
                        measureChildWithMargins(child, widthMeasureSpec, 0, heightMeasureSpec, 0);
                    }
                }

                updateBottomOverlay();
            }

            @Override
            protected void onLayout(boolean changed, int l, int t, int r, int b) {
                final int count = getChildCount();

                int keyboardSize = measureKeyboardHeight();
                int paddingBottom;
                if (keyboardVisible) {
                    paddingBottom = 0;
                } else {
                    paddingBottom = keyboardSize <= dp(20) && !AndroidUtilities.isInMultiwindow && !AndroidUtilities.isTablet() ? navigationBarHeight + commentTextView.getEmojiPadding() : 0;
                }
                setBottomClip(paddingBottom);

                for (int i = 0; i < count; i++) {
                    final View child = getChildAt(i);
                    if (child.getVisibility() == GONE) {
                        continue;
                    }
                    final LayoutParams lp = (LayoutParams) child.getLayoutParams();

                    final int width = child.getMeasuredWidth();
                    final int height = child.getMeasuredHeight();

                    int childLeft;
                    int childTop;

                    int gravity = lp.gravity;
                    if (gravity == -1) {
                        gravity = Gravity.TOP | Gravity.LEFT;
                    }

                    final int absoluteGravity = gravity & Gravity.HORIZONTAL_GRAVITY_MASK;
                    final int verticalGravity = gravity & Gravity.VERTICAL_GRAVITY_MASK;

                    switch (absoluteGravity & Gravity.HORIZONTAL_GRAVITY_MASK) {
                        case Gravity.CENTER_HORIZONTAL:
                            childLeft = (r - l - width) / 2 + lp.leftMargin - lp.rightMargin;
                            break;
                        case Gravity.RIGHT:
                            childLeft = (r - l) - width - lp.rightMargin - getPaddingRight() - backgroundPaddingLeft;
                            break;
                        case Gravity.LEFT:
                        default:
                            childLeft = lp.leftMargin + getPaddingLeft();
                    }

                    switch (verticalGravity) {
                        case Gravity.TOP:
                            childTop = lp.topMargin + getPaddingTop() + topOffset;
                            break;
                        case Gravity.CENTER_VERTICAL:
                            childTop = ((b - paddingBottom) - (t + topOffset) - height) / 2 + lp.topMargin - lp.bottomMargin;
                            break;
                        case Gravity.BOTTOM:
                            childTop = ((b - paddingBottom) - t) - height - lp.bottomMargin;
                            break;
                        default:
                            childTop = lp.topMargin;
                    }

                    if (commentTextView != null && commentTextView.isPopupView(child)) {
                        if (AndroidUtilities.isTablet()) {
                            childTop = getMeasuredHeight() - navigationBarHeight - child.getMeasuredHeight();
                        } else {
                            childTop = getMeasuredHeight() - navigationBarHeight + keyboardSize - child.getMeasuredHeight();
                        }
                    }
                    child.layout(childLeft, childTop, childLeft + width, childTop + height);
                }

                notifyHeightChanged();
                updateBottomOverlay();
                updateLayout();
            }

            @Override
            public boolean onInterceptTouchEvent(MotionEvent ev) {
                if (!fullHeight) {
                    if (ev.getAction() == MotionEvent.ACTION_DOWN && ev.getY() < topOffset - dp(30)) {
                        dismiss();
                        return true;
                    }
                } else {
                    if (ev.getAction() == MotionEvent.ACTION_DOWN && scrollOffsetY != 0 && ev.getY() < scrollOffsetY - dp(30)) {
                        dismiss();
                        return true;
                    }
                }
                return super.onInterceptTouchEvent(ev);
            }

            @Override
            public boolean onTouchEvent(MotionEvent e) {
                return !isDismissed() && super.onTouchEvent(e);
            }

            @Override
            public void requestLayout() {
                if (ignoreLayout) {
                    return;
                }
                super.requestLayout();
            }

            private boolean lightStatusBar = AndroidUtilities.computePerceivedBrightness(getThemedColor(Theme.key_dialogBackground)) > .721f;
            private final AnimatedFloat pinnedToTop = new AnimatedFloat(this, 0, 350, CubicBezierInterpolator.EASE_OUT_QUINT);

            @Override
            protected void onDraw(Canvas canvas) {
                canvas.save();
                canvas.translate(0, currentPanTranslationY);
                int y = scrollOffsetY - backgroundPaddingTop + dp(6) + topOffset;
                int top = containerViewTop = scrollOffsetY - backgroundPaddingTop - dp(13) + topOffset;
                int height = getMeasuredHeight() + dp(30 + 30) + backgroundPaddingTop;
                int statusBarHeight = 0;
                float radProgress = 1.0f;
                float pinAlpha = 0;
                if (!isFullscreen && Build.VERSION.SDK_INT >= 21) {
                    y += AndroidUtilities.statusBarHeight;
                    final boolean pinnedToTop = fullHeight && top + backgroundPaddingTop < AndroidUtilities.statusBarHeight;
                    top = AndroidUtilities.lerp(top + AndroidUtilities.statusBarHeight, -backgroundPaddingTop, pinAlpha = this.pinnedToTop.set(pinnedToTop));
                }

                shadowDrawable.setBounds(0, top, getMeasuredWidth(), height);
                shadowDrawable.draw(canvas);

                if (bulletinContainer2 != null) {
                    if (top <= AndroidUtilities.statusBarHeight && bulletinContainer2.getChildCount() > 0) {
                        bulletinContainer2.setTranslationY(0);
                        Bulletin bulletin = Bulletin.getVisibleBulletin();
                        if (bulletin != null) {
                            if (bulletin.getLayout() != null) {
                                bulletin.getLayout().setTop(true);
                            }
                            bulletin.hide();
                        }
                    } else {
                        bulletinContainer2.setTranslationY(Math.max(0, top + backgroundPaddingTop - bulletinContainer2.getTop() - bulletinContainer2.getMeasuredHeight()));
                    }
                }

                if (pinAlpha < 1) {
                    int w = dp(36);
                    rect1.set((getMeasuredWidth() - w) / 2, y, (getMeasuredWidth() + w) / 2, y + dp(4));
                    Theme.dialogs_onlineCirclePaint.setColor(getThemedColor(Theme.key_sheet_scrollUp));
                    Theme.dialogs_onlineCirclePaint.setAlpha((int) (Theme.dialogs_onlineCirclePaint.getAlpha() * (1f - pinAlpha)));
                    canvas.drawRoundRect(rect1, dp(2), dp(2), Theme.dialogs_onlineCirclePaint);
                }

                if (Build.VERSION.SDK_INT >= Build.VERSION_CODES.M) {
                    int flags = getSystemUiVisibility();
                    boolean shouldBeLightStatusBar = lightStatusBar && statusBarHeight > AndroidUtilities.statusBarHeight * .5f;
                    boolean isLightStatusBar = (flags & View.SYSTEM_UI_FLAG_LIGHT_STATUS_BAR) > 0;
                    if (shouldBeLightStatusBar != isLightStatusBar) {
                        if (shouldBeLightStatusBar) {
                            flags |= View.SYSTEM_UI_FLAG_LIGHT_STATUS_BAR;
                        } else {
                            flags &= ~View.SYSTEM_UI_FLAG_LIGHT_STATUS_BAR;
                        }
                        setSystemUiVisibility(flags);
                    }
                }

                canvas.restore();
                previousTopOffset = topOffset;
            }

            @Override
            protected void dispatchDraw(Canvas canvas) {
                canvas.save();
                canvas.clipRect(0, getPaddingTop() + currentPanTranslationY, getMeasuredWidth(), getMeasuredHeight() + currentPanTranslationY + dp(50));
                super.dispatchDraw(canvas);
                canvas.restore();
            }
        };
        containerView = sizeNotifierFrameLayout;
        containerView.setWillNotDraw(false);
        containerView.setClipChildren(false);
        containerView.setPadding(backgroundPaddingLeft, 0, backgroundPaddingLeft, AndroidUtilities.navigationBarHeight);

        frameLayout = new FrameLayout(context);
        frameLayout.setBackgroundColor(getThemedColor(Theme.key_dialogBackground));

        if (darkTheme && linkToCopy[1] != null) {
            switchView = new SwitchView(context) {
                @Override
                protected void onTabSwitch(int num) {
                    updateLinkTextView();
                }
            };
            frameLayout.addView(switchView, LayoutHelper.createFrame(LayoutHelper.MATCH_PARENT, 36, Gravity.TOP | Gravity.LEFT, 0, 11, 0, 0));
        }

        searchView = new SearchField(context);
        frameLayout.addView(searchView, LayoutHelper.createFrame(LayoutHelper.MATCH_PARENT, 58, Gravity.BOTTOM | Gravity.LEFT));
        topicsBackActionBar = new ActionBar(context);
        topicsBackActionBar.setOccupyStatusBar(false);
        topicsBackActionBar.setBackButtonImage(R.drawable.ic_ab_back);
        topicsBackActionBar.setTitleColor(getThemedColor(Theme.key_dialogTextBlack));
        topicsBackActionBar.setSubtitleColor(getThemedColor(Theme.key_dialogTextGray2));
        topicsBackActionBar.setItemsColor(Theme.getColor(Theme.key_windowBackgroundWhiteGrayText2), false);
        topicsBackActionBar.setItemsBackgroundColor(Theme.getColor(Theme.key_actionBarWhiteSelector), false);
        topicsBackActionBar.setActionBarMenuOnItemClick(new ActionBar.ActionBarMenuOnItemClick() {
            @Override
            public void onItemClick(int id) {
                onBackPressed();
            }
        });
        topicsBackActionBar.setVisibility(View.GONE);
        frameLayout.addView(topicsBackActionBar, LayoutHelper.createFrame(LayoutHelper.MATCH_PARENT, 58, Gravity.BOTTOM | Gravity.LEFT));

        topicsGridView = new RecyclerListView(context, resourcesProvider);
        topicsGridView.setLayoutManager(topicsLayoutManager = new GridLayoutManager(context, 4));
        topicsLayoutManager.setSpanSizeLookup(new GridLayoutManager.SpanSizeLookup() {
            @Override
            public int getSpanSize(int position) {
                if (position == 0) {
                    return topicsLayoutManager.getSpanCount();
                }
                return 1;
            }
        });
        topicsGridView.setOnScrollListener(new RecyclerView.OnScrollListener() {
            @Override
            public void onScrolled(RecyclerView recyclerView, int dx, int dy) {
                if (dy != 0) {
                    updateLayout();
                    previousScrollOffsetY = scrollOffsetY;
                }
            }
        });
        topicsGridView.setAdapter(shareTopicsAdapter = new ShareTopicsAdapter(context));
        topicsGridView.setGlowColor(getThemedColor(Theme.key_dialogScrollGlow));
        topicsGridView.setVerticalScrollBarEnabled(false);
        topicsGridView.setHorizontalScrollBarEnabled(false);
        topicsGridView.setOverScrollMode(View.OVER_SCROLL_NEVER);
        topicsGridView.setSelectorDrawableColor(0);
        topicsGridView.setItemSelectorColorProvider(i -> 0);
        topicsGridView.setPadding(0, 0, 0, dp(48));
        topicsGridView.setClipToPadding(false);
        topicsGridView.addItemDecoration(new RecyclerView.ItemDecoration() {
            @Override
            public void getItemOffsets(@NonNull android.graphics.Rect outRect, @NonNull View view, @NonNull RecyclerView parent, @NonNull RecyclerView.State state) {
                RecyclerListView.Holder holder = (RecyclerListView.Holder) parent.getChildViewHolder(view);
                if (holder != null) {
                    int pos = holder.getAdapterPosition();
                    outRect.left = pos % 4 == 0 ? 0 : dp(4);
                    outRect.right = pos % 4 == 3 ? 0 : dp(4);
                } else {
                    outRect.left = dp(4);
                    outRect.right = dp(4);
                }
            }
        });
        topicsGridView.setOnItemClickListener((view, position) -> {
            TLRPC.TL_forumTopic topic = shareTopicsAdapter.getItem(position);
            if (topic == null || selectedTopicDialog == null) {
                return;
            }

            long dialogId = selectedTopicDialog.id;
            TLRPC.Dialog dialog = selectedTopicDialog;

            selectedDialogs.put(dialogId, dialog);
            selectedDialogTopics.put(dialog, topic);
            updateSelectedCount(2);

            if (searchIsVisible || searchWasVisibleBeforeTopics) {
                TLRPC.Dialog existingDialog = listAdapter.dialogsMap.get(dialog.id);
                if (existingDialog == null) {
                    listAdapter.dialogsMap.put(dialog.id, dialog);
                    listAdapter.dialogs.add(listAdapter.dialogs.isEmpty() ? 0 : 1, dialog);
                }
                listAdapter.notifyDataSetChanged();
                updateSearchAdapter = false;
                searchView.searchEditText.setText("");
                checkCurrentList(false);
            }
            for (int i = 0; i < getMainGridView().getChildCount(); i++) {
                View child = getMainGridView().getChildAt(i);

                if (child instanceof ShareDialogCell && ((ShareDialogCell) child).getCurrentDialog() == selectedTopicDialog.id) {
                    ShareDialogCell cell = (ShareDialogCell) child;

                    if (cell != null) {
                        cell.setTopic(topic, true);
                        cell.setChecked(true, true);
                    }
                }
            }
            collapseTopics();
        });
        topicsGridView.setVisibility(View.GONE);
        containerView.addView(topicsGridView, LayoutHelper.createFrame(LayoutHelper.MATCH_PARENT, LayoutHelper.MATCH_PARENT, Gravity.TOP | Gravity.LEFT));

        gridView = new RecyclerListView(context, resourcesProvider) {

            @Override
            protected boolean allowSelectChildAtPosition(float x, float y) {
                return y >= dp(darkTheme && linkToCopy[1] != null ? 111 : 58) + (Build.VERSION.SDK_INT >= 21 ? AndroidUtilities.statusBarHeight : 0);
            }

            @Override
            public void draw(Canvas canvas) {
                if (topicsGridView.getVisibility() != View.GONE) {
                    canvas.save();
                    canvas.clipRect(0, scrollOffsetY + dp(darkTheme && linkToCopy[1] != null ? 111 : 58), getWidth(), getHeight());
                }
                super.draw(canvas);
                if (topicsGridView.getVisibility() != View.GONE) {
                    canvas.restore();
                }
            }
        };
        gridView.setSelectorDrawableColor(0);
        gridView.setItemSelectorColorProvider(i -> 0);
        gridView.setPadding(0, 0, 0, dp(48));
        gridView.setClipToPadding(false);
        gridView.setLayoutManager(layoutManager = new GridLayoutManager(getContext(), 4));
        layoutManager.setSpanSizeLookup(new GridLayoutManager.SpanSizeLookup() {
            @Override
            public int getSpanSize(int position) {
                if (position == 0) {
                    return layoutManager.getSpanCount();
                }
                return 1;
            }
        });
        gridView.setHorizontalScrollBarEnabled(false);
        gridView.setVerticalScrollBarEnabled(false);
        gridView.setOverScrollMode(View.OVER_SCROLL_NEVER);
        gridView.addItemDecoration(new RecyclerView.ItemDecoration() {
            @Override
            public void getItemOffsets(android.graphics.Rect outRect, View view, RecyclerView parent, RecyclerView.State state) {
                RecyclerListView.Holder holder = (RecyclerListView.Holder) parent.getChildViewHolder(view);
                if (holder != null) {
                    int pos = holder.getAdapterPosition();
                    outRect.left = pos % 4 == 0 ? 0 : dp(4);
                    outRect.right = pos % 4 == 3 ? 0 : dp(4);
                } else {
                    outRect.left = dp(4);
                    outRect.right = dp(4);
                }
            }
        });
        containerView.addView(gridView, LayoutHelper.createFrame(LayoutHelper.MATCH_PARENT, LayoutHelper.MATCH_PARENT, Gravity.TOP | Gravity.LEFT, 0, 0, 0, 0));
        gridView.setAdapter(listAdapter = new ShareDialogsAdapter(context));
        gridView.setGlowColor(getThemedColor(Theme.key_dialogScrollGlow));
        gridView.setOnItemClickListener((view, position) -> {
            if (position < 0) {
                return;
            }
            TLRPC.Dialog dialog = listAdapter.getItem(position);
            if (dialog == null) {
                return;
            }
            selectDialog(view, dialog);
        });
        gridView.setOnScrollListener(new RecyclerView.OnScrollListener() {
            @Override
            public void onScrolled(RecyclerView recyclerView, int dx, int dy) {
                if (dy != 0) {
                    updateLayout();
                    previousScrollOffsetY = scrollOffsetY;
                }
                if (Bulletin.getVisibleBulletin() != null && Bulletin.getVisibleBulletin().getLayout() != null && Bulletin.getVisibleBulletin().getLayout().getParent() instanceof View && ((View) Bulletin.getVisibleBulletin().getLayout().getParent()).getParent() == bulletinContainer2) {
                    Bulletin.hideVisible();
                }
            }
        });

        searchGridView = new RecyclerListView(context, resourcesProvider) {

            @Override
            protected boolean allowSelectChildAtPosition(float x, float y) {
                return y >= dp(darkTheme && linkToCopy[1] != null ? 111 : 58) + (Build.VERSION.SDK_INT >= 21 ? AndroidUtilities.statusBarHeight : 0);
            }

            @Override
            public void draw(Canvas canvas) {
                if (topicsGridView.getVisibility() != View.GONE) {
                    canvas.save();
                    canvas.clipRect(0, scrollOffsetY + dp(darkTheme && linkToCopy[1] != null ? 111 : 58), getWidth(), getHeight());
                }
                super.draw(canvas);
                if (topicsGridView.getVisibility() != View.GONE) {
                    canvas.restore();
                }
            }
        };
        searchGridView.setItemSelectorColorProvider(i -> 0);
        searchGridView.setSelectorDrawableColor(0);
        searchGridView.setPadding(0, 0, 0, dp(48));
        searchGridView.setClipToPadding(false);
        searchGridView.setLayoutManager(searchLayoutManager = new FillLastGridLayoutManager(getContext(), 4, 0, searchGridView));
        searchLayoutManager.setSpanSizeLookup(new GridLayoutManager.SpanSizeLookup() {
            @Override
            public int getSpanSize(int position) {
                return searchAdapter.getSpanSize(4, position);
            }
        });
        searchGridView.setOnItemClickListener((view, position) -> {
            if (position < 0) {
                return;
            }
            TLRPC.Dialog dialog = searchAdapter.getItem(position);
            if (dialog == null) {
                return;
            }
            selectDialog(view, dialog);
        });
        searchGridView.setHasFixedSize(true);
        searchGridView.setItemAnimator(null);
        searchGridView.setHorizontalScrollBarEnabled(false);
        searchGridView.setVerticalScrollBarEnabled(false);
        searchGridView.setOnScrollListener(new RecyclerView.OnScrollListener() {
            @Override
            public void onScrolled(RecyclerView recyclerView, int dx, int dy) {
                if (dy != 0) {
                    updateLayout();
                    previousScrollOffsetY = scrollOffsetY;
                }
            }
        });
        searchGridView.addItemDecoration(new RecyclerView.ItemDecoration() {
            @Override
            public void getItemOffsets(android.graphics.Rect outRect, View view, RecyclerView parent, RecyclerView.State state) {
                final RecyclerListView.Holder holder = (RecyclerListView.Holder) parent.getChildViewHolder(view);
                if (holder != null) {
                    if (holder.getItemViewType() != 5) {
                        outRect.left = outRect.right = 0;
                    } else {
                        final int pos = holder.getAdapterPosition();
                        outRect.left = pos % 4 == 0 ? 0 : dp(4);
                        outRect.right = pos % 4 == 3 ? 0 : dp(4);
                    }
                } else {
                    outRect.left = dp(4);
                    outRect.right = dp(4);
                }
            }
        });
        searchGridView.setAdapter(searchAdapter);
        searchGridView.setGlowColor(getThemedColor(Theme.key_dialogScrollGlow));

        recyclerItemsEnterAnimator = new RecyclerItemsEnterAnimator(searchGridView, true);

        final FlickerLoadingView flickerLoadingView = new FlickerLoadingView(context, resourcesProvider);
        flickerLoadingView.setViewType(FlickerLoadingView.SHARE_ALERT_TYPE);
        searchEmptyView = new StickerEmptyView(context, flickerLoadingView, StickerEmptyView.STICKER_TYPE_SEARCH, resourcesProvider);
        searchEmptyView.addView(flickerLoadingView, 0);
        searchEmptyView.setAnimateLayoutChange(true);
        searchEmptyView.showProgress(false, false);
        if (darkTheme) {
            searchEmptyView.title.setTextColor(getThemedColor(Theme.key_voipgroup_nameText));
        }
        searchEmptyView.title.setText(LocaleController.getString(R.string.NoResult));
        searchGridView.setEmptyView(searchEmptyView);
        searchGridView.setHideIfEmpty(false);
        searchGridView.setAnimateEmptyView(true, RecyclerListView.EMPTY_VIEW_ANIMATION_TYPE_ALPHA);
        containerView.addView(searchEmptyView, LayoutHelper.createFrame(LayoutHelper.MATCH_PARENT, LayoutHelper.MATCH_PARENT, Gravity.TOP | Gravity.LEFT, 0, 52, 0, 0));
        containerView.addView(searchGridView, LayoutHelper.createFrame(LayoutHelper.MATCH_PARENT, LayoutHelper.MATCH_PARENT, Gravity.TOP | Gravity.LEFT, 0, 0, 0, 0));

        FrameLayout.LayoutParams frameLayoutParams = new FrameLayout.LayoutParams(LayoutHelper.MATCH_PARENT, AndroidUtilities.getShadowHeight(), Gravity.TOP | Gravity.LEFT);
        frameLayoutParams.topMargin = dp(darkTheme && linkToCopy[1] != null ? 111 : 58);
        shadow[0] = new View(context);
        shadow[0].setBackgroundColor(getThemedColor(Theme.key_dialogShadowLine));
        shadow[0].setAlpha(0.0f);
        shadow[0].setTag(1);
        containerView.addView(shadow[0], frameLayoutParams);

        containerView.addView(frameLayout, LayoutHelper.createFrame(LayoutHelper.MATCH_PARENT, darkTheme && linkToCopy[1] != null ? 111 : 58, Gravity.LEFT | Gravity.TOP));

        frameLayoutParams = new FrameLayout.LayoutParams(LayoutHelper.MATCH_PARENT, AndroidUtilities.getShadowHeight(), Gravity.BOTTOM | Gravity.LEFT);
        frameLayoutParams.bottomMargin = dp(48);
        shadow[1] = new View(context);
        shadow[1].setBackgroundColor(getThemedColor(Theme.key_dialogShadowLine));
        containerView.addView(shadow[1], frameLayoutParams);

        if (isChannel || linkToCopy[0] != null) {
            pickerBottom = new FrameLayout(context);

            pickerBottomLayout = new BlurredFrameLayout(context, sizeNotifierFrameLayout);
            pickerBottomLayout.isTopView = false;
            pickerBottomLayout.setBackgroundColor(backgroundColor);
            pickerBottom.addView(pickerBottomLayout);

            LinearLayout pickerBottomLinearLayout = new LinearLayout(context);
            pickerBottomLinearLayout.setOrientation(LinearLayout.HORIZONTAL);
            pickerBottomLayout.addView(pickerBottomLinearLayout, LayoutHelper.createFrame(LayoutHelper.MATCH_PARENT, LayoutHelper.MATCH_PARENT, Gravity.FILL));

            linkContainer = new LinearLayout(context);
            linkContainer.setOrientation(LinearLayout.HORIZONTAL);
            linkContainer.setBackground(Theme.createSimpleSelectorRoundRectDrawable(dp(8), getThemedColor(Theme.key_share_linkBackground), Theme.blendOver(getThemedColor(Theme.key_share_linkBackground), getThemedColor(Theme.key_listSelector))));
            ScaleStateListAnimator.apply(linkContainer, 0.015f, 1.2f);
            pickerBottomLinearLayout.addView(linkContainer, LayoutHelper.createLinear(LayoutHelper.MATCH_PARENT, 42, 1, Gravity.FILL_HORIZONTAL | Gravity.BOTTOM, 11, 11, 11, 0));
            linkContainer.setOnClickListener(v -> {
                if (selectedDialogs.size() == 0 && (isChannel || linkToCopy[0] != null)) {
                    dismiss();
                    if (linkToCopy[0] == null && loadingLink) {
                        copyLinkOnEnd = true;
                        Toast.makeText(ShareAlert.this.getContext(), LocaleController.getString(R.string.Loading), Toast.LENGTH_SHORT).show();
                    } else {
                        copyLink(ShareAlert.this.getContext());
                    }
                }
            });

            linkTextView = new SimpleTextView(context);
            linkTextView.setTextSize(15);
            linkTextView.setTextColor(getThemedColor(Theme.key_share_linkText));
            linkTextView.setEllipsizeByGradient(true);
            updateLinkTextView();
            linkContainer.addView(linkTextView, LayoutHelper.createLinear(LayoutHelper.MATCH_PARENT, LayoutHelper.WRAP_CONTENT, 1, Gravity.FILL_HORIZONTAL | Gravity.CENTER_VERTICAL, 16, 0, 16, 0));

            linkCopyButton = new TextView(context);
            linkCopyButton.setTextSize(TypedValue.COMPLEX_UNIT_DIP, 14);
            linkCopyButton.setTextColor(getThemedColor(Theme.key_windowBackgroundWhiteBlackText));
            linkCopyButton.setText(LocaleController.getString(R.string.Copy).toUpperCase());
            linkCopyButton.setPadding(dp(9), 0, dp(9), 0);
            linkCopyButton.setTypeface(AndroidUtilities.bold());
            linkCopyButton.setGravity(Gravity.CENTER);
            linkCopyButton.setBackground(Theme.createRadSelectorDrawable(getThemedColor(Theme.key_listSelector), 4, 4));
            linkContainer.addView(linkCopyButton, LayoutHelper.createLinear(LayoutHelper.WRAP_CONTENT, 28, 0, Gravity.RIGHT | Gravity.CENTER_VERTICAL, 0, 0, 7, 0));
            linkCopyButton.setOnClickListener(v -> {
                if (selectedDialogs.size() == 0 && (isChannel || linkToCopy[0] != null)) {
                    dismiss();
                    if (linkToCopy[0] == null && loadingLink) {
                        copyLinkOnEnd = true;
                        Toast.makeText(ShareAlert.this.getContext(), LocaleController.getString(R.string.Loading), Toast.LENGTH_SHORT).show();
                    } else {
                        copyLink(ShareAlert.this.getContext());
                    }
                }
            });
            ScaleStateListAnimator.apply(linkCopyButton);

            final View shadow = new View(context);
            shadow.setBackgroundColor(getThemedColor(Theme.key_divider));
            pickerBottomLayout.addView(shadow, LayoutHelper.createFrame(LayoutHelper.MATCH_PARENT, darkTheme ? 0.66f : 1.0f / AndroidUtilities.density, Gravity.FILL_HORIZONTAL | Gravity.TOP));
            containerView.addView(pickerBottom, LayoutHelper.createFrame(LayoutHelper.MATCH_PARENT, 53, Gravity.LEFT | Gravity.BOTTOM));

            if (sendingMessageObjects != null && sendingMessageObjects.size() > 0 && sendingMessageObjects.get(0).messageOwner != null && sendingMessageObjects.get(0).messageOwner.forwards > 0) {
                final MessageObject messageObject = sendingMessageObjects.get(0);
                final TLRPC.Chat chat = MessagesController.getInstance(currentAccount).getChat(-messageObject.getDialogId());
                if (ChatObject.hasAdminRights(chat) && !messageObject.isForwarded()) {
                    final LinearLayout sharesLayout = new LinearLayout(context);
                    sharesLayout.setOrientation(LinearLayout.HORIZONTAL);

                    final ImageView imageView = new ImageView(context);
                    imageView.setImageResource(R.drawable.mini_stats_shares);
                    imageView.setScaleType(ImageView.ScaleType.CENTER);
                    imageView.setColorFilter(new PorterDuffColorFilter(getThemedColor(Theme.key_share_icon), PorterDuff.Mode.SRC_IN));
                    sharesLayout.addView(imageView, LayoutHelper.createLinear(LayoutHelper.WRAP_CONTENT, LayoutHelper.WRAP_CONTENT, 0, Gravity.CENTER_VERTICAL));

                    final TextView textView = new TextView(context);
                    textView.setTextColor(getThemedColor(Theme.key_share_icon));
                    textView.setTextSize(TypedValue.COMPLEX_UNIT_DIP, 15);
                    textView.setGravity(Gravity.CENTER);
                    textView.setText(LocaleController.formatNumber(messageObject.messageOwner.forwards, ','));
                    sharesLayout.addView(textView, LayoutHelper.createLinear(LayoutHelper.WRAP_CONTENT, LayoutHelper.WRAP_CONTENT, 0, Gravity.CENTER_VERTICAL, 4, -1, 0, 0));

                    pickerBottomLinearLayout.addView(sharesLayout, LayoutHelper.createLinear(LayoutHelper.WRAP_CONTENT, LayoutHelper.WRAP_CONTENT, 0, Gravity.CENTER_VERTICAL, 5, 5, 16, 0));
                }
            }
        } else {
            shadow[1].setAlpha(0.0f);
        }

        bulletinContainer = new FrameLayout(context);
        containerView.addView(bulletinContainer, LayoutHelper.createFrame(LayoutHelper.MATCH_PARENT, 100, Gravity.FILL_HORIZONTAL | Gravity.BOTTOM, 0, 0, 0, pickerBottomLayout != null ? 48 : 0));

        bulletinContainer2 = new FrameLayout(context);
        containerView.addView(bulletinContainer2, LayoutHelper.createFrame(LayoutHelper.MATCH_PARENT, LayoutHelper.WRAP_CONTENT, Gravity.FILL_HORIZONTAL | Gravity.TOP, 0, 0, 0, 0));

        frameLayout2 = new BlurredFrameLayout(context, sizeNotifierFrameLayout) {

            private final Paint p = new Paint();
            private int color;

            @Override
            public void setVisibility(int visibility) {
                super.setVisibility(visibility);
                if (visibility != View.VISIBLE) {
                    shadow[1].setTranslationY(0);
                }
            }

            @Override
            public void setAlpha(float alpha) {
                super.setAlpha(alpha);
                invalidate();
            }

            @Override
            protected void onDraw(Canvas canvas) {
                if (chatActivityEnterViewAnimateFromTop != 0 && chatActivityEnterViewAnimateFromTop != frameLayout2.getTop() + chatActivityEnterViewAnimateFromTop) {
                    if (topBackgroundAnimator != null) {
                        topBackgroundAnimator.cancel();
                    }
                    captionEditTextTopOffset = chatActivityEnterViewAnimateFromTop - (frameLayout2.getTop() + captionEditTextTopOffset);
                    topBackgroundAnimator = ValueAnimator.ofFloat(captionEditTextTopOffset, 0);
                    topBackgroundAnimator.addUpdateListener(valueAnimator -> {
                        captionEditTextTopOffset = (float) valueAnimator.getAnimatedValue();
                        frameLayout2.invalidate();
                        invalidate();
                    });
                    topBackgroundAnimator.setInterpolator(CubicBezierInterpolator.DEFAULT);
                    topBackgroundAnimator.setDuration(200);
                    topBackgroundAnimator.start();
                    chatActivityEnterViewAnimateFromTop = 0;
                }
                float alphaOffset = (frameLayout2.getMeasuredHeight() - dp(48)) * (1f - getAlpha());
                shadow[1].setTranslationY(-(frameLayout2.getMeasuredHeight() - dp(48)) + captionEditTextTopOffset + currentPanTranslationY + alphaOffset);
            }

            private final Paint dividerPaint = new Paint(Paint.ANTI_ALIAS_FLAG);

            @Override
            protected void dispatchDraw(Canvas canvas) {
                canvas.save();
                canvas.clipRect(0, captionEditTextTopOffset, getMeasuredWidth(), getMeasuredHeight());
                dividerPaint.setColor(getThemedColor(Theme.key_divider));
                canvas.drawRect(0, captionEditTextTopOffset, getMeasuredWidth(), dpf2(.66f), dividerPaint);
                super.dispatchDraw(canvas);
                canvas.restore();
            }
        };
        frameLayout2.setBackgroundColor(backgroundColor);
        frameLayout2.isTopView = false;
        frameLayout2.setWillNotDraw(false);
        frameLayout2.setAlpha(0.0f);
        frameLayout2.setVisibility(View.INVISIBLE);
        containerView.addView(frameLayout2, LayoutHelper.createFrame(LayoutHelper.MATCH_PARENT, LayoutHelper.WRAP_CONTENT, Gravity.LEFT | Gravity.BOTTOM));
        frameLayout2.setOnTouchListener((v, event) -> true);

        navigationBar = new BlurredFrameLayout(context, sizeNotifierFrameLayout);
        navigationBar.setBackgroundColor(getThemedColor(Theme.key_dialogBackground));
        navigationBar.isTopView = false;
        containerView.addView(navigationBar, LayoutHelper.createFrame(LayoutHelper.MATCH_PARENT, 0, Gravity.FILL_HORIZONTAL | Gravity.BOTTOM));
        AndroidUtilities.setLightNavigationBar(container, AndroidUtilities.computePerceivedBrightness(getThemedColor(Theme.key_dialogBackground)) > .721f);

        commentTextView = new EditTextEmoji(context, sizeNotifierFrameLayout, null, EditTextEmoji.STYLE_DIALOG, true, resourcesProvider) {

            @Override
            protected void bottomPanelTranslationY(float translation) {
                super.bottomPanelTranslationY(translation);
                updateBottomOverlay();
            }

            private boolean shouldAnimateEditTextWithBounds;
            private int messageEditTextPredrawHeigth;
            private int messageEditTextPredrawScrollY;
            private ValueAnimator messageEditTextAnimator;

            @Override
            protected void dispatchDraw(Canvas canvas) {
                if (shouldAnimateEditTextWithBounds) {
                    EditTextCaption editText = commentTextView.getEditText();
                    float dy = (messageEditTextPredrawHeigth - editText.getMeasuredHeight()) + (messageEditTextPredrawScrollY - editText.getScrollY());
                    editText.setOffsetY(editText.getOffsetY() - dy);
                    ValueAnimator a = ValueAnimator.ofFloat(editText.getOffsetY(), 0);
                    a.addUpdateListener(animation -> editText.setOffsetY((float) animation.getAnimatedValue()));
                    if (messageEditTextAnimator != null) {
                        messageEditTextAnimator.cancel();
                    }
                    messageEditTextAnimator = a;
                    a.setDuration(200);
                    a.setInterpolator(CubicBezierInterpolator.DEFAULT);
                    a.start();
                    shouldAnimateEditTextWithBounds = false;
                }
                super.dispatchDraw(canvas);
            }

            @Override
            protected void onLineCountChanged(int oldLineCount, int newLineCount) {
                if (!TextUtils.isEmpty(getEditText().getText())) {
                    shouldAnimateEditTextWithBounds = true;
                    messageEditTextPredrawHeigth = getEditText().getMeasuredHeight();
                    messageEditTextPredrawScrollY = getEditText().getScrollY();
                    invalidate();
                } else {
                    getEditText().animate().cancel();
                    getEditText().setOffsetY(0);
                    shouldAnimateEditTextWithBounds = false;
                }
                chatActivityEnterViewAnimateFromTop = frameLayout2.getTop() + captionEditTextTopOffset;
                frameLayout2.invalidate();
            }

            @Override
            protected void showPopup(int show) {
                super.showPopup(show);
//                if (darkTheme) {
//                    navBarColorKey = -1;
//                    AndroidUtilities.setNavigationBarColor(ShareAlert.this.getWindow(), ShareAlert.this.getThemedColor(Theme.key_windowBackgroundGray), true, color -> {
//                        ShareAlert.this.setOverlayNavBarColor(navBarColor = color);
//                    });
//                }
            }

            @Override
            public void hidePopup(boolean byBackButton) {
                super.hidePopup(byBackButton);
//                if (darkTheme) {
//                    navBarColorKey = -1;
//                    AndroidUtilities.setNavigationBarColor(ShareAlert.this.getWindow(), ShareAlert.this.getThemedColor(Theme.key_voipgroup_inviteMembersBackground), true, color -> {
//                        ShareAlert.this.setOverlayNavBarColor(navBarColor = color);
//                    });
//                }
            }

            @Override
            protected void createEmojiView() {
                super.createEmojiView();
                if (navigationBar != null) {
                    navigationBar.bringToFront();
                }
                if (timestampFrameLayout != null) {
                    timestampFrameLayout.bringToFront();
                }
                if (frameLayout2 != null) {
                    frameLayout2.bringToFront();
                }
                if (writeButtonContainer != null) {
                    writeButtonContainer.bringToFront();
                }
                if (selectedCountView != null) {
                    selectedCountView.bringToFront();
                }
            }
        };
        if (darkTheme) {
            commentTextView.getEditText().setTextColor(getThemedColor(Theme.key_voipgroup_nameText));
            commentTextView.getEditText().setCursorColor(getThemedColor(Theme.key_voipgroup_nameText));
        }
//        commentTextView.setBackgroundColor(backgroundColor);
        commentTextView.setHint(LocaleController.getString(R.string.ShareComment));
        commentTextView.onResume();
        commentTextView.setPadding(0, 0, dp(84), 0);
        frameLayout2.addView(commentTextView, LayoutHelper.createFrame(LayoutHelper.MATCH_PARENT, LayoutHelper.WRAP_CONTENT, Gravity.TOP | Gravity.LEFT));
        frameLayout2.setClipChildren(false);
        frameLayout2.setClipToPadding(false);
        commentTextView.setClipChildren(false);

        writeButtonContainer = new FrameLayout(context) {
            @Override
            public void onInitializeAccessibilityNodeInfo(AccessibilityNodeInfo info) {
                super.onInitializeAccessibilityNodeInfo(info);
                info.setText(LocaleController.formatPluralString("AccDescrShareInChats", selectedDialogs.size()));
                info.setClassName(Button.class.getName());
                info.setLongClickable(true);
                info.setClickable(true);
            }
        };
        writeButtonContainer.setFocusable(true);
        writeButtonContainer.setFocusableInTouchMode(true);
        writeButtonContainer.setVisibility(View.INVISIBLE);
        writeButtonContainer.setScaleX(0.2f);
        writeButtonContainer.setScaleY(0.2f);
        writeButtonContainer.setAlpha(0.0f);
        containerView.addView(writeButtonContainer, LayoutHelper.createFrame(60, 60, Gravity.RIGHT | Gravity.BOTTOM, 0, 0, 6, 10));

        ImageView writeButton = new ImageView(context);
        Drawable drawable = Theme.createSimpleSelectorCircleDrawable(dp(56), getThemedColor(Theme.key_dialogFloatingButton), getThemedColor(Build.VERSION.SDK_INT >= 21 ? Theme.key_dialogFloatingButtonPressed : Theme.key_dialogFloatingButton));
        if (Build.VERSION.SDK_INT < 21) {
            Drawable shadowDrawable = context.getResources().getDrawable(R.drawable.floating_shadow_profile).mutate();
            shadowDrawable.setColorFilter(new PorterDuffColorFilter(0xff000000, PorterDuff.Mode.MULTIPLY));
            CombinedDrawable combinedDrawable = new CombinedDrawable(shadowDrawable, drawable, 0, 0);
            combinedDrawable.setIconSize(dp(56), dp(56));
            drawable = combinedDrawable;
        }
        writeButton.setBackground(drawable);
        writeButton.setImageResource(R.drawable.attach_send);
        writeButton.setImportantForAccessibility(View.IMPORTANT_FOR_ACCESSIBILITY_NO);
        writeButton.setColorFilter(new PorterDuffColorFilter(getThemedColor(Theme.key_dialogFloatingIcon), PorterDuff.Mode.MULTIPLY));
        writeButton.setScaleType(ImageView.ScaleType.CENTER);
        if (Build.VERSION.SDK_INT >= 21) {
            writeButton.setOutlineProvider(new ViewOutlineProvider() {
                @SuppressLint("NewApi")
                @Override
                public void getOutline(View view, Outline outline) {
                    outline.setOval(0, 0, dp(56), dp(56));
                }
            });
        }
        writeButtonContainer.addView(writeButton, LayoutHelper.createFrame(Build.VERSION.SDK_INT >= 21 ? 56 : 60, Build.VERSION.SDK_INT >= 21 ? 56 : 60, Gravity.LEFT | Gravity.TOP, Build.VERSION.SDK_INT >= 21 ? 2 : 0, 0, 0, 0));
        writeButton.setOnClickListener(v -> sendInternal(true));
        writeButton.setOnLongClickListener(v -> {
            return onSendLongClick(writeButton);
        });

        textPaint.setTextSize(dp(12));
        textPaint.setTypeface(AndroidUtilities.bold());

        selectedCountView = new View(context) {
            @Override
            protected void onDraw(Canvas canvas) {
                String text = String.format("%d", Math.max(1, selectedDialogs.size()));
                int textSize = (int) Math.ceil(textPaint.measureText(text));
                int size = Math.max(dp(16) + textSize, dp(24));
                int cx = getMeasuredWidth() / 2;
                int cy = getMeasuredHeight() / 2;

                textPaint.setColor(getThemedColor(Theme.key_dialogRoundCheckBoxCheck));
                paint.setColor(getThemedColor(Theme.key_dialogBackground));
                rect.set(cx - size / 2, 0, cx + size / 2, getMeasuredHeight());
                canvas.drawRoundRect(rect, dp(12), dp(12), paint);

                paint.setColor(getThemedColor(Theme.key_dialogFloatingButton));
                rect.set(cx - size / 2 + dp(2), dp(2), cx + size / 2 - dp(2), getMeasuredHeight() - dp(2));
                canvas.drawRoundRect(rect, dp(10), dp(10), paint);

                canvas.drawText(text, cx - textSize / 2, dp(16.2f), textPaint);
            }
        };
        selectedCountView.setAlpha(0.0f);
        selectedCountView.setScaleX(0.2f);
        selectedCountView.setScaleY(0.2f);
        containerView.addView(selectedCountView, LayoutHelper.createFrame(42, 24, Gravity.RIGHT | Gravity.BOTTOM, 0, 0, -8, 9));

        if (video_timestamp != null) {
            timestamp = video_timestamp;

            timestampFrameLayout = new BlurredFrameLayout(context, sizeNotifierFrameLayout);
            timestampFrameLayout.setBackgroundColor(backgroundColor);
            timestampFrameLayout.isTopView = false;

            timestampLayout = new LinearLayout(context);
            timestampLayout.setPadding(dp(12), dp(4), dp(12), dp(4));
            timestampLayout.setClipToPadding(false);
            timestampLayout.setOrientation(LinearLayout.HORIZONTAL);
            timestampLayout.setBackground(Theme.createRadSelectorDrawable(getThemedColor(Theme.key_listSelector), 6, 6));
            timestampCheckbox = new CheckBox2(context, 24, resourcesProvider);
            timestampCheckbox.setColor(Theme.key_radioBackgroundChecked, Theme.key_checkboxDisabled, Theme.key_checkboxCheck);
            timestampCheckbox.setDrawUnchecked(true);
            timestampCheckbox.setChecked(false, false);
            timestampCheckbox.setDrawBackgroundAsArc(10);
            timestampLayout.addView(timestampCheckbox, LayoutHelper.createLinear(26, 26, Gravity.CENTER_VERTICAL, 0, 0, 0, 0));
            timestampTextView = new TextView(context);
            timestampTextView.setTextColor(getThemedColor(Theme.key_dialogTextBlack));
            timestampTextView.setTextSize(TypedValue.COMPLEX_UNIT_DIP, 14);
            timestampTextView.setText(LocaleController.formatString(R.string.VideoShareAddTimestamp, AndroidUtilities.formatShortDuration(video_timestamp)));
            timestampLayout.addView(timestampTextView, LayoutHelper.createLinear(LayoutHelper.WRAP_CONTENT, LayoutHelper.WRAP_CONTENT, Gravity.CENTER_VERTICAL, 9, 0, 0, 0));
            ScaleStateListAnimator.apply(timestampLayout, 0.025f, 1.5f);
            timestampLayout.setOnClickListener(v -> {
                timestampCheckbox.setChecked(!timestampCheckbox.isChecked(), true);
                updateLinkTextView();
            });
            timestampFrameLayout.addView(timestampLayout, LayoutHelper.createFrame(LayoutHelper.WRAP_CONTENT, LayoutHelper.WRAP_CONTENT, Gravity.CENTER));

            if (pickerBottom == null) {
                View shadow = new View(context);
                shadow.setBackgroundColor(getThemedColor(Theme.key_divider));
                timestampFrameLayout.addView(shadow, LayoutHelper.createFrame(LayoutHelper.MATCH_PARENT, darkTheme ? 0.66f : 1.0f / AndroidUtilities.density, Gravity.FILL_HORIZONTAL | Gravity.TOP));
            }

            containerView.addView(timestampFrameLayout, LayoutHelper.createFrame(LayoutHelper.MATCH_PARENT, 48, Gravity.LEFT | Gravity.BOTTOM));

            if (pickerBottom == null) {
                timestampFrameLayout.setAlpha(0.0f);
                timestampFrameLayout.setVisibility(View.INVISIBLE);
            }
        }

        updateSelectedCount(0);

        DialogsActivity.loadDialogs(AccountInstance.getInstance(currentAccount));
        if (listAdapter.dialogs.isEmpty()) {
            NotificationCenter.getInstance(currentAccount).addObserver(this, NotificationCenter.dialogsNeedReload);
        }

        DialogsSearchAdapter.loadRecentSearch(currentAccount, 0, new DialogsSearchAdapter.OnRecentSearchLoaded() {
            @Override
            public void setRecentSearch(ArrayList<DialogsSearchAdapter.RecentSearchObject> arrayList, LongSparseArray<DialogsSearchAdapter.RecentSearchObject> hashMap) {
                if (arrayList != null) {
                    for (int i = 0; i < arrayList.size(); ++i) {
                        DialogsSearchAdapter.RecentSearchObject recentSearchObject = arrayList.get(i);
                        if (recentSearchObject.object instanceof TLRPC.Chat && !ChatObject.canWriteToChat((TLRPC.Chat) recentSearchObject.object)) {
                            arrayList.remove(i);
                            i--;
                        }
                    }
                }
                recentSearchObjects = arrayList;
                recentSearchObjectsById = hashMap;
                for (int a = 0; a < recentSearchObjects.size(); a++) {
                    DialogsSearchAdapter.RecentSearchObject recentSearchObject = recentSearchObjects.get(a);
                    if (recentSearchObject.object instanceof TLRPC.User) {
                        MessagesController.getInstance(currentAccount).putUser((TLRPC.User) recentSearchObject.object, true);
                    } else if (recentSearchObject.object instanceof TLRPC.Chat) {
                        MessagesController.getInstance(currentAccount).putChat((TLRPC.Chat) recentSearchObject.object, true);
                    } else if (recentSearchObject.object instanceof TLRPC.EncryptedChat) {
                        MessagesController.getInstance(currentAccount).putEncryptedChat((TLRPC.EncryptedChat) recentSearchObject.object, true);
                    }
                }
                searchAdapter.notifyDataSetChanged();
            }
        });
        MediaDataController.getInstance(currentAccount).loadHints(true);

        AndroidUtilities.updateViewVisibilityAnimated(gridView, true, 1f, false);
        AndroidUtilities.updateViewVisibilityAnimated(searchGridView, false, 1f, false);
    }

    protected void onShareStory(View cell) {

    }
    
    private void showPremiumBlockedToast(View view, long dialogId) {
        AndroidUtilities.shakeViewSpring(view, shiftDp = -shiftDp);
        BotWebViewVibrationEffect.APP_ERROR.vibrate();
        String username = "";
        if (dialogId >= 0) {
            username = UserObject.getUserName(MessagesController.getInstance(currentAccount).getUser(dialogId));
        }
        Bulletin bulletin;
        if (MessagesController.getInstance(currentAccount).premiumFeaturesBlocked()) {
            bulletin = BulletinFactory.of(bulletinContainer, resourcesProvider).createSimpleBulletin(R.raw.star_premium_2, AndroidUtilities.replaceTags(LocaleController.formatString(R.string.UserBlockedNonPremium, username)));
        } else {
            bulletin = BulletinFactory.of(bulletinContainer, resourcesProvider).createSimpleBulletin(R.raw.star_premium_2, AndroidUtilities.replaceTags(LocaleController.formatString(R.string.UserBlockedNonPremium, username)), LocaleController.getString(R.string.UserBlockedNonPremiumButton), () -> {
                Runnable openPremium = () -> {
                    BaseFragment lastFragment = LaunchActivity.getLastFragment();
                    if (lastFragment != null) {
                        BaseFragment.BottomSheetParams params = new BaseFragment.BottomSheetParams();
                        params.transitionFromLeft = true;
                        params.allowNestedScroll = false;
                        lastFragment.showAsSheet(new PremiumPreviewFragment("noncontacts"), params);
                    }
                };
                if (isKeyboardVisible()) {
                    if (searchView != null) {
                        AndroidUtilities.hideKeyboard(searchView.searchEditText);
                    }
                    AndroidUtilities.runOnUIThread(openPremium, 300);
                } else {
                    openPremium.run();
                }
            });
        }
        bulletin.show();
    }

    private int shiftDp = 4;
    private void selectDialog(View cell, TLRPC.Dialog dialog) {
        if (dialog instanceof ShareDialogsAdapter.MyStoryDialog) {
            onShareStory(cell);
            return;
        }
        if (dialog != null && (cell instanceof ShareDialogCell && ((ShareDialogCell) cell).isBlocked() || cell instanceof ProfileSearchCell && ((ProfileSearchCell) cell).isBlocked())) {
            showPremiumBlockedToast(cell, dialog.id);
            return;
        }
        if (topicsGridView.getVisibility() != View.GONE || parentActivity == null) {
            return;
        }

        if (DialogObject.isChatDialog(dialog.id)) {
            TLRPC.Chat chat = MessagesController.getInstance(currentAccount).getChat(-dialog.id);
            if (ChatObject.isChannel(chat) && !chat.megagroup && (!ChatObject.isCanWriteToChannel(-dialog.id, currentAccount) || hasPoll == 2)) {
                AlertDialog.Builder builder = new AlertDialog.Builder(parentActivity);
                builder.setTitle(LocaleController.getString(R.string.SendMessageTitle));
                if (hasPoll == 2) {
                    if (isChannel) {
                        builder.setMessage(LocaleController.getString(R.string.PublicPollCantForward));
                    } else if (ChatObject.isActionBannedByDefault(chat, ChatObject.ACTION_SEND_POLLS)) {
                        builder.setMessage(LocaleController.getString(R.string.ErrorSendRestrictedPollsAll));
                    } else {
                        builder.setMessage(LocaleController.getString(R.string.ErrorSendRestrictedPolls));
                    }
                } else {
                    builder.setMessage(LocaleController.getString(R.string.ChannelCantSendMessage));
                }
                builder.setNegativeButton(LocaleController.getString(R.string.OK), null);
                builder.show();
                return;
            }
        } else if (DialogObject.isEncryptedDialog(dialog.id) && (hasPoll != 0)) {
            AlertDialog.Builder builder = new AlertDialog.Builder(parentActivity);
            builder.setTitle(LocaleController.getString(R.string.SendMessageTitle));
            if (hasPoll != 0) {
                builder.setMessage(LocaleController.getString(R.string.PollCantForwardSecretChat));
            } else {
                builder.setMessage(LocaleController.getString(R.string.InvoiceCantForwardSecretChat));
            }
            builder.setNegativeButton(LocaleController.getString(R.string.OK), null);
            builder.show();
            return;
        }
        if (selectedDialogs.indexOfKey(dialog.id) >= 0) {
            selectedDialogs.remove(dialog.id);
            selectedDialogTopics.remove(dialog);
            if (cell instanceof ProfileSearchCell) {
                ((ProfileSearchCell) cell).setChecked(false, true);
            } else if (cell instanceof ShareDialogCell) {
                ((ShareDialogCell) cell).setChecked(false, true);
            }
            updateSelectedCount(1);
        } else {
            if (DialogObject.isChatDialog(dialog.id) && MessagesController.getInstance(currentAccount).getChat(-dialog.id) != null && MessagesController.getInstance(currentAccount).getChat(-dialog.id).forum) {
                selectedTopicDialog = dialog;
                topicsLayoutManager.scrollToPositionWithOffset(0, scrollOffsetY - topicsGridView.getPaddingTop());
                AtomicReference<Runnable> timeoutRef = new AtomicReference<>();
                NotificationCenter.NotificationCenterDelegate delegate = new NotificationCenter.NotificationCenterDelegate() {
                    @SuppressLint("NotifyDataSetChanged")
                    @Override
                    public void didReceivedNotification(int id, int account, Object... args) {
                        long chatId = (long) args[0];
                        if (chatId == -dialog.id) {
                            boolean animate = shareTopicsAdapter.topics == null && MessagesController.getInstance(currentAccount).getTopicsController().getTopics(-dialog.id) != null || timeoutRef.get() == null;

                            shareTopicsAdapter.topics = MessagesController.getInstance(currentAccount).getTopicsController().getTopics(-dialog.id);
                            if (animate) {
                                shareTopicsAdapter.notifyDataSetChanged();
                            }

                            if (shareTopicsAdapter.topics != null) {
                                NotificationCenter.getInstance(currentAccount).removeObserver(this, NotificationCenter.topicsDidLoaded);
                            }

                            if (animate) {
                                topicsGridView.setVisibility(View.VISIBLE);
                                topicsGridView.setAlpha(0);
                                topicsBackActionBar.setVisibility(View.VISIBLE);
                                topicsBackActionBar.setAlpha(0);
                                topicsBackActionBar.setTitle(MessagesController.getInstance(currentAccount).getChat(-dialog.id).title);
                                topicsBackActionBar.setSubtitle(LocaleController.getString(R.string.SelectTopic));
                                searchWasVisibleBeforeTopics = searchIsVisible;

                                if (topicsAnimation != null) {
                                    topicsAnimation.cancel();
                                }

                                int[] loc = new int[2];
                                topicsAnimation = new SpringAnimation(new FloatValueHolder(0))
                                        .setSpring(new SpringForce(1000)
                                                .setStiffness(parentFragment != null && parentFragment.shareAlertDebugTopicsSlowMotion ? 10f : 800f)
                                                .setDampingRatio(SpringForce.DAMPING_RATIO_NO_BOUNCY));
                                topicsAnimation.addUpdateListener((animation, value, velocity) -> {
                                    value /= 1000;

                                    invalidateTopicsAnimation(cell, loc, value);
                                });
                                topicsAnimation.addEndListener((animation, canceled, value, velocity) -> {
                                    gridView.setVisibility(View.GONE);
                                    searchGridView.setVisibility(View.GONE);
                                    searchView.setVisibility(View.GONE);

                                    topicsAnimation = null;
                                });
                                topicsAnimation.start();

                                if (timeoutRef.get() != null) {
                                    AndroidUtilities.cancelRunOnUIThread(timeoutRef.get());
                                    timeoutRef.set(null);
                                }
                            }
                        }
                    }
                };
                timeoutRef.set(() -> {
                    timeoutRef.set(null);
                    delegate.didReceivedNotification(NotificationCenter.topicsDidLoaded, currentAccount, -dialog.id);
                });
                NotificationCenter.getInstance(currentAccount).addObserver(delegate, NotificationCenter.topicsDidLoaded);
                if (MessagesController.getInstance(currentAccount).getTopicsController().getTopics(-dialog.id) != null) {
                    delegate.didReceivedNotification(NotificationCenter.topicsDidLoaded, currentAccount, -dialog.id);
                } else {
                    MessagesController.getInstance(currentAccount).getTopicsController().loadTopics(-dialog.id);
                    AndroidUtilities.runOnUIThread(timeoutRef.get(), 300);
                }
                return;
            }

            selectedDialogs.put(dialog.id, dialog);
            if (cell instanceof ProfileSearchCell) {
                ((ProfileSearchCell) cell).setChecked(true, true);
            } else if (cell instanceof ShareDialogCell) {
                ((ShareDialogCell) cell).setChecked(true, true);
            }
            updateSelectedCount(2);
            long selfUserId = UserConfig.getInstance(currentAccount).clientUserId;
            if (searchIsVisible) {
                TLRPC.Dialog existingDialog = listAdapter.dialogsMap.get(dialog.id);
                if (existingDialog == null) {
                    listAdapter.dialogsMap.put(dialog.id, dialog);
                    listAdapter.dialogs.add(listAdapter.dialogs.isEmpty() ? 0 : 1, dialog);
                } else if (existingDialog.id != selfUserId) {
                    listAdapter.dialogs.remove(existingDialog);
                    listAdapter.dialogs.add(listAdapter.dialogs.isEmpty() ? 0 : 1, existingDialog);
                }
                listAdapter.notifyDataSetChanged();
                updateSearchAdapter = false;
                searchView.searchEditText.setText("");
                checkCurrentList(false);
                searchView.hideKeyboard();
            }
        }
        if (searchAdapter != null && searchAdapter.categoryAdapter != null) {
            searchAdapter.categoryAdapter.notifyItemRangeChanged(0, searchAdapter.categoryAdapter.getItemCount());
        }
    }

    private final ForwardContext forwardContext = () -> sendingMessageObjects;

    @SuppressLint("NotifyDataSetChanged")
    private void collapseTopics() {
        if (selectedTopicDialog == null) {
            return;
        }
        TLRPC.Dialog dialog = selectedTopicDialog;
        selectedTopicDialog = null;

        View cell = null;
        for (int i = 0; i < getMainGridView().getChildCount(); i++) {
            View child = getMainGridView().getChildAt(i);

            if (child instanceof ShareDialogCell && ((ShareDialogCell) child).getCurrentDialog() == dialog.id) {
                cell = child;
            }
        }

        if (cell == null) {
            return;
        }

        if (topicsAnimation != null) {
            topicsAnimation.cancel();
        }

        getMainGridView().setVisibility(View.VISIBLE);
        searchView.setVisibility(View.VISIBLE);

        if (searchIsVisible || searchWasVisibleBeforeTopics) {
            sizeNotifierFrameLayout.adjustPanLayoutHelper.ignoreOnce();
            searchView.searchEditText.requestFocus();
            AndroidUtilities.showKeyboard(searchView.searchEditText);
        }

        int[] loc = new int[2];
        View finalCell = cell;
        topicsAnimation = new SpringAnimation(new FloatValueHolder(1000))
                .setSpring(new SpringForce(0)
                        .setStiffness(parentFragment != null && parentFragment.shareAlertDebugTopicsSlowMotion ? 10f : 800f)
                        .setDampingRatio(SpringForce.DAMPING_RATIO_NO_BOUNCY));
        topicsAnimation.addUpdateListener((animation, value, velocity) -> {
            value /= 1000;

            invalidateTopicsAnimation(finalCell, loc, value);
        });
        topicsAnimation.addEndListener((animation, canceled, value, velocity) -> {
            topicsGridView.setVisibility(View.GONE);
            topicsBackActionBar.setVisibility(View.GONE);

            shareTopicsAdapter.topics = null;
            shareTopicsAdapter.notifyDataSetChanged();

            topicsAnimation = null;
            searchWasVisibleBeforeTopics = false;
        });
        topicsAnimation.start();
    }

    private void invalidateTopicsAnimation(View cell, int[] loc, float value) {
        topicsGridView.setPivotX(cell.getX() + cell.getWidth() / 2f);
        topicsGridView.setPivotY(cell.getY() + cell.getHeight() / 2f);
        topicsGridView.setScaleX(0.75f + value * 0.25f);
        topicsGridView.setScaleY(0.75f + value * 0.25f);
        topicsGridView.setAlpha(value);

        RecyclerListView mainGridView = getMainGridView();
        mainGridView.setPivotX(cell.getX() + cell.getWidth() / 2f);
        mainGridView.setPivotY(cell.getY() + cell.getHeight() / 2f);
        mainGridView.setScaleX(1f + value * 0.25f);
        mainGridView.setScaleY(1f + value * 0.25f);
        mainGridView.setAlpha(1f - value);

        searchView.setPivotX(searchView.getWidth() / 2f);
        searchView.setPivotY(0);
        searchView.setScaleX(0.9f + (1f - value) * 0.1f);
        searchView.setScaleY(0.9f + (1f - value) * 0.1f);
        searchView.setAlpha(1f - value);

        topicsBackActionBar.getBackButton().setTranslationX(-dp(16) * (1f - value));
        topicsBackActionBar.getTitleTextView().setTranslationY(dp(16) * (1f - value));
        topicsBackActionBar.getSubtitleTextView().setTranslationY(dp(16) * (1f - value));
        topicsBackActionBar.setAlpha(value);

        topicsGridView.getLocationInWindow(loc);
        float moveValue = CubicBezierInterpolator.EASE_OUT.getInterpolation(value);
        for (int i = 0; i < mainGridView.getChildCount(); i++) {
            View v = mainGridView.getChildAt(i);
            if (v instanceof ShareDialogCell) {
                v.setTranslationX((v.getX() - cell.getX()) * 0.5f * moveValue);
                v.setTranslationY((v.getY() - cell.getY()) * 0.5f * moveValue);

                if (v != cell) {
                    v.setAlpha(1f - Math.min(value, 0.5f) / 0.5f);
                } else {
                    v.setAlpha(1f - value);
                }
            }
        }
        for (int i = 0; i < topicsGridView.getChildCount(); i++) {
            View v = topicsGridView.getChildAt(i);
            if (v instanceof ShareTopicCell) {
                v.setTranslationX((float) (-(v.getX() - cell.getX()) * Math.pow(1f - moveValue, 2)));
                v.setTranslationY((float) (-(v.getY() + topicsGridView.getTranslationY() - cell.getY()) * Math.pow(1f - moveValue, 2)));
            }
        }
        containerView.requestLayout();
        mainGridView.invalidate();
    }

    @Override
    public int getContainerViewHeight() {
        return containerView.getMeasuredHeight() - containerViewTop;
    }

    private boolean showSendersName = true;
    private ActionBarPopupWindow sendPopupWindow;
    private boolean onSendLongClick(View view) {
        if (parentActivity == null) {
            return false;
        }
        SendMessageOptions layout = new SendMessageOptions(parentActivity, sizeNotifierFrameLayout, forwardContext, true, true, () -> {
            ForwardContext.ForwardParams params = forwardContext.getForwardParams();
            sendInternal(params.notify, params.scheduleDate);
        }, resourcesProvider, commentTextView);
        /*TODO: Rework 
        LinearLayout layout = new LinearLayout(getContext());
        layout.setOrientation(LinearLayout.VERTICAL);
        if (sendingMessageObjects != null) {
            ActionBarPopupWindow.ActionBarPopupWindowLayout sendPopupLayout1 = new ActionBarPopupWindow.ActionBarPopupWindowLayout(parentActivity, resourcesProvider);
            if (darkTheme) {
                sendPopupLayout1.setBackgroundColor(getThemedColor(Theme.key_voipgroup_inviteMembersBackground));
            }
            sendPopupLayout1.setAnimationEnabled(false);
            sendPopupLayout1.setOnTouchListener(new View.OnTouchListener() {
                private android.graphics.Rect popupRect = new android.graphics.Rect();

                @Override
                public boolean onTouch(View v, MotionEvent event) {
                    if (event.getActionMasked() == MotionEvent.ACTION_DOWN) {
                        if (sendPopupWindow != null && sendPopupWindow.isShowing()) {
                            v.getHitRect(popupRect);
                            if (!popupRect.contains((int) event.getX(), (int) event.getY())) {
                                sendPopupWindow.dismiss();
                            }
                        }
                    }
                    return false;
                }
            });
            sendPopupLayout1.setDispatchKeyEventListener(keyEvent -> {
                if (keyEvent.getKeyCode() == KeyEvent.KEYCODE_BACK && keyEvent.getRepeatCount() == 0 && sendPopupWindow != null && sendPopupWindow.isShowing()) {
                    sendPopupWindow.dismiss();
                }
            });
            sendPopupLayout1.setShownFromBottom(false);

            ActionBarMenuSubItem showSendersNameView = new ActionBarMenuSubItem(getContext(), true, true, false, resourcesProvider);
            if (darkTheme) {
                showSendersNameView.setTextColor(getThemedColor(Theme.key_voipgroup_nameText));
            }
            sendPopupLayout1.addView(showSendersNameView, LayoutHelper.createLinear(LayoutHelper.MATCH_PARENT, 48));
            showSendersNameView.setTextAndIcon(false ? LocaleController.getString(R.string.ShowSenderNames) : LocaleController.getString(R.string.ShowSendersName), 0);
            showSendersNameView.setChecked(showSendersName = true);

            ActionBarMenuSubItem hideSendersNameView = new ActionBarMenuSubItem(getContext(), true, false, true, resourcesProvider);
            if (darkTheme) {
                hideSendersNameView.setTextColor(getThemedColor(Theme.key_voipgroup_nameText));
            }
            sendPopupLayout1.addView(hideSendersNameView, LayoutHelper.createLinear(LayoutHelper.MATCH_PARENT, 48));
            hideSendersNameView.setTextAndIcon(false ? LocaleController.getString(R.string.HideSenderNames) : LocaleController.getString(R.string.HideSendersName), 0);
            hideSendersNameView.setChecked(!showSendersName);
            showSendersNameView.setOnClickListener(e -> {
                showSendersNameView.setChecked(showSendersName = true);
                hideSendersNameView.setChecked(!showSendersName);
            });
            hideSendersNameView.setOnClickListener(e -> {
                showSendersNameView.setChecked(showSendersName = false);
                hideSendersNameView.setChecked(!showSendersName);
            });
            sendPopupLayout1.setupRadialSelectors(getThemedColor(Theme.key_dialogButtonSelector));

            layout.addView(sendPopupLayout1, LayoutHelper.createLinear(LayoutHelper.MATCH_PARENT, LayoutHelper.WRAP_CONTENT, 0, 0, 0, -8));
        }

        ActionBarPopupWindow.ActionBarPopupWindowLayout sendPopupLayout2 = new ActionBarPopupWindow.ActionBarPopupWindowLayout(parentActivity, resourcesProvider);
        if (darkTheme) {
            sendPopupLayout2.setBackgroundColor(Theme.getColor(Theme.key_voipgroup_inviteMembersBackground));
        }
        sendPopupLayout2.setAnimationEnabled(false);
        sendPopupLayout2.setOnTouchListener(new View.OnTouchListener() {
            private android.graphics.Rect popupRect = new android.graphics.Rect();

            @Override
            public boolean onTouch(View v, MotionEvent event) {
                if (event.getActionMasked() == MotionEvent.ACTION_DOWN) {
                    if (sendPopupWindow != null && sendPopupWindow.isShowing()) {
                        v.getHitRect(popupRect);
                        if (!popupRect.contains((int) event.getX(), (int) event.getY())) {
                            sendPopupWindow.dismiss();
                        }
                    }
                }
                return false;
            }
        });
        sendPopupLayout2.setDispatchKeyEventListener(keyEvent -> {
            if (keyEvent.getKeyCode() == KeyEvent.KEYCODE_BACK && keyEvent.getRepeatCount() == 0 && sendPopupWindow != null && sendPopupWindow.isShowing()) {
                sendPopupWindow.dismiss();
            }
        });
        sendPopupLayout2.setShownFromBottom(false);

        ActionBarMenuSubItem sendWithoutSound = new ActionBarMenuSubItem(getContext(), true, true, resourcesProvider);
        if (darkTheme) {
            sendWithoutSound.setTextColor(getThemedColor(Theme.key_voipgroup_nameText));
            sendWithoutSound.setIconColor(getThemedColor(Theme.key_windowBackgroundWhiteHintText));
        }
        sendWithoutSound.setTextAndIcon(LocaleController.getString(R.string.SendWithoutSound), R.drawable.input_notify_off);
        sendWithoutSound.setMinimumWidth(dp(196));
        sendPopupLayout2.addView(sendWithoutSound, LayoutHelper.createLinear(LayoutHelper.MATCH_PARENT, 48));
        sendWithoutSound.setOnClickListener(v -> {
            if (sendPopupWindow != null && sendPopupWindow.isShowing()) {
                sendPopupWindow.dismiss();
            }
            sendInternal(false);
        });
        ActionBarMenuSubItem sendMessage = new ActionBarMenuSubItem(getContext(), true, true, resourcesProvider);
        if (darkTheme) {
            sendMessage.setTextColor(getThemedColor(Theme.key_voipgroup_nameText));
            sendMessage.setIconColor(getThemedColor(Theme.key_windowBackgroundWhiteHintText));
        }
        sendMessage.setTextAndIcon(LocaleController.getString(R.string.SendMessage), R.drawable.msg_send);
        sendMessage.setMinimumWidth(dp(196));
        sendPopupLayout2.addView(sendMessage, LayoutHelper.createLinear(LayoutHelper.MATCH_PARENT, 48));
        sendMessage.setOnClickListener(v -> {
            if (sendPopupWindow != null && sendPopupWindow.isShowing()) {
                sendPopupWindow.dismiss();
            }
            sendInternal(true);
        });
        sendPopupLayout2.setupRadialSelectors(getThemedColor(Theme.key_dialogButtonSelector));

        layout.addView(sendPopupLayout2, LayoutHelper.createLinear(LayoutHelper.MATCH_PARENT, LayoutHelper.WRAP_CONTENT));*/

        sendPopupWindow = new ActionBarPopupWindow(layout, LayoutHelper.WRAP_CONTENT, LayoutHelper.WRAP_CONTENT);
        sendPopupWindow.setAnimationEnabled(false);
        sendPopupWindow.setAnimationStyle(R.style.PopupContextAnimation2);
        sendPopupWindow.setOutsideTouchable(true);
        sendPopupWindow.setClippingEnabled(true);
        sendPopupWindow.setInputMethodMode(ActionBarPopupWindow.INPUT_METHOD_NOT_NEEDED);
        sendPopupWindow.setSoftInputMode(WindowManager.LayoutParams.SOFT_INPUT_STATE_UNSPECIFIED);
        sendPopupWindow.getContentView().setFocusableInTouchMode(true);
        SharedConfig.removeScheduledOrNoSoundHint();

        layout.setSendPopupWindow(sendPopupWindow);
        layout.measure(View.MeasureSpec.makeMeasureSpec(AndroidUtilities.dp(1000), View.MeasureSpec.AT_MOST), View.MeasureSpec.makeMeasureSpec(AndroidUtilities.dp(1000), View.MeasureSpec.AT_MOST));
        // TODO: Rework layout.measure(View.MeasureSpec.makeMeasureSpec(dp(1000), View.MeasureSpec.AT_MOST), View.MeasureSpec.makeMeasureSpec(dp(1000), View.MeasureSpec.AT_MOST));
        sendPopupWindow.setFocusable(true);
        int[] location = new int[2];
        view.getLocationInWindow(location);
        int y;
        if (keyboardVisible && parentFragment != null && parentFragment.contentView.getMeasuredHeight() > dp(58)) {
            y = location[1] + view.getMeasuredHeight();
        } else {
            y = location[1] - layout.getMeasuredHeight() - dp(2);
        }
        sendPopupWindow.showAtLocation(view, Gravity.LEFT | Gravity.TOP, location[0] + view.getMeasuredWidth() - layout.getMeasuredWidth() + dp(8), y);
        sendPopupWindow.dimBehind();
        try {
            view.performHapticFeedback(HapticFeedbackConstants.KEYBOARD_TAP, HapticFeedbackConstants.FLAG_IGNORE_GLOBAL_SETTING);
        } catch (Exception ignored) {}

        return true;
    }

    private void sendInternal(boolean withSound) {
        sendInternal(withSound, 0);
    }

    private void sendInternal(boolean withSound, int scheduleDate) {
        for (int a = 0; a < selectedDialogs.size(); a++) {
            long key = selectedDialogs.keyAt(a);
            if (AlertsCreator.checkSlowMode(getContext(), currentAccount, key, frameLayout2.getTag() != null && commentTextView.length() > 0)) {
                return;
            }
        }

        CharSequence[] text = new CharSequence[] { commentTextView.getText() };
        ArrayList<TLRPC.MessageEntity> entities = MediaDataController.getInstance(currentAccount).getEntities(text, true);
        int video_timestamp = -1;
        if (timestampCheckbox != null && timestampCheckbox.isChecked()) {
            video_timestamp = timestamp;
        }
//        String finalText = null;
//        if (linkContainer != null && !TextUtils.isEmpty(getLink())) {
//            finalText = getLink();
//            if (frameLayout2.getTag() != null && commentTextView.length() > 0) {
//                finalText += "\n\n";
//                MediaDataController.offsetEntities(entities, finalText.length());
//                finalText += text[0];
//            }
//        }
        if (sendingMessageObjects != null) {
            List<Long> removeKeys = new ArrayList<>();
            for (int a = 0; a < selectedDialogs.size(); a++) {
                long key = selectedDialogs.keyAt(a);
                TLRPC.TL_forumTopic topic = selectedDialogTopics.get(selectedDialogs.get(key));
                MessageObject replyTopMsg = topic != null ? new MessageObject(currentAccount, topic.topicStartMessage, false, false) : null;
                if (replyTopMsg != null) {
                    replyTopMsg.isTopicMainMessage = true;
                }
<<<<<<< HEAD
                if (frameLayout2.getTag() != null && commentTextView.length() > 0) {
                    SendMessagesHelper.getInstance(currentAccount).sendMessage(SendMessagesHelper.SendMessageParams.of(text[0] == null ? null : text[0].toString(), key, replyTopMsg, replyTopMsg, null, true, entities, null, null, withSound, scheduleDate, null, false));
                }
                int result = SendMessagesHelper.getInstance(currentAccount).sendMessage(sendingMessageObjects, key, forwardContext.getForwardParams().noQuote, forwardContext.getForwardParams().noCaption, withSound, scheduleDate, replyTopMsg);
=======
                int result;
//                if (finalText != null) {
//                    SendMessagesHelper.getInstance(currentAccount).sendMessage(SendMessagesHelper.SendMessageParams.of(finalText, key, replyTopMsg, replyTopMsg, null, true, entities, null, null, withSound, 0, null, false));
//                    result = 0;
//                } else {
                    if (frameLayout2.getTag() != null && commentTextView.length() > 0) {
                        SendMessagesHelper.getInstance(currentAccount).sendMessage(SendMessagesHelper.SendMessageParams.of(text[0] == null ? null : text[0].toString(), key, replyTopMsg, replyTopMsg, null, true, entities, null, null, withSound, 0, null, false));
                    }
                    result = SendMessagesHelper.getInstance(currentAccount).sendMessage(sendingMessageObjects, key, !showSendersName,false, withSound, 0, replyTopMsg, video_timestamp);
//                }
>>>>>>> eee720ef
                if (result != 0) {
                    removeKeys.add(key);
                }
                if (selectedDialogs.size() == 1) {
                    AlertsCreator.showSendMediaAlert(result, parentFragment, null);

                    if (result != 0) {
                        break;
                    }
                }
            }
            for (long key : removeKeys) {
                TLRPC.Dialog dialog = selectedDialogs.get(key);
                selectedDialogs.remove(key);
                if (dialog != null) {
                    selectedDialogTopics.remove(dialog);
                }
            }
            if (!selectedDialogs.isEmpty()) {
                onSend(selectedDialogs, sendingMessageObjects.size(), selectedDialogs.size() == 1 ? selectedDialogTopics.get(selectedDialogs.valueAt(0)) : null);
            }
        } else {
            int num;
            if (switchView != null) {
                num = switchView.currentTab;
            } else {
                num = 0;
            }
            if (storyItem != null) {
                for (int a = 0; a < selectedDialogs.size(); a++) {
                    long key = selectedDialogs.keyAt(a);
                    TLRPC.TL_forumTopic topic = selectedDialogTopics.get(selectedDialogs.get(key));
                    MessageObject replyTopMsg = topic != null ? new MessageObject(currentAccount, topic.topicStartMessage, false, false) : null;

                    SendMessagesHelper.SendMessageParams params;
                    if (storyItem == null) {
                        if (frameLayout2.getTag() != null && commentTextView.length() > 0) {
                            params = SendMessagesHelper.SendMessageParams.of(text[0] == null ? null : text[0].toString(), key, replyTopMsg, replyTopMsg, null, true, entities, null, null, withSound, scheduleDate, null, false);
                        } else {
                            params = SendMessagesHelper.SendMessageParams.of(sendingText[num], key, replyTopMsg, replyTopMsg, null, true, null, null, null, withSound, scheduleDate, null, false);
                        }
                    } else {
                        if (frameLayout2.getTag() != null && commentTextView.length() > 0 && text[0] != null) {
                            SendMessagesHelper.getInstance(currentAccount).sendMessage(SendMessagesHelper.SendMessageParams.of(text[0].toString(), key, null, replyTopMsg, null, true, null, null, null, withSound, scheduleDate, null, false));
                        }
                        params = SendMessagesHelper.SendMessageParams.of(null, key, replyTopMsg, replyTopMsg, null, true, null, null, null, withSound, scheduleDate, null, false);
                        params.sendingStory = storyItem;
                    }
                    SendMessagesHelper.getInstance(currentAccount).sendMessage(params);
                }
            } else if (sendingText[num] != null) {
                for (int a = 0; a < selectedDialogs.size(); a++) {
                    long key = selectedDialogs.keyAt(a);
                    TLRPC.TL_forumTopic topic = selectedDialogTopics.get(selectedDialogs.get(key));
                    MessageObject replyTopMsg = topic != null ? new MessageObject(currentAccount, topic.topicStartMessage, false, false) : null;

                    if (frameLayout2.getTag() != null && commentTextView.length() > 0) {
                        SendMessagesHelper.getInstance(currentAccount).sendMessage(SendMessagesHelper.SendMessageParams.of(text[0] == null ? null : text[0].toString(), key, replyTopMsg, replyTopMsg, null, true, entities, null, null, withSound, scheduleDate, null, false));
                    }
                    SendMessagesHelper.getInstance(currentAccount).sendMessage(SendMessagesHelper.SendMessageParams.of(sendingText[num], key, replyTopMsg, replyTopMsg, null, true, null, null, null, withSound, scheduleDate, null, false));
                }
            }
            onSend(selectedDialogs, 1, selectedDialogTopics.get(selectedDialogs.valueAt(0)));
        }
        if (delegate != null) {
            delegate.didShare();
        }
        dismiss();
    }

    protected void onSend(LongSparseArray<TLRPC.Dialog> dids, int count, TLRPC.TL_forumTopic topic) {

    }

    protected boolean doSend(LongSparseArray<TLRPC.Dialog> dids, TLRPC.TL_forumTopic topic) {
        return false;
    }

    private int getCurrentTop() {
        if (gridView.getChildCount() != 0) {
            View child = gridView.getChildAt(0);
            RecyclerListView.Holder holder = (RecyclerListView.Holder) gridView.findContainingViewHolder(child);
            if (holder != null) {
                return gridView.getPaddingTop() - (holder.getLayoutPosition() == 0 && child.getTop() >= 0 ? child.getTop() : 0);
            }
        }
        return -1000;
    }

    private RecyclerListView getMainGridView() {
        return searchIsVisible || searchWasVisibleBeforeTopics ? searchGridView : gridView;
    }

    public void setDelegate(ShareAlertDelegate shareAlertDelegate) {
        delegate = shareAlertDelegate;
    }

    @Override
    public void dismissInternal() {
        super.dismissInternal();
        if (commentTextView != null) {
            commentTextView.onDestroy();
        }
    }

    @Override
    public void onBackPressed() {
        if (selectedTopicDialog != null) {
            collapseTopics();
            return;
        }
        if (commentTextView != null && commentTextView.isPopupShowing()) {
            commentTextView.hidePopup(true);
            return;
        }
        super.onBackPressed();
    }

    @Override
    public void didReceivedNotification(int id, int account, Object... args) {
        if (id == NotificationCenter.dialogsNeedReload) {
            if (listAdapter != null) {
                listAdapter.fetchDialogs();
            }
            NotificationCenter.getInstance(currentAccount).removeObserver(this, NotificationCenter.dialogsNeedReload);
        }
    }

    @Override
    protected boolean canDismissWithSwipe() {
        return false;
    }

    int lastOffset = Integer.MAX_VALUE;

    @SuppressLint("NewApi")
    private void updateLayout() {
        if (panTranslationMoveLayout) {
            return;
        }
        View child;
        RecyclerListView.Holder holder = null;
        RecyclerListView listView = searchIsVisible ? searchGridView : gridView;

        if (listView.getChildCount() <= 0) {
            return;
        }
        child = listView.getChildAt(0);
        for (int i = 0; i < listView.getChildCount(); i++) {
            if (listView.getChildAt(i).getTop() < child.getTop()) {
                child = listView.getChildAt(i);
            }
        }
        holder = (RecyclerListView.Holder) listView.findContainingViewHolder(child);

        int top = child.getTop() - dp(8);
        int newOffset = top > 0 && holder != null && holder.getAdapterPosition() == 0 ? top : 0;
        if (top >= 0 && holder != null && holder.getAdapterPosition() == 0) {
            lastOffset = child.getTop();
            newOffset = top;
            runShadowAnimation(0, false);
        } else {
            lastOffset = Integer.MAX_VALUE;
            runShadowAnimation(0, true);
        }

        if (topicsGridView.getVisibility() == View.VISIBLE) {
            listView = topicsGridView;

            if (listView.getChildCount() <= 0) {
                return;
            }
            child = listView.getChildAt(0);
            for (int i = 0; i < listView.getChildCount(); i++) {
                if (listView.getChildAt(i).getTop() < child.getTop()) {
                    child = listView.getChildAt(i);
                }
            }
            holder = (RecyclerListView.Holder) listView.findContainingViewHolder(child);

            int topicsTop = child.getTop() - dp(8);
            int topicsNewOffset = topicsTop > 0 && holder != null && holder.getAdapterPosition() == 0 ? topicsTop : 0;
            if (topicsTop >= 0 && holder != null && holder.getAdapterPosition() == 0) {
                lastOffset = child.getTop();
                topicsNewOffset = topicsTop;
                runShadowAnimation(0, false);
            } else {
                lastOffset = Integer.MAX_VALUE;
                runShadowAnimation(0, true);
            }
            newOffset = AndroidUtilities.lerp(newOffset, topicsNewOffset, topicsGridView.getAlpha());
        }

        if (scrollOffsetY != newOffset) {
            previousScrollOffsetY = scrollOffsetY;
            gridView.setTopGlowOffset(scrollOffsetY = (int) (newOffset + currentPanTranslationY));
            searchGridView.setTopGlowOffset(scrollOffsetY = (int) (newOffset + currentPanTranslationY));
            topicsGridView.setTopGlowOffset(scrollOffsetY = (int) (newOffset + currentPanTranslationY));
            frameLayout.setTranslationY(scrollOffsetY + currentPanTranslationY);
            searchEmptyView.setTranslationY(scrollOffsetY + currentPanTranslationY);
            containerView.invalidate();
        }
    }

    private void runShadowAnimation(final int num, final boolean show) {
        if (show && shadow[num].getTag() != null || !show && shadow[num].getTag() == null) {
            shadow[num].setTag(show ? null : 1);
            if (show) {
                shadow[num].setVisibility(View.VISIBLE);
            }
            if (shadowAnimation[num] != null) {
                shadowAnimation[num].cancel();
            }
            shadowAnimation[num] = new AnimatorSet();
            shadowAnimation[num].playTogether(ObjectAnimator.ofFloat(shadow[num], View.ALPHA, show ? 1.0f : 0.0f));
            shadowAnimation[num].setDuration(150);
            shadowAnimation[num].addListener(new AnimatorListenerAdapter() {
                @Override
                public void onAnimationEnd(Animator animation) {
                    if (shadowAnimation[num] != null && shadowAnimation[num].equals(animation)) {
                        if (!show) {
                            shadow[num].setVisibility(View.INVISIBLE);
                        }
                        shadowAnimation[num] = null;
                    }
                }

                @Override
                public void onAnimationCancel(Animator animation) {
                    if (shadowAnimation[num] != null && shadowAnimation[num].equals(animation)) {
                        shadowAnimation[num] = null;
                    }
                }
            });
            shadowAnimation[num].start();
        }
    }

    private void copyLink(Context context) {
        if (exportedMessageLink == null && linkToCopy[0] == null) {
            return;
        }
        try {
            final String link = getLink();
            android.content.ClipboardManager clipboard = (android.content.ClipboardManager) ApplicationLoader.applicationContext.getSystemService(Context.CLIPBOARD_SERVICE);
            android.content.ClipData clip = android.content.ClipData.newPlainText("label", link != null ? link : exportedMessageLink.link);
            clipboard.setPrimaryClip(clip);
            if ((delegate == null || !delegate.didCopy()) && parentActivity instanceof LaunchActivity) {
                final boolean isPrivate = exportedMessageLink != null && exportedMessageLink.link.contains("/c/");
                ((LaunchActivity) parentActivity).showBulletin(factory -> factory.createCopyLinkBulletin(isPrivate));
            }
        } catch (Exception e) {
            FileLog.e(e);
        }
    }

    private boolean showCommentTextView(final boolean show) {
        if (show == (frameLayout2.getTag() != null)) {
            return false;
        }
        if (animatorSet != null) {
            animatorSet.cancel();
        }
        frameLayout2.setTag(show ? 1 : null);
        if (commentTextView.getEditText().isFocused()) {
            AndroidUtilities.hideKeyboard(commentTextView.getEditText());
        }
        commentTextView.hidePopup(true);
        if (show) {
            frameLayout2.setVisibility(View.VISIBLE);
            if (timestampFrameLayout != null && pickerBottom == null) {
                timestampFrameLayout.setVisibility(View.VISIBLE);
            }
            writeButtonContainer.setVisibility(View.VISIBLE);
        } else {
            if (pickerBottom != null) {
                pickerBottom.setVisibility(View.VISIBLE);
            }
        }
        if (pickerBottom != null) {
            ViewCompat.setImportantForAccessibility(pickerBottom, show ? ViewCompat.IMPORTANT_FOR_ACCESSIBILITY_NO_HIDE_DESCENDANTS : ViewCompat.IMPORTANT_FOR_ACCESSIBILITY_YES);
        }
        if (sharesCountLayout != null) {
            ViewCompat.setImportantForAccessibility(sharesCountLayout, show ? ViewCompat.IMPORTANT_FOR_ACCESSIBILITY_NO_HIDE_DESCENDANTS : ViewCompat.IMPORTANT_FOR_ACCESSIBILITY_YES);
        }
        animatorSet = new AnimatorSet();
        ArrayList<Animator> animators = new ArrayList<>();
        animators.add(ObjectAnimator.ofFloat(frameLayout2, View.ALPHA, show ? 1.0f : 0.0f));
        if (timestampFrameLayout != null && pickerBottom == null) {
            animators.add(ObjectAnimator.ofFloat(timestampFrameLayout, View.ALPHA, show ? 1.0f : 0.0f));
        }
        animators.add(ObjectAnimator.ofFloat(writeButtonContainer, View.SCALE_X, show ? 1.0f : 0.2f));
        animators.add(ObjectAnimator.ofFloat(writeButtonContainer, View.SCALE_Y, show ? 1.0f : 0.2f));
        animators.add(ObjectAnimator.ofFloat(writeButtonContainer, View.ALPHA, show ? 1.0f : 0.0f));
        animators.add(ObjectAnimator.ofFloat(selectedCountView, View.SCALE_X, show ? 1.0f : 0.2f));
        animators.add(ObjectAnimator.ofFloat(selectedCountView, View.SCALE_Y, show ? 1.0f : 0.2f));
        animators.add(ObjectAnimator.ofFloat(selectedCountView, View.ALPHA, show ? 1.0f : 0.0f));
        if (pickerBottom == null || pickerBottom.getVisibility() != View.VISIBLE) {
            animators.add(ObjectAnimator.ofFloat(shadow[1], View.ALPHA, show ? 1.0f : 0.0f));
        }
        if (pickerBottomLayout != null) {
            animators.add(ObjectAnimator.ofFloat(pickerBottomLayout, View.TRANSLATION_Y, show ? dp(5) : 0.0f));
        }

        animatorSet.playTogether(animators);
        animatorSet.setInterpolator(new DecelerateInterpolator());
        animatorSet.setDuration(180);
        animatorSet.addListener(new AnimatorListenerAdapter() {
            @Override
            public void onAnimationEnd(Animator animation) {
                if (animation.equals(animatorSet)) {
                    if (!show) {
                        frameLayout2.setVisibility(View.INVISIBLE);
                        if (timestampFrameLayout != null && pickerBottom == null) {
                            timestampFrameLayout.setVisibility(View.INVISIBLE);
                        }
                        writeButtonContainer.setVisibility(View.INVISIBLE);
                    } else {
                        if (pickerBottom != null) {
                            pickerBottom.setVisibility(View.INVISIBLE);
                        }
                    }
                    animatorSet = null;
                }
            }

            @Override
            public void onAnimationCancel(Animator animation) {
                if (animation.equals(animatorSet)) {
                    animatorSet = null;
                }
            }
        });
        animatorSet.start();
        return true;
    }

    public void updateSelectedCount(int animated) {
        if (selectedDialogs.size() == 0) {
            selectedCountView.setPivotX(0);
            selectedCountView.setPivotY(0);
            showCommentTextView(false);
        } else {
            selectedCountView.invalidate();
            if (!showCommentTextView(true) && animated != 0) {
                selectedCountView.setPivotX(dp(21));
                selectedCountView.setPivotY(dp(12));
                AnimatorSet animatorSet = new AnimatorSet();
                animatorSet.playTogether(
                        ObjectAnimator.ofFloat(selectedCountView, View.SCALE_X, animated == 1 ? 1.1f : 0.9f, 1.0f),
                        ObjectAnimator.ofFloat(selectedCountView, View.SCALE_Y, animated == 1 ? 1.1f : 0.9f, 1.0f));
                animatorSet.setInterpolator(new OvershootInterpolator());
                animatorSet.setDuration(180);
                animatorSet.start();
            } else {
                selectedCountView.setPivotX(0);
                selectedCountView.setPivotY(0);
            }
        }
    }

    @Override
    public void dismiss() {
        if (commentTextView != null) {
            AndroidUtilities.hideKeyboard(commentTextView.getEditText());
        }
        fullyShown = false;
        super.dismiss();
        NotificationCenter.getInstance(currentAccount).removeObserver(this, NotificationCenter.dialogsNeedReload);
    }

    private class ShareDialogsAdapter extends RecyclerListView.SelectionAdapter {

        private class MyStoryDialog extends TLRPC.Dialog {
            { id = Long.MAX_VALUE; }
        }

        private Context context;
        private int currentCount;
        private ArrayList<TLRPC.Dialog> dialogs = new ArrayList<>();
        private LongSparseArray<TLRPC.Dialog> dialogsMap = new LongSparseArray<>();

        public ShareDialogsAdapter(Context context) {
            this.context = context;
            fetchDialogs();
        }

        public void fetchDialogs() {
            dialogs.clear();
            dialogsMap.clear();
            long selfUserId = UserConfig.getInstance(currentAccount).clientUserId;
            if (includeStory) {
                MyStoryDialog d = new MyStoryDialog();
                dialogs.add(d);
                dialogsMap.put(d.id, d);
            }
            if (!MessagesController.getInstance(currentAccount).dialogsForward.isEmpty()) {
                TLRPC.Dialog dialog = MessagesController.getInstance(currentAccount).dialogsForward.get(0);
                dialogs.add(dialog);
                dialogsMap.put(dialog.id, dialog);
            }
            ArrayList<TLRPC.Dialog> archivedDialogs = new ArrayList<>();
            ArrayList<TLRPC.Dialog> allDialogs = MessagesController.getInstance(currentAccount).getAllDialogs();
            for (int a = 0; a < allDialogs.size(); a++) {
                TLRPC.Dialog dialog = allDialogs.get(a);
                if (!(dialog instanceof TLRPC.TL_dialog)) {
                    continue;
                }
                if (dialog.id == selfUserId) {
                    continue;
                }
                if (!DialogObject.isEncryptedDialog(dialog.id)) {
                    if (DialogObject.isUserDialog(dialog.id)) {
                        if (dialog.folder_id == 1) {
                            archivedDialogs.add(dialog);
                        } else {
                            dialogs.add(dialog);
                        }
                        dialogsMap.put(dialog.id, dialog);
                    } else {
                        TLRPC.Chat chat = MessagesController.getInstance(currentAccount).getChat(-dialog.id);
                        if (!(chat == null || ChatObject.isNotInChat(chat) || chat.gigagroup && !ChatObject.hasAdminRights(chat) || ChatObject.isChannel(chat) && !chat.creator && (chat.admin_rights == null || !chat.admin_rights.post_messages) && !chat.megagroup)) {
                            if (dialog.folder_id == 1) {
                                archivedDialogs.add(dialog);
                            } else {
                                dialogs.add(dialog);
                            }
                            dialogsMap.put(dialog.id, dialog);
                        }
                    }
                }
            }
            dialogs.addAll(archivedDialogs);
            if (parentFragment != null) {
                switch (parentFragment.shareAlertDebugMode) {
                    case ChatActivity.DEBUG_SHARE_ALERT_MODE_LESS:
                        List<TLRPC.Dialog> sublist = new ArrayList<>(dialogs.subList(0, Math.min(4, dialogs.size())));
                        dialogs.clear();
                        dialogs.addAll(sublist);
                        break;
                    case ChatActivity.DEBUG_SHARE_ALERT_MODE_MORE:
                        while (!dialogs.isEmpty() && dialogs.size() < 80) {
                            dialogs.add(dialogs.get(dialogs.size() - 1));
                        }
                        break;
                }
            }
            notifyDataSetChanged();
        }

        @Override
        public int getItemCount() {
            int count = dialogs.size();
            if (count != 0) {
                count++;
            }
            return count;
        }

        public TLRPC.Dialog getItem(int position) {
            position--;
            if (position < 0 || position >= dialogs.size()) {
                return null;
            }
            return dialogs.get(position);
        }

        @Override
        public boolean isEnabled(RecyclerView.ViewHolder holder) {
            if (holder.getItemViewType() == 1) {
                return false;
            }
            return true;
        }

        @Override
        public RecyclerView.ViewHolder onCreateViewHolder(ViewGroup parent, int viewType) {
            View view;
            switch (viewType) {
                case 0: {
                    view = new ShareDialogCell(context, ShareDialogCell.TYPE_SHARE, resourcesProvider) {
                        @Override
                        protected String repostToCustomName() {
                            if (includeStoryFromMessage) {
                                return LocaleController.getString(R.string.RepostToStory);
                            }
                            return super.repostToCustomName();
                        }
                    };
                    view.setLayoutParams(new RecyclerView.LayoutParams(RecyclerView.LayoutParams.MATCH_PARENT, dp(100)));
                    break;
                }
                case 1:
                default: {
                    view = new View(context);
                    view.setLayoutParams(new RecyclerView.LayoutParams(RecyclerView.LayoutParams.MATCH_PARENT, dp(darkTheme && linkToCopy[1] != null ? 109 : 56)));
                    break;
                }
            }
            return new RecyclerListView.Holder(view);
        }

        @Override
        public void onBindViewHolder(RecyclerView.ViewHolder holder, int position) {
            if (holder.getItemViewType() == 0) {
                ShareDialogCell cell = (ShareDialogCell) holder.itemView;
                TLRPC.Dialog dialog = getItem(position);
                if (dialog == null) return;
                cell.setTopic(selectedDialogTopics.get(dialog), false);
                cell.setDialog(dialog.id, selectedDialogs.indexOfKey(dialog.id) >= 0, null);
            }
        }

        @Override
        public int getItemViewType(int position) {
            if (position == 0) {
                return 1;
            }
            return 0;
        }
    }

    private class ShareTopicsAdapter extends RecyclerListView.SelectionAdapter {

        private Context context;
        private List<TLRPC.TL_forumTopic> topics;

        public ShareTopicsAdapter(Context context) {
            this.context = context;
        }

        @Override
        public int getItemCount() {
            return topics == null ? 0 : topics.size() + 1;
        }

        public TLRPC.TL_forumTopic getItem(int position) {
            position--;
            if (topics == null || position < 0 || position >= topics.size()) {
                return null;
            }
            return topics.get(position);
        }

        @Override
        public boolean isEnabled(RecyclerView.ViewHolder holder) {
            return holder.getItemViewType() != 1;
        }

        @Override
        public RecyclerView.ViewHolder onCreateViewHolder(ViewGroup parent, int viewType) {
            View view;
            switch (viewType) {
                case 0: {
                    view = new ShareTopicCell(context, resourcesProvider);
                    view.setLayoutParams(new RecyclerView.LayoutParams(RecyclerView.LayoutParams.MATCH_PARENT, dp(100)));
                    break;
                }
                case 1:
                default: {
                    view = new View(context);
                    view.setLayoutParams(new RecyclerView.LayoutParams(RecyclerView.LayoutParams.MATCH_PARENT, ActionBar.getCurrentActionBarHeight()));
                    break;
                }
            }
            return new RecyclerListView.Holder(view);
        }

        @Override
        public void onBindViewHolder(RecyclerView.ViewHolder holder, int position) {
            if (holder.getItemViewType() == 0) {
                ShareTopicCell cell = (ShareTopicCell) holder.itemView;
                TLRPC.TL_forumTopic topic = getItem(position);
                cell.setTopic(selectedTopicDialog, topic, selectedDialogs.indexOfKey(topic.id) >= 0, null);
            }
        }

        @Override
        public int getItemViewType(int position) {
            return position == 0 ? 1 : 0;
        }
    }

    public static class DialogSearchResult {
        public TLRPC.Dialog dialog = new TLRPC.TL_dialog();
        public TLObject object;
        public int date;
        public CharSequence name;
    }

    public class ShareSearchAdapter extends RecyclerListView.SelectionAdapter {

        private Context context;
        private ArrayList<Object> searchResult = new ArrayList<>();
        private SearchAdapterHelper searchAdapterHelper;
        private Runnable searchRunnable;
        private Runnable searchRunnable2;
        private String lastSearchText;
        private int reqId;
        private int lastReqId;
        private int lastSearchId;

        private int lastGlobalSearchId;
        private int lastLocalSearchId;

        int hintsCell = -1;
        int resentTitleCell = -1;
        int firstEmptyViewCell = -1;
        int recentDialogsStartRow = -1;
        int searchResultsStartRow = -1;
        int lastFilledItem = -1;

        int itemsCount;

        DialogsSearchAdapter.CategoryAdapterRecycler categoryAdapter;
        RecyclerView categoryListView;

        public ShareSearchAdapter(Context context) {
            this.context = context;
            searchAdapterHelper = new SearchAdapterHelper(false) {
                @Override
                protected boolean filter(TLObject obj) {
                    return !(obj instanceof TLRPC.Chat) || ChatObject.canWriteToChat((TLRPC.Chat) obj);
                }
            };
            searchAdapterHelper.setDelegate(new SearchAdapterHelper.SearchAdapterHelperDelegate() {
                @Override
                public void onDataSetChanged(int searchId) {
                    lastGlobalSearchId = searchId;
                    if (lastLocalSearchId != searchId) {
                        searchResult.clear();
                    }
                    int oldItemsCount = lastItemCont;
                    if (getItemCount() == 0 && !searchAdapterHelper.isSearchInProgress() && !internalDialogsIsSearching) {
                        searchEmptyView.showProgress(false, true);
                    } else {
                        recyclerItemsEnterAnimator.showItemsAnimated(oldItemsCount);
                    }
                    notifyDataSetChanged();
                    checkCurrentList(true);
                }

                @Override
                public boolean canApplySearchResults(int searchId) {
                    return searchId == lastSearchId;
                }
            });
        }

        boolean internalDialogsIsSearching = false;
        private void searchDialogsInternal(final String query, final int searchId) {
            MessagesStorage.getInstance(currentAccount).getStorageQueue().postRunnable(() -> {
                try {
                    String search1 = query.trim().toLowerCase();
                    if (search1.length() == 0) {
                        lastSearchId = -1;
                        updateSearchResults(new ArrayList<>(), lastSearchId);
                        return;
                    }
                    String search2 = LocaleController.getInstance().getTranslitString(search1);
                    if (search1.equals(search2) || search2.length() == 0) {
                        search2 = null;
                    }
                    String[] search = new String[1 + (search2 != null ? 1 : 0)];
                    search[0] = search1;
                    if (search2 != null) {
                        search[1] = search2;
                    }

                    ArrayList<Long> usersToLoad = new ArrayList<>();
                    ArrayList<Long> chatsToLoad = new ArrayList<>();
                    int resultCount = 0;

                    LongSparseArray<DialogSearchResult> dialogsResult = new LongSparseArray<>();
                    SQLiteCursor cursor = MessagesStorage.getInstance(currentAccount).getDatabase().queryFinalized("SELECT did, date FROM dialogs ORDER BY date DESC LIMIT 400");
                    while (cursor.next()) {
                        long id = cursor.longValue(0);
                        DialogSearchResult dialogSearchResult = new DialogSearchResult();
                        dialogSearchResult.date = cursor.intValue(1);
                        dialogsResult.put(id, dialogSearchResult);

                        if (DialogObject.isUserDialog(id)) {
                            if (!usersToLoad.contains(id)) {
                                usersToLoad.add(id);
                            }
                        } else if (DialogObject.isChatDialog(id)) {
                            if (!chatsToLoad.contains(-id)) {
                                chatsToLoad.add(-id);
                            }
                        }
                    }
                    cursor.dispose();

                    if (!usersToLoad.isEmpty()) {
                        cursor = MessagesStorage.getInstance(currentAccount).getDatabase().queryFinalized(String.format(Locale.US, "SELECT data, status, name FROM users WHERE uid IN(%s)", TextUtils.join(",", usersToLoad)));
                        while (cursor.next()) {
                            String name = cursor.stringValue(2);
                            String tName = LocaleController.getInstance().getTranslitString(name);
                            if (name.equals(tName)) {
                                tName = null;
                            }
                            String username = null;
                            int usernamePos = name.lastIndexOf(";;;");
                            if (usernamePos != -1) {
                                username = name.substring(usernamePos + 3);
                            }
                            int found = 0;
                            for (String q : search) {
                                if (name.startsWith(q) || name.contains(" " + q) || tName != null && (tName.startsWith(q) || tName.contains(" " + q))) {
                                    found = 1;
                                } else if (username != null && username.startsWith(q)) {
                                    found = 2;
                                }
                                if (found != 0) {
                                    NativeByteBuffer data = cursor.byteBufferValue(0);
                                    if (data != null) {
                                        TLRPC.User user = TLRPC.User.TLdeserialize(data, data.readInt32(false), false);
                                        data.reuse();
                                        DialogSearchResult dialogSearchResult = dialogsResult.get(user.id);
                                        if (user.status != null) {
                                            user.status.expires = cursor.intValue(1);
                                        }
                                        if (found == 1) {
                                            dialogSearchResult.name = AndroidUtilities.generateSearchName(user.first_name, user.last_name, q);
                                        } else {
                                            dialogSearchResult.name = AndroidUtilities.generateSearchName("@" + UserObject.getPublicUsername(user), null, "@" + q);
                                        }
                                        dialogSearchResult.object = user;
                                        dialogSearchResult.dialog.id = user.id;
                                        resultCount++;
                                    }
                                    break;
                                }
                            }
                        }
                        cursor.dispose();
                    }

                    if (!chatsToLoad.isEmpty()) {
                        cursor = MessagesStorage.getInstance(currentAccount).getDatabase().queryFinalized(String.format(Locale.US, "SELECT data, name FROM chats WHERE uid IN(%s)", TextUtils.join(",", chatsToLoad)));
                        while (cursor.next()) {
                            String name = cursor.stringValue(1);
                            String tName = LocaleController.getInstance().getTranslitString(name);
                            if (name.equals(tName)) {
                                tName = null;
                            }
                            for (int a = 0; a < search.length; a++) {
                                String q = search[a];
                                if (name.startsWith(q) || name.contains(" " + q) || tName != null && (tName.startsWith(q) || tName.contains(" " + q))) {
                                    NativeByteBuffer data = cursor.byteBufferValue(0);
                                    if (data != null) {
                                        TLRPC.Chat chat = TLRPC.Chat.TLdeserialize(data, data.readInt32(false), false);
                                        data.reuse();
                                        if (!(chat == null || ChatObject.isNotInChat(chat) || ChatObject.isChannel(chat) && !chat.creator && (chat.admin_rights == null || !chat.admin_rights.post_messages) && !chat.megagroup)) {
                                            DialogSearchResult dialogSearchResult = dialogsResult.get(-chat.id);
                                            dialogSearchResult.name = AndroidUtilities.generateSearchName(chat.title, null, q);
                                            dialogSearchResult.object = chat;
                                            dialogSearchResult.dialog.id = -chat.id;
                                            resultCount++;
                                        }
                                    }
                                    break;
                                }
                            }
                        }
                        cursor.dispose();
                    }

                    ArrayList<Object> searchResults = new ArrayList<>(resultCount);
                    for (int a = 0; a < dialogsResult.size(); a++) {
                        DialogSearchResult dialogSearchResult = dialogsResult.valueAt(a);
                        if (dialogSearchResult.object != null && dialogSearchResult.name != null) {
                            searchResults.add(dialogSearchResult);
                        }
                    }

                    cursor = MessagesStorage.getInstance(currentAccount).getDatabase().queryFinalized("SELECT u.data, u.status, u.name, u.uid FROM users as u INNER JOIN contacts as c ON u.uid = c.uid");
                    while (cursor.next()) {
                        long uid = cursor.longValue(3);
                        if (dialogsResult.indexOfKey(uid) >= 0) {
                            continue;
                        }
                        String name = cursor.stringValue(2);
                        String tName = LocaleController.getInstance().getTranslitString(name);
                        if (name.equals(tName)) {
                            tName = null;
                        }
                        String username = null;
                        int usernamePos = name.lastIndexOf(";;;");
                        if (usernamePos != -1) {
                            username = name.substring(usernamePos + 3);
                        }
                        int found = 0;
                        for (String q : search) {
                            if (name.startsWith(q) || name.contains(" " + q) || tName != null && (tName.startsWith(q) || tName.contains(" " + q))) {
                                found = 1;
                            } else if (username != null && username.startsWith(q)) {
                                found = 2;
                            }
                            if (found != 0) {
                                NativeByteBuffer data = cursor.byteBufferValue(0);
                                if (data != null) {
                                    TLRPC.User user = TLRPC.User.TLdeserialize(data, data.readInt32(false), false);
                                    data.reuse();
                                    DialogSearchResult dialogSearchResult = new DialogSearchResult();
                                    if (user.status != null) {
                                        user.status.expires = cursor.intValue(1);
                                    }
                                    dialogSearchResult.dialog.id = user.id;
                                    dialogSearchResult.object = user;
                                    if (found == 1) {
                                        dialogSearchResult.name = AndroidUtilities.generateSearchName(user.first_name, user.last_name, q);
                                    } else {
                                        dialogSearchResult.name = AndroidUtilities.generateSearchName("@" + UserObject.getPublicUsername(user), null, "@" + q);
                                    }
                                    searchResults.add(dialogSearchResult);
                                }
                                break;
                            }
                        }
                    }
                    cursor.dispose();

                    Collections.sort(searchResults, (lhs, rhs) -> {
                        DialogSearchResult res1 = (DialogSearchResult) lhs;
                        DialogSearchResult res2 = (DialogSearchResult) rhs;
                        if (res1.date < res2.date) {
                            return 1;
                        } else if (res1.date > res2.date) {
                            return -1;
                        }
                        return 0;
                    });

                    updateSearchResults(searchResults, searchId);
                } catch (Exception e) {
                    FileLog.e(e);
                }
            });
        }

        private void updateSearchResults(final ArrayList<Object> result, final int searchId) {
            AndroidUtilities.runOnUIThread(() -> {
                if (searchId != lastSearchId) {
                    return;
                }
                int oldItemCount = getItemCount();
                internalDialogsIsSearching = false;
                lastLocalSearchId = searchId;
                if (lastGlobalSearchId != searchId) {
                    searchAdapterHelper.clear();
                }
                if (gridView.getAdapter() != searchAdapter) {
                    topBeforeSwitch = getCurrentTop();
                    searchAdapter.notifyDataSetChanged();
                }
                for (int a = 0; a < result.size(); a++) {
                    DialogSearchResult obj = (DialogSearchResult) result.get(a);
                    if (obj.object instanceof TLRPC.User) {
                        TLRPC.User user = (TLRPC.User) obj.object;
                        MessagesController.getInstance(currentAccount).putUser(user, true);
                    } else if (obj.object instanceof TLRPC.Chat) {
                        TLRPC.Chat chat = (TLRPC.Chat) obj.object;
                        MessagesController.getInstance(currentAccount).putChat(chat, true);
                    }
                }
                boolean becomeEmpty = !searchResult.isEmpty() && result.isEmpty();
                boolean isEmpty = searchResult.isEmpty() && result.isEmpty();
                if (becomeEmpty) {
                    topBeforeSwitch = getCurrentTop();
                }
                searchResult = result;
                searchAdapterHelper.mergeResults(searchResult, null);
                int oldItemsCount = lastItemCont;
                if (getItemCount() == 0 && !searchAdapterHelper.isSearchInProgress() && !internalDialogsIsSearching) {
                    searchEmptyView.showProgress(false, true);
                } else {
                    recyclerItemsEnterAnimator.showItemsAnimated(oldItemsCount);
                }
                notifyDataSetChanged();
                checkCurrentList(true);

            });
        }

        public void searchDialogs(final String query) {
            if (query != null && query.equals(lastSearchText)) {
                return;
            }
            lastSearchText = query;
            if (searchRunnable != null) {
                Utilities.searchQueue.cancelRunnable(searchRunnable);
                searchRunnable = null;
            }
            if (searchRunnable2 != null) {
                AndroidUtilities.cancelRunOnUIThread(searchRunnable2);
                searchRunnable2 = null;
            }
            searchResult.clear();
            searchAdapterHelper.mergeResults(null);
            searchAdapterHelper.queryServerSearch(null, true, true, true, true, false, 0, false, 0, 0);
            notifyDataSetChanged();
            checkCurrentList(true);

            if (TextUtils.isEmpty(query)) {
                topBeforeSwitch = getCurrentTop();
                lastSearchId = -1;
                internalDialogsIsSearching = false;
            } else {
                internalDialogsIsSearching = true;
                final int searchId = ++lastSearchId;
                searchEmptyView.showProgress(true, true);
                Utilities.searchQueue.postRunnable(searchRunnable = () -> {
                    searchRunnable = null;
                    searchDialogsInternal(query, searchId);
                    AndroidUtilities.runOnUIThread(searchRunnable2 = () -> {
                        searchRunnable2 = null;
                        if (searchId != lastSearchId) {
                            return;
                        }
                        searchAdapterHelper.queryServerSearch(query, true, true, true, true, false, 0, false, 0, searchId);
                    });
                }, 300);
            }
            checkCurrentList(false);
        }

        int lastItemCont;

        @Override
        public int getItemCount() {
            itemsCount = 0;
            hintsCell = -1;
            resentTitleCell = -1;
            recentDialogsStartRow = -1;
            searchResultsStartRow = -1;
            lastFilledItem = -1;

            if (TextUtils.isEmpty(lastSearchText)) {
                firstEmptyViewCell = itemsCount++;
                hintsCell = itemsCount++;

                if (recentSearchObjects.size() > 0) {
                    resentTitleCell = itemsCount++;
                    recentDialogsStartRow = itemsCount;
                    itemsCount += recentSearchObjects.size();
                }
                lastFilledItem = itemsCount++;
                return lastItemCont = itemsCount;
            } else {
                firstEmptyViewCell = itemsCount++;
                searchResultsStartRow = itemsCount;
                itemsCount += (searchResult.size() + searchAdapterHelper.getLocalServerSearch().size());
                if (itemsCount == 1) {
                    firstEmptyViewCell = -1;
                    return lastItemCont = itemsCount = 0;
                }
                lastFilledItem = itemsCount++;
            }
            return lastItemCont = itemsCount;
        }

        public TLRPC.Dialog getItem(int position) {
            if (position >= recentDialogsStartRow && recentDialogsStartRow >= 0) {
                int index = position - recentDialogsStartRow;
                if (index < 0 || index >= recentSearchObjects.size()) {
                    return null;
                }
                DialogsSearchAdapter.RecentSearchObject recentSearchObject = recentSearchObjects.get(index);
                TLObject object = recentSearchObject.object;
                TLRPC.Dialog dialog = new TLRPC.TL_dialog();
                if (object instanceof TLRPC.User) {
                    dialog.id = ((TLRPC.User) object).id;
                } else if (object instanceof TLRPC.Chat) {
                    dialog.id = -((TLRPC.Chat) object).id;
                } else {
                    return null;
                }
                return dialog;
            }
            position--;
            if (position < 0) {
                return null;
            }
            if (position < searchResult.size()) {
                return ((DialogSearchResult) searchResult.get(position)).dialog;
            } else {
                position -= searchResult.size();
            }
            ArrayList<TLObject> arrayList = searchAdapterHelper.getLocalServerSearch();
            if (position < arrayList.size()) {
                TLObject object = arrayList.get(position);
                TLRPC.Dialog dialog = new TLRPC.TL_dialog();
                if (object instanceof TLRPC.User) {
                    dialog.id = ((TLRPC.User) object).id;
                } else if (object instanceof TLRPC.Chat) {
                    dialog.id = -((TLRPC.Chat) object).id;
                } else {
                    return null;
                }
                return dialog;
            }
            return null;
        }

        @Override
        public boolean isEnabled(RecyclerView.ViewHolder holder) {
            if (holder.getItemViewType() == 1 || holder.getItemViewType() == 4) {
                return false;
            }
            return true;
        }


        @Override
        public RecyclerView.ViewHolder onCreateViewHolder(ViewGroup parent, int viewType) {
            View view;
            switch (viewType) {
                case 5: {
                    view = new ShareDialogCell(context, ShareDialogCell.TYPE_SHARE, resourcesProvider);
                    view.setLayoutParams(new RecyclerView.LayoutParams(RecyclerView.LayoutParams.MATCH_PARENT, dp(100)));
                    break;
                }
                case 0: {
                    view = new ProfileSearchCell(context, resourcesProvider).useCustomPaints().showPremiumBlock(true);
                    break;
                }
                default:
                case 1: {
                    view = new View(context);
                    view.setLayoutParams(new RecyclerView.LayoutParams(RecyclerView.LayoutParams.MATCH_PARENT, dp(darkTheme && linkToCopy[1] != null ? 109 : 56)));
                    break;
                }
                case 2: {
                    RecyclerListView horizontalListView = new RecyclerListView(context, resourcesProvider) {
                        @Override
                        public boolean onInterceptTouchEvent(MotionEvent e) {
                            if (getParent() != null && getParent().getParent() != null) {
                                getParent().getParent().requestDisallowInterceptTouchEvent(canScrollHorizontally(-1) || canScrollHorizontally(1));
                            }
                            return super.onInterceptTouchEvent(e);
                        }
                    };
                    categoryListView = horizontalListView;
                    horizontalListView.setItemAnimator(null);
                    horizontalListView.setLayoutAnimation(null);
                    LinearLayoutManager layoutManager = new LinearLayoutManager(context) {
                        @Override
                        public boolean supportsPredictiveItemAnimations() {
                            return false;
                        }
                    };
                    layoutManager.setOrientation(LinearLayoutManager.HORIZONTAL);
                    horizontalListView.setLayoutManager(layoutManager);
                    horizontalListView.setAdapter(categoryAdapter = new DialogsSearchAdapter.CategoryAdapterRecycler(context, currentAccount, true, true, resourcesProvider) {
                        @Override
                        public void onBindViewHolder(RecyclerView.ViewHolder holder, int position) {
                            HintDialogCell cell = (HintDialogCell) holder.itemView;
                            if (darkTheme || forceDarkThemeForHint) {
                                cell.setColors(Theme.key_voipgroup_nameText, Theme.key_voipgroup_inviteMembersBackground);
                            }

                            TLRPC.TL_topPeer peer = MediaDataController.getInstance(currentAccount).hints.get(position);
                            TLRPC.Chat chat = null;
                            TLRPC.User user = null;
                            long did = 0;
                            if (peer.peer.user_id != 0) {
                                did = peer.peer.user_id;
                                user = MessagesController.getInstance(currentAccount).getUser(peer.peer.user_id);
                            } else if (peer.peer.channel_id != 0) {
                                did = -peer.peer.channel_id;
                                chat = MessagesController.getInstance(currentAccount).getChat(peer.peer.channel_id);
                            } else if (peer.peer.chat_id != 0) {
                                did = -peer.peer.chat_id;
                                chat = MessagesController.getInstance(currentAccount).getChat(peer.peer.chat_id);
                            }
                            boolean animated = did == cell.getDialogId();
                            cell.setTag(did);
                            String name = "";
                            if (user != null) {
                                name = UserObject.getFirstName(user);
                            } else if (chat != null) {
                                name = chat.title;
                            }
                            cell.setDialog(did, true, name);
                            cell.setChecked(selectedDialogs.indexOfKey(did) >= 0, animated);
                        }
                    });
                    horizontalListView.setOnItemClickListener((view1, position) -> {
                        HintDialogCell cell = (HintDialogCell) view1;
                        TLRPC.TL_topPeer peer = MediaDataController.getInstance(currentAccount).hints.get(position);
                        TLRPC.Dialog dialog = new TLRPC.TL_dialog();
                        TLRPC.Chat chat = null;
                        TLRPC.User user = null;
                        long did = 0;
                        if (peer.peer.user_id != 0) {
                            did = peer.peer.user_id;
                        } else if (peer.peer.channel_id != 0) {
                            did = -peer.peer.channel_id;
                        } else if (peer.peer.chat_id != 0) {
                            did = -peer.peer.chat_id;
                        }
                        if (cell.isBlocked()) {
                            showPremiumBlockedToast(cell, did);
                            return;
                        }
                        dialog.id = did;
                        selectDialog(null, dialog);
                        cell.setChecked(selectedDialogs.indexOfKey(did) >= 0, true);
                    });
                    view = horizontalListView;
                    break;
                }
                case 3: {
                    GraySectionCell graySectionCell = new GraySectionCell(context, resourcesProvider);
                    graySectionCell.setTextColor(Theme.key_graySectionText);
                    graySectionCell.setBackgroundColor(getThemedColor(Theme.key_graySection));
                    graySectionCell.setText(LocaleController.getString(R.string.Recent));
                    view = graySectionCell;
                    break;
                }
                case 4: {
                    view = new View(context) {
                        @Override
                        protected void onMeasure(int widthMeasureSpec, int heightMeasureSpec) {
                            super.onMeasure(widthMeasureSpec, MeasureSpec.makeMeasureSpec(searchLayoutManager.lastItemHeight, MeasureSpec.EXACTLY));
                        }
                    };
                    break;
                }
            }
            return new RecyclerListView.Holder(view);
        }

        @Override
        public void onBindViewHolder(RecyclerView.ViewHolder holder, int position) {
            if (holder.getItemViewType() == 0 || holder.getItemViewType() == 5) {
//                ShareDialogCell cell = (ShareDialogCell) holder.itemView;
//                ProfileSearchCell cell = (ProfileSearchCell) holder.itemView;
                CharSequence name = null;
                TLObject object = null;
                TLRPC.EncryptedChat ec = null;
                long id = 0;

                if (TextUtils.isEmpty(lastSearchText)) {
                    if (recentDialogsStartRow >= 0 && position >= recentDialogsStartRow) {
                        int p = position - recentDialogsStartRow;
                        DialogsSearchAdapter.RecentSearchObject recentSearchObject = recentSearchObjects.get(p);
                        object = recentSearchObject.object;
                        if (object instanceof TLRPC.User) {
                            TLRPC.User user = (TLRPC.User) object;
                            id = user.id;
                            name = ContactsController.formatName(user.first_name, user.last_name);
                        } else if (object instanceof TLRPC.Chat) {
                            TLRPC.Chat chat = (TLRPC.Chat) object;
                            id = -chat.id;
                            name = chat.title;
                        } else if (object instanceof TLRPC.TL_encryptedChat) {
                            TLRPC.TL_encryptedChat chat = (TLRPC.TL_encryptedChat) object;
                            ec = chat;
                            TLRPC.User user = MessagesController.getInstance(currentAccount).getUser(chat.user_id);
                            if (user != null) {
                                id = user.id;
                                name = ContactsController.formatName(user.first_name, user.last_name);
                            }
                        }
                        String foundUserName = searchAdapterHelper.getLastFoundUsername();
                        if (!TextUtils.isEmpty(foundUserName)) {
                            int index;
                            if (name != null && (index = AndroidUtilities.indexOfIgnoreCase(name.toString(), foundUserName)) != -1) {
                                SpannableStringBuilder spannableStringBuilder = new SpannableStringBuilder(name);
                                spannableStringBuilder.setSpan(new ForegroundColorSpanThemable(Theme.key_windowBackgroundWhiteBlueText4, resourcesProvider), index, index + foundUserName.length(), Spanned.SPAN_EXCLUSIVE_EXCLUSIVE);
                                name = spannableStringBuilder;
                            }
                        }
                    }
                    if (holder.itemView instanceof ProfileSearchCell) {
                        ((ProfileSearchCell) holder.itemView).setData(object, ec, name, null, false, false);
                        ((ProfileSearchCell) holder.itemView).useSeparator = position < getItemCount() - 2;
                    } else if (holder.itemView instanceof ShareDialogCell) {
                        ((ShareDialogCell) holder.itemView).setDialog(id, selectedDialogs.indexOfKey(id) >= 0, name);
                    }
                    return;
                }
                position--;
                if (position < searchResult.size()) {
                    DialogSearchResult result = (DialogSearchResult) searchResult.get(position);
                    id = result.dialog.id;
                    name = result.name;
                } else {
                    position -= searchResult.size();
                    ArrayList<TLObject> arrayList = searchAdapterHelper.getLocalServerSearch();
                    object = arrayList.get(position);
                    if (object instanceof TLRPC.User) {
                        TLRPC.User user = (TLRPC.User) object;
                        id = user.id;
                        name = ContactsController.formatName(user.first_name, user.last_name);
                    } else {
                        TLRPC.Chat chat = (TLRPC.Chat) object;
                        id = -chat.id;
                        name = chat.title;
                    }
                    String foundUserName = searchAdapterHelper.getLastFoundUsername();
                    if (!TextUtils.isEmpty(foundUserName)) {
                        int index;
                        if (name != null && (index = AndroidUtilities.indexOfIgnoreCase(name.toString(), foundUserName)) != -1) {
                            SpannableStringBuilder spannableStringBuilder = new SpannableStringBuilder(name);
                            spannableStringBuilder.setSpan(new ForegroundColorSpanThemable(Theme.key_windowBackgroundWhiteBlueText4, resourcesProvider), index, index + foundUserName.length(), Spanned.SPAN_EXCLUSIVE_EXCLUSIVE);
                            name = spannableStringBuilder;
                        }
                    }
                }
                if (holder.itemView instanceof ProfileSearchCell) {
                    ((ProfileSearchCell) holder.itemView).setData(object, ec, name, null, false, false);
                    ((ProfileSearchCell) holder.itemView).useSeparator = position < getItemCount() - 2;
                } else if (holder.itemView instanceof ShareDialogCell) {
                    ((ShareDialogCell) holder.itemView).setDialog(id, selectedDialogs.indexOfKey(id) >= 0, name);
                }
            } else if (holder.getItemViewType() == 2) {
                ((RecyclerListView) holder.itemView).getAdapter().notifyDataSetChanged();
            }
        }


        @Override
        public int getItemViewType(int position) {
            if (position == lastFilledItem) {
                return 4;
            } else if (position == firstEmptyViewCell) {
                return 1;
            } else if (position == hintsCell) {
                return 2;
            } else if (position == resentTitleCell) {
                return 3;
            }
            return TextUtils.isEmpty(lastSearchText) ? 0 : 5;
        }

        public boolean isSearching() {
            return !TextUtils.isEmpty(lastSearchText);
        }

        public int getSpanSize(int spanCount, int position) {
            if (position == hintsCell || position == resentTitleCell || position == firstEmptyViewCell || position == lastFilledItem) {
                return spanCount;
            }
            final int viewType = getItemViewType(position);
            if (viewType == 0) {
                return spanCount;
            }
            return 1;
        }
    }

    private boolean searchIsVisible;
    private boolean searchWasVisibleBeforeTopics;

    private void checkCurrentList(boolean force) {
        boolean searchVisibleLocal = false;
        if (!TextUtils.isEmpty(searchView.searchEditText.getText()) || (keyboardVisible && searchView.searchEditText.hasFocus()) || searchWasVisibleBeforeTopics) {
            searchVisibleLocal = true;
            updateSearchAdapter = true;
            if (selectedTopicDialog == null) {
                AndroidUtilities.updateViewVisibilityAnimated(gridView, false, 0.98f, true);
                AndroidUtilities.updateViewVisibilityAnimated(searchGridView, true);
            }
        } else {
            if (selectedTopicDialog == null) {
                AndroidUtilities.updateViewVisibilityAnimated(gridView, true, 0.98f, true);
                AndroidUtilities.updateViewVisibilityAnimated(searchGridView, false);
            }
        }

        if (searchIsVisible != searchVisibleLocal || force) {
            searchIsVisible = searchVisibleLocal;
            searchAdapter.notifyDataSetChanged();
            listAdapter.notifyDataSetChanged();
            if (searchIsVisible) {
                if (lastOffset == Integer.MAX_VALUE) {
                    ((LinearLayoutManager) searchGridView.getLayoutManager()).scrollToPositionWithOffset(0, -searchGridView.getPaddingTop());
                } else {
                    ((LinearLayoutManager) searchGridView.getLayoutManager()).scrollToPositionWithOffset(0, lastOffset - searchGridView.getPaddingTop());
                }
                searchAdapter.searchDialogs(searchView.searchEditText.getText().toString());
            } else {
                if (lastOffset == Integer.MAX_VALUE) {
                    layoutManager.scrollToPositionWithOffset(0,  0);
                } else {
                    layoutManager.scrollToPositionWithOffset(0, 0);
                }
            }
        }
    }

    private String getLink() {
        String link;
        if (switchView != null) {
            link = linkToCopy[switchView.currentTab];
        } else {
            link = linkToCopy[0];
        }
        if (link == null && exportedMessageLink != null) {
            link = exportedMessageLink.link;
        }
        if (timestampCheckbox != null && timestampCheckbox.isChecked()) {
            try {
                link = Uri.parse(link).buildUpon().appendQueryParameter("t", AndroidUtilities.formatTimestamp(timestamp)).build().toString();
            } catch (Exception e) {
                FileLog.e(e);
            }
        }
        if (link == null) {
            return "";
        }
        return link;
    }

    private void updateLinkTextView() {
        if (linkTextView != null) {
            String link = getLink();
            if (link != null) {
                if (link.startsWith("https://")) {
                    link = link.substring(8);
                } else if (link.startsWith("http://")) {
                    link = link.substring(7);
                }
            }
            linkTextView.setText(link);
        }
    }

    private float keyboardT;
    private int keyboardSize2;
    public void updateBottomOverlay() {
        if (frameLayout2 == null) return;
        final boolean emojiVisible = commentTextView != null && commentTextView.isPopupVisible();
        if (emojiVisible) {
            keyboardT = commentTextView.getEmojiPaddingShown();
            navigationBar.setAlpha(1.0f - keyboardT);
        } else if (sizeNotifierFrameLayout != null && sizeNotifierFrameLayout.adjustPanLayoutHelper != null && !sizeNotifierFrameLayout.adjustPanLayoutHelper.animationInProgress()) {
            keyboardT = keyboardSize2 > dp(20) ? 1.0f : 0.0f;
            navigationBar.setAlpha(1.0f);
        } else {
            navigationBar.setAlpha(1.0f - keyboardT);
        }
        navigationBar.setTranslationY(navigationBarHeight);
        float bottomMargin = 0;
        if (timestampFrameLayout != null) {
            timestampFrameLayout.setTranslationY(-bottomMargin);
            bottomMargin += dp(48);
        }
        if (pickerBottom != null) {
            pickerBottom.setTranslationY(-bottomMargin);
            if (sharesCountLayout != null) {
                sharesCountLayout.setTranslationY(-bottomMargin);
            }
        }
        frameLayout2.setTranslationY(-bottomMargin);
        writeButtonContainer.setTranslationY(-bottomMargin);
        selectedCountView.setTranslationY(-bottomMargin);
    }
}<|MERGE_RESOLUTION|>--- conflicted
+++ resolved
@@ -2267,23 +2267,16 @@
                 if (replyTopMsg != null) {
                     replyTopMsg.isTopicMainMessage = true;
                 }
-<<<<<<< HEAD
-                if (frameLayout2.getTag() != null && commentTextView.length() > 0) {
-                    SendMessagesHelper.getInstance(currentAccount).sendMessage(SendMessagesHelper.SendMessageParams.of(text[0] == null ? null : text[0].toString(), key, replyTopMsg, replyTopMsg, null, true, entities, null, null, withSound, scheduleDate, null, false));
-                }
-                int result = SendMessagesHelper.getInstance(currentAccount).sendMessage(sendingMessageObjects, key, forwardContext.getForwardParams().noQuote, forwardContext.getForwardParams().noCaption, withSound, scheduleDate, replyTopMsg);
-=======
                 int result;
 //                if (finalText != null) {
 //                    SendMessagesHelper.getInstance(currentAccount).sendMessage(SendMessagesHelper.SendMessageParams.of(finalText, key, replyTopMsg, replyTopMsg, null, true, entities, null, null, withSound, 0, null, false));
 //                    result = 0;
 //                } else {
                     if (frameLayout2.getTag() != null && commentTextView.length() > 0) {
-                        SendMessagesHelper.getInstance(currentAccount).sendMessage(SendMessagesHelper.SendMessageParams.of(text[0] == null ? null : text[0].toString(), key, replyTopMsg, replyTopMsg, null, true, entities, null, null, withSound, 0, null, false));
-                    }
-                    result = SendMessagesHelper.getInstance(currentAccount).sendMessage(sendingMessageObjects, key, !showSendersName,false, withSound, 0, replyTopMsg, video_timestamp);
+                        SendMessagesHelper.getInstance(currentAccount).sendMessage(SendMessagesHelper.SendMessageParams.of(text[0] == null ? null : text[0].toString(), key, replyTopMsg, replyTopMsg, null, true, entities, null, null, withSound, scheduleDate, null, false));
+                    }
+                    result = SendMessagesHelper.getInstance(currentAccount).sendMessage(sendingMessageObjects, key, forwardContext.getForwardParams().noQuote, forwardContext.getForwardParams().noCaption, withSound, scheduleDate, replyTopMsg, video_timestamp);
 //                }
->>>>>>> eee720ef
                 if (result != 0) {
                     removeKeys.add(key);
                 }
