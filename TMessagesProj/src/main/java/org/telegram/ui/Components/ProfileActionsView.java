--- conflicted
+++ resolved
@@ -430,15 +430,11 @@
 
         updateBounds(action);
 
-<<<<<<< HEAD
-        float textY = action.drawable.getBounds().bottom + action.drawable.getBounds().top - action.text.getHeight() * action.textScale / 2.0f;
+        float textY = action.drawable.getBounds().bottom + action.drawable.getBounds().top - action.text.getHeight() * action.textScale / 2.0f - dp(2);
         if (OctoConfig.INSTANCE.md3ChatActions.getValue()) {
             textY = getTop() + getMeasuredHeight() - getMeasuredHeight() / 4f - action.text.getHeight() * action.textScale / 2.0f;
             if (asPreview) textY -= 3;
         }
-=======
-        final float textY = action.drawable.getBounds().bottom + action.drawable.getBounds().top - action.text.getHeight() * action.textScale / 2.0f - dp(2);
->>>>>>> 9cbf0333
 
         canvas.save();
         canvas.scale(action.textScale, action.textScale, cx, textY + action.text.getHeight() * action.textScale / 2.0f);
@@ -520,11 +516,8 @@
     }
 
     public float getRoundRadius() {
-<<<<<<< HEAD
+        //return dp(10);
         return dp(OctoConfig.INSTANCE.md3ChatActions.getValue() ? 25 : 8);
-=======
-        return dp(10);
->>>>>>> 9cbf0333
     }
 
     private Action hit = null;
