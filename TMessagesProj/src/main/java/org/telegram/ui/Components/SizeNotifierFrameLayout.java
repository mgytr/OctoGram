/*
 * This is the source code of Telegram for Android v. 5.x.x.
 * It is licensed under GNU GPL v. 2 or later.
 * You should have received a copy of the license in this archive (see LICENSE).
 *
 * Copyright Nikolai Kudashov, 2013-2018.
 */

package org.telegram.ui.Components;

import static org.telegram.messenger.AndroidUtilities.dp;

import android.animation.Animator;
import android.animation.AnimatorListenerAdapter;
import android.animation.ValueAnimator;
import android.content.Context;
import android.graphics.Bitmap;
import android.graphics.BitmapShader;
import android.graphics.Canvas;
import android.graphics.Color;
import android.graphics.ColorMatrix;
import android.graphics.ColorMatrixColorFilter;
import android.graphics.Matrix;
import android.graphics.Paint;
import android.graphics.Path;
import android.graphics.RecordingCanvas;
import android.graphics.Rect;
import android.graphics.Region;
import android.graphics.RenderEffect;
import android.graphics.RenderNode;
import android.graphics.Shader;
import android.graphics.drawable.BitmapDrawable;
import android.graphics.drawable.ColorDrawable;
import android.graphics.drawable.Drawable;
import android.graphics.drawable.GradientDrawable;
import android.graphics.text.MeasuredText;
import android.os.Build;
import android.util.Log;
import android.view.View;
import android.widget.FrameLayout;

import androidx.annotation.NonNull;

import org.telegram.messenger.AndroidUtilities;
import org.telegram.messenger.DispatchQueue;
import org.telegram.messenger.FileLog;
import org.telegram.messenger.LiteMode;
import org.telegram.messenger.SharedConfig;
import org.telegram.messenger.Utilities;
import org.telegram.ui.ActionBar.ActionBar;
import org.telegram.ui.ActionBar.AdjustPanLayoutHelper;
import org.telegram.ui.ActionBar.INavigationLayout;
import org.telegram.ui.ActionBar.Theme;
import org.telegram.ui.BlurSettingsBottomSheet;
import org.telegram.ui.ChatBackgroundDrawable;

import java.util.ArrayList;
import java.util.HashSet;

import it.octogram.android.OctoConfig;

public class SizeNotifierFrameLayout extends FrameLayout {

    public boolean DRAW_USING_RENDERNODE() {
        return Build.VERSION.SDK_INT >= 31 && SharedConfig.useNewBlur;
    }

    private Rect rect = new Rect();
    private Drawable backgroundDrawable;
    private boolean backgroundMotion;
    private Drawable oldBackgroundDrawable;
    private boolean oldBackgroundMotion;

    protected int keyboardHeight;
    private int bottomClip;
    protected SizeNotifierFrameLayoutDelegate delegate;
    private boolean occupyStatusBar = true;
    private WallpaperParallaxEffect parallaxEffect;
    private float translationX;
    private float translationY;
    private float bgAngle;
    private float parallaxScale = 1.0f;
    private int backgroundTranslationY;
    private boolean paused = true;
    private INavigationLayout parentLayout;
    public AdjustPanLayoutHelper adjustPanLayoutHelper;
    private int emojiHeight;
    private float emojiOffset;
    private boolean animationInProgress;
    private boolean skipBackgroundDrawing;
    SnowflakesEffect snowflakesEffect;
    protected View backgroundView;
    boolean attached;


    //blur variables
    public boolean needBlur;
    public boolean needBlurBottom;
    public boolean blurIsRunning;
    public boolean blurGeneratingTuskIsRunning;
    BlurBitmap currentBitmap;
    BlurBitmap prevBitmap;
    public ArrayList<BlurBitmap> unusedBitmaps = new ArrayList<>(10);
    public ArrayList<View> blurBehindViews = new ArrayList<>();

    Matrix matrix = new Matrix();
    Matrix matrix2 = new Matrix();
    public Paint blurPaintTop = new Paint();
    public Paint blurPaintTop2 = new Paint();
    public Paint blurPaintBottom = new Paint();
    public Paint blurPaintBottom2 = new Paint();
    private Paint selectedBlurPaint;
    private Paint selectedBlurPaint2;
    float saturation;

    public float blurCrossfadeProgress;
    private final float DOWN_SCALE = 12f;
    private final int TOP_CLIP_OFFSET = (int) (10 + DOWN_SCALE * 2);
    private static DispatchQueue blurQueue;
    ValueAnimator blurCrossfade;
    public boolean invalidateBlur;
    int count;
    int times;
    int count2;
    int times2;
    private float themeAnimationValue = 1f;
    //

    public void invalidateBlur() {
        if (!SharedConfig.chatBlurEnabled()) {
            return;
        }
        invalidateBlur = true;
        if (!blurIsRunning || blurGeneratingTuskIsRunning) {
            return;
        }
        invalidate();
    }

    public void invalidateBackground() {
        if (backgroundView != null) {
            backgroundView.invalidate();
        }
    }

    public int getBottomPadding() {
        return 0;
    }


    public interface SizeNotifierFrameLayoutDelegate {
        void onSizeChanged(int keyboardHeight, boolean isWidthGreater);
    }

    public SizeNotifierFrameLayout(Context context) {
        this(context, null);
    }

    public SizeNotifierFrameLayout(Context context, INavigationLayout layout) {
        super(context);
        setWillNotDraw(false);
        parentLayout = layout;
        adjustPanLayoutHelper = createAdjustPanLayoutHelper();
    }

    private class BackgroundView extends View {
        public BackgroundView(Context context) {
            super(context);
        }

        @Override
        protected void onDraw(Canvas canvas) {
            if (backgroundDrawable == null || skipBackgroundDrawing) {
                return;
            }
            Drawable newDrawable = getNewDrawable();
            boolean newMotion = getNewDrawableMotion();
            if (newDrawable != backgroundDrawable && newDrawable != null) {
                if (Theme.isAnimatingColor()) {
                    oldBackgroundDrawable = backgroundDrawable;
                    oldBackgroundMotion = backgroundMotion;
                }
                if (newDrawable instanceof MotionBackgroundDrawable) {
                    MotionBackgroundDrawable motionBackgroundDrawable = (MotionBackgroundDrawable) newDrawable;
                    motionBackgroundDrawable.setParentView(backgroundView);
                }
                backgroundDrawable = newDrawable;
                if (attached && backgroundDrawable instanceof ChatBackgroundDrawable) {
                    ((ChatBackgroundDrawable) backgroundDrawable).onAttachedToWindow(this);
                }
                backgroundMotion = newMotion;
                themeAnimationValue = 0f;
                checkMotion();
            }
            themeAnimationValue = Utilities.clamp(themeAnimationValue + AndroidUtilities.screenRefreshTime / 200, 1f, 0);
            for (int a = 0; a < 2; a++) {
                Drawable drawable = a == 0 ? oldBackgroundDrawable : backgroundDrawable;
                if (drawable == null) {
                    continue;
                }
                if (a == 1 && oldBackgroundDrawable != null && parentLayout != null) {
                    drawable.setAlpha((int) (255 * themeAnimationValue));
                } else {
                    drawable.setAlpha(255);
                }
                float parallaxScale;
                float translationX;
                float translationY;
                boolean drawMotion = a == 0 ? oldBackgroundMotion : backgroundMotion;
                if (drawMotion) {
                    parallaxScale = SizeNotifierFrameLayout.this.parallaxScale;
                    translationX = SizeNotifierFrameLayout.this.translationX;
                    translationY = SizeNotifierFrameLayout.this.translationY;
                } else {
                    parallaxScale = 1.0f;
                    translationX = 0;
                    translationY = 0;
                }
                if (drawable instanceof MotionBackgroundDrawable) {
                    MotionBackgroundDrawable motionBackgroundDrawable = (MotionBackgroundDrawable) drawable;
                    if (motionBackgroundDrawable.hasPattern()) {
                        int actionBarHeight = (isActionBarVisible() ? ActionBar.getCurrentActionBarHeight() : 0) + (Build.VERSION.SDK_INT >= 21 && occupyStatusBar ? AndroidUtilities.statusBarHeight : 0);
                        int viewHeight = getRootView().getMeasuredHeight() - actionBarHeight;
                        float scaleX = (float) getMeasuredWidth() / (float) drawable.getIntrinsicWidth();
                        float scaleY = (float) (viewHeight) / (float) drawable.getIntrinsicHeight();
                        float scale = Math.max(scaleX, scaleY);
                        int width = (int) Math.ceil(drawable.getIntrinsicWidth() * scale * parallaxScale);
                        int height = (int) Math.ceil(drawable.getIntrinsicHeight() * scale * parallaxScale);
                        int x = (getMeasuredWidth() - width) / 2 + (int) translationX;
                        int y = backgroundTranslationY + (viewHeight - height) / 2 + actionBarHeight + (int) translationY;
                        canvas.save();
                        canvas.clipRect(0, actionBarHeight, width, getMeasuredHeight() - bottomClip);
                        drawable.setBounds(x, y, x + width, y + height);
                        drawable.draw(canvas);
                        checkSnowflake(canvas);
                        canvas.restore();
                    } else {
                        if (bottomClip != 0) {
                            canvas.save();
                            canvas.clipRect(0, 0, getMeasuredWidth(), getRootView().getMeasuredHeight() - bottomClip);
                        }
                        motionBackgroundDrawable.setTranslationY(backgroundTranslationY);
                        int bottom = (int) (getRootView().getMeasuredHeight() - backgroundTranslationY + translationY);
                        if (animationInProgress) {
                            bottom -= emojiOffset;
                        } else if (emojiHeight != 0) {
                            bottom -= emojiHeight;
                        }
                        drawable.setBounds(0, 0, getMeasuredWidth(), bottom);
                        drawable.draw(canvas);
                        if (bottomClip != 0) {
                            canvas.restore();
                        }
                    }
                } else if (drawable instanceof ColorDrawable) {
                    if (bottomClip != 0) {
                        canvas.save();
                        canvas.clipRect(0, 0, getMeasuredWidth(), getMeasuredHeight() - bottomClip);
                    }
                    drawable.setBounds(0, 0, getMeasuredWidth(), getRootView().getMeasuredHeight());
                    drawable.draw(canvas);
                    checkSnowflake(canvas);
                    if (bottomClip != 0) {
                        canvas.restore();
                    }
                } else if (drawable instanceof GradientDrawable) {
                    if (bottomClip != 0) {
                        canvas.save();
                        canvas.clipRect(0, 0, getMeasuredWidth(), getRootView().getMeasuredHeight() - bottomClip);
                    }
                    drawable.setBounds(0, backgroundTranslationY, getMeasuredWidth(), backgroundTranslationY + getRootView().getMeasuredHeight());
                    drawable.draw(canvas);
                    checkSnowflake(canvas);
                    if (bottomClip != 0) {
                        canvas.restore();
                    }
                } else if (drawable instanceof BitmapDrawable) {
                    BitmapDrawable bitmapDrawable = (BitmapDrawable) drawable;
                    if (bitmapDrawable.getTileModeX() == Shader.TileMode.REPEAT) {
                        canvas.save();
                        float scale = 2.0f / AndroidUtilities.density;
                        canvas.scale(scale, scale);
                        drawable.setBounds(0, 0, (int) Math.ceil(getMeasuredWidth() / scale), (int) Math.ceil(getRootView().getMeasuredHeight() / scale));
                        drawable.draw(canvas);
                        checkSnowflake(canvas);
                        canvas.restore();
                    } else {
                        int actionBarHeight = (isActionBarVisible() ? ActionBar.getCurrentActionBarHeight() : 0) + (Build.VERSION.SDK_INT >= 21 && occupyStatusBar ? AndroidUtilities.statusBarHeight : 0);
                        int viewHeight = getRootView().getMeasuredHeight() - actionBarHeight;
                        float scaleX = (float) getMeasuredWidth() / (float) drawable.getIntrinsicWidth();
                        float scaleY = (float) (viewHeight) / (float) drawable.getIntrinsicHeight();
                        float scale = Math.max(scaleX, scaleY);
                        int width = (int) Math.ceil(drawable.getIntrinsicWidth() * scale * parallaxScale);
                        int height = (int) Math.ceil(drawable.getIntrinsicHeight() * scale * parallaxScale);
                        int x = (getMeasuredWidth() - width) / 2 + (int) translationX;
                        int y = backgroundTranslationY + (viewHeight - height) / 2 + actionBarHeight + (int) translationY;
                        canvas.save();
                        canvas.clipRect(0, actionBarHeight, width, getMeasuredHeight() - bottomClip);
                        drawable.setBounds(x, y, x + width, y + height);
                        drawable.draw(canvas);
                        checkSnowflake(canvas);
                        canvas.restore();
                    }
                } else {
                    if (bottomClip != 0) {
                        canvas.save();
                        canvas.clipRect(0, 0, getMeasuredWidth(), getRootView().getMeasuredHeight() - bottomClip);
                    }
                    if (drawable instanceof ChatBackgroundDrawable) {
                        ((ChatBackgroundDrawable) drawable).setParent(this);
                    }
                    float x = -getMeasuredWidth() * (parallaxScale - 1f) / 2f + translationX;
                    float y = -getRootView().getMeasuredHeight() * (parallaxScale - 1f) / 2f + translationY;
                    drawable.setBounds(
                            (int) x,
                            (int) (backgroundTranslationY + y),
                            (int) (getMeasuredWidth() * parallaxScale + x),
                            (int) (backgroundTranslationY + getRootView().getMeasuredHeight() * parallaxScale + y)
                    );

                    drawable.draw(canvas);
                    checkSnowflake(canvas);
                    if (bottomClip != 0) {
                        canvas.restore();
                    }
                }
                if (a == 0 && oldBackgroundDrawable != null && themeAnimationValue >= 1.0f) {
                    if (attached && oldBackgroundDrawable instanceof ChatBackgroundDrawable) {
                        ((ChatBackgroundDrawable) oldBackgroundDrawable).onDetachedFromWindow(backgroundView);
                    }
                    oldBackgroundDrawable = null;
                    oldBackgroundMotion = false;
                    checkMotion();
                    backgroundView.invalidate();
                }
            }
            if (themeAnimationValue != 1f) {
                backgroundView.invalidate();
            }
        }
    }

    public void setBackgroundImage(Drawable bitmap, boolean motion) {
        if (backgroundDrawable == bitmap) {
            return;
        }
        if (backgroundView == null) {
            addView(backgroundView = new BackgroundView(getContext()), 0, LayoutHelper.createFrame(LayoutHelper.MATCH_PARENT, LayoutHelper.MATCH_PARENT));
            checkLayerType();
        }
        if (bitmap instanceof MotionBackgroundDrawable) {
            MotionBackgroundDrawable motionBackgroundDrawable = (MotionBackgroundDrawable) bitmap;
            motionBackgroundDrawable.setParentView(backgroundView);
        }
        if (attached && backgroundDrawable instanceof ChatBackgroundDrawable) {
            ((ChatBackgroundDrawable) backgroundDrawable).onDetachedFromWindow(backgroundView);
        }
        backgroundDrawable = bitmap;
        if (attached && backgroundDrawable instanceof ChatBackgroundDrawable) {
            ((ChatBackgroundDrawable) backgroundDrawable).onAttachedToWindow(backgroundView);
        }
        checkMotion();
        backgroundView.invalidate();
        checkLayerType();
    }

    private void checkMotion() {
        boolean motion = oldBackgroundMotion || backgroundMotion;
        if (motion) {
            if (parallaxEffect == null) {
                parallaxEffect = new WallpaperParallaxEffect(getContext());
                parallaxEffect.setCallback((offsetX, offsetY, angle) -> {
                    translationX = offsetX;
                    translationY = offsetY;
                    bgAngle = angle;
                    if (backgroundView != null) {
                        backgroundView.invalidate();
                    }
                });
                if (getMeasuredWidth() != 0 && getMeasuredHeight() != 0) {
                    parallaxScale = parallaxEffect.getScale(getMeasuredWidth(), getMeasuredHeight());
                }
            }
            if (!paused) {
                parallaxEffect.setEnabled(true);
            }
        } else if (parallaxEffect != null) {
            parallaxEffect.setEnabled(false);
            parallaxEffect = null;
            parallaxScale = 1.0f;
            translationX = 0;
            translationY = 0;
        }
    }

    private void checkLayerType() {
//        if (parallaxEffect == null && backgroundDrawable instanceof MotionBackgroundDrawable && SharedConfig.getDevicePerformanceClass() == SharedConfig.PERFORMANCE_CLASS_HIGH) {
//            backgroundView.setLayerType(LAYER_TYPE_HARDWARE, null);
//        } else {
//            backgroundView.setLayerType(LAYER_TYPE_NONE, null);
//        }
    }

    public Drawable getBackgroundImage() {
        return backgroundDrawable;
    }

    public void setDelegate(SizeNotifierFrameLayoutDelegate delegate) {
        this.delegate = delegate;
    }

    public void setOccupyStatusBar(boolean value) {
        occupyStatusBar = value;
    }

    public void onPause() {
        if (parallaxEffect != null) {
            parallaxEffect.setEnabled(false);
        }
        paused = true;
    }

    public void onResume() {
        if (parallaxEffect != null) {
            parallaxEffect.setEnabled(true);
        }
        paused = false;
    }

    @Override
    protected void onLayout(boolean changed, int l, int t, int r, int b) {
        super.onLayout(changed, l, t, r, b);
        notifyHeightChanged();
    }

    public int measureKeyboardHeight() {
        View rootView = getRootView();
        getWindowVisibleDisplayFrame(rect);
        if (rect.bottom == 0 && rect.top == 0) {
            return 0;
        }
        int usableViewHeight = rootView.getHeight() - (rect.top != 0 ? AndroidUtilities.statusBarHeight : 0) - AndroidUtilities.getViewInset(rootView);
        return keyboardHeight = Math.max(0, usableViewHeight - (rect.bottom - rect.top));
    }

    public int getKeyboardHeight() {
        return keyboardHeight;
    }

    public void notifyHeightChanged() {
        if (parallaxEffect != null) {
            parallaxScale = parallaxEffect.getScale(getMeasuredWidth(), getMeasuredHeight());
        }
        if (delegate != null) {
            keyboardHeight = measureKeyboardHeight();
            final boolean isWidthGreater = AndroidUtilities.displaySize.x > AndroidUtilities.displaySize.y;
            post(() -> {
                if (delegate != null) {
                    delegate.onSizeChanged(keyboardHeight, isWidthGreater);
                }
            });
        }
    }

    public void setBottomClip(int value) {
        if (value != bottomClip) {
            bottomClip = value;
            if (backgroundView != null) {
                backgroundView.invalidate();
            }
        }
    }

    public void setBackgroundTranslation(int translation) {
        if (translation != backgroundTranslationY) {
            backgroundTranslationY = translation;
            if (backgroundView != null) {
                backgroundView.invalidate();
            }
        }
    }

    public int getBackgroundTranslationY() {
        if (backgroundDrawable instanceof MotionBackgroundDrawable) {
            if (animationInProgress) {
                return (int) emojiOffset;
            } else if (emojiHeight != 0) {
                return emojiHeight;
            }
            return backgroundTranslationY;
        } else if (backgroundDrawable instanceof ChatBackgroundDrawable) {
            return backgroundTranslationY;
        }
        return 0;
    }

    public int getBackgroundSizeY() {
        int offset = 0;
        if (backgroundDrawable instanceof MotionBackgroundDrawable) {
            MotionBackgroundDrawable motionBackgroundDrawable = (MotionBackgroundDrawable) backgroundDrawable;
            if (!motionBackgroundDrawable.hasPattern()) {
                if (animationInProgress) {
                    offset = (int) emojiOffset;
                } else if (emojiHeight != 0) {
                    offset = emojiHeight;
                } else {
                    offset = backgroundTranslationY;
                }
            } else {
                offset = backgroundTranslationY != 0 ? 0 : -keyboardHeight;
            }
        } else if (backgroundDrawable instanceof ChatBackgroundDrawable) {
            offset = backgroundTranslationY;
        }
        return getMeasuredHeight() - offset;
    }

    public int getHeightWithKeyboard() {
        return keyboardHeight + getMeasuredHeight();
    }

    public void setEmojiKeyboardHeight(int height) {
        if (emojiHeight != height) {
            emojiHeight = height;
            if (backgroundView != null) {
                backgroundView.invalidate();
            }
        }
    }

    public void setEmojiOffset(boolean animInProgress, float offset) {
        if (emojiOffset != offset || animationInProgress != animInProgress) {
            emojiOffset = offset;
            animationInProgress = animInProgress;
            if (backgroundView != null) {
                backgroundView.invalidate();
            }
        }
    }

    private void checkSnowflake(Canvas canvas) {
        if (backgroundView != null && (Theme.canStartHolidayAnimation() && LiteMode.isEnabled(LiteMode.FLAG_CHAT_BACKGROUND)) || OctoConfig.INSTANCE.showSnowflakes.getValue()) {
            if (snowflakesEffect == null) {
                snowflakesEffect = new SnowflakesEffect(1);
            }
            snowflakesEffect.onDraw(backgroundView, canvas);
        }
    }

    protected boolean isActionBarVisible() {
        return true;
    }

    protected AdjustPanLayoutHelper createAdjustPanLayoutHelper() {
        return null;
    }

    public void setSkipBackgroundDrawing(boolean skipBackgroundDrawing) {
        if (this.skipBackgroundDrawing != skipBackgroundDrawing) {
            this.skipBackgroundDrawing = skipBackgroundDrawing;
            if (backgroundView != null) {
                backgroundView.invalidate();
            }
        }
    }

    protected Drawable getNewDrawable() {
        return Theme.getCachedWallpaperNonBlocking();
    }

    protected boolean getNewDrawableMotion() {
        return Theme.isWallpaperMotion();
    }

    @Override
    protected boolean verifyDrawable(Drawable who) {
        return who == getBackgroundImage() || super.verifyDrawable(who);
    }

    final BlurBackgroundTask blurBackgroundTask = new BlurBackgroundTask();

    public void startBlur() {
        if (!blurIsRunning || blurGeneratingTuskIsRunning || !invalidateBlur || !SharedConfig.chatBlurEnabled() || DRAW_USING_RENDERNODE()) {
            return;
        }

<<<<<<< HEAD
        int blurAlpha = Color.alpha(Theme.getColor(Theme.key_chat_BlurAlpha));
        if (OctoConfig.INSTANCE.forceChatBlurEffect.getValue()) {
            blurAlpha = OctoConfig.INSTANCE.blurEffectStrength.getValue();
        }
=======
        int blurAlpha = Color.alpha(Theme.getColor(Theme.key_chat_BlurAlphaSlow));
>>>>>>> 5bc1c3dc
        if (blurAlpha == 255) {
            return;
        }
        int lastW = getMeasuredWidth();
        int lastH = ActionBar.getCurrentActionBarHeight() + AndroidUtilities.statusBarHeight + dp(100);
        if (lastW == 0 || lastH == 0) {
            return;
        }
// TODO uncomment for support saturation in blur
//        if (this.saturation != BlurSettingsBottomSheet.saturation) {
//            this.saturation = BlurSettingsBottomSheet.saturation;
//            ColorMatrix colorMatrix = new ColorMatrix();
//            colorMatrix.setSaturation(saturation * 5);
//            blurPaintTop.setColorFilter(new ColorMatrixColorFilter(colorMatrix));
//            blurPaintTop2.setColorFilter(new ColorMatrixColorFilter(colorMatrix));
//            blurPaintBottom.setColorFilter(new ColorMatrixColorFilter(colorMatrix));
//            blurPaintBottom2.setColorFilter(new ColorMatrixColorFilter(colorMatrix));
//        }

        invalidateBlur = false;
        blurGeneratingTuskIsRunning = true;

        int bitmapH = (int) (lastH / DOWN_SCALE) + TOP_CLIP_OFFSET;
        int bitmapW = (int) (lastW / DOWN_SCALE);

        long time = System.currentTimeMillis();
        BlurBitmap bitmap = null;
        if (unusedBitmaps.size() > 0) {
            bitmap = unusedBitmaps.remove(unusedBitmaps.size() - 1);
        }

        if (bitmap == null) {
            bitmap = new BlurBitmap();
            bitmap.topBitmap = Bitmap.createBitmap(bitmapW, bitmapH, Bitmap.Config.ARGB_8888);
            bitmap.topCanvas = new SimplerCanvas(bitmap.topBitmap);

            if (needBlurBottom) {
                bitmap.bottomBitmap = Bitmap.createBitmap(bitmapW, bitmapH, Bitmap.Config.ARGB_8888);
                bitmap.bottomCanvas = new SimplerCanvas(bitmap.bottomBitmap);
            }
        } else {
            bitmap.topBitmap.eraseColor(Color.TRANSPARENT);
            if (bitmap.bottomBitmap != null) {
                bitmap.bottomBitmap.eraseColor(Color.TRANSPARENT);
            }
        }

        BlurBitmap finalBitmap = bitmap;

        float sX = (float) finalBitmap.topBitmap.getWidth() / (float) lastW;
        float sY = (float) (finalBitmap.topBitmap.getHeight() - TOP_CLIP_OFFSET) / (float) lastH;
        finalBitmap.topCanvas.save();
        finalBitmap.pixelFixOffset = getScrollOffset() % (int) (DOWN_SCALE * 2);

        finalBitmap.topCanvas.clipRect(1, 10 * sY, finalBitmap.topBitmap.getWidth(), finalBitmap.topBitmap.getHeight() - 1);
        finalBitmap.topCanvas.scale(sX, sY);
        finalBitmap.topCanvas.translate(0, 10 * sY + finalBitmap.pixelFixOffset);

        finalBitmap.topScaleX = 1f / sX;
        finalBitmap.topScaleY = 1f / sY;

        drawList(finalBitmap.topCanvas, true, null);
        finalBitmap.topCanvas.restore();

        if (needBlurBottom) {
            sX = (float) finalBitmap.bottomBitmap.getWidth() / (float) lastW;
            sY = (float) (finalBitmap.bottomBitmap.getHeight() - TOP_CLIP_OFFSET) / (float) lastH;
            finalBitmap.needBlurBottom = true;
            finalBitmap.bottomOffset = getBottomOffset() - lastH;
            finalBitmap.drawnListTranslationY = getBottomOffset();
            finalBitmap.bottomCanvas.save();
            finalBitmap.bottomCanvas.clipRect(1, 10 * sY, finalBitmap.bottomBitmap.getWidth(), finalBitmap.bottomBitmap.getHeight() - 1);
            finalBitmap.bottomCanvas.scale(sX, sY);
            finalBitmap.bottomCanvas.translate(0, 10 * sY - finalBitmap.bottomOffset + finalBitmap.pixelFixOffset);
            finalBitmap.bottomScaleX = 1f / sX;
            finalBitmap.bottomScaleY = 1f / sY;

            drawList(finalBitmap.bottomCanvas, false, null);
            finalBitmap.bottomCanvas.restore();
        } else {
            finalBitmap.needBlurBottom = false;
        }


        times2 += System.currentTimeMillis() - time;
        count2++;
        if (count2 >= 20) {
            count2 = 0;
            times2 = 0;
        }

        if (blurQueue == null) {
            blurQueue = new DispatchQueue("BlurQueue");
        }
        blurBackgroundTask.radius = (int) ((int) (Math.max(6, Math.max(lastH, lastW) / 180) * 2.5f) * BlurSettingsBottomSheet.blurRadius);
        blurBackgroundTask.finalBitmap = finalBitmap;
        blurQueue.postRunnable(blurBackgroundTask);
    }

    private class BlurBackgroundTask implements Runnable {

        int radius;
        BlurBitmap finalBitmap;

        @Override
        public void run() {
            long time = System.currentTimeMillis();

            Utilities.stackBlurBitmap(finalBitmap.topBitmap, radius);
            if (finalBitmap.needBlurBottom && finalBitmap.bottomBitmap != null) {
                Utilities.stackBlurBitmap(finalBitmap.bottomBitmap, radius);
            }
            times += System.currentTimeMillis() - time;
            count++;
            if (count > 1000) {
                FileLog.d("chat blur generating average time" + (times / (float) count));
                count = 0;
                times = 0;
            }

            AndroidUtilities.runOnUIThread(() -> {
                if (!blurIsRunning) {
                    if (finalBitmap != null) {
                        finalBitmap.recycle();
                    }
                    blurGeneratingTuskIsRunning = false;
                    return;
                }
                prevBitmap = currentBitmap;
                BlurBitmap oldBitmap = currentBitmap;
                blurPaintTop2.setShader(blurPaintTop.getShader());
                blurPaintBottom2.setShader(blurPaintBottom.getShader());

                BitmapShader bitmapShader = new BitmapShader(finalBitmap.topBitmap, Shader.TileMode.CLAMP, Shader.TileMode.CLAMP);
                blurPaintTop.setShader(bitmapShader);

                if (finalBitmap.needBlurBottom && finalBitmap.bottomBitmap != null) {
                    bitmapShader = new BitmapShader(finalBitmap.bottomBitmap, Shader.TileMode.CLAMP, Shader.TileMode.CLAMP);
                    blurPaintBottom.setShader(bitmapShader);
                }

                if (blurCrossfade != null) {
                    blurCrossfade.cancel();
                }
                blurCrossfadeProgress = 0;
                blurCrossfade = ValueAnimator.ofFloat(0, 1f);
                blurCrossfade.addUpdateListener(valueAnimator -> {
                    blurCrossfadeProgress = (float) valueAnimator.getAnimatedValue();
                    invalidateBlurredViews();
                });
                blurCrossfade.addListener(new AnimatorListenerAdapter() {
                    @Override
                    public void onAnimationEnd(Animator animation) {
                        blurCrossfadeProgress = 1f;
                        unusedBitmaps.add(oldBitmap);
                        blurPaintTop2.setShader(null);
                        blurPaintBottom2.setShader(null);
                        invalidateBlurredViews();
                        super.onAnimationEnd(animation);
                    }
                });
                blurCrossfade.setDuration(50);
                blurCrossfade.start();
                invalidateBlurredViews();
                currentBitmap = finalBitmap;

                AndroidUtilities.runOnUIThread(() -> {
                    blurGeneratingTuskIsRunning = false;
                    startBlur();
                }, 16);
            });
        }
    }

    public void updateBlurContent() {
        if (DRAW_USING_RENDERNODE()) {
            invalidateBlurredViews();
        }
    }

    public void invalidateBlurredViews() {
        blurNodeInvalidated[0] = true;
        blurNodeInvalidated[1] = true;
        for (int i = 0; i < blurBehindViews.size(); i++) {
            blurBehindViews.get(i).invalidate();
        }
    }

    protected float getBottomOffset() {
        return getMeasuredHeight();
    }

    protected float getListTranslationY() {
        return 0f;
    }

    protected Theme.ResourcesProvider getResourceProvider() {
        return null;
    }

    protected void drawList(Canvas blurCanvas, boolean top, ArrayList<IViewWithInvalidateCallback> views) {


    }

    public interface IViewWithInvalidateCallback {
        void listenInvalidate(Runnable callback);
    }

    protected int getScrollOffset() {
        return 0;
    }

    @Override
    protected void dispatchDraw(Canvas canvas) {
        blurNodeInvalidatedThisFrame[0] = false;
        blurNodeInvalidatedThisFrame[1] = false;
        if (blurIsRunning) {
            startBlur();
        }
        super.dispatchDraw(canvas);
    }

    @Override
    protected void onAttachedToWindow() {
        super.onAttachedToWindow();
        attached = true;
        if (needBlur && !blurIsRunning) {
            blurIsRunning = true;
            invalidateBlur = true;
        }
        if (backgroundDrawable instanceof ChatBackgroundDrawable) {
            ((ChatBackgroundDrawable) backgroundDrawable).onAttachedToWindow(backgroundView);
        }
        if (oldBackgroundDrawable instanceof ChatBackgroundDrawable) {
            ((ChatBackgroundDrawable) oldBackgroundDrawable).onAttachedToWindow(backgroundView);
        }
    }

    @Override
    protected void onDetachedFromWindow() {
        super.onDetachedFromWindow();
        attached = false;
        blurPaintTop.setShader(null);
        blurPaintTop2.setShader(null);
        blurPaintBottom.setShader(null);
        blurPaintBottom2.setShader(null);
        if (blurCrossfade != null) {
            blurCrossfade.cancel();
        }
        if (currentBitmap != null) {
            currentBitmap.recycle();
            currentBitmap = null;
        }
        for (int i = 0; i < unusedBitmaps.size(); i++) {
            if (unusedBitmaps.get(i) != null) {
                unusedBitmaps.get(i).recycle();
            }
        }
        unusedBitmaps.clear();
        blurIsRunning = false;

        if (backgroundDrawable instanceof ChatBackgroundDrawable) {
            ((ChatBackgroundDrawable) backgroundDrawable).onDetachedFromWindow(backgroundView);
        }
        if (oldBackgroundDrawable instanceof ChatBackgroundDrawable) {
            ((ChatBackgroundDrawable) oldBackgroundDrawable).onDetachedFromWindow(backgroundView);
        }
    }

    public boolean blurWasDrawn() {
        return SharedConfig.chatBlurEnabled() && (DRAW_USING_RENDERNODE() || currentBitmap != null);
    }

    private float lastDrawnBottomBlurOffset;
    private float drawnBottomOffset;
    private RenderNode[] blurNodes;
    private boolean[] blurNodeInvalidatedThisFrame = new boolean[2];
    private boolean[] blurNodeInvalidated = new boolean[2];
    private NoClipCanvas noClipCanvas;
    public static boolean drawingBlur;

    private final ArrayList<IViewWithInvalidateCallback> lastViews = new ArrayList<>();
    private final ArrayList<IViewWithInvalidateCallback> views = new ArrayList<>();

    private void drawListWithCallbacks(Canvas canvas, boolean top) {
        if (!invalidateOptimized()) {
            drawList(canvas, top, null);
        } else {
            lastViews.clear();
            lastViews.addAll(views);
            views.clear();
            drawList(canvas, top, views);
            for (IViewWithInvalidateCallback view : lastViews) {
                view.listenInvalidate(null);
            }
            for (IViewWithInvalidateCallback view : views) {
                view.listenInvalidate(this::updateBlurContent);
            }
        }
    }

    protected boolean invalidateOptimized() {
        return false;
    }

    private float getRenderNodeScale() {
        switch (SharedConfig.getDevicePerformanceClass()) {
            case SharedConfig.PERFORMANCE_CLASS_HIGH:
                return AndroidUtilities.density;
            case SharedConfig.PERFORMANCE_CLASS_AVERAGE:
                return dp(12);
            default:
            case SharedConfig.PERFORMANCE_CLASS_LOW:
                return dp(15);
        }
    }

    private float getBlurRadius() {
        switch (SharedConfig.getDevicePerformanceClass()) {
            case SharedConfig.PERFORMANCE_CLASS_HIGH:
                return 60;
            case SharedConfig.PERFORMANCE_CLASS_AVERAGE:
                return 4;
            default:
            case SharedConfig.PERFORMANCE_CLASS_LOW:
                return 3;
        }
    }

    public void drawBlurRect(Canvas canvas, float y, Rect rectTmp, Paint blurScrimPaint, boolean top) {
<<<<<<< HEAD
        int blurAlpha = Color.alpha(Theme.getColor(Theme.key_chat_BlurAlpha));
        if (OctoConfig.INSTANCE.forceChatBlurEffect.getValue()) {
            blurAlpha = OctoConfig.INSTANCE.blurEffectStrength.getValue();
        }
        if (currentBitmap == null || !SharedConfig.chatBlurEnabled()) {
=======
        int blurAlpha = Color.alpha(Theme.getColor(DRAW_USING_RENDERNODE() && SharedConfig.getDevicePerformanceClass() == SharedConfig.PERFORMANCE_CLASS_HIGH ? Theme.key_chat_BlurAlpha : Theme.key_chat_BlurAlphaSlow));
        if (!SharedConfig.chatBlurEnabled()) {
            canvas.drawRect(rectTmp, blurScrimPaint);
            return;
        }
        if (DRAW_USING_RENDERNODE()) {
            if (!canvas.isHardwareAccelerated()) {
                canvas.drawRect(rectTmp, blurScrimPaint);
                return;
            }
            if (blurNodes == null) {
                blurNodes = new RenderNode[2];
            }
            final float scale = getRenderNodeScale();
            final int a = top ? 0 : 1;
            if (!top && !blurNodeInvalidated[a] && Math.abs(getBottomOffset() - lastDrawnBottomBlurOffset) > 0.1f) {
                blurNodeInvalidated[a] = true;
            }
            int pad = (int) dp(12 * 3);
            if (blurAlpha < 255 && blurNodeInvalidated[a] && !blurNodeInvalidatedThisFrame[a]) {
                if (blurNodes[a] == null) {
                    blurNodes[a] = new RenderNode("blurNode" + a);
                    ColorMatrix colorMatrix = new ColorMatrix();
                    colorMatrix.setSaturation(2f);
                    blurNodes[a].setRenderEffect(RenderEffect.createChainEffect(
                            RenderEffect.createBlurEffect(getBlurRadius(), getBlurRadius(), Shader.TileMode.DECAL),
                            RenderEffect.createColorFilterEffect(new ColorMatrixColorFilter(colorMatrix))
                    ));
                }
                int lastW = getMeasuredWidth();
                int lastH = ActionBar.getCurrentActionBarHeight() + AndroidUtilities.statusBarHeight + dp(100);
                blurNodes[a].setPosition(0, 0, (int) (lastW / scale), (int) ((lastH + 2 * pad) / scale));
                RecordingCanvas recordingCanvas = blurNodes[a].beginRecording();
                drawingBlur = true;
                recordingCanvas.scale(1f / scale, 1f / scale);
                recordingCanvas.drawPaint(blurScrimPaint);
                recordingCanvas.translate(0, pad);
                if (!top) {
                    recordingCanvas.translate(0, -(drawnBottomOffset = (lastDrawnBottomBlurOffset = getBottomOffset()) - lastH));
                }
                drawListWithCallbacks(recordingCanvas, top);
                drawingBlur = false;
                blurNodes[a].endRecording();
                blurNodeInvalidatedThisFrame[a] = true;
                blurNodeInvalidated[a] = false;
            }

            if (!invalidateOptimized()) {
                blurNodeInvalidated[a] = true;
                invalidateBlurredViews();
            }

            canvas.save();
            canvas.drawRect(rectTmp, blurScrimPaint);
            canvas.clipRect(rectTmp);
            if (blurNodes[a] != null && blurAlpha < 255) {
                blurNodes[a].setAlpha(1f - blurAlpha / 255f);
                if (top) {
                    canvas.translate(0, -y - getTranslationY());
                } else {
                    canvas.translate(0, -y + drawnBottomOffset - (lastDrawnBottomBlurOffset - (getBottomOffset() + getListTranslationY())));
                }
                canvas.translate(0, -pad);
                canvas.scale(scale, scale);
                canvas.drawRenderNode(blurNodes[a]);
            }
            canvas.restore();
            return;
        }
        if (currentBitmap == null) {
>>>>>>> 5bc1c3dc
            canvas.drawRect(rectTmp, blurScrimPaint);
            return;
        }

        updateBlurShaderPosition(y, top);
        blurScrimPaint.setAlpha(255);
        if (blurCrossfadeProgress != 1f && selectedBlurPaint2.getShader() != null) {
            canvas.drawRect(rectTmp, blurScrimPaint);
            canvas.drawRect(rectTmp, selectedBlurPaint2);
            canvas.saveLayerAlpha(rectTmp.left, rectTmp.top, rectTmp.right, rectTmp.bottom, (int) (blurCrossfadeProgress * 255), Canvas.ALL_SAVE_FLAG);
            canvas.drawRect(rectTmp, blurScrimPaint);
            canvas.drawRect(rectTmp, selectedBlurPaint);
            canvas.restore();
        } else {
            canvas.drawRect(rectTmp, blurScrimPaint);
            canvas.drawRect(rectTmp, selectedBlurPaint);
        }

        blurScrimPaint.setAlpha(blurAlpha);
        canvas.drawRect(rectTmp, blurScrimPaint);
    }

    public void drawBlurCircle(Canvas canvas, float viewY, float cx, float cy, float radius, Paint blurScrimPaint, boolean top) {
        int blurAlpha = Color.alpha(Theme.getColor(DRAW_USING_RENDERNODE() ? Theme.key_chat_BlurAlpha : Theme.key_chat_BlurAlphaSlow));
        if (currentBitmap == null || !SharedConfig.chatBlurEnabled()) {
            canvas.drawCircle(cx, cy, radius, blurScrimPaint);
            return;
        }
        updateBlurShaderPosition(viewY, top);
        blurScrimPaint.setAlpha(255);
        if (blurCrossfadeProgress != 1f && selectedBlurPaint2.getShader() != null) {
            canvas.drawCircle(cx, cy, radius, blurScrimPaint);
            canvas.drawCircle(cx, cy, radius, selectedBlurPaint2);
            canvas.saveLayerAlpha(cx - radius, cy - radius, cx + radius, cy + radius, (int) (blurCrossfadeProgress * 255), Canvas.ALL_SAVE_FLAG);
            canvas.drawCircle(cx, cy, radius, blurScrimPaint);
            canvas.drawCircle(cx, cy, radius, selectedBlurPaint);
            canvas.restore();
        } else {
            canvas.drawCircle(cx, cy, radius, blurScrimPaint);
            canvas.drawCircle(cx, cy, radius, selectedBlurPaint);
        }

        blurScrimPaint.setAlpha(blurAlpha);
        canvas.drawCircle(cx, cy, radius, blurScrimPaint);
    }

    private void updateBlurShaderPosition(float viewY, boolean top) {
        selectedBlurPaint = top ? blurPaintTop : blurPaintBottom;
        selectedBlurPaint2 = top ? blurPaintTop2 : blurPaintBottom2;

        if (top) {
            viewY += getTranslationY();
        }

        if (selectedBlurPaint.getShader() != null) {
            matrix.reset();
            matrix2.reset();
            if (!top) {
                float y1 = -viewY + currentBitmap.bottomOffset - currentBitmap.pixelFixOffset - TOP_CLIP_OFFSET - (currentBitmap.drawnListTranslationY - (getBottomOffset() + getListTranslationY()));
                matrix.setTranslate(0, y1);
                matrix.preScale(currentBitmap.bottomScaleX, currentBitmap.bottomScaleY);

                if (prevBitmap != null) {
                    y1 = -viewY + prevBitmap.bottomOffset - prevBitmap.pixelFixOffset - TOP_CLIP_OFFSET - (prevBitmap.drawnListTranslationY - (getBottomOffset() + getListTranslationY()));
                    matrix2.setTranslate(0, y1);
                    matrix2.preScale(prevBitmap.bottomScaleX, prevBitmap.bottomScaleY);
                }
            } else {
                matrix.setTranslate(0, -viewY - currentBitmap.pixelFixOffset - TOP_CLIP_OFFSET);
                matrix.preScale(currentBitmap.topScaleX, currentBitmap.topScaleY);

                if (prevBitmap != null) {
                    matrix2.setTranslate(0, -viewY - prevBitmap.pixelFixOffset - TOP_CLIP_OFFSET);
                    matrix2.preScale(prevBitmap.topScaleX, prevBitmap.topScaleY);
                }
            }

            selectedBlurPaint.getShader().setLocalMatrix(matrix);
            if (selectedBlurPaint2.getShader() != null) {
                selectedBlurPaint2.getShader().setLocalMatrix(matrix);
            }
        }
    }

    protected float getBottomTranslation() {
        return 0;
    }

    private static class BlurBitmap {
        public boolean needBlurBottom;
        int pixelFixOffset;
        Canvas topCanvas;
        Bitmap topBitmap;
        float topScaleX, topScaleY;
        float bottomScaleX, bottomScaleY;
        float bottomOffset;
        float drawnListTranslationY;

        Canvas bottomCanvas;
        Bitmap bottomBitmap;

        public void recycle() {
            topBitmap.recycle();
            if (bottomBitmap != null) {
                bottomBitmap.recycle();
            }
        }
    }

    public static class SimplerCanvas extends Canvas {
        public SimplerCanvas(Bitmap bitmap) {
            super(bitmap);
        }

        // all calls to render text for blur should be replaced with drawRect using SpoilerEffect.layoutDrawMaybe

        @Override
        public void drawText(@NonNull char[] text, int index, int count, float x, float y, @NonNull Paint paint) {
            // NOP
//            super.drawText(text, index, count, x, y, paint);
        }

        @Override
        public void drawText(@NonNull String text, int start, int end, float x, float y, @NonNull Paint paint) {
            // NOP
//            super.drawText(text, start, end, x, y, paint);
        }

        @Override
        public void drawText(@NonNull String text, float x, float y, @NonNull Paint paint) {
            // NOP
//            super.drawText(text, x, y, paint);
        }

        @Override
        public void drawText(@NonNull CharSequence text, int start, int end, float x, float y, @NonNull Paint paint) {
            // NOP
//            super.drawText(text, start, end, x, y, paint);
        }

        @Override
        public void drawTextRun(@NonNull CharSequence text, int start, int end, int contextStart, int contextEnd, float x, float y, boolean isRtl, @NonNull Paint paint) {
            // NOP
//            super.drawTextRun(text, start, end, contextStart, contextEnd, x, y, isRtl, paint);
        }

        @Override
        public void drawTextRun(@NonNull MeasuredText text, int start, int end, int contextStart, int contextEnd, float x, float y, boolean isRtl, @NonNull Paint paint) {
            // NOP
//            super.drawTextRun(text, start, end, contextStart, contextEnd, x, y, isRtl, paint);
        }

        @Override
        public void drawTextRun(@NonNull char[] text, int index, int count, int contextIndex, int contextCount, float x, float y, boolean isRtl, @NonNull Paint paint) {
            // NOP
//            super.drawTextRun(text, index, count, contextIndex, contextCount, x, y, isRtl, paint);
        }

        @Override
        public void drawTextOnPath(@NonNull char[] text, int index, int count, @NonNull Path path, float hOffset, float vOffset, @NonNull Paint paint) {
            // NOP
//            super.drawTextOnPath(text, index, count, path, hOffset, vOffset, paint);
        }

        @Override
        public void drawTextOnPath(@NonNull String text, @NonNull Path path, float hOffset, float vOffset, @NonNull Paint paint) {
            // NOP
//            super.drawTextOnPath(text, path, hOffset, vOffset, paint);
        }

        @Override
        public boolean clipPath(@NonNull Path path) {
            // NOP
            return false;
//            return super.clipPath(path);
        }

        @Override
        public boolean clipPath(@NonNull Path path, @NonNull Region.Op op) {
            // NOP
            return false;
//            return super.clipPath(path, op);
        }
    }

}<|MERGE_RESOLUTION|>--- conflicted
+++ resolved
@@ -584,14 +584,10 @@
             return;
         }
 
-<<<<<<< HEAD
-        int blurAlpha = Color.alpha(Theme.getColor(Theme.key_chat_BlurAlpha));
+        int blurAlpha = Color.alpha(Theme.getColor(Theme.key_chat_BlurAlphaSlow));
         if (OctoConfig.INSTANCE.forceChatBlurEffect.getValue()) {
             blurAlpha = OctoConfig.INSTANCE.blurEffectStrength.getValue();
         }
-=======
-        int blurAlpha = Color.alpha(Theme.getColor(Theme.key_chat_BlurAlphaSlow));
->>>>>>> 5bc1c3dc
         if (blurAlpha == 255) {
             return;
         }
@@ -923,14 +919,10 @@
     }
 
     public void drawBlurRect(Canvas canvas, float y, Rect rectTmp, Paint blurScrimPaint, boolean top) {
-<<<<<<< HEAD
-        int blurAlpha = Color.alpha(Theme.getColor(Theme.key_chat_BlurAlpha));
+        int blurAlpha = Color.alpha(Theme.getColor(DRAW_USING_RENDERNODE() && SharedConfig.getDevicePerformanceClass() == SharedConfig.PERFORMANCE_CLASS_HIGH ? Theme.key_chat_BlurAlpha : Theme.key_chat_BlurAlphaSlow));
         if (OctoConfig.INSTANCE.forceChatBlurEffect.getValue()) {
             blurAlpha = OctoConfig.INSTANCE.blurEffectStrength.getValue();
         }
-        if (currentBitmap == null || !SharedConfig.chatBlurEnabled()) {
-=======
-        int blurAlpha = Color.alpha(Theme.getColor(DRAW_USING_RENDERNODE() && SharedConfig.getDevicePerformanceClass() == SharedConfig.PERFORMANCE_CLASS_HIGH ? Theme.key_chat_BlurAlpha : Theme.key_chat_BlurAlphaSlow));
         if (!SharedConfig.chatBlurEnabled()) {
             canvas.drawRect(rectTmp, blurScrimPaint);
             return;
@@ -1000,7 +992,6 @@
             return;
         }
         if (currentBitmap == null) {
->>>>>>> 5bc1c3dc
             canvas.drawRect(rectTmp, blurScrimPaint);
             return;
         }
