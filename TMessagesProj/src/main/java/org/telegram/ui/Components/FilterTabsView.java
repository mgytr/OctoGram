--- conflicted
+++ resolved
@@ -116,12 +116,9 @@
 
     public class Tab {
         public int id;
-<<<<<<< HEAD
-        public String title;
-        public String realTitle;
-=======
         public CharSequence title;
->>>>>>> eee720ef
+        public CharSequence realTitle;
+
         public int titleWidth;
         public String emoticon;
         public int iconWidth;
@@ -130,31 +127,21 @@
         public boolean isLocked;
         public boolean noanimate;
 
-<<<<<<< HEAD
-        public Tab(int i, String t, String e) {
+        public Tab(int i, String t, String e, ArrayList<TLRPC.MessageEntity> et, boolean noanimate) {
             id = i;
             title = (customTabMode != null ? customTabMode.getValue() : OctoConfig.INSTANCE.tabMode.getValue()) == TabMode.ICON.getValue() ? "" : t;
-            realTitle = t;
+            realTitle = new SpannableStringBuilder(t);
+            realTitle = Emoji.replaceEmoji(title, textPaint.getFontMetricsInt(), false);
+//            MessageObject.addEntitiesToText(title, e, false, false, false, true);
+            realTitle = MessageObject.replaceAnimatedEmoji(title, et, textPaint.getFontMetricsInt());
             emoticon = e;
+            this.noanimate = noanimate;
         }
 
         public int getWidth(boolean store) {
             iconWidth = FolderIconController.getTotalIconWidth(customTabMode);
-            int width = titleWidth = (int) Math.ceil(textPaint.measureText(title));
+            int width = titleWidth = (int) Math.ceil(HintView2.measureCorrectly(title, textPaint));
             width += iconWidth;
-=======
-        public Tab(int i, String t, ArrayList<TLRPC.MessageEntity> e, boolean noanimate) {
-            id = i;
-            title = new SpannableStringBuilder(t);
-            title = Emoji.replaceEmoji(title, textPaint.getFontMetricsInt(), false);
-//            MessageObject.addEntitiesToText(title, e, false, false, false, true);
-            title = MessageObject.replaceAnimatedEmoji(title, e, textPaint.getFontMetricsInt());
-            this.noanimate = noanimate;
-        }
-
-        public int getWidth(boolean store) {
-            int width = titleWidth = (int) Math.ceil(HintView2.measureCorrectly(title, textPaint));
->>>>>>> eee720ef
             int c;
             if (!OctoConfig.INSTANCE.hideUnreadCounterOnFolder.getValue() && store) {
                 c = delegate.getTabCounter(id);
@@ -180,16 +167,12 @@
             if (TextUtils.equals(title, newTitle)) {
                 return false;
             }
-<<<<<<< HEAD
             title = (customTabMode != null ? customTabMode.getValue() : OctoConfig.INSTANCE.tabMode.getValue()) == TabMode.ICON.getValue() ? "" : newTitle;
-            realTitle = newTitle;
-=======
-            title = new SpannableStringBuilder(newTitle);
-            title = Emoji.replaceEmoji(title, textPaint.getFontMetricsInt(), false);
+            realTitle = new SpannableStringBuilder(newTitle);
+            realTitle = Emoji.replaceEmoji(title, textPaint.getFontMetricsInt(), false);
 //            MessageObject.addEntitiesToText(title, newEntities, false, false, false, true);
-            title = MessageObject.replaceAnimatedEmoji(title, newEntities, textPaint.getFontMetricsInt());
+            realTitle = MessageObject.replaceAnimatedEmoji(title, newEntities, textPaint.getFontMetricsInt());
             this.noanimate = noanimate;
->>>>>>> eee720ef
             return true;
         }
     }
@@ -1354,11 +1337,7 @@
         selectedTabId = -1;
     }
 
-<<<<<<< HEAD
-    public void addTab(int id, int stableId, String text, boolean isDefault, boolean isLocked, String emoticon) {
-=======
-    public void addTab(int id, int stableId, String text, ArrayList<TLRPC.MessageEntity> entities, boolean noanimate, boolean isDefault, boolean isLocked) {
->>>>>>> eee720ef
+    public void addTab(int id, int stableId, String text, String emoticon, ArrayList<TLRPC.MessageEntity> entities, boolean noanimate, boolean isDefault, boolean isLocked) {
         int position = tabs.size();
         if (position == 0 && selectedTabId == -1) {
             selectedTabId = id;
@@ -1370,11 +1349,7 @@
             currentPosition = position;
         }
 
-<<<<<<< HEAD
-        Tab tab = new Tab(id, text, emoticon);
-=======
-        Tab tab = new Tab(id, text, entities, noanimate);
->>>>>>> eee720ef
+        Tab tab = new Tab(id, text, emoticon, entities, noanimate);
         tab.isDefault = isDefault;
         tab.isLocked = isLocked;
         allTabsWidth += tab.getWidth(true) + FolderIconController.getPaddingTab(customTabMode);
@@ -1644,13 +1619,13 @@
 
         Tab firstTab = findDefaultTab();
         if (!OctoConfig.INSTANCE.hideOnlyAllChatsFolder.getValue() && firstTab != null) {
-            firstTab.setTitle(LocaleController.getString(R.string.FilterAllChats));
+            firstTab.setTitle(LocaleController.getString(R.string.FilterAllChats), null, false);
             int originalTabWidth = firstTab.getWidth(false);
 
             String newTitle = (allTabsWidth > width) ?
-                    LocaleController.getString("FilterAllChatsShort", R.string.FilterAllChatsShort) :
-                    LocaleController.getString("FilterAllChats", R.string.FilterAllChats);
-            firstTab.setTitle(newTitle);
+                    LocaleController.getString(R.string.FilterAllChatsShort) :
+                    LocaleController.getString(R.string.FilterAllChats);
+            firstTab.setTitle(newTitle, null, false);
 
             trueTabsWidth = allTabsWidth - originalTabWidth + firstTab.getWidth(false);
         }
@@ -1826,14 +1801,10 @@
                 invalidated = true;
                 requestLayout();
                 allTabsWidth = 0;
-<<<<<<< HEAD
                 if (!OctoConfig.INSTANCE.hideOnlyAllChatsFolder.getValue()) {
                     var defaultTab = findDefaultTab();
-                    if(defaultTab != null) defaultTab.setTitle(LocaleController.getString(R.string.FilterAllChats));
-                }
-=======
-                findDefaultTab().setTitle(LocaleController.getString(R.string.FilterAllChats), null, false);
->>>>>>> eee720ef
+                    if(defaultTab != null) defaultTab.setTitle(LocaleController.getString(R.string.FilterAllChats), null, false);
+                }
                 for (int b = 0; b < N; b++) {
                     allTabsWidth += tabs.get(b).getWidth(true) + FolderIconController.getPaddingTab(customTabMode);
                 }
@@ -1864,11 +1835,10 @@
             listView.setItemAnimator(itemAnimator);
             adapter.notifyDataSetChanged();
             allTabsWidth = 0;
-<<<<<<< HEAD
-            if (!OctoConfig.INSTANCE.hideOnlyAllChatsFolder.getValue()) findDefaultTab().setTitle(LocaleController.getString(R.string.FilterAllChats));
-=======
-            findDefaultTab().setTitle(LocaleController.getString(R.string.FilterAllChats), null, false);
->>>>>>> eee720ef
+            if (!OctoConfig.INSTANCE.hideOnlyAllChatsFolder.getValue()) {
+                var defaultTab = findDefaultTab();
+                if(defaultTab != null) defaultTab.setTitle(LocaleController.getString(R.string.FilterAllChats), null, false);
+            }
             for (int b = 0, N = tabs.size(); b < N; b++) {
                 allTabsWidth += tabs.get(b).getWidth(true) + FolderIconController.getPaddingTab(customTabMode);
             }
