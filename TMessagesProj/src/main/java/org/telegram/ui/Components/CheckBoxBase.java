--- conflicted
+++ resolved
@@ -354,17 +354,10 @@
             if (backgroundType == 12 || backgroundType == 13) {
                 //draw nothing
             } else if (backgroundType == 8 || backgroundType == 10 || backgroundType == 14) {
-<<<<<<< HEAD
-                superDrawCircle(canvas, cx, cy, rad - AndroidUtilities.dp(1.5f), backgroundPaint);
+                superDrawCircle(canvas, cx, cy, rad - dp(1.5f), backgroundPaint);
             } else if (backgroundType == 6 || backgroundType == 7) {
-                superDrawCircle(canvas, cx, cy, rad - AndroidUtilities.dp(1), paint);
-                superDrawCircle(canvas, cx, cy, rad - AndroidUtilities.dp(1.5f), backgroundPaint);
-=======
-                canvas.drawCircle(cx, cy, rad - dp(1.5f), backgroundPaint);
-            } else if (backgroundType == 6 || backgroundType == 7) {
-                canvas.drawCircle(cx, cy, rad - dp(1), paint);
-                canvas.drawCircle(cx, cy, rad - dp(1.5f), backgroundPaint);
->>>>>>> eee720ef
+                superDrawCircle(canvas, cx, cy, rad - dp(1), paint);
+                superDrawCircle(canvas, cx, cy, rad - dp(1.5f), backgroundPaint);
             } else {
                 superDrawCircle(canvas, cx, cy, rad, paint);
             }
@@ -389,11 +382,7 @@
                 } else {
                     backgroundPaint.setShader(null);
                 }
-<<<<<<< HEAD
-                superDrawCircle(canvas, cx, cy, (rad - AndroidUtilities.dp(1)) * backgroundAlpha, backgroundPaint);
-=======
-                canvas.drawCircle(cx, cy, (rad - dp(1)) * backgroundAlpha, backgroundPaint);
->>>>>>> eee720ef
+                superDrawCircle(canvas, cx, cy, (rad - dp(1)) * backgroundAlpha, backgroundPaint);
                 backgroundPaint.setStyle(Paint.Style.STROKE);
             } else if (backgroundType == 0 || backgroundType == 11) {
                 superDrawCircle(canvas, cx, cy, rad, backgroundPaint);
@@ -472,7 +461,7 @@
                     circlePaint.setAlpha((int) (255 * roundProgress));
 
                     if (getUIState() == InterfaceCheckboxUI.ROUNDED.getValue()) {
-                        canvas.drawRoundRect(0, 0, AndroidUtilities.dp(size), AndroidUtilities.dp(size), 10, 10, circlePaint);
+                        canvas.drawRoundRect(0, 0, dp(size), dp(size), 10, 10, circlePaint);
                     } else {
                         superDrawCircle(canvas, sizeHalf, sizeHalf, rad * roundProgress, circlePaint);
                     }
@@ -481,15 +470,9 @@
                         circlePaint.setAlpha(a);
                     }
                 } else {
-<<<<<<< HEAD
-                    rad -= AndroidUtilities.dp(0.5f);
+                    rad -= dp(0.5f);
                     superDrawCircle(canvas, sizeHalf, sizeHalf, rad, circlePaint);
                     superDrawCircle(canvas, sizeHalf, sizeHalf, rad * (1.0f - roundProgress), eraser);
-=======
-                    rad -= dp(0.5f);
-                    canvas.drawCircle(sizeHalf, sizeHalf, rad, circlePaint);
-                    canvas.drawCircle(sizeHalf, sizeHalf, rad * (1.0f - roundProgress), eraser);
->>>>>>> eee720ef
                 }
                 canvas.restoreToCount(restoreCount);
             }
@@ -504,11 +487,7 @@
                 }
                 forbidPaint.setStrokeWidth(dp(1.66f));
                 forbidPaint.setColor(getThemedColor(Theme.key_switchTrack));
-<<<<<<< HEAD
-                superDrawCircle(canvas, cx, cy, AndroidUtilities.dp(9), forbidPaint);
-=======
-                canvas.drawCircle(cx, cy, dp(9), forbidPaint);
->>>>>>> eee720ef
+                superDrawCircle(canvas, cx, cy, dp(9), forbidPaint);
             } else if (checkProgress != 0) {
                 if (checkedText != null) {
                     if (textPaint == null) {
