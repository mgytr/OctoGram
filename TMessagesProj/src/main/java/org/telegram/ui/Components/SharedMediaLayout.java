package org.telegram.ui.Components;

import static org.telegram.messenger.AndroidUtilities.dp;
import static org.telegram.messenger.AndroidUtilities.lerp;
import static org.telegram.messenger.LocaleController.getString;
import static org.telegram.messenger.MediaDataController.MEDIA_PHOTOVIDEO;

import android.animation.Animator;
import android.animation.AnimatorListenerAdapter;
import android.animation.AnimatorSet;
import android.animation.ObjectAnimator;
import android.animation.ValueAnimator;
import android.app.Activity;
import android.content.Context;
import android.content.DialogInterface;
import android.content.res.Configuration;
import android.graphics.Bitmap;
import android.graphics.Canvas;
import android.graphics.Color;
import android.graphics.Paint;
import android.graphics.PorterDuff;
import android.graphics.PorterDuffColorFilter;
import android.graphics.Rect;
import android.graphics.drawable.BitmapDrawable;
import android.graphics.drawable.Drawable;
import android.graphics.drawable.GradientDrawable;
import android.os.Build;
import android.os.Bundle;
import android.text.Layout;
import android.text.SpannableString;
import android.text.SpannableStringBuilder;
import android.text.Spanned;
import android.text.StaticLayout;
import android.text.TextPaint;
import android.text.TextUtils;
import android.text.style.ForegroundColorSpan;
import android.transition.ChangeBounds;
import android.transition.TransitionManager;
import android.transition.TransitionSet;
import android.transition.TransitionValues;
import android.transition.Visibility;
import android.util.SparseArray;
import android.util.SparseBooleanArray;
import android.util.TypedValue;
import android.view.Gravity;
import android.view.MotionEvent;
import android.view.Surface;
import android.view.VelocityTracker;
import android.view.View;
import android.view.ViewConfiguration;
import android.view.ViewGroup;
import android.view.ViewTreeObserver;
import android.view.WindowManager;
import android.view.animation.Interpolator;
import android.widget.EditText;
import android.widget.FrameLayout;
import android.widget.ImageView;
import android.widget.LinearLayout;
import android.widget.TextView;

import androidx.annotation.NonNull;
import androidx.annotation.Nullable;
import androidx.core.view.accessibility.AccessibilityNodeInfoCompat;
import androidx.recyclerview.widget.DefaultItemAnimator;
import androidx.recyclerview.widget.GridLayoutManager;
import androidx.recyclerview.widget.ItemTouchHelper;
import androidx.recyclerview.widget.LinearLayoutManager;
import androidx.recyclerview.widget.RecyclerView;

import com.google.android.exoplayer2.util.Log;

import org.telegram.messenger.AndroidUtilities;
import org.telegram.messenger.AnimationNotificationsLocker;
import org.telegram.messenger.ApplicationLoader;
import org.telegram.messenger.ChatObject;
import org.telegram.messenger.DialogObject;
import org.telegram.messenger.FileLoader;
import org.telegram.messenger.FileLog;
import org.telegram.messenger.ImageReceiver;
import org.telegram.messenger.LocaleController;
import org.telegram.messenger.MediaController;
import org.telegram.messenger.MediaDataController;
import org.telegram.messenger.MessageObject;
import org.telegram.messenger.MessagesController;
import org.telegram.messenger.MessagesStorage;
import org.telegram.messenger.NotificationCenter;
import org.telegram.messenger.R;
import org.telegram.messenger.SavedMessagesController;
import org.telegram.messenger.SendMessagesHelper;
import org.telegram.messenger.SharedConfig;
import org.telegram.messenger.UserConfig;
import org.telegram.messenger.UserObject;
import org.telegram.messenger.Utilities;
import org.telegram.messenger.browser.Browser;
import org.telegram.tgnet.ConnectionsManager;
import org.telegram.tgnet.TLObject;
import org.telegram.tgnet.TLRPC;
import org.telegram.tgnet.tl.TL_stories;
import org.telegram.ui.ActionBar.ActionBar;
import org.telegram.ui.ActionBar.ActionBarMenu;
import org.telegram.ui.ActionBar.ActionBarMenuItem;
import org.telegram.ui.ActionBar.ActionBarMenuSubItem;
import org.telegram.ui.ActionBar.ActionBarPopupWindow;
import org.telegram.ui.ActionBar.AlertDialog;
import org.telegram.ui.ActionBar.BackDrawable;
import org.telegram.ui.ActionBar.BaseFragment;
import org.telegram.ui.ActionBar.BottomSheet;
import org.telegram.ui.ActionBar.Theme;
import org.telegram.ui.ActionBar.ThemeDescription;
import org.telegram.ui.Adapters.SearchAdapterHelper;
import org.telegram.ui.ArticleViewer;
import org.telegram.ui.CalendarActivity;
import org.telegram.ui.Cells.ChatActionCell;
import org.telegram.ui.Cells.ContextLinkCell;
import org.telegram.ui.Cells.DialogCell;
import org.telegram.ui.Cells.DividerCell;
import org.telegram.ui.Cells.GraySectionCell;
import org.telegram.ui.Cells.LoadingCell;
import org.telegram.ui.Cells.ManageChatUserCell;
import org.telegram.ui.Cells.ProfileSearchCell;
import org.telegram.ui.Cells.SharedAudioCell;
import org.telegram.ui.Cells.SharedDocumentCell;
import org.telegram.ui.Cells.SharedLinkCell;
import org.telegram.ui.Cells.SharedMediaSectionCell;
import org.telegram.ui.Cells.SharedPhotoVideoCell;
import org.telegram.ui.Cells.SharedPhotoVideoCell2;
import org.telegram.ui.Cells.UserCell;
import org.telegram.ui.ChatActivity;
import org.telegram.ui.ChatActivityContainer;
import org.telegram.ui.Components.Forum.ForumUtilities;
import org.telegram.ui.Components.Premium.LimitReachedBottomSheet;
import org.telegram.ui.Components.Reactions.ReactionsLayoutInBubble;
import org.telegram.ui.DialogsActivity;
import org.telegram.ui.PhotoViewer;
import org.telegram.ui.PremiumPreviewFragment;
import org.telegram.ui.ProfileActivity;
import org.telegram.ui.Stories.StoriesController;
import org.telegram.ui.Stories.StoriesListPlaceProvider;
import org.telegram.ui.Stories.UserListPoller;
import org.telegram.ui.Stories.ViewsForPeerStoriesRequester;
import org.telegram.ui.Stories.recorder.ButtonWithCounterView;
import org.telegram.ui.Stories.recorder.StoryRecorder;
import org.telegram.ui.TopicsFragment;

import java.util.ArrayList;
import java.util.Collections;
import java.util.HashMap;
import java.util.HashSet;
import java.util.Objects;

import it.octogram.android.OctoConfig;
import it.octogram.android.utils.ForwardContext;

@SuppressWarnings("unchecked")
public class SharedMediaLayout extends FrameLayout implements NotificationCenter.NotificationCenterDelegate, DialogCell.DialogCellDelegate {

    public static final int TAB_PHOTOVIDEO = 0;
    public static final int TAB_FILES = 1;
    public static final int TAB_VOICE = 2;
    public static final int TAB_LINKS = 3;
    public static final int TAB_AUDIO = 4;
    public static final int TAB_GIF = 5;
    public static final int TAB_COMMON_GROUPS = 6;
    public static final int TAB_GROUPUSERS = 7;
    public static final int TAB_STORIES = 8;
    public static final int TAB_ARCHIVED_STORIES = 9;
    public static final int TAB_RECOMMENDED_CHANNELS = 10;
    public static final int TAB_SAVED_DIALOGS = 11;
    public static final int TAB_SAVED_MESSAGES = 12;

    public static final int FILTER_PHOTOS_AND_VIDEOS = 0;
    public static final int FILTER_PHOTOS_ONLY = 1;
    public static final int FILTER_VIDEOS_ONLY = 2;

    public static final int VIEW_TYPE_MEDIA_ACTIVITY = 0;
    public static final int VIEW_TYPE_PROFILE_ACTIVITY = 1;

    private static final int[] supportedFastScrollTypes = new int[] {
            MediaDataController.MEDIA_PHOTOVIDEO,
            MediaDataController.MEDIA_FILE,
            MediaDataController.MEDIA_AUDIO,
            MediaDataController.MEDIA_MUSIC
    };

    public boolean isInFastScroll() {
        return mediaPages[0] != null && mediaPages[0].listView.getFastScroll() != null && mediaPages[0].listView.getFastScroll().isPressed();
    }

    public boolean dispatchFastScrollEvent(MotionEvent ev) {
        View view = (View) getParent();
        ev.offsetLocation(-view.getX() - getX() - mediaPages[0].listView.getFastScroll().getX(), -view.getY() - getY() - mediaPages[0].getY() - mediaPages[0].listView.getFastScroll().getY());
        return mediaPages[0].listView.getFastScroll().dispatchTouchEvent(ev);
    }

    boolean isInPinchToZoomTouchMode;
    boolean maybePinchToZoomTouchMode;
    boolean maybePinchToZoomTouchMode2;
    boolean isPinnedToTop;

    private int pointerId1, pointerId2;

    float pinchStartDistance;
    float pinchScale;
    boolean pinchScaleUp;
    int pinchCenterPosition;
    int pinchCenterOffset;
    int pinchCenterX;
    int pinchCenterY;
    Rect rect = new Rect();
    ActionBarPopupWindow optionsWindow;
    FlickerLoadingView globalGradientView;
    private final int viewType;
    private long topicId;

    private UndoView undoView;

    public boolean checkPinchToZoom(MotionEvent ev) {
        final int selectedType = mediaPages[0].selectedType;
        if (selectedType != TAB_PHOTOVIDEO && selectedType != TAB_STORIES && selectedType != TAB_ARCHIVED_STORIES || getParent() == null) {
            return false;
        }
        if (photoVideoChangeColumnsAnimation && !isInPinchToZoomTouchMode) {
            return true;
        }

        if (ev.getActionMasked() == MotionEvent.ACTION_DOWN || ev.getActionMasked() == MotionEvent.ACTION_POINTER_DOWN) {
            if (maybePinchToZoomTouchMode && !isInPinchToZoomTouchMode && ev.getPointerCount() == 2 /*&& finishZoomTransition == null*/) {
                pinchStartDistance = (float) Math.hypot(ev.getX(1) - ev.getX(0), ev.getY(1) - ev.getY(0));

                pinchScale = 1f;

                pointerId1 = ev.getPointerId(0);
                pointerId2 = ev.getPointerId(1);

                mediaPages[0].listView.cancelClickRunnables(false);
                mediaPages[0].listView.cancelLongPress();
                mediaPages[0].listView.dispatchTouchEvent(MotionEvent.obtain(0, 0, MotionEvent.ACTION_CANCEL, 0, 0, 0));

                View view = (View) getParent();
                pinchCenterX = (int) ((int) ((ev.getX(0) + ev.getX(1)) / 2.0f) - view.getX() - getX() - mediaPages[0].getX());
                pinchCenterY = (int) ((int) ((ev.getY(0) + ev.getY(1)) / 2.0f) - view.getY() - getY() - mediaPages[0].getY());

                selectPinchPosition(pinchCenterX, pinchCenterY);
                maybePinchToZoomTouchMode2 = true;
            }
            if (ev.getActionMasked() == MotionEvent.ACTION_DOWN) {
                View view = (View) getParent();
               // float x = ev.getX() - view.getX() - getX() - mediaPages[0].getX();
                float y = ev.getY() - view.getY() - getY() - mediaPages[0].getY();
                if (y > 0) {
                    maybePinchToZoomTouchMode = true;
                }
            }

        } else if (ev.getActionMasked() == MotionEvent.ACTION_MOVE && (isInPinchToZoomTouchMode || maybePinchToZoomTouchMode2)) {
            int index1 = -1;
            int index2 = -1;
            for (int i = 0; i < ev.getPointerCount(); i++) {
                if (pointerId1 == ev.getPointerId(i)) {
                    index1 = i;
                }
                if (pointerId2 == ev.getPointerId(i)) {
                    index2 = i;
                }
            }
            if (index1 == -1 || index2 == -1) {
                maybePinchToZoomTouchMode = false;
                maybePinchToZoomTouchMode2 = false;
                isInPinchToZoomTouchMode = false;
                finishPinchToMediaColumnsCount();
                return false;
            }
            pinchScale = (float) Math.hypot(ev.getX(index2) - ev.getX(index1), ev.getY(index2) - ev.getY(index1)) / pinchStartDistance;
            if (!isInPinchToZoomTouchMode && (pinchScale > 1.01f || pinchScale < 0.99f)) {
                isInPinchToZoomTouchMode = true;
                pinchScaleUp = pinchScale > 1f;

                startPinchToMediaColumnsCount(pinchScaleUp);
            }
            if (isInPinchToZoomTouchMode) {
                if ((pinchScaleUp && pinchScale < 1f) || (!pinchScaleUp && pinchScale > 1f)) {
                    photoVideoChangeColumnsProgress = 0;
                } else {
                    photoVideoChangeColumnsProgress = Math.max(0, Math.min(1, pinchScaleUp ? (1f - (2f - pinchScale) / 1f) : ((1f - pinchScale) / 0.5f)));
                }
                if (photoVideoChangeColumnsProgress == 1f || photoVideoChangeColumnsProgress == 0f) {

                    final RecyclerView.Adapter adapter;
                    if (changeColumnsTab == TAB_STORIES) {
                        adapter = storiesAdapter;
                    } else if (changeColumnsTab == TAB_ARCHIVED_STORIES) {
                        adapter = archivedStoriesAdapter;
                    } else {
                        adapter = photoVideoAdapter;
                    }
                    if (photoVideoChangeColumnsProgress == 1f) {
                        int newRow = (int) Math.ceil(pinchCenterPosition / (float) animateToColumnsCount);
                        int columnWidth = (int) (mediaPages[0].listView.getMeasuredWidth() / (float) animateToColumnsCount);
                        int newColumn = (int) ((startedTrackingX / (float) (mediaPages[0].listView.getMeasuredWidth() - columnWidth)) * (animateToColumnsCount - 1));
                        int newPosition = newRow * animateToColumnsCount + newColumn;
                        if (newPosition >= adapter.getItemCount()) {
                            newPosition = adapter.getItemCount() - 1;
                        }
                        pinchCenterPosition = newPosition;
                    }

                    finishPinchToMediaColumnsCount();
                    if (photoVideoChangeColumnsProgress == 0) {
                        pinchScaleUp = !pinchScaleUp;
                    }

                    startPinchToMediaColumnsCount(pinchScaleUp);
                    pinchStartDistance = (float) Math.hypot(ev.getX(1) - ev.getX(0), ev.getY(1) - ev.getY(0));
                }

                mediaPages[0].listView.invalidate();
                if (mediaPages[0].fastScrollHintView != null) {
                    mediaPages[0].invalidate();
                }
            }
        } else if ((ev.getActionMasked() == MotionEvent.ACTION_UP || (ev.getActionMasked() == MotionEvent.ACTION_POINTER_UP && checkPointerIds(ev)) || ev.getActionMasked() == MotionEvent.ACTION_CANCEL) && isInPinchToZoomTouchMode) {
            maybePinchToZoomTouchMode2 = false;
            maybePinchToZoomTouchMode = false;
            isInPinchToZoomTouchMode = false;
            finishPinchToMediaColumnsCount();
        }

        return isInPinchToZoomTouchMode;
    }

    private void selectPinchPosition(int pinchCenterX, int pinchCenterY) {
        pinchCenterPosition = -1;
        int y = pinchCenterY + mediaPages[0].listView.blurTopPadding;
        if (getY() != 0 && viewType == VIEW_TYPE_PROFILE_ACTIVITY) {
            y = 0;
        }
        for (int i = 0; i < mediaPages[0].listView.getChildCount(); i++) {
            View child = mediaPages[0].listView.getChildAt(i);
            child.getHitRect(rect);
            if (rect.contains(pinchCenterX, y)) {
                pinchCenterPosition = mediaPages[0].listView.getChildLayoutPosition(child);
                pinchCenterOffset = child.getTop();
            }
        }
        if (delegate.canSearchMembers()) {
            if (pinchCenterPosition == -1) {
                float x = Math.min(1, Math.max(pinchCenterX / (float) mediaPages[0].listView.getMeasuredWidth(), 0));
                final int ci = mediaPages[0].selectedType == TAB_STORIES || mediaPages[0].selectedType == TAB_ARCHIVED_STORIES ? 1 : 0;
                pinchCenterPosition = (int) (mediaPages[0].layoutManager.findFirstVisibleItemPosition() + (mediaColumnsCount[ci] - 1) * x);
                pinchCenterOffset = 0;
            }
        }
    }

    private boolean checkPointerIds(MotionEvent ev) {
        if (ev.getPointerCount() < 2) {
            return false;
        }
        if (pointerId1 == ev.getPointerId(0) && pointerId2 == ev.getPointerId(1)) {
            return true;
        }
        if (pointerId1 == ev.getPointerId(1) && pointerId2 == ev.getPointerId(0)) {
            return true;
        }
        return false;
    }

    public boolean isSwipeBackEnabled() {
        return !photoVideoChangeColumnsAnimation && !tabsAnimationInProgress;
    }

    public int getPhotosVideosTypeFilter() {
        return sharedMediaData[0].filterType;
    }

    public boolean isPinnedToTop() {
        return isPinnedToTop;
    }

    public void setPinnedToTop(boolean pinnedToTop) {
        if (isPinnedToTop != pinnedToTop) {
            isPinnedToTop = pinnedToTop;
            for (int i = 0; i < mediaPages.length; i++) {
                updateFastScrollVisibility(mediaPages[i], true);
            }
        }
    }

    public void drawListForBlur(Canvas blurCanvas) {
        for (int i = 0; i < mediaPages.length; i++) {
            if (mediaPages[i] != null && mediaPages[i].getVisibility() == View.VISIBLE) {
                for (int j = 0; j < mediaPages[i].listView.getChildCount(); j++) {
                    View child = mediaPages[i].listView.getChildAt(j);
                    if (child.getY() < mediaPages[i].listView.blurTopPadding + dp(100)) {
                        int restore = blurCanvas.save();
                        blurCanvas.translate(mediaPages[i].getX() + child.getX(), getY() + mediaPages[i].getY() + mediaPages[i].listView.getY() + child.getY());
                        child.draw(blurCanvas);
                        blurCanvas.restoreToCount(restore);
                    }
                }
            }
        }
    }

    @Override
    public void onButtonClicked(DialogCell dialogCell) {

    }

    @Override
    public void onButtonLongPress(DialogCell dialogCell) {

    }

    @Override
    public boolean canClickButtonInside() {
        return false;
    }

    @Override
    public void openStory(DialogCell dialogCell, Runnable onDone) {
        if (profileActivity == null) return;
        if (profileActivity.getMessagesController().getStoriesController().hasStories(dialogCell.getDialogId())) {
            profileActivity.getOrCreateStoryViewer().doOnAnimationReady(onDone);
            profileActivity.getOrCreateStoryViewer().open(profileActivity.getContext(), dialogCell.getDialogId(), StoriesListPlaceProvider.of((RecyclerListView) dialogCell.getParent()));
        }
    }

    @Override
    public void showChatPreview(DialogCell dialogCell) {}

    @Override
    public void openHiddenStories() {}

    private static class MediaPage extends FrameLayout {
        public long lastCheckScrollTime;
        public boolean fastScrollEnabled;
        public ObjectAnimator fastScrollAnimator;
        private DefaultItemAnimator itemAnimator;
        private RecyclerView.RecycledViewPool viewPool, searchViewPool;
        private InternalListView listView;
        private InternalListView animationSupportingListView;
        private GridLayoutManager animationSupportingLayoutManager;
        private FlickerLoadingView progressView;
        private StickerEmptyView emptyView;
        private ExtendedGridLayoutManager layoutManager;
        private ClippingImageView animatingImageView;
        private RecyclerAnimationScrollHelper scrollHelper;
        private int selectedType;
        private ButtonWithCounterView buttonView;

        public SharedMediaFastScrollTooltip fastScrollHintView;
        public Runnable fastScrollHideHintRunnable;
        public boolean fastScrollHinWasShown;

        public int highlightMessageId;
        public boolean highlightAnimation;
        public float highlightProgress;


        public MediaPage(Context context) {
            super(context);
        }

        @Override
        protected boolean drawChild(Canvas canvas, View child, long drawingTime) {
            if (child == animationSupportingListView) {
                return true;
            }
            return super.drawChild(canvas, child, drawingTime);
        }

        @Override
        protected void dispatchDraw(Canvas canvas) {
            super.dispatchDraw(canvas);
            if (fastScrollHintView != null && fastScrollHintView.getVisibility() == View.VISIBLE) {
                boolean isVisible = false;
                RecyclerListView.FastScroll fastScroll = listView.getFastScroll();
                if (fastScroll != null) {
                    float y = fastScroll.getScrollBarY() + dp(36);
                    if (selectedType == TAB_ARCHIVED_STORIES) {
                        y += dp(64);
                    }
                    float x = (getMeasuredWidth() - fastScrollHintView.getMeasuredWidth() - dp(16));
                    fastScrollHintView.setPivotX(fastScrollHintView.getMeasuredWidth());
                    fastScrollHintView.setPivotY(0);
                    fastScrollHintView.setTranslationX(x);
                    fastScrollHintView.setTranslationY(y);
                }

                if (fastScroll.getProgress() > 0.85f) {
                    showFastScrollHint(this, null, false);
                }
            }
        }

    }

    public float getPhotoVideoOptionsAlpha(float progress) {
        if (isArchivedOnlyStoriesView()) {
            return 0;
        }
        float alpha = 0;
        if (mediaPages[1] != null && (mediaPages[1].selectedType == TAB_PHOTOVIDEO || mediaPages[1].selectedType == TAB_STORIES || mediaPages[1].selectedType == TAB_ARCHIVED_STORIES || mediaPages[1].selectedType == TAB_SAVED_DIALOGS))
            alpha += progress;
        if (mediaPages[0] != null && (mediaPages[0].selectedType == TAB_PHOTOVIDEO || mediaPages[0].selectedType == TAB_STORIES || mediaPages[0].selectedType == TAB_ARCHIVED_STORIES || mediaPages[0].selectedType == TAB_SAVED_DIALOGS))
            alpha += 1f - progress;
        return alpha;
    }

    public float getSearchAlpha(float progress) {
        if (isArchivedOnlyStoriesView()) {
            return 0;
        }
        float alpha = 0;
        if (mediaPages[1] != null && isSearchItemVisible(mediaPages[1].selectedType) && mediaPages[1].selectedType != TAB_SAVED_DIALOGS)
            alpha += progress;
        if (mediaPages[0] != null && isSearchItemVisible(mediaPages[0].selectedType) && mediaPages[0].selectedType != TAB_SAVED_DIALOGS)
            alpha += 1f - progress;
        return alpha;
    }

    public void updateSearchItemIcon(float progress) {
        if (searchItemIcon == null) {
            return;
        }
        float alpha = 0;
        if (mediaPages[1] != null && mediaPages[1].selectedType == TAB_SAVED_DIALOGS)
            alpha += progress;
        if (mediaPages[0] != null && mediaPages[0].selectedType == TAB_SAVED_DIALOGS)
            alpha += 1f - progress;
        searchItemIcon.setAlpha(alpha);
        searchItemIcon.setScaleX(.85f + .15f * alpha);
        searchItemIcon.setScaleY(.85f + .15f * alpha);
        searchItemIcon.setVisibility(alpha <= 0.01f ? View.GONE : View.VISIBLE);
    }

    public void updateSearchItemIconAnimated() {
        if (searchItemIcon == null) {
            return;
        }
        boolean visible = mediaPages[1] != null && mediaPages[1].selectedType == TAB_SAVED_DIALOGS;
        if (visible) {
            searchItemIcon.setVisibility(View.VISIBLE);
        }
        searchItemIcon.animate().alpha(visible ? 1f : 0f).scaleX(visible ? 1 : .85f).scaleY(visible ? 1 : .85f).withEndAction(() -> {
            if (!visible) {
                searchItemIcon.setVisibility(View.GONE);
            }
        }).setDuration(420).setInterpolator(CubicBezierInterpolator.EASE_OUT_QUINT).start();
    }


    public void updateFastScrollVisibility(MediaPage mediaPage, boolean animated) {
        boolean show = mediaPage.fastScrollEnabled && isPinnedToTop;
        View view = mediaPage.listView.getFastScroll();
        if (mediaPage.fastScrollAnimator != null) {
            mediaPage.fastScrollAnimator.removeAllListeners();
            mediaPage.fastScrollAnimator.cancel();
        }
        if (!animated) {
            view.animate().setListener(null).cancel();
            view.setVisibility(show ? View.VISIBLE : View.GONE);
            view.setTag(show ? 1 : null);
            view.setAlpha(1f);
            view.setScaleX(1f);
            view.setScaleY(1f);
        } else if (show && view.getTag() == null) {
            view.animate().setListener(null).cancel();
            if (view.getVisibility() != View.VISIBLE) {
                view.setVisibility(View.VISIBLE);
                view.setAlpha(0f);
            }
            ObjectAnimator objectAnimator = ObjectAnimator.ofFloat(view, View.ALPHA, view.getAlpha(), 1f);
            mediaPage.fastScrollAnimator = objectAnimator;
            objectAnimator.setDuration(150).start();
            view.setTag(1);
        } else if (!show && view.getTag() != null) {

            ObjectAnimator objectAnimator = ObjectAnimator.ofFloat(view, View.ALPHA, view.getAlpha(), 0f);
            objectAnimator.addListener(new HideViewAfterAnimation(view));
            mediaPage.fastScrollAnimator = objectAnimator;
            objectAnimator.setDuration(150).start();
            view.animate().setListener(null).cancel();

            view.setTag(null);
        }
    }

    private ActionBar actionBar;

    private SharedPhotoVideoAdapter photoVideoAdapter;
    private SharedPhotoVideoAdapter animationSupportingPhotoVideoAdapter;
    private SharedLinksAdapter linksAdapter;
    private SharedDocumentsAdapter documentsAdapter;
    private SharedDocumentsAdapter voiceAdapter;
    private SharedDocumentsAdapter audioAdapter;
    private GifAdapter gifAdapter;
    private CommonGroupsAdapter commonGroupsAdapter;
    private ChannelRecommendationsAdapter channelRecommendationsAdapter;
    private SavedDialogsAdapter savedDialogsAdapter;
    private SavedMessagesSearchAdapter savedMessagesSearchAdapter;
    private ChatActivityContainer savedMessagesContainer;
    private ChatUsersAdapter chatUsersAdapter;
    private StoriesAdapter storiesAdapter;
    private StoriesAdapter animationSupportingStoriesAdapter;
    private StoriesAdapter archivedStoriesAdapter;
    private StoriesAdapter animationSupportingArchivedStoriesAdapter;
    private MediaSearchAdapter documentsSearchAdapter;
    private MediaSearchAdapter audioSearchAdapter;
    private MediaSearchAdapter linksSearchAdapter;
    private GroupUsersSearchAdapter groupUsersSearchAdapter;
    private MediaPage[] mediaPages = new MediaPage[2];
    private ActionBarMenuItem forwardNoQuoteItem;
    private ActionBarMenuItem deleteItem;
    public ActionBarMenuItem searchItemIcon;
    private ActionBarMenuItem searchItem;
    private float searchAlpha;
    private float optionsAlpha;
    public ImageView photoVideoOptionsItem;
    private RLottieImageView optionsSearchImageView;
    private ActionBarMenuItem forwardItem;
    private ActionBarMenuItem gotoItem;
    private ActionBarMenuItem pinItem;
    private ActionBarMenuItem unpinItem;
    private int searchItemState;
    private Drawable pinnedHeaderShadowDrawable;
    private boolean ignoreSearchCollapse;
    private NumberTextView selectedMessagesCountTextView;
    private LinearLayout actionModeLayout;
    private ImageView closeButton;
    private BackDrawable backDrawable;
    private ArrayList<SharedPhotoVideoCell> cellCache = new ArrayList<>(10);
    private ArrayList<SharedPhotoVideoCell> cache = new ArrayList<>(10);
    private ArrayList<SharedAudioCell> audioCellCache = new ArrayList<>(10);
    private ArrayList<SharedAudioCell> audioCache = new ArrayList<>(10);
    public ScrollSlidingTextTabStripInner scrollSlidingTextTabStrip;
    public SearchTagsList searchTagsList;
    private View shadowLine;
    private ChatActionCell floatingDateView;
    private AnimatorSet floatingDateAnimation;
    private Runnable hideFloatingDateRunnable = () -> hideFloatingDateView(true);
    private ArrayList<View> actionModeViews = new ArrayList<>();

    private float additionalFloatingTranslation;

    private FragmentContextView fragmentContextView;

    private int maximumVelocity;

    private Paint backgroundPaint = new Paint();

    private boolean searchWas;
    private boolean searching;
    private ReactionsLayoutInBubble.VisibleReaction searchingReaction;

    private int[] hasMedia;
    private int initialTab;

    private SparseArray<MessageObject>[] selectedFiles = new SparseArray[]{new SparseArray<>(), new SparseArray<>()};
    private int cantDeleteMessagesCount;
    private boolean scrolling;
    private long mergeDialogId;
    private TLRPC.ChatFull info;
    private TLRPC.UserFull userInfo;

    private AnimatorSet tabsAnimation;
    private boolean tabsAnimationInProgress;
    private boolean animatingForward;
    private boolean backAnimation;

    private long dialog_id;
    public boolean scrollingByUser;
    private boolean allowStoriesSingleColumn = false;
    private boolean storiesColumnsCountSet = false;
    private int mediaColumnsCount[] = new int[] { 3, 3 };
    private float photoVideoChangeColumnsProgress;
    private boolean photoVideoChangeColumnsAnimation;
    private int changeColumnsTab;
    private int animationSupportingSortedCellsOffset;
    private ArrayList<SharedPhotoVideoCell2> animationSupportingSortedCells = new ArrayList<>();
    private int animateToColumnsCount;

    private static final Interpolator interpolator = t -> {
        --t;
        return t * t * t * t * t + 1.0F;
    };

    public interface SharedMediaPreloaderDelegate {
        void mediaCountUpdated();
    }

    public static class SharedMediaPreloader implements NotificationCenter.NotificationCenterDelegate {

        private int[] mediaCount = new int[]{-1, -1, -1, -1, -1, -1, -1, -1, -1, -1};
        private int[] mediaMergeCount = new int[]{-1, -1, -1, -1, -1, -1, -1, -1, -1, -1};
        private int[] lastMediaCount = new int[]{-1, -1, -1, -1, -1, -1, -1, -1, -1, -1};
        private int[] lastLoadMediaCount = new int[]{-1, -1, -1, -1, -1, -1, -1, -1, -1, -1};
        public boolean hasSavedMessages;
        private boolean checkedHasSavedMessages;
        private SharedMediaData[] sharedMediaData;
        private long dialogId;
        private long topicId;
        private long mergeDialogId;
        private BaseFragment parentFragment;
        private ArrayList<SharedMediaPreloaderDelegate> delegates = new ArrayList<>();
        private boolean mediaWasLoaded;

        public boolean hasSharedMedia() {
            int[] hasMedia = getLastMediaCount();
            if (hasMedia == null) return false;
            for (int i = 0; i < hasMedia.length; ++i) {
                if (hasMedia[i] > 0)
                    return true;
            }
            if (hasSavedMessages) {
                return true;
            }
            if (parentFragment != null && dialogId == parentFragment.getUserConfig().getClientUserId() && topicId == 0 && parentFragment.getMessagesController().getSavedMessagesController().hasDialogs()) {
                return true;
            }
            // TODO: stories?
            return false;
        }

        public SharedMediaPreloader(BaseFragment fragment) {
            parentFragment = fragment;
            if (fragment instanceof ChatActivityInterface) {
                ChatActivityInterface chatActivity = (ChatActivityInterface) fragment;
                dialogId = chatActivity.getDialogId();
                mergeDialogId = chatActivity.getMergeDialogId();
                topicId = chatActivity.getTopicId();
                if (dialogId != fragment.getUserConfig().getClientUserId()) {
                    fragment.getMessagesController().getSavedMessagesController().hasSavedMessages(dialogId, hasMessages -> {
                        this.hasSavedMessages = hasMessages;
                        this.checkedHasSavedMessages = true;
                        if (hasSavedMessages) {
                            for (int a = 0, N = delegates.size(); a < N; a++) {
                                delegates.get(a).mediaCountUpdated();
                            }
                        }
                    });
                }
            } else if (fragment instanceof ProfileActivity) {
                ProfileActivity profileActivity = (ProfileActivity) fragment;
                if (profileActivity.saved) {
                    dialogId = profileActivity.getUserConfig().getClientUserId();
                    topicId = profileActivity.getDialogId();
                } else {
                    dialogId = profileActivity.getDialogId();
                    topicId = profileActivity.getTopicId();

                    if (dialogId != fragment.getUserConfig().getClientUserId()) {
                        fragment.getMessagesController().getSavedMessagesController().hasSavedMessages(dialogId, hasMessages -> {
                            this.hasSavedMessages = hasMessages;
                            this.checkedHasSavedMessages = true;
                            if (hasSavedMessages) {
                                for (int a = 0, N = delegates.size(); a < N; a++) {
                                    delegates.get(a).mediaCountUpdated();
                                }
                            }
                        });
                    }
                }
            } else if (fragment instanceof MediaActivity) {
                MediaActivity mediaActivity = (MediaActivity) fragment;
                dialogId = mediaActivity.getDialogId();
            } else if (fragment instanceof DialogsActivity) {
                dialogId = fragment.getUserConfig().getClientUserId();
            }

            sharedMediaData = new SharedMediaData[6];
            for (int a = 0; a < sharedMediaData.length; a++) {
                sharedMediaData[a] = new SharedMediaData();
                sharedMediaData[a].setMaxId(0, DialogObject.isEncryptedDialog(dialogId) ? Integer.MIN_VALUE : Integer.MAX_VALUE);
            }
            loadMediaCounts();

            NotificationCenter notificationCenter = parentFragment.getNotificationCenter();
            notificationCenter.addObserver(this, NotificationCenter.mediaCountsDidLoad);
            notificationCenter.addObserver(this, NotificationCenter.mediaCountDidLoad);
            notificationCenter.addObserver(this, NotificationCenter.didReceiveNewMessages);
            notificationCenter.addObserver(this, NotificationCenter.messageReceivedByServer);
            notificationCenter.addObserver(this, NotificationCenter.mediaDidLoad);
            notificationCenter.addObserver(this, NotificationCenter.messagesDeleted);
            notificationCenter.addObserver(this, NotificationCenter.replaceMessagesObjects);
            notificationCenter.addObserver(this, NotificationCenter.chatInfoDidLoad);
            notificationCenter.addObserver(this, NotificationCenter.fileLoaded);
            notificationCenter.addObserver(this, NotificationCenter.storiesListUpdated);
            notificationCenter.addObserver(this, NotificationCenter.savedMessagesDialogsUpdate);
        }

        public void addDelegate(SharedMediaPreloaderDelegate delegate) {
            delegates.add(delegate);
        }

        public void removeDelegate(SharedMediaPreloaderDelegate delegate) {
            delegates.remove(delegate);
        }

        public void onDestroy(BaseFragment fragment) {
            if (fragment != parentFragment) {
                return;
            }
            delegates.clear();
            NotificationCenter notificationCenter = parentFragment.getNotificationCenter();
            notificationCenter.removeObserver(this, NotificationCenter.mediaCountsDidLoad);
            notificationCenter.removeObserver(this, NotificationCenter.mediaCountDidLoad);
            notificationCenter.removeObserver(this, NotificationCenter.didReceiveNewMessages);
            notificationCenter.removeObserver(this, NotificationCenter.messageReceivedByServer);
            notificationCenter.removeObserver(this, NotificationCenter.mediaDidLoad);
            notificationCenter.removeObserver(this, NotificationCenter.messagesDeleted);
            notificationCenter.removeObserver(this, NotificationCenter.replaceMessagesObjects);
            notificationCenter.removeObserver(this, NotificationCenter.chatInfoDidLoad);
            notificationCenter.removeObserver(this, NotificationCenter.fileLoaded);
            notificationCenter.removeObserver(this, NotificationCenter.storiesListUpdated);
            notificationCenter.removeObserver(this, NotificationCenter.savedMessagesDialogsUpdate);
        }

        public int[] getLastMediaCount() {
            return lastMediaCount;
        }

        public SharedMediaData[] getSharedMediaData() {
            return sharedMediaData;
        }

        @Override
        public void didReceivedNotification(int id, int account, Object... args) {
            if (id == NotificationCenter.mediaCountsDidLoad) {
                long did = (Long) args[0];
                long topicId = (Long) args[1];
                if (this.topicId == topicId && (did == dialogId || did == mergeDialogId)) {
                    int[] counts = (int[]) args[2];
                    if (did == dialogId) {
                        mediaCount = counts;
                    } else {
                        mediaMergeCount = counts;
                    }
                    for (int a = 0; a < counts.length; a++) {
                        if (mediaCount[a] >= 0 && mediaMergeCount[a] >= 0) {
                            lastMediaCount[a] = mediaCount[a] + mediaMergeCount[a];
                        } else if (mediaCount[a] >= 0) {
                            lastMediaCount[a] = mediaCount[a];
                        } else {
                            lastMediaCount[a] = Math.max(mediaMergeCount[a], 0);
                        }
                        if (did == dialogId && lastMediaCount[a] != 0 && lastLoadMediaCount[a] != mediaCount[a]) {
                            int type = a;
                            if (type == 0) {
                                if (sharedMediaData[0].filterType == FILTER_PHOTOS_ONLY) {
                                    type = MediaDataController.MEDIA_PHOTOS_ONLY;
                                } else if (sharedMediaData[0].filterType == FILTER_VIDEOS_ONLY) {
                                    type = MediaDataController.MEDIA_VIDEOS_ONLY;
                                }
                            }
                            parentFragment.getMediaDataController().loadMedia(did, lastLoadMediaCount[a] == -1 ? 30 : 20, 0, 0, type, topicId,2, parentFragment.getClassGuid(), 0, null, null);
                            lastLoadMediaCount[a] = mediaCount[a];
                        }
                    }
                    mediaWasLoaded = true;
                    for (int a = 0, N = delegates.size(); a < N; a++) {
                        delegates.get(a).mediaCountUpdated();
                    }
                }
            } else if (id == NotificationCenter.mediaCountDidLoad) {
                long did = (Long) args[0];
                long topicId = (Long) args[1];
                if ((did == dialogId || did == mergeDialogId) && this.topicId == topicId) {
                    int type = (Integer) args[4];
                    int mCount = (Integer) args[2];
                    if (did == dialogId) {
                        mediaCount[type] = mCount;
                    } else {
                        mediaMergeCount[type] = mCount;
                    }
                    if (mediaCount[type] >= 0 && mediaMergeCount[type] >= 0) {
                        lastMediaCount[type] = mediaCount[type] + mediaMergeCount[type];
                    } else if (mediaCount[type] >= 0) {
                        lastMediaCount[type] = mediaCount[type];
                    } else {
                        lastMediaCount[type] = Math.max(mediaMergeCount[type], 0);
                    }
                    for (int a = 0, N = delegates.size(); a < N; a++) {
                        delegates.get(a).mediaCountUpdated();
                    }
                }
            } else if (id == NotificationCenter.didReceiveNewMessages) {
                boolean scheduled = (Boolean) args[2];
                if (scheduled) {
                    return;
                }
                if (dialogId == (Long) args[0]) {
                    boolean enc = DialogObject.isEncryptedDialog(dialogId);
                    ArrayList<MessageObject> arr = (ArrayList<MessageObject>) args[1];
                    final int currentAccount = parentFragment != null ? parentFragment.getCurrentAccount() : -1;
                    for (int a = 0; a < arr.size(); a++) {
                        MessageObject obj = arr.get(a);
                        if (topicId != 0 && topicId != MessageObject.getTopicId(currentAccount, obj.messageOwner, true)) {
                            continue;
                        }
                        if (MessageObject.getMedia(obj.messageOwner) == null || obj.needDrawBluredPreview()) {
                            continue;
                        }
                        int type = MediaDataController.getMediaType(obj.messageOwner);
                        if (type == -1) {
                            continue;
                        }
                        if (type == 0 && sharedMediaData[0].filterType == FILTER_VIDEOS_ONLY && !obj.isVideo()) {
                            continue;
                        }
                        if (type == 0 && sharedMediaData[0].filterType == FILTER_PHOTOS_ONLY && obj.isVideo()) {
                            continue;
                        }
                        if (sharedMediaData[type].startReached) {
                            sharedMediaData[type].addMessage(obj, 0, true, enc);
                        }
                        if (topicId == 0) {
                            sharedMediaData[type].totalCount++;
                        }
                        for (int i = 0; i < sharedMediaData[type].fastScrollPeriods.size(); i++) {
                            sharedMediaData[type].fastScrollPeriods.get(i).startOffset++;
                        }
                    }
                    loadMediaCounts();
                }
            } else if (id == NotificationCenter.messageReceivedByServer) {
                Boolean scheduled = (Boolean) args[6];
                if (scheduled) {
                    return;
                }
                Integer msgId = (Integer) args[0];
                Integer newMsgId = (Integer) args[1];
                for (int a = 0; a < sharedMediaData.length; a++) {
                    sharedMediaData[a].replaceMid(msgId, newMsgId);
                }
            } else if (id == NotificationCenter.mediaDidLoad) {
                long did = (Long) args[0];
                int guid = (Integer) args[3];
                if (guid == parentFragment.getClassGuid()) {
                    int type = (Integer) args[4];
                    if (type != 0 && type != 6 && type != 7 && type != 1 && type != 2 && type != 4) {
                        sharedMediaData[type].setTotalCount((Integer) args[1]);
                    }
                    ArrayList<MessageObject> arr = (ArrayList<MessageObject>) args[2];
                    boolean enc = DialogObject.isEncryptedDialog(did);
                    int loadIndex = did == dialogId ? 0 : 1;
                    if (type == 0 || type == 6 || type == 7) {
                        if (type != sharedMediaData[0].filterType) {
                            return;
                        }
                        type = 0;
                    }
                    if (!arr.isEmpty()) {
                        sharedMediaData[type].setEndReached(loadIndex, (Boolean) args[5]);
                    }
                    for (int a = 0; a < arr.size(); a++) {
                        MessageObject message = arr.get(a);
                        sharedMediaData[type].addMessage(message, loadIndex, false, enc);
                    }
                }
            } else if (id == NotificationCenter.messagesDeleted) {
                boolean scheduled = (Boolean) args[2];
                if (scheduled) {
                    return;
                }
                long channelId = (Long) args[1];
                TLRPC.Chat currentChat;
                if (DialogObject.isChatDialog(dialogId)) {
                    currentChat = parentFragment.getMessagesController().getChat(-dialogId);
                } else {
                    currentChat = null;
                }
                if (ChatObject.isChannel(currentChat)) {
                    if (!(channelId == 0 && mergeDialogId != 0 || channelId == currentChat.id)) {
                        return;
                    }
                } else if (channelId != 0) {
                    return;
                }

                boolean changed = false;
                int type;
                ArrayList<Integer> markAsDeletedMessages = (ArrayList<Integer>) args[0];
                final int currentAccount = parentFragment != null ? parentFragment.getCurrentAccount() : -1;
                for (int a = 0, N = markAsDeletedMessages.size(); a < N; a++) {
                    for (int b = 0; b < sharedMediaData.length; b++) {
                        MessageObject messageObject = sharedMediaData[b].deleteMessage(markAsDeletedMessages.get(a), 0);
                        if (messageObject != null) {
                            if (messageObject.getDialogId() == dialogId && (topicId == 0 || MessageObject.getTopicId(currentAccount, messageObject.messageOwner, true) == topicId)) {
                                if (mediaCount[b] > 0) {
                                    mediaCount[b]--;
                                }
                            } else {
                                if (mediaMergeCount[b] > 0) {
                                    mediaMergeCount[b]--;
                                }
                            }
                            changed = true;
                        }
                    }
                }
                if (changed) {
                    for (int a = 0; a < mediaCount.length; a++) {
                        if (mediaCount[a] >= 0 && mediaMergeCount[a] >= 0) {
                            lastMediaCount[a] = mediaCount[a] + mediaMergeCount[a];
                        } else if (mediaCount[a] >= 0) {
                            lastMediaCount[a] = mediaCount[a];
                        } else {
                            lastMediaCount[a] = Math.max(mediaMergeCount[a], 0);
                        }
                    }
                    for (int a = 0, N = delegates.size(); a < N; a++) {
                        delegates.get(a).mediaCountUpdated();
                    }
                }
                loadMediaCounts();
            } else if (id == NotificationCenter.replaceMessagesObjects) {
                long did = (long) args[0];
                if (did != dialogId && did != mergeDialogId) {
                    return;
                }
                int loadIndex = did == dialogId ? 0 : 1;
                ArrayList<MessageObject> messageObjects = (ArrayList<MessageObject>) args[1];
                final int currentAccount = parentFragment != null ? parentFragment.getCurrentAccount() : -1;
                for (int b = 0, N = messageObjects.size(); b < N; b++) {
                    MessageObject messageObject = messageObjects.get(b);
                    int mid = messageObject.getId();
                    long topicId = MessageObject.getTopicId(currentAccount, messageObject.messageOwner, true);
                    int type = MediaDataController.getMediaType(messageObject.messageOwner);
                    if (this.topicId != 0 && topicId != this.topicId) {
                        continue;
                    }
                    for (int a = 0; a < sharedMediaData.length; a++) {
                        MessageObject old = sharedMediaData[a].messagesDict[loadIndex].get(mid);
                        if (old != null) {
                            int oldType = MediaDataController.getMediaType(messageObject.messageOwner);
                            if (type == -1 || oldType != type) {
                                sharedMediaData[a].deleteMessage(mid, loadIndex);
                                if (loadIndex == 0) {
                                    if (mediaCount[a] > 0) {
                                        mediaCount[a]--;
                                    }
                                } else {
                                    if (mediaMergeCount[a] > 0) {
                                        mediaMergeCount[a]--;
                                    }
                                }
                            } else {
                                int idx = sharedMediaData[a].messages.indexOf(old);
                                if (idx >= 0) {
                                    sharedMediaData[a].messagesDict[loadIndex].put(mid, messageObject);
                                    sharedMediaData[a].messages.set(idx, messageObject);
                                }
                            }
                            break;
                        }
                    }
                }
            } else if (id == NotificationCenter.chatInfoDidLoad) {
                TLRPC.ChatFull chatFull = (TLRPC.ChatFull) args[0];
                if (dialogId < 0 && chatFull.id == -dialogId) {
                    setChatInfo(chatFull);
                }
            } else if (id == NotificationCenter.fileLoaded) {
                ArrayList<MessageObject> allMessages = new ArrayList<>();
                for (int i = 0 ; i < sharedMediaData.length; i++) {
                    allMessages.addAll(sharedMediaData[i].messages);
                }
                String fileName = (String) args[0];
                if (fileName != null) {
                    Utilities.globalQueue.postRunnable(new Runnable() {
                        @Override
                        public void run() {
                            for (int i = 0; i < allMessages.size(); i++) {
                                if (!fileName.equals(allMessages.get(i).getFileName())) {
                                    allMessages.remove(i);
                                    i--;
                                }
                            }
                            if (allMessages.size() > 0) {
                                FileLoader.getInstance(account).checkMediaExistance(allMessages);
                            }
                        }
                    });
                }
            } else if (id == NotificationCenter.savedMessagesDialogsUpdate) {
                final boolean newHasMessages = (parentFragment != null && parentFragment.getMessagesController().getSavedMessagesController().containsDialog(dialogId));
                if (checkedHasSavedMessages && hasSavedMessages != newHasMessages) {
                    hasSavedMessages = newHasMessages;
                    for (int a = 0, N = delegates.size(); a < N; a++) {
                        delegates.get(a).mediaCountUpdated();
                    }
                }
            }
        }

        private void loadMediaCounts() {
            parentFragment.getMediaDataController().getMediaCounts(dialogId, topicId, parentFragment.getClassGuid());
            if (mergeDialogId != 0) {
                parentFragment.getMediaDataController().getMediaCounts(mergeDialogId, topicId, parentFragment.getClassGuid());
            }
        }

        private void setChatInfo(TLRPC.ChatFull chatInfo) {
            if (chatInfo != null && chatInfo.migrated_from_chat_id != 0 && mergeDialogId == 0) {
                mergeDialogId = -chatInfo.migrated_from_chat_id;
                parentFragment.getMediaDataController().getMediaCounts(mergeDialogId, topicId, parentFragment.getClassGuid());
            }
        }

        public boolean isMediaWasLoaded() {
            return mediaWasLoaded;
        }
    }

    private PhotoViewer.PhotoViewerProvider provider = new PhotoViewer.EmptyPhotoViewerProvider() {

        @Override
        public PhotoViewer.PlaceProviderObject getPlaceForPhoto(MessageObject messageObject, TLRPC.FileLocation fileLocation, int index, boolean needPreview) {
            if (messageObject == null || mediaPages[0].selectedType != 0 && mediaPages[0].selectedType != 1 && mediaPages[0].selectedType != 3 && mediaPages[0].selectedType != 5) {
                return null;
            }
            final RecyclerListView listView = mediaPages[0].listView;
            int firstVisiblePosition = -1;
            int lastVisiblePosition = -1;
            for (int a = 0, count = listView.getChildCount(); a < count; a++) {
                View view = listView.getChildAt(a);
                int visibleHeight = mediaPages[0].listView.getMeasuredHeight();
                View parent = (View) getParent();
                if (parent != null) {
                    if (getY() + getMeasuredHeight() > parent.getMeasuredHeight()) {
                        visibleHeight -= getBottom() - parent.getMeasuredHeight();
                    }
                }

                if (view.getTop() >= visibleHeight) {
                    continue;
                }
                int adapterPosition = listView.getChildAdapterPosition(view);
                if (adapterPosition < firstVisiblePosition || firstVisiblePosition == -1) {
                    firstVisiblePosition = adapterPosition;
                }
                if (adapterPosition > lastVisiblePosition || lastVisiblePosition == -1) {
                    lastVisiblePosition = adapterPosition;
                }
                int[] coords = new int[2];
                ImageReceiver imageReceiver = null;
                if (view instanceof SharedPhotoVideoCell2) {
                    SharedPhotoVideoCell2 cell = (SharedPhotoVideoCell2) view;
                    MessageObject message = cell.getMessageObject();
                    if (message == null) {
                        continue;
                    }
                    if (message.getId() == messageObject.getId()) {
                        imageReceiver = cell.imageReceiver;
                        cell.getLocationInWindow(coords);
                        coords[0] += Math.round(cell.imageReceiver.getImageX());
                        coords[1] += Math.round(cell.imageReceiver.getImageY());
                    }
                } else if (view instanceof SharedDocumentCell) {
                    SharedDocumentCell cell = (SharedDocumentCell) view;
                    MessageObject message = cell.getMessage();
                    if (message.getId() == messageObject.getId()) {
                        BackupImageView imageView = cell.getImageView();
                        imageReceiver = imageView.getImageReceiver();
                        imageView.getLocationInWindow(coords);
                    }
                } else if (view instanceof ContextLinkCell) {
                    ContextLinkCell cell = (ContextLinkCell) view;
                    MessageObject message = (MessageObject) cell.getParentObject();
                    if (message != null && message.getId() == messageObject.getId()) {
                        imageReceiver = cell.getPhotoImage();
                        cell.getLocationInWindow(coords);
                    }
                } else if (view instanceof SharedLinkCell) {
                    SharedLinkCell cell = (SharedLinkCell) view;
                    MessageObject message = cell.getMessage();
                    if (message != null && message.getId() == messageObject.getId()) {
                        imageReceiver = cell.getLinkImageView();
                        cell.getLocationInWindow(coords);
                    }
                }
                if (imageReceiver != null) {
                    PhotoViewer.PlaceProviderObject object = new PhotoViewer.PlaceProviderObject();
                    object.viewX = coords[0];
                    object.viewY = coords[1] - (Build.VERSION.SDK_INT >= 21 ? 0 : AndroidUtilities.statusBarHeight);
                    object.parentView = listView;
                    object.animatingImageView = mediaPages[0].animatingImageView;
                    mediaPages[0].listView.getLocationInWindow(coords);
                    object.animatingImageViewYOffset = -coords[1];
                    object.imageReceiver = imageReceiver;
                    object.allowTakeAnimation = true;
                    object.radius = object.imageReceiver.getRoundRadius();
                    object.thumb = object.imageReceiver.getBitmapSafe();
                    object.parentView.getLocationInWindow(coords);
                    object.clipTopAddition = 0;
                    object.starOffset = sharedMediaData[0].startOffset;
                    if (fragmentContextView != null && fragmentContextView.getVisibility() == View.VISIBLE) {
                        object.clipTopAddition += dp(36);
                    }

                    if (PhotoViewer.isShowingImage(messageObject)) {
                        final View pinnedHeader = listView.getPinnedHeader();
                        if (pinnedHeader != null) {
                            int top = 0;
                            if (fragmentContextView != null && fragmentContextView.getVisibility() == View.VISIBLE) {
                                top += fragmentContextView.getHeight() - dp(2.5f);
                            }
                            if (view instanceof SharedDocumentCell) {
                                top += dp(8f);
                            }
                            final int topOffset = top - object.viewY;
                            if (topOffset > view.getHeight()) {
                                listView.scrollBy(0, -(topOffset + pinnedHeader.getHeight()));
                            } else {
                                int bottomOffset = object.viewY - listView.getHeight();
                                if (view instanceof SharedDocumentCell) {
                                    bottomOffset -= dp(8f);
                                }
                                if (bottomOffset >= 0) {
                                    listView.scrollBy(0, bottomOffset + view.getHeight());
                                }
                            }
                        }
                    }

                    return object;
                }
            }
            if (mediaPages[0].selectedType == 0 && firstVisiblePosition >= 0 && lastVisiblePosition >= 0) {
                int position = photoVideoAdapter.getPositionForIndex(index);

                if (position <= firstVisiblePosition) {
                    mediaPages[0].layoutManager.scrollToPositionWithOffset(position, 0);
                    delegate.scrollToSharedMedia();
                } else if (position >= lastVisiblePosition && lastVisiblePosition >= 0) {
                    mediaPages[0].layoutManager.scrollToPositionWithOffset(position, 0, true);
                    delegate.scrollToSharedMedia();
                }
            }

            return null;
        }
    };

    private float shiftDp = -5;

    public static class SharedMediaData {
        public ArrayList<MessageObject> messages = new ArrayList<>();
        public SparseArray<MessageObject>[] messagesDict = new SparseArray[]{new SparseArray<>(), new SparseArray<>()};
        public ArrayList<String> sections = new ArrayList<>();
        public HashMap<String, ArrayList<MessageObject>> sectionArrays = new HashMap<>();
        public ArrayList<Period> fastScrollPeriods = new ArrayList<>();
        public int totalCount;
        public boolean loading;
        public boolean fastScrollDataLoaded;
        public boolean[] endReached = new boolean[]{false, true};
        public int[] max_id = new int[]{0, 0};
        public int min_id;
        public boolean startReached = true;
        private int startOffset;
        private int endLoadingStubs;
        public boolean loadingAfterFastScroll;
        public int requestIndex;

        public int filterType = FILTER_PHOTOS_AND_VIDEOS;
        public boolean isFrozen;
        public ArrayList<MessageObject> frozenMessages = new ArrayList<>();
        public int frozenStartOffset;
        public int frozenEndLoadingStubs;
        private boolean hasVideos;
        private boolean hasPhotos;

        RecyclerView.RecycledViewPool recycledViewPool = new RecyclerView.RecycledViewPool();

        public void setTotalCount(int count) {
            totalCount = count;
        }

        public void setMaxId(int num, int value) {
            max_id[num] = value;
        }

        public void setEndReached(int num, boolean value) {
            endReached[num] = value;
        }

        public boolean addMessage(MessageObject messageObject, int loadIndex, boolean isNew, boolean enc) {
            if (messagesDict[loadIndex].indexOfKey(messageObject.getId()) >= 0) {
                return false;
            }
            ArrayList<MessageObject> messageObjects = sectionArrays.get(messageObject.monthKey);
            if (messageObjects == null) {
                messageObjects = new ArrayList<>();
                sectionArrays.put(messageObject.monthKey, messageObjects);
                if (isNew) {
                    sections.add(0, messageObject.monthKey);
                } else {
                    sections.add(messageObject.monthKey);
                }
            }
            if (isNew) {
                messageObjects.add(0, messageObject);
                messages.add(0, messageObject);
            } else {
                messageObjects.add(messageObject);
                messages.add(messageObject);
            }
            messagesDict[loadIndex].put(messageObject.getId(), messageObject);
            if (!enc) {
                if (messageObject.getId() > 0) {
                    max_id[loadIndex] = Math.min(messageObject.getId(), max_id[loadIndex]);
                    min_id = Math.max(messageObject.getId(), min_id);
                }
            } else {
                max_id[loadIndex] = Math.max(messageObject.getId(), max_id[loadIndex]);
                min_id = Math.min(messageObject.getId(), min_id);
            }
            if (!hasVideos && messageObject.isVideo()) {
                hasVideos = true;
            }
            if (!hasPhotos && messageObject.isPhoto()) {
                hasPhotos = true;
            }
            return true;
        }

        public MessageObject deleteMessage(int mid, int loadIndex) {
            MessageObject messageObject = messagesDict[loadIndex].get(mid);
            if (messageObject == null) {
                return null;
            }
            ArrayList<MessageObject> messageObjects = sectionArrays.get(messageObject.monthKey);
            if (messageObjects == null) {
                return null;
            }
            messageObjects.remove(messageObject);
            messages.remove(messageObject);
            messagesDict[loadIndex].remove(messageObject.getId());
            if (messageObjects.isEmpty()) {
                sectionArrays.remove(messageObject.monthKey);
                sections.remove(messageObject.monthKey);
            }
            totalCount--;
            if (totalCount < 0) {
                totalCount = 0;
            }
            return messageObject;
        }

        public void replaceMid(int oldMid, int newMid) {
            MessageObject obj = messagesDict[0].get(oldMid);
            if (obj != null) {
                messagesDict[0].remove(oldMid);
                messagesDict[0].put(newMid, obj);
                obj.messageOwner.id = newMid;
                max_id[0] = Math.min(newMid, max_id[0]);
            }
        }

        public ArrayList<MessageObject> getMessages() {
            return isFrozen ? frozenMessages : messages;
        }

        public int getStartOffset() {
            return isFrozen ? frozenStartOffset : startOffset;
        }

        public void setListFrozen(boolean frozen) {
            if (isFrozen == frozen) {
                return;
            }
            isFrozen = frozen;
            if (frozen) {
                frozenStartOffset = startOffset;
                frozenEndLoadingStubs = endLoadingStubs;
                frozenMessages.clear();
                frozenMessages.addAll(messages);
            }
        }

        public int getEndLoadingStubs() {
            return isFrozen ? frozenEndLoadingStubs : endLoadingStubs;
        }
    }

    public static class Period {
        public String formatedDate;
        public int startOffset;
        int date;
        //int messagesCount;
        int maxId;

        public Period(TLRPC.TL_searchResultPosition calendarPeriod) {
            this.date = calendarPeriod.date;
            this.maxId = calendarPeriod.msg_id;
            this.startOffset = calendarPeriod.offset;
            formatedDate = LocaleController.formatYearMont(this.date, true);
        }
    }

    private SharedMediaData[] sharedMediaData = new SharedMediaData[6];
    private SharedMediaPreloader sharedMediaPreloader;

    private final static int forward = 100;
    private final static int forward_noquote = 1001;
    private final static int delete = 101;
    private final static int gotochat = 102;
    private final static int pin = 103;
    private final static int unpin = 104;

    private BaseFragment profileActivity;

    private int startedTrackingPointerId;
    private boolean startedTracking;
    private boolean maybeStartTracking;
    private int startedTrackingX;
    private int startedTrackingY;
    private VelocityTracker velocityTracker;

    protected boolean isActionModeShowed;

    final Delegate delegate;
    private HintView fwdRestrictedHint;
    private Theme.ResourcesProvider resourcesProvider;

    public boolean hasInternet() {
        return profileActivity.getConnectionsManager().getConnectionState() == ConnectionsManager.ConnectionStateConnected;
    }

    public SharedMediaLayout(Context context, long did, SharedMediaPreloader preloader, int commonGroupsCount, ArrayList<Integer> sortedUsers, TLRPC.ChatFull chatInfo, TLRPC.UserFull userInfo, int initialTab, BaseFragment parent, Delegate delegate, int viewType, Theme.ResourcesProvider resourcesProvider) {
        super(context);
        this.viewType = viewType;
        this.resourcesProvider = resourcesProvider;

        globalGradientView = new FlickerLoadingView(context);
        globalGradientView.setIsSingleCell(true);

        sharedMediaPreloader = preloader;
        this.delegate = delegate;
        int[] mediaCount = preloader.getLastMediaCount();
        topicId = sharedMediaPreloader.topicId;
        hasMedia = new int[]{mediaCount[0], mediaCount[1], mediaCount[2], mediaCount[3], mediaCount[4], mediaCount[5], topicId == 0 ? commonGroupsCount : 0};
        if (initialTab == TAB_RECOMMENDED_CHANNELS) {
            this.initialTab = initialTab;
        } else if (initialTab == TAB_SAVED_DIALOGS) {
            this.initialTab = initialTab;
        } else if (userInfo != null && userInfo.stories_pinned_available || chatInfo != null && chatInfo.stories_pinned_available || isStoriesView()) {
            this.initialTab = getInitialTab();
        } else if (initialTab != -1 && topicId == 0) {
            this.initialTab = initialTab;
        } else {
            for (int a = 0; a < hasMedia.length; a++) {
                if (hasMedia[a] == -1 || hasMedia[a] > 0) {
                    this.initialTab = a;
                    break;
                }
            }
        }
        info = chatInfo;
        this.userInfo = userInfo;
        if (info != null) {
            mergeDialogId = -info.migrated_from_chat_id;
        }
        dialog_id = did;

        for (int a = 0; a < sharedMediaData.length; a++) {
            sharedMediaData[a] = new SharedMediaData();
            sharedMediaData[a].max_id[0] = DialogObject.isEncryptedDialog(dialog_id) ? Integer.MIN_VALUE : Integer.MAX_VALUE;
            fillMediaData(a);
            if (mergeDialogId != 0 && info != null) {
                sharedMediaData[a].max_id[1] = info.migrated_from_max_id;
                sharedMediaData[a].endReached[1] = false;
            }
        }

        profileActivity = parent;
        actionBar = profileActivity.getActionBar();
        mediaColumnsCount[0] = SharedConfig.mediaColumnsCount;
        mediaColumnsCount[1] = SharedConfig.storiesColumnsCount;

        profileActivity.getNotificationCenter().addObserver(this, NotificationCenter.mediaDidLoad);
        profileActivity.getNotificationCenter().addObserver(this, NotificationCenter.messagesDeleted);
        profileActivity.getNotificationCenter().addObserver(this, NotificationCenter.didReceiveNewMessages);
        profileActivity.getNotificationCenter().addObserver(this, NotificationCenter.messageReceivedByServer);
        profileActivity.getNotificationCenter().addObserver(this, NotificationCenter.messagePlayingDidReset);
        profileActivity.getNotificationCenter().addObserver(this, NotificationCenter.messagePlayingPlayStateChanged);
        profileActivity.getNotificationCenter().addObserver(this, NotificationCenter.messagePlayingDidStart);
        profileActivity.getNotificationCenter().addObserver(this, NotificationCenter.storiesListUpdated);
        profileActivity.getNotificationCenter().addObserver(this, NotificationCenter.storiesUpdated);
        profileActivity.getNotificationCenter().addObserver(this, NotificationCenter.channelRecommendationsLoaded);
        profileActivity.getNotificationCenter().addObserver(this, NotificationCenter.savedMessagesDialogsUpdate);
        profileActivity.getNotificationCenter().addObserver(this, NotificationCenter.dialogsNeedReload);

        for (int a = 0; a < 10; a++) {
            //cellCache.add(new SharedPhotoVideoCell(context));
            if (initialTab == MediaDataController.MEDIA_MUSIC) {
                SharedAudioCell cell = new SharedAudioCell(context) {
                    @Override
                    public boolean needPlayMessage(MessageObject messageObject) {
                        if (messageObject.isVoice() || messageObject.isRoundVideo()) {
                            boolean result = MediaController.getInstance().playMessage(messageObject);
                            MediaController.getInstance().setVoiceMessagesPlaylist(result ? sharedMediaData[MediaDataController.MEDIA_MUSIC].messages : null, false);
                            return result;
                        } else if (messageObject.isMusic()) {
                            return MediaController.getInstance().setPlaylist(sharedMediaData[MediaDataController.MEDIA_MUSIC].messages, messageObject, mergeDialogId);
                        }
                        return false;
                    }
                };
                cell.initStreamingIcons();
                audioCellCache.add(cell);
            }
        }

        ViewConfiguration configuration = ViewConfiguration.get(context);
        maximumVelocity = configuration.getScaledMaximumFlingVelocity();

        searching = false;
        searchingReaction = null;
        if (searchTagsList != null) {
            searchTagsList.show(false);
        }
        searchWas = false;

        pinnedHeaderShadowDrawable = context.getResources().getDrawable(R.drawable.photos_header_shadow);
        pinnedHeaderShadowDrawable.setColorFilter(new PorterDuffColorFilter(getThemedColor(Theme.key_windowBackgroundGrayShadow), PorterDuff.Mode.MULTIPLY));

        if (scrollSlidingTextTabStrip != null) {
            initialTab = scrollSlidingTextTabStrip.getCurrentTabId();
        }
        scrollSlidingTextTabStrip = createScrollingTextTabStrip(context);

        for (int a = 1; a >= 0; a--) {
            selectedFiles[a].clear();
        }
        cantDeleteMessagesCount = 0;
        actionModeViews.clear();
        if (savedDialogsAdapter != null) {
            savedDialogsAdapter.unselectAll();
        }

        final ActionBarMenu menu = actionBar.createMenu();
        menu.addOnLayoutChangeListener(new OnLayoutChangeListener() {
            @Override
            public void onLayoutChange(View view, int i, int i1, int i2, int i3, int i4, int i5, int i6, int i7) {
                if (searchItem == null) {
                    return;
                }
                View parent = (View) searchItem.getParent();
                searchItem.setTranslationX(parent.getMeasuredWidth() - searchItem.getRight());
            }
        });
        if (dialog_id == profileActivity.getUserConfig().getClientUserId() && profileActivity instanceof MediaActivity && canShowSearchItem()) {
            searchItemIcon = menu.addItem(11, R.drawable.ic_ab_search);
        }
        searchItem = menu.addItem(0, 0).setIsSearchField(true).setActionBarMenuItemSearchListener(new ActionBarMenuItem.ActionBarMenuItemSearchListener() {
            @Override
            public void onSearchExpand() {
                searching = true;
                if (searchTagsList != null) {
                    searchTagsList.show((getSelectedTab() == TAB_SAVED_DIALOGS || getSelectedTab() == TAB_SAVED_MESSAGES) && searchTagsList.hasFilters());
                }
                if (photoVideoOptionsItem != null) {
                    photoVideoOptionsItem.setVisibility(View.GONE);
                }
                if (searchItemIcon != null) {
                    searchItemIcon.setVisibility(View.GONE);
                }
                searchItem.setVisibility(View.GONE);
                onSearchStateChanged(true);
                if (optionsSearchImageView != null) {
                    optionsSearchImageView.animate().scaleX(0.6f).scaleY(0.6f).alpha(0).setDuration(320).setInterpolator(CubicBezierInterpolator.EASE_OUT_QUINT).start();
                }
            }

            @Override
            public void onSearchCollapse() {
                searching = false;
                searchingReaction = null;
                if (searchItemIcon != null) {
                    searchItemIcon.setVisibility(View.VISIBLE);
                }
                if (photoVideoOptionsItem != null && getPhotoVideoOptionsAlpha(0) > .5f) {
                    photoVideoOptionsItem.setVisibility(View.VISIBLE);
                }
                if (searchTagsList != null) {
                    searchTagsList.clear();
                    searchTagsList.show(false);
                }
                if (savedMessagesContainer != null) {
                    savedMessagesContainer.chatActivity.clearSearch();
                }
                searchWas = false;
                searchItem.setVisibility(View.VISIBLE);
                documentsSearchAdapter.search(null, true);
                linksSearchAdapter.search(null, true);
                audioSearchAdapter.search(null, true);
                groupUsersSearchAdapter.search(null, true);
                if (savedMessagesSearchAdapter != null) {
                    savedMessagesSearchAdapter.search(null, null);
                }
                onSearchStateChanged(false);
                if (optionsSearchImageView != null) {
                    optionsSearchImageView.animate().scaleX(1f).scaleY(1f).alpha(1f).setDuration(320).setInterpolator(CubicBezierInterpolator.EASE_OUT_QUINT).start();
                }
                if (ignoreSearchCollapse) {
                    ignoreSearchCollapse = false;
                    return;
                }
                switchToCurrentSelectedMode(false);
            }

            @Override
            public void onTextChanged(EditText editText) {
                String text = editText.getText().toString();
                if (savedMessagesContainer != null) {
                    savedMessagesContainer.chatActivity.setSearchQuery(text);
                    if (TextUtils.isEmpty(text) && searchingReaction == null) {
                        savedMessagesContainer.chatActivity.clearSearch();
                    }
                }
                searchItem.setVisibility(View.GONE);
                searchWas = text.length() != 0 || searchingReaction != null;
                switchToCurrentSelectedMode(false);
                if (mediaPages[0].selectedType == TAB_FILES) {
                    if (documentsSearchAdapter == null) {
                        return;
                    }
                    documentsSearchAdapter.search(text, true);
                } else if (mediaPages[0].selectedType == TAB_LINKS) {
                    if (linksSearchAdapter == null) {
                        return;
                    }
                    linksSearchAdapter.search(text, true);
                } else if (mediaPages[0].selectedType == TAB_AUDIO) {
                    if (audioSearchAdapter == null) {
                        return;
                    }
                    audioSearchAdapter.search(text, true);
                } else if (mediaPages[0].selectedType == TAB_GROUPUSERS) {
                    if (groupUsersSearchAdapter == null) {
                        return;
                    }
                    groupUsersSearchAdapter.search(text, true);
                } else if (mediaPages[0].selectedType == TAB_SAVED_DIALOGS) {
                    if (savedMessagesSearchAdapter == null) {
                        return;
                    }
                    savedMessagesSearchAdapter.search(text, searchingReaction);
                }
            }

            @Override
            public void onSearchPressed(EditText editText) {
                super.onSearchPressed(editText);
                if (savedMessagesContainer != null) {
                    savedMessagesContainer.chatActivity.hitSearch();
                }
            }

            @Override
            public void onLayout(int l, int t, int r, int b) {
                View parent = (View) searchItem.getParent();
                searchItem.setTranslationX(parent.getMeasuredWidth() - searchItem.getRight());
            }
        });
        searchItem.setTranslationY(dp(10));
        searchItem.setSearchFieldHint(getString(searchTagsList != null && searchTagsList.hasFilters() && getSelectedTab() == TAB_SAVED_DIALOGS ? R.string.SavedTagSearchHint : R.string.Search));
        searchItem.setContentDescription(getString("Search", R.string.Search));
        searchItem.setVisibility(isStoriesView() ? View.GONE : View.INVISIBLE);

        photoVideoOptionsItem = new ImageView(context);
        photoVideoOptionsItem.setContentDescription(getString("AccDescrMoreOptions", R.string.AccDescrMoreOptions));
        photoVideoOptionsItem.setTranslationY(dp(10));
        photoVideoOptionsItem.setVisibility(View.INVISIBLE);

//        Drawable calendarDrawable = ContextCompat.getDrawable(context, R.drawable.ic_ab_other).mutate();
//        calendarDrawable.setColorFilter(new PorterDuffColorFilter(getThemedColor(Theme.key_actionBarActionModeDefaultIcon), PorterDuff.Mode.MULTIPLY));
//        photoVideoOptionsItem.setImageDrawable(calendarDrawable);
//        photoVideoOptionsItem.setScaleType(ImageView.ScaleType.CENTER_INSIDE);
        if (!isArchivedOnlyStoriesView()) {
            actionBar.addView(photoVideoOptionsItem, LayoutHelper.createFrame(48, 56, Gravity.RIGHT | Gravity.BOTTOM));

            optionsSearchImageView = new RLottieImageView(context);
            optionsSearchImageView.setScaleType(ImageView.ScaleType.CENTER_INSIDE);
            optionsSearchImageView.setAnimation(R.raw.options_to_search, 24, 24);
            optionsSearchImageView.getAnimatedDrawable().multiplySpeed(2f);
            optionsSearchImageView.getAnimatedDrawable().setPlayInDirectionOfCustomEndFrame(true);
            optionsSearchImageView.setColorFilter(new PorterDuffColorFilter(getThemedColor(Theme.key_actionBarActionModeDefaultIcon), PorterDuff.Mode.MULTIPLY));
            optionsSearchImageView.setVisibility(GONE);
            actionBar.addView(optionsSearchImageView, LayoutHelper.createFrame(48, 56, Gravity.RIGHT | Gravity.BOTTOM));
        }
        photoVideoOptionsItem.setOnClickListener(new OnClickListener() {
            @Override
            public void onClick(View view) {
                if (getSelectedTab() == TAB_SAVED_DIALOGS) {
                    ItemOptions.makeOptions(profileActivity, photoVideoOptionsItem)
                        .add(R.drawable.msg_discussion, getString(R.string.SavedViewAsMessages), () -> {
                            profileActivity.getMessagesController().setSavedViewAs(false);
                            Bundle args = new Bundle();
                            args.putLong("user_id", profileActivity.getUserConfig().getClientUserId());
                            profileActivity.presentFragment(new ChatActivity(args), true);
                        })
                        .addGap()
                        .add(R.drawable.msg_home, getString(R.string.AddShortcut), () -> {
                            try {
                                profileActivity.getMediaDataController().installShortcut(profileActivity.getUserConfig().getClientUserId(), MediaDataController.SHORTCUT_TYPE_USER_OR_CHAT);
                            } catch (Exception e) {
                                FileLog.e(e);
                            }
                        })
                        .add(R.drawable.msg_delete, getString(R.string.DeleteAll), () -> {
                            TLRPC.User currentUser = profileActivity.getUserConfig().getCurrentUser();
                            AlertsCreator.createClearOrDeleteDialogAlert(profileActivity, false, null, currentUser, false, true, true, (param) -> {
                                profileActivity.finishFragment();
                                if (profileActivity instanceof NotificationCenter.NotificationCenterDelegate) {
                                    profileActivity.getNotificationCenter().removeObserver((NotificationCenter.NotificationCenterDelegate) profileActivity, NotificationCenter.closeChats);
                                }
                                profileActivity.getNotificationCenter().postNotificationName(NotificationCenter.closeChats);
                                profileActivity.getNotificationCenter().postNotificationName(NotificationCenter.needDeleteDialog, dialog_id, currentUser, null, param);
                                profileActivity.getMessagesController().setSavedViewAs(false);
                            }, resourcesProvider);
                        })
                        .translate(0, -dp(52))
                        .setDimAlpha(0)
                        .show();
                    return;
                }
                View dividerView = new DividerCell(context);
                ActionBarPopupWindow.ActionBarPopupWindowLayout popupLayout = new ActionBarPopupWindow.ActionBarPopupWindowLayout(context, resourcesProvider) {
                    @Override
                    protected void onMeasure(int widthMeasureSpec, int heightMeasureSpec) {
                        if (dividerView.getParent() != null) {
                            dividerView.setVisibility(View.GONE);
                            super.onMeasure(widthMeasureSpec, heightMeasureSpec);
                            dividerView.getLayoutParams().width = getMeasuredWidth() - dp(16);
                            dividerView.setVisibility(View.VISIBLE);
                            super.onMeasure(widthMeasureSpec, heightMeasureSpec);
                        } else {
                            super.onMeasure(widthMeasureSpec, heightMeasureSpec);
                        }
                    }
                };

                int tab = getClosestTab();
                boolean isStories = tab == TAB_STORIES || tab == TAB_ARCHIVED_STORIES;

                mediaZoomInItem = new ActionBarMenuSubItem(context, true, false, resourcesProvider);
                mediaZoomOutItem = new ActionBarMenuSubItem(context, false, false, resourcesProvider);

                mediaZoomInItem.setTextAndIcon(getString("MediaZoomIn", R.string.MediaZoomIn), R.drawable.msg_zoomin);
                mediaZoomInItem.setOnClickListener(view1 -> zoomIn());
                popupLayout.addView(mediaZoomInItem);

                mediaZoomOutItem.setTextAndIcon(getString("MediaZoomOut", R.string.MediaZoomOut), R.drawable.msg_zoomout);
                mediaZoomOutItem.setOnClickListener(view1 -> zoomOut());
                popupLayout.addView(mediaZoomOutItem);

                if (isStories && allowStoriesSingleColumn) {
                    mediaZoomInItem.setEnabled(false);
                    mediaZoomInItem.setAlpha(0.5f);
                    mediaZoomOutItem.setEnabled(false);
                    mediaZoomOutItem.setAlpha(0.5f);
                } else if (mediaColumnsCount[isStories ? 1 : 0] == 2) {
                    mediaZoomInItem.setEnabled(false);
                    mediaZoomInItem.setAlpha(0.5f);
                } else if (mediaColumnsCount[isStories ? 1 : 0] == 9) {
                    mediaZoomOutItem.setEnabled(false);
                    mediaZoomOutItem.setAlpha(0.5f);
                }

                boolean hasDifferentTypes = isStories || (sharedMediaData[0].hasPhotos && sharedMediaData[0].hasVideos) || !sharedMediaData[0].endReached[0] || !sharedMediaData[0].endReached[1] || !sharedMediaData[0].startReached;
                if (!DialogObject.isEncryptedDialog(dialog_id)) {
                    ActionBarMenuSubItem calendarItem = new ActionBarMenuSubItem(context, false, false, resourcesProvider);
                    calendarItem.setTextAndIcon(getString("Calendar", R.string.Calendar), R.drawable.msg_calendar2);
                    popupLayout.addView(calendarItem);
                    calendarItem.setOnClickListener(new OnClickListener() {
                        @Override
                        public void onClick(View view) {
                            showMediaCalendar(tab, false);
                            if (optionsWindow != null) {
                                optionsWindow.dismiss();
                            }
                        }
                    });

                    if (info != null && !isStoriesView()) {
                        TLRPC.Chat chat = MessagesController.getInstance(profileActivity.getCurrentAccount()).getChat(info.id);
                        if (chat != null && chat.admin_rights != null && chat.admin_rights.edit_stories) {
                            ActionBarMenuSubItem openArchiveItem = new ActionBarMenuSubItem(context, false, true, resourcesProvider);
                            openArchiveItem.setTextAndIcon(getString(R.string.OpenChannelArchiveStories), R.drawable.msg_archive);
                            openArchiveItem.setOnClickListener(e -> {
                                Bundle args = new Bundle();
                                args.putInt("type", MediaActivity.TYPE_ARCHIVED_CHANNEL_STORIES);
                                args.putLong("dialog_id", -info.id);
                                MediaActivity fragment = new MediaActivity(args, null);
                                fragment.setChatInfo(info);
                                profileActivity.presentFragment(fragment);

                                if (optionsWindow != null) {
                                    optionsWindow.dismiss();
                                }
                            });

                            popupLayout.addView(openArchiveItem);
                        }
                    }

                    if (hasDifferentTypes) {
                        popupLayout.addView(dividerView);
                        ActionBarMenuSubItem showPhotosItem = new ActionBarMenuSubItem(context, true, false, false, resourcesProvider);
                        ActionBarMenuSubItem showVideosItem = new ActionBarMenuSubItem(context, true, false, true, resourcesProvider);

                        showPhotosItem.setTextAndIcon(getString("MediaShowPhotos", R.string.MediaShowPhotos), 0);
                        popupLayout.addView(showPhotosItem);

                        showVideosItem.setTextAndIcon(getString("MediaShowVideos", R.string.MediaShowVideos), 0);
                        popupLayout.addView(showVideosItem);

                        if (isStories) {
                            StoriesAdapter adapter = tab == TAB_STORIES ? storiesAdapter : archivedStoriesAdapter;
                            if (adapter.storiesList != null) {
                                showPhotosItem.setChecked(adapter.storiesList.showPhotos());
                                showVideosItem.setChecked(adapter.storiesList.showVideos());
                            }
                            showPhotosItem.setOnClickListener(v -> {
                                if (changeTypeAnimation) {
                                    return;
                                }
                                if (!showVideosItem.getCheckView().isChecked() && showPhotosItem.getCheckView().isChecked()) {
                                    AndroidUtilities.shakeViewSpring(v, shiftDp = -shiftDp);
                                    return;
                                }
                                showPhotosItem.getCheckView().setChecked(!showPhotosItem.getCheckView().isChecked(), true);
                                if (adapter.storiesList == null) {
                                    return;
                                }
                                adapter.storiesList.updateFilters(showPhotosItem.getCheckView().isChecked(), showVideosItem.getCheckView().isChecked());
                            });
                            showVideosItem.setOnClickListener(v -> {
                                if (changeTypeAnimation) {
                                    return;
                                }
                                if (!showPhotosItem.getCheckView().isChecked() && showVideosItem.getCheckView().isChecked()) {
                                    AndroidUtilities.shakeViewSpring(v, shiftDp = -shiftDp);
                                    return;
                                }
                                showVideosItem.getCheckView().setChecked(!showVideosItem.getCheckView().isChecked(), true);
                                if (adapter.storiesList == null) {
                                    return;
                                }
                                adapter.storiesList.updateFilters(showPhotosItem.getCheckView().isChecked(), showVideosItem.getCheckView().isChecked());
                            });
                        } else {
                            showPhotosItem.setChecked(sharedMediaData[0].filterType == FILTER_PHOTOS_AND_VIDEOS || sharedMediaData[0].filterType == FILTER_PHOTOS_ONLY);
                            showPhotosItem.setOnClickListener(new OnClickListener() {
                                @Override
                                public void onClick(View view) {
                                    if (changeTypeAnimation) {
                                        return;
                                    }
                                    if (!showVideosItem.getCheckView().isChecked() && showPhotosItem.getCheckView().isChecked()) {
                                        AndroidUtilities.shakeViewSpring(showPhotosItem, shiftDp = -shiftDp);
                                        return;
                                    }
                                    showPhotosItem.setChecked(!showPhotosItem.getCheckView().isChecked());
                                    if (showPhotosItem.getCheckView().isChecked() && showVideosItem.getCheckView().isChecked()) {
                                        sharedMediaData[0].filterType = FILTER_PHOTOS_AND_VIDEOS;
                                    } else {
                                        sharedMediaData[0].filterType = FILTER_VIDEOS_ONLY;
                                    }
                                    changeMediaFilterType();
                                }
                            });
                            showVideosItem.setChecked(sharedMediaData[0].filterType == FILTER_PHOTOS_AND_VIDEOS || sharedMediaData[0].filterType == FILTER_VIDEOS_ONLY);
                            showVideosItem.setOnClickListener(new OnClickListener() {
                                @Override
                                public void onClick(View view) {
                                    if (changeTypeAnimation) {
                                        return;
                                    }
                                    if (!showPhotosItem.getCheckView().isChecked() && showVideosItem.getCheckView().isChecked()) {
                                        AndroidUtilities.shakeViewSpring(showVideosItem, shiftDp = -shiftDp);
                                        return;
                                    }
                                    showVideosItem.setChecked(!showVideosItem.getCheckView().isChecked());
                                    if (showPhotosItem.getCheckView().isChecked() && showVideosItem.getCheckView().isChecked()) {
                                        sharedMediaData[0].filterType = FILTER_PHOTOS_AND_VIDEOS;
                                    } else {
                                        sharedMediaData[0].filterType = FILTER_PHOTOS_ONLY;
                                    }
                                    changeMediaFilterType();
                                }
                            });
                        }
                    }
                }

                optionsWindow = AlertsCreator.showPopupMenu(popupLayout, photoVideoOptionsItem, 0, -dp(56));
            }
        });

        EditTextBoldCursor editText = searchItem.getSearchField();
        editText.setTextColor(getThemedColor(Theme.key_windowBackgroundWhiteBlackText));
        editText.setHintTextColor(getThemedColor(Theme.key_player_time));
        editText.setCursorColor(getThemedColor(Theme.key_windowBackgroundWhiteBlackText));
        searchItemState = 0;

        SizeNotifierFrameLayout sizeNotifierFrameLayout = null;
        if (profileActivity != null && profileActivity.getFragmentView() instanceof SizeNotifierFrameLayout) {
            sizeNotifierFrameLayout = (SizeNotifierFrameLayout) profileActivity.getFragmentView();
        }
        actionModeLayout = new BlurredLinearLayout(context, sizeNotifierFrameLayout);
        actionModeLayout.setBackgroundColor(getThemedColor(Theme.key_windowBackgroundWhite));
        actionModeLayout.setAlpha(0.0f);
        actionModeLayout.setClickable(true);
        actionModeLayout.setVisibility(INVISIBLE);

        closeButton = new ImageView(context);
        closeButton.setScaleType(ImageView.ScaleType.CENTER);
        closeButton.setImageDrawable(backDrawable = new BackDrawable(true));
        backDrawable.setColor(getThemedColor(Theme.key_actionBarActionModeDefaultIcon));
        closeButton.setBackground(Theme.createSelectorDrawable(getThemedColor(Theme.key_actionBarActionModeDefaultSelector), 1));
        closeButton.setContentDescription(getString("Close", R.string.Close));
        actionModeLayout.addView(closeButton, new LinearLayout.LayoutParams(dp(54), ViewGroup.LayoutParams.MATCH_PARENT));
        actionModeViews.add(closeButton);
        closeButton.setOnClickListener(v -> closeActionMode());

        selectedMessagesCountTextView = new NumberTextView(context);
        selectedMessagesCountTextView.setTextSize(18);
        selectedMessagesCountTextView.setTypeface(AndroidUtilities.getTypeface("fonts/rmedium.ttf"));
        selectedMessagesCountTextView.setTextColor(getThemedColor(Theme.key_actionBarActionModeDefaultIcon));
        actionModeLayout.addView(selectedMessagesCountTextView, LayoutHelper.createLinear(0, LayoutHelper.MATCH_PARENT, 1.0f, 18, 0, 0, 0));
        actionModeViews.add(selectedMessagesCountTextView);

        if (!DialogObject.isEncryptedDialog(dialog_id)) {
            gotoItem = new ActionBarMenuItem(context, null, getThemedColor(Theme.key_actionBarActionModeDefaultSelector), getThemedColor(Theme.key_actionBarActionModeDefaultIcon), false);
            gotoItem.setIcon(R.drawable.msg_message);
            gotoItem.setContentDescription(getString("AccDescrGoToMessage", R.string.AccDescrGoToMessage));
            gotoItem.setDuplicateParentStateEnabled(false);
            actionModeLayout.addView(gotoItem, new LinearLayout.LayoutParams(dp(54), ViewGroup.LayoutParams.MATCH_PARENT));
            actionModeViews.add(gotoItem);
            gotoItem.setOnClickListener(v -> onActionBarItemClick(v, gotochat));

            forwardNoQuoteItem = new ActionBarMenuItem(context, null, getThemedColor(Theme.key_actionBarActionModeDefaultSelector), getThemedColor(Theme.key_actionBarActionModeDefaultIcon), false);
            forwardNoQuoteItem.setIcon(R.drawable.msg_forward);
            forwardNoQuoteItem.setContentDescription(9+LocaleController.getString("NoQuoteForward", R.string.NoQuoteForward));
            forwardNoQuoteItem.setDuplicateParentStateEnabled(false);
            actionModeLayout.addView(forwardNoQuoteItem, new LinearLayout.LayoutParams(AndroidUtilities.dp(54), ViewGroup.LayoutParams.MATCH_PARENT));
            actionModeViews.add(forwardNoQuoteItem);
            forwardNoQuoteItem.setOnClickListener(v -> onActionBarItemClick(v, forward_noquote));
            forwardNoQuoteItem.setVisibility(OctoConfig.INSTANCE.contextNoQuoteForward.getValue() ? View.VISIBLE:View.GONE);

            forwardItem = new ActionBarMenuItem(context, null, getThemedColor(Theme.key_actionBarActionModeDefaultSelector), getThemedColor(Theme.key_actionBarActionModeDefaultIcon), false);
<<<<<<< HEAD
            forwardItem.setIcon(OctoConfig.INSTANCE.contextNoQuoteForward.getValue() ? R.drawable.msg_forward_quote:R.drawable.msg_forward);
            forwardItem.setContentDescription(LocaleController.getString("Forward", R.string.Forward));
=======
            forwardItem.setIcon(R.drawable.msg_forward);
            forwardItem.setContentDescription(getString("Forward", R.string.Forward));
>>>>>>> d62d2ed5
            forwardItem.setDuplicateParentStateEnabled(false);
            actionModeLayout.addView(forwardItem, new LinearLayout.LayoutParams(dp(54), ViewGroup.LayoutParams.MATCH_PARENT));
            actionModeViews.add(forwardItem);
            forwardItem.setOnClickListener(v -> onActionBarItemClick(v, forward));

            pinItem = new ActionBarMenuItem(context, null, getThemedColor(Theme.key_actionBarActionModeDefaultSelector), getThemedColor(Theme.key_actionBarActionModeDefaultIcon), false);
            pinItem.setIcon(R.drawable.msg_pin);
            pinItem.setContentDescription(getString(R.string.PinMessage));
            pinItem.setDuplicateParentStateEnabled(false);
            pinItem.setVisibility(View.GONE);
            actionModeLayout.addView(pinItem, new LinearLayout.LayoutParams(dp(54), ViewGroup.LayoutParams.MATCH_PARENT));
            actionModeViews.add(pinItem);
            pinItem.setOnClickListener(v -> onActionBarItemClick(v, pin));

            unpinItem = new ActionBarMenuItem(context, null, getThemedColor(Theme.key_actionBarActionModeDefaultSelector), getThemedColor(Theme.key_actionBarActionModeDefaultIcon), false);
            unpinItem.setIcon(R.drawable.msg_unpin);
            unpinItem.setContentDescription(getString(R.string.UnpinMessage));
            unpinItem.setDuplicateParentStateEnabled(false);
            unpinItem.setVisibility(View.GONE);
            actionModeLayout.addView(unpinItem, new LinearLayout.LayoutParams(dp(54), ViewGroup.LayoutParams.MATCH_PARENT));
            actionModeViews.add(unpinItem);
            unpinItem.setOnClickListener(v -> onActionBarItemClick(v, unpin));

            updateForwardItem();
        }
        deleteItem = new ActionBarMenuItem(context, null, getThemedColor(Theme.key_actionBarActionModeDefaultSelector), getThemedColor(Theme.key_actionBarActionModeDefaultIcon), false);
        deleteItem.setIcon(R.drawable.msg_delete);
        deleteItem.setContentDescription(getString("Delete", R.string.Delete));
        deleteItem.setDuplicateParentStateEnabled(false);
        actionModeLayout.addView(deleteItem, new LinearLayout.LayoutParams(dp(54), ViewGroup.LayoutParams.MATCH_PARENT));
        actionModeViews.add(deleteItem);
        deleteItem.setOnClickListener(v -> onActionBarItemClick(v, delete));

        photoVideoAdapter = new SharedPhotoVideoAdapter(context) {
            @Override
            public void notifyDataSetChanged() {
                super.notifyDataSetChanged();
                MediaPage mediaPage = getMediaPage(0);
                if (mediaPage != null && mediaPage.animationSupportingListView.getVisibility() == View.VISIBLE) {
                    animationSupportingPhotoVideoAdapter.notifyDataSetChanged();
                }
            }
        };
        animationSupportingPhotoVideoAdapter = new SharedPhotoVideoAdapter(context);
        documentsAdapter = new SharedDocumentsAdapter(context, 1);
        voiceAdapter = new SharedDocumentsAdapter(context, 2);
        audioAdapter = new SharedDocumentsAdapter(context, 4);
        gifAdapter = new GifAdapter(context);
        documentsSearchAdapter = new MediaSearchAdapter(context, 1);
        audioSearchAdapter = new MediaSearchAdapter(context, 4);
        linksSearchAdapter = new MediaSearchAdapter(context, 3);
        groupUsersSearchAdapter = new GroupUsersSearchAdapter(context);
        commonGroupsAdapter = new CommonGroupsAdapter(context);
        channelRecommendationsAdapter = new ChannelRecommendationsAdapter(context);
        savedDialogsAdapter = new SavedDialogsAdapter(context);
        savedMessagesSearchAdapter = new SavedMessagesSearchAdapter(context);
        if (!isStoriesView() && !includeSavedDialogs() && topicId == 0) {
            Bundle args = new Bundle();
            args.putLong("user_id", profileActivity.getUserConfig().getClientUserId());
            args.putInt("chatMode", ChatActivity.MODE_SAVED);
            savedMessagesContainer = new ChatActivityContainer(context, () -> profileActivity.getLayoutContainer(), profileActivity.getParentLayout(), args) {
                @Override
                protected void onSearchLoadingUpdate(boolean loading) {
                    if (searchItem != null) {
                        searchItem.setShowSearchProgress(loading);
                    }
                }
            };
            savedMessagesContainer.chatActivity.setSavedDialog(dialog_id);
            savedMessagesContainer.chatActivity.reversed = true;
        }
        chatUsersAdapter = new ChatUsersAdapter(context);
        if (topicId == 0) {
            chatUsersAdapter.sortedUsers = sortedUsers;
            chatUsersAdapter.chatInfo = initialTab == TAB_GROUPUSERS ? chatInfo : null;
        }
        storiesAdapter = new StoriesAdapter(context, false) {
            @Override
            public void notifyDataSetChanged() {
                super.notifyDataSetChanged();
                MediaPage mediaPage = getMediaPage(TAB_STORIES);
                if (mediaPage != null && mediaPage.animationSupportingListView.getVisibility() == View.VISIBLE) {
                    animationSupportingStoriesAdapter.notifyDataSetChanged();
                }
                if (mediaPage != null) {
                    mediaPage.emptyView.showProgress(storiesList != null && (storiesList.isLoading() || hasInternet() && storiesList.getCount() > 0));
                }
            }
        };
        animationSupportingStoriesAdapter = new StoriesAdapter(context, false);
        archivedStoriesAdapter = new StoriesAdapter(context, true) {
            @Override
            public void notifyDataSetChanged() {
                super.notifyDataSetChanged();
                MediaPage mediaPage = getMediaPage(TAB_ARCHIVED_STORIES);
                if (mediaPage != null && mediaPage.animationSupportingListView.getVisibility() == View.VISIBLE) {
                    animationSupportingArchivedStoriesAdapter.notifyDataSetChanged();
                }
                if (mediaPage != null) {
                    mediaPage.emptyView.showProgress(storiesList != null && (storiesList.isLoading() || hasInternet() && storiesList.getCount() > 0));
                }
            }
        };
        animationSupportingArchivedStoriesAdapter = new StoriesAdapter(context, true);
        linksAdapter = new SharedLinksAdapter(context);

        setWillNotDraw(false);

        int scrollToPositionOnRecreate = -1;
        int scrollToOffsetOnRecreate = 0;

        for (int a = 0; a < mediaPages.length; a++) {
            if (a == 0) {
                if (mediaPages[a] != null && mediaPages[a].layoutManager != null) {
                    scrollToPositionOnRecreate = mediaPages[a].layoutManager.findFirstVisibleItemPosition();
                    if (scrollToPositionOnRecreate != mediaPages[a].layoutManager.getItemCount() - 1) {
                        RecyclerListView.Holder holder = (RecyclerListView.Holder) mediaPages[a].listView.findViewHolderForAdapterPosition(scrollToPositionOnRecreate);
                        if (holder != null) {
                            scrollToOffsetOnRecreate = holder.itemView.getTop();
                        } else {
                            scrollToPositionOnRecreate = -1;
                        }
                    } else {
                        scrollToPositionOnRecreate = -1;
                    }
                }
            }
            final MediaPage mediaPage = new MediaPage(context) {

                @Override
                public void setTranslationX(float translationX) {
                    super.setTranslationX(translationX);
                    if (tabsAnimationInProgress) {
                        if (mediaPages[0] == this) {
                            float scrollProgress = Math.abs(mediaPages[0].getTranslationX()) / (float) mediaPages[0].getMeasuredWidth();
                            scrollSlidingTextTabStrip.selectTabWithId(mediaPages[1].selectedType, scrollProgress);
                            if (canShowSearchItem()) {
                                if (searchItemState == 2) {
                                    searchAlpha = 1.0f - scrollProgress;
                                } else if (searchItemState == 1) {
                                    searchAlpha = scrollProgress;
                                }
                                updateSearchItemIcon(scrollProgress);

                                optionsAlpha = getPhotoVideoOptionsAlpha(scrollProgress);
                                photoVideoOptionsItem.setVisibility((optionsAlpha == 0 || !canShowSearchItem() || isArchivedOnlyStoriesView()) ? INVISIBLE : View.VISIBLE);
                            } else {
                                searchAlpha = 0;
                            }
                            updateOptionsSearch();
                        }
                    }
                    invalidateBlur();
                }
            };
            addView(mediaPage, LayoutHelper.createFrame(LayoutHelper.MATCH_PARENT, LayoutHelper.MATCH_PARENT, Gravity.LEFT | Gravity.TOP, 0, isStoriesView() ? 0 : 48, 0, 0));
            if (a == 1) {
                mediaPage.setTranslationX(AndroidUtilities.displaySize.x);
            }
            mediaPages[a] = mediaPage;

            final ExtendedGridLayoutManager layoutManager = mediaPages[a].layoutManager = new ExtendedGridLayoutManager(context, 100) {

                private Size size = new Size();

                @Override
                public boolean supportsPredictiveItemAnimations() {
                    return false;
                }

                @Override
                protected void calculateExtraLayoutSpace(RecyclerView.State state, int[] extraLayoutSpace) {
                    super.calculateExtraLayoutSpace(state, extraLayoutSpace);
                    if (mediaPage.selectedType == TAB_PHOTOVIDEO || mediaPage.selectedType == TAB_STORIES || mediaPage.selectedType == TAB_ARCHIVED_STORIES) {
                        extraLayoutSpace[1] = Math.max(extraLayoutSpace[1], SharedPhotoVideoCell.getItemSize(1) * 2);
                    } else if (mediaPage.selectedType == TAB_FILES) {
                        extraLayoutSpace[1] = Math.max(extraLayoutSpace[1], dp(56f) * 2);
                    }
                }

                @Override
                protected Size getSizeForItem(int i) {
                    TLRPC.Document document;

                    if (mediaPage.listView.getAdapter() == gifAdapter && !sharedMediaData[5].messages.isEmpty()) {
                        document = sharedMediaData[5].messages.get(i).getDocument();
                    } else {
                        document = null;
                    }
                    size.width = size.height = 100;
                    if (document != null) {
                        TLRPC.PhotoSize thumb = FileLoader.getClosestPhotoSizeWithSize(document.thumbs, 90);
                        if (thumb != null && thumb.w != 0 && thumb.h != 0) {
                            size.width = thumb.w;
                            size.height = thumb.h;
                        }
                        ArrayList<TLRPC.DocumentAttribute> attributes = document.attributes;
                        for (int b = 0; b < attributes.size(); b++) {
                            TLRPC.DocumentAttribute attribute = attributes.get(b);
                            if (attribute instanceof TLRPC.TL_documentAttributeImageSize || attribute instanceof TLRPC.TL_documentAttributeVideo) {
                                size.width = attribute.w;
                                size.height = attribute.h;
                                break;
                            }
                        }
                    }
                    return size;
                }

                @Override
                protected int getFlowItemCount() {
                    if (mediaPage.listView.getAdapter() != gifAdapter) {
                        return 0;
                    }
                    return getItemCount();
                }

                @Override
                public void onInitializeAccessibilityNodeInfoForItem(RecyclerView.Recycler recycler, RecyclerView.State state, View host, AccessibilityNodeInfoCompat info) {
                    super.onInitializeAccessibilityNodeInfoForItem(recycler, state, host, info);
                    final AccessibilityNodeInfoCompat.CollectionItemInfoCompat itemInfo = info.getCollectionItemInfo();
                    if (itemInfo != null && itemInfo.isHeading()) {
                        info.setCollectionItemInfo(AccessibilityNodeInfoCompat.CollectionItemInfoCompat.obtain(itemInfo.getRowIndex(), itemInfo.getRowSpan(), itemInfo.getColumnIndex(), itemInfo.getColumnSpan(), false));
                    }
                }
            };
            layoutManager.setSpanSizeLookup(new GridLayoutManager.SpanSizeLookup() {
                @Override
                public int getSpanSize(int position) {
                    final int columnsCount = mediaColumnsCount[mediaPage.selectedType == TAB_STORIES || mediaPage.selectedType == TAB_ARCHIVED_STORIES ? 1 : 0];
                    if (mediaPage.listView.getAdapter() == photoVideoAdapter) {
                        if (photoVideoAdapter.getItemViewType(position) == 2) {
                            return columnsCount;
                        }
                        return 1;
                    } else if (mediaPage.listView.getAdapter() == storiesAdapter) {
                        if (storiesAdapter.getItemViewType(position) == 2) {
                            return columnsCount;
                        }
                        return 1;
                    } else if (mediaPage.listView.getAdapter() == archivedStoriesAdapter) {
                        if (storiesAdapter.getItemViewType(position) == 2) {
                            return columnsCount;
                        }
                        return 1;
                    }
                    if (mediaPage.listView.getAdapter() != gifAdapter) {
                        return mediaPage.layoutManager.getSpanCount();
                    }
                    if (mediaPage.listView.getAdapter() == gifAdapter && sharedMediaData[5].messages.isEmpty()) {
                        return mediaPage.layoutManager.getSpanCount();
                    }
                    return mediaPage.layoutManager.getSpanSizeForItem(position);
                }
            });
            mediaPages[a].itemAnimator = new DefaultItemAnimator();
            mediaPages[a].itemAnimator.setDurations(280);
            mediaPages[a].itemAnimator.setInterpolator(CubicBezierInterpolator.EASE_OUT_QUINT);
            mediaPages[a].itemAnimator.setSupportsChangeAnimations(false);
            mediaPages[a].buttonView = new ButtonWithCounterView(context, resourcesProvider);
            mediaPages[a].buttonView.setText(addPostText(), false);
            mediaPages[a].buttonView.setVisibility(View.GONE);
            mediaPages[a].buttonView.setOnClickListener(v -> {
                if (v.getAlpha() < 0.5f) return;
                profileActivity.getMessagesController().getMainSettings().edit().putBoolean("story_keep", true).apply();
                StoryRecorder.getInstance(profileActivity.getParentActivity(), profileActivity.getCurrentAccount()).open(null);
            });
            mediaPages[a].listView = new InternalListView(context) {

                final HashSet<SharedPhotoVideoCell2> excludeDrawViews = new HashSet<>();
                final ArrayList<SharedPhotoVideoCell2> drawingViews = new ArrayList<>();
                final ArrayList<SharedPhotoVideoCell2> drawingViews2 = new ArrayList<>();
                final ArrayList<SharedPhotoVideoCell2> drawingViews3 = new ArrayList<>();

                @Override
                protected void onLayout(boolean changed, int l, int t, int r, int b) {
                    super.onLayout(changed, l, t, r, b);
                    checkLoadMoreScroll(mediaPage, mediaPage.listView, layoutManager);
                    if (mediaPage.selectedType == 0) {
                        PhotoViewer.getInstance().checkCurrentImageVisibility();
                    }
                }

                private TextPaint archivedHintPaint;
                private StaticLayout archivedHintLayout;
                private float archivedHintLayoutWidth, archivedHintLayoutLeft;

                UserListPoller poller;

                float lastY, startY;
                @Override
                public boolean dispatchTouchEvent(MotionEvent event) {
                    if (profileActivity != null && profileActivity.isInPreviewMode()) {
                        lastY = event.getY();
                        if (event.getAction() == MotionEvent.ACTION_UP) {
                            profileActivity.finishPreviewFragment();
                        } else if (event.getAction() == MotionEvent.ACTION_MOVE) {
                            float dy = startY - lastY;
                            profileActivity.movePreviewFragment(dy);
                            if (dy < 0) {
                                startY = lastY;
                            }
                        }
                        return true;
                    }
                    return super.dispatchTouchEvent(event);
                }

                @Override
                protected void dispatchDraw(Canvas canvas) {
                    if ((getAdapter() == archivedStoriesAdapter || getAdapter() == storiesAdapter) && getChildCount() > 0) {
                        View topChild = getChildAt(0);
                        if (topChild != null && getChildAdapterPosition(topChild) == 0) {
                            int top = topChild.getTop();
                            if (photoVideoChangeColumnsAnimation && changeColumnsTab == (getAdapter() == storiesAdapter ? TAB_STORIES : TAB_ARCHIVED_STORIES) && mediaPage.animationSupportingListView.getChildCount() > 0) {
                                View supportingTopChild = mediaPage.animationSupportingListView.getChildAt(0);
                                if (supportingTopChild != null && mediaPage.animationSupportingListView.getChildAdapterPosition(supportingTopChild) == 0) {
                                    top = lerp(top, supportingTopChild.getTop(), photoVideoChangeColumnsProgress);
                                }
                            }
                            if (getAdapter() == storiesAdapter) {
                                mediaPage.buttonView.setVisibility(View.VISIBLE);
                                mediaPage.buttonView.setTranslationY(getY() + top - dp(72));
                            } else {
                                if (archivedHintPaint == null) {
                                    archivedHintPaint = new TextPaint(Paint.ANTI_ALIAS_FLAG);
                                    archivedHintPaint.setTextSize(dp(14));
                                    archivedHintPaint.setColor(getThemedColor(Theme.key_windowBackgroundWhiteGrayText2));
                                }
                                int width = getMeasuredWidth() - dp(60);
                                if (archivedHintLayout == null || archivedHintLayout.getWidth() != width) {
                                    boolean isChannel = profileActivity != null && ChatObject.isChannelAndNotMegaGroup(profileActivity.getMessagesController().getChat(-dialog_id));
                                    archivedHintLayout = new StaticLayout(getString(isArchivedOnlyStoriesView() ? (isChannel ? R.string.ProfileStoriesArchiveChannelHint : R.string.ProfileStoriesArchiveGroupHint) : R.string.ProfileStoriesArchiveHint), archivedHintPaint, width, Layout.Alignment.ALIGN_CENTER, 1f, 0f, false);
                                    archivedHintLayoutWidth = 0;
                                    archivedHintLayoutLeft = width;
                                    for (int i = 0; i < archivedHintLayout.getLineCount(); ++i) {
                                        archivedHintLayoutWidth = Math.max(archivedHintLayoutWidth, archivedHintLayout.getLineWidth(i));
                                        archivedHintLayoutLeft = Math.min(archivedHintLayoutLeft, archivedHintLayout.getLineLeft(i));
                                    }
                                }

                                canvas.save();
                                canvas.translate(
                                        (getWidth() - archivedHintLayoutWidth) / 2f - archivedHintLayoutLeft,
                                        top - (dp(64) + archivedHintLayout.getHeight()) / 2f
                                );
                                archivedHintLayout.draw(canvas);
                                canvas.restore();
                            }
                        } else if (getAdapter() == storiesAdapter) {
                            mediaPage.buttonView.setTranslationY(-dp(72));
                        }
                    }
                    SharedPhotoVideoAdapter movingAdapter, supportingMovingAdapter;
                    int ci = 0;
                    if (changeColumnsTab == TAB_STORIES) {
                        movingAdapter = storiesAdapter;
                        supportingMovingAdapter = animationSupportingStoriesAdapter;
                        ci = 1;
                    } else if (changeColumnsTab == TAB_ARCHIVED_STORIES) {
                        movingAdapter = archivedStoriesAdapter;
                        supportingMovingAdapter = animationSupportingArchivedStoriesAdapter;
                        ci = 1;
                    } else {
                        movingAdapter = photoVideoAdapter;
                        supportingMovingAdapter = animationSupportingPhotoVideoAdapter;
                    }
                    if (this == mediaPage.listView && getAdapter() == movingAdapter) {
                        int firstVisibleItemPosition = 0;
                        int firstVisibleItemPosition2 = 0;
                        int lastVisibleItemPosition = 0;
                        int lastVisibleItemPosition2 = 0;

                        int rowsOffset = 0;
                        int columnsOffset = 0;
                        float minY = getMeasuredHeight();
                        if (photoVideoChangeColumnsAnimation) {
                            int max = -1;
                            int min = -1;
                            for (int i = 0; i < mediaPage.listView.getChildCount(); i++) {
                                int p = mediaPage.listView.getChildAdapterPosition(mediaPage.listView.getChildAt(i));
                                if (p >= 0 && (p > max || max == -1)) {
                                    max = p;
                                }
                                if (p >= 0 && (p < min || min == -1)) {
                                    min = p;
                                }
                            }
                            firstVisibleItemPosition = min;
                            lastVisibleItemPosition = max;

                            max = -1;
                            min = -1;
                            for (int i = 0; i < mediaPage.animationSupportingListView.getChildCount(); i++) {
                                int p = mediaPage.animationSupportingListView.getChildAdapterPosition(mediaPage.animationSupportingListView.getChildAt(i));
                                if (p >= 0 && (p > max || max == -1)) {
                                    max = p;
                                }
                                if (p >= 0 && (p < min || min == -1)) {
                                    min = p;
                                }
                            }

                            firstVisibleItemPosition2 = min;
                            lastVisibleItemPosition2 = max;

                            if (firstVisibleItemPosition >= 0 && firstVisibleItemPosition2 >= 0 && pinchCenterPosition >= 0) {
                                int rowsCount1 = (int) Math.ceil((movingAdapter.getItemCount()) / (float) mediaColumnsCount[ci]);
                                int rowsCount2 = (int) Math.ceil((movingAdapter.getItemCount()) / (float) animateToColumnsCount);
                                rowsOffset = ((pinchCenterPosition) / animateToColumnsCount - firstVisibleItemPosition2 / animateToColumnsCount) - ((pinchCenterPosition - movingAdapter.getTopOffset()) / mediaColumnsCount[ci] - firstVisibleItemPosition / mediaColumnsCount[ci]);
                                if ((firstVisibleItemPosition / mediaColumnsCount[ci] - rowsOffset < 0  && animateToColumnsCount < mediaColumnsCount[ci]) || (firstVisibleItemPosition2 / animateToColumnsCount + rowsOffset < 0 && animateToColumnsCount > mediaColumnsCount[ci])) {
                                    rowsOffset = 0;
                                }
                                if ((lastVisibleItemPosition2 / mediaColumnsCount[ci] + rowsOffset >= rowsCount1 && animateToColumnsCount > mediaColumnsCount[ci]) || (lastVisibleItemPosition / animateToColumnsCount - rowsOffset >= rowsCount2 && animateToColumnsCount < mediaColumnsCount[ci])) {
                                    rowsOffset = 0;
                                }

                                float k = (pinchCenterPosition % mediaColumnsCount[ci]) / (float) (mediaColumnsCount[ci] - 1);
                                columnsOffset = (int) ((animateToColumnsCount - mediaColumnsCount[ci]) * k);
                            }
                            animationSupportingSortedCells.clear();
                            excludeDrawViews.clear();
                            drawingViews.clear();
                            drawingViews2.clear();
                            drawingViews3.clear();
                            animationSupportingSortedCellsOffset = 0;
                            for (int i = 0; i < mediaPage.animationSupportingListView.getChildCount(); i++) {
                                View child = mediaPage.animationSupportingListView.getChildAt(i);
                                if (child.getTop() > getMeasuredHeight() || child.getBottom() < 0) {
                                    continue;
                                }
                                if (child instanceof SharedPhotoVideoCell2) {
                                    animationSupportingSortedCells.add((SharedPhotoVideoCell2) child);
                                } else if (child instanceof TextView) {
                                    animationSupportingSortedCellsOffset++;
                                }
                            }
                            drawingViews.addAll(animationSupportingSortedCells);
                            FastScroll fastScroll = getFastScroll();
                            if (fastScroll != null && fastScroll.getTag() != null) {
                                float p1 = movingAdapter.getScrollProgress(mediaPage.listView);
                                float p2 = supportingMovingAdapter.getScrollProgress(mediaPage.animationSupportingListView);
                                float a1 = movingAdapter.fastScrollIsVisible(mediaPage.listView) ? 1f : 0f;
                                float a2 = supportingMovingAdapter.fastScrollIsVisible(mediaPage.animationSupportingListView) ? 1f : 0f;
                                fastScroll.setProgress(p1 * (1f - photoVideoChangeColumnsProgress) + p2 * photoVideoChangeColumnsProgress);
                                fastScroll.setVisibilityAlpha(a1 * (1f - photoVideoChangeColumnsProgress) + a2 * photoVideoChangeColumnsProgress);
                            }
                        }

                        for (int i = 0; i < getChildCount(); i++) {
                            View child = getChildAt(i);
                            if (child.getTop() > getMeasuredHeight() || child.getBottom() < 0) {
                                if (child instanceof SharedPhotoVideoCell2) {
                                    SharedPhotoVideoCell2 cell = (SharedPhotoVideoCell2) getChildAt(i);
                                    cell.setCrossfadeView(null, 0, 0);
                                    cell.setTranslationX(0);
                                    cell.setTranslationY(0);
                                    cell.setImageScale(1f, !photoVideoChangeColumnsAnimation);
                                }
                                continue;
                            }
                            if (child instanceof SharedPhotoVideoCell2) {
                                SharedPhotoVideoCell2 cell = (SharedPhotoVideoCell2) getChildAt(i);

                                if (cell.getMessageId() == mediaPage.highlightMessageId && cell.imageReceiver.hasBitmapImage()) {
                                    if (!mediaPage.highlightAnimation) {
                                        mediaPage.highlightProgress = 0;
                                        mediaPage.highlightAnimation = true;
                                    }
                                    float p = 1f;
                                    if (mediaPage.highlightProgress < 0.3f) {
                                        p = mediaPage.highlightProgress / 0.3f;
                                    } else if (mediaPage.highlightProgress > 0.7f) {
                                        p = (1f - mediaPage.highlightProgress) / 0.3f;
                                    }
                                    cell.setHighlightProgress(p);
                                } else {
                                    cell.setHighlightProgress(0);
                                }

                                MessageObject messageObject = cell.getMessageObject();
                                float alpha = 1f;
                                if (messageObject != null && messageAlphaEnter.get(messageObject.getId(), null) != null) {
                                    alpha = messageAlphaEnter.get(messageObject.getId(), 1f);
                                }
                                cell.setImageAlpha(alpha, !photoVideoChangeColumnsAnimation);

                                boolean inAnimation = false;
                                if (photoVideoChangeColumnsAnimation) {
                                    float fromScale = 1f;

                                    int currentColumn = (((GridLayoutManager.LayoutParams) cell.getLayoutParams()).getViewAdapterPosition()) % mediaColumnsCount[ci] + columnsOffset;
                                    int currentRow = ((((GridLayoutManager.LayoutParams) cell.getLayoutParams()).getViewAdapterPosition()) - firstVisibleItemPosition) / mediaColumnsCount[ci] + rowsOffset;
                                    int toIndex = currentRow * animateToColumnsCount + currentColumn + animationSupportingSortedCellsOffset;
                                    if (currentColumn >= 0 && currentColumn < animateToColumnsCount && toIndex >= 0 && toIndex < animationSupportingSortedCells.size()) {
                                        inAnimation = true;
                                        float toScale = (animationSupportingSortedCells.get(toIndex).getMeasuredWidth() - AndroidUtilities.dpf2(2)) / (float) (cell.getMeasuredWidth() - AndroidUtilities.dpf2(2));
                                        float scale = fromScale * (1f - photoVideoChangeColumnsProgress) + toScale * photoVideoChangeColumnsProgress;
                                        float fromX = cell.getLeft();
                                        float fromY = cell.getTop();
                                        float toX = animationSupportingSortedCells.get(toIndex).getLeft();
                                        float toY = animationSupportingSortedCells.get(toIndex).getTop();

                                        cell.setPivotX(0);
                                        cell.setPivotY(0);
                                        cell.setImageScale(scale, !photoVideoChangeColumnsAnimation);
                                        cell.setTranslationX((toX - fromX) * photoVideoChangeColumnsProgress);
                                        cell.setTranslationY((toY - fromY) * photoVideoChangeColumnsProgress);
                                        cell.setCrossfadeView(animationSupportingSortedCells.get(toIndex), photoVideoChangeColumnsProgress, animateToColumnsCount);
                                        excludeDrawViews.add(animationSupportingSortedCells.get(toIndex));
                                        drawingViews3.add(cell);
                                        canvas.save();
                                        canvas.translate(cell.getX(), cell.getY());
                                        cell.draw(canvas);
                                        canvas.restore();

                                        if (cell.getY() < minY) {
                                            minY = cell.getY();
                                        }
                                    }
                                }

                                if (!inAnimation) {
                                    if (photoVideoChangeColumnsAnimation) {
                                        drawingViews2.add(cell);
                                    }
                                    cell.setCrossfadeView(null, 0, 0);
                                    cell.setTranslationX(0);
                                    cell.setTranslationY(0);
                                    cell.setImageScale(1f, !photoVideoChangeColumnsAnimation);
                                }
                            }
                        }

                        if (photoVideoChangeColumnsAnimation && !drawingViews.isEmpty()) {
                            float toScale = animateToColumnsCount / (float) mediaColumnsCount[ci];
                            float scale = toScale * (1f - photoVideoChangeColumnsProgress) + photoVideoChangeColumnsProgress;

                            float sizeToScale = ((getMeasuredWidth() / (float) mediaColumnsCount[ci]) - AndroidUtilities.dpf2(2)) / ((getMeasuredWidth() / (float) animateToColumnsCount) - AndroidUtilities.dpf2(2));
                            float scaleSize = sizeToScale * (1f - photoVideoChangeColumnsProgress) + photoVideoChangeColumnsProgress;

                            float fromSize = getMeasuredWidth() / (float) mediaColumnsCount[ci];
                            float toSize = (getMeasuredWidth() / (float) animateToColumnsCount);
                            float size1 = (float) ((Math.ceil((getMeasuredWidth() / (float) animateToColumnsCount)) - AndroidUtilities.dpf2(2)) * scaleSize + AndroidUtilities.dpf2(2));
                            if (changeColumnsTab == TAB_STORIES || changeColumnsTab == TAB_ARCHIVED_STORIES) {
                                size1 *= 1.25f;
                            }

                            for (int i = 0; i < drawingViews.size(); i++) {
                                SharedPhotoVideoCell2 view = drawingViews.get(i);
                                if (excludeDrawViews.contains(view)) {
                                    continue;
                                }
                                view.setCrossfadeView(null, 0, 0);
                                int fromColumn = (((GridLayoutManager.LayoutParams) view.getLayoutParams()).getViewAdapterPosition()) % animateToColumnsCount;
                                int toColumn = fromColumn - columnsOffset;
                                int currentRow = ((((GridLayoutManager.LayoutParams) view.getLayoutParams()).getViewAdapterPosition()) - firstVisibleItemPosition2) / animateToColumnsCount;
                                currentRow -= rowsOffset;

                                canvas.save();
                                canvas.translate(toColumn * fromSize * (1f - photoVideoChangeColumnsProgress) + toSize * fromColumn * photoVideoChangeColumnsProgress, minY + size1 * currentRow);
                                view.setImageScale(scaleSize, !photoVideoChangeColumnsAnimation);
                                if (toColumn < mediaColumnsCount[ci]) {
                                    canvas.saveLayerAlpha(0, 0, view.getMeasuredWidth() * scale, view.getMeasuredHeight() * scale, (int) (photoVideoChangeColumnsProgress * 255), Canvas.ALL_SAVE_FLAG);
                                    view.draw(canvas);
                                    canvas.restore();
                                } else {
                                    view.draw(canvas);
                                }
                                canvas.restore();
                            }
                        }

                        super.dispatchDraw(canvas);

                        if (photoVideoChangeColumnsAnimation) {
                            float toScale = mediaColumnsCount[ci] / (float) animateToColumnsCount;
                            float scale = toScale * photoVideoChangeColumnsProgress + (1f - photoVideoChangeColumnsProgress);

                            float sizeToScale = ((getMeasuredWidth() / (float) animateToColumnsCount) - AndroidUtilities.dpf2(2)) / ((getMeasuredWidth() / (float) mediaColumnsCount[ci]) - AndroidUtilities.dpf2(2));
                            float scaleSize = sizeToScale * photoVideoChangeColumnsProgress + (1f - photoVideoChangeColumnsProgress);

                            float size1 = (float) ((Math.ceil((getMeasuredWidth() / (float) mediaColumnsCount[ci])) - AndroidUtilities.dpf2(2)) * scaleSize + AndroidUtilities.dpf2(2));
                            if (changeColumnsTab == TAB_STORIES || changeColumnsTab == TAB_ARCHIVED_STORIES) {
                                size1 *= 1.25f;
                            }
                            float fromSize = getMeasuredWidth() / (float) mediaColumnsCount[ci];
                            float toSize = getMeasuredWidth() / (float) animateToColumnsCount;

                            for (int i = 0; i < drawingViews2.size(); i++) {
                                SharedPhotoVideoCell2 view = drawingViews2.get(i);
                                int fromColumn = (((GridLayoutManager.LayoutParams) view.getLayoutParams()).getViewAdapterPosition()) % mediaColumnsCount[ci];
                                int currentRow = ((((GridLayoutManager.LayoutParams) view.getLayoutParams()).getViewAdapterPosition()) - firstVisibleItemPosition) / mediaColumnsCount[ci];

                                currentRow += rowsOffset;
                                int toColumn = fromColumn + columnsOffset;

                                canvas.save();
                                view.setImageScale(scaleSize, !photoVideoChangeColumnsAnimation);
                                canvas.translate(fromColumn * fromSize * (1f - photoVideoChangeColumnsProgress) + toSize * toColumn * photoVideoChangeColumnsProgress, minY + size1 * currentRow);
                                if (toColumn < animateToColumnsCount) {
                                    canvas.saveLayerAlpha(0, 0, view.getMeasuredWidth() * scale, view.getMeasuredHeight() * scale, (int) ((1f - photoVideoChangeColumnsProgress) * 255), Canvas.ALL_SAVE_FLAG);
                                    view.draw(canvas);
                                    canvas.restore();
                                } else {
                                    view.draw(canvas);
                                }
                                canvas.restore();
                            }

                            if (!drawingViews3.isEmpty()) {
                                canvas.saveLayerAlpha(0, 0, getMeasuredWidth(), getMeasuredHeight(), (int) (255 * photoVideoChangeColumnsProgress), Canvas.ALL_SAVE_FLAG);
                                for (int i = 0; i < drawingViews3.size(); i++) {
                                    drawingViews3.get(i).drawCrossafadeImage(canvas);
                                }
                                canvas.restore();
                            }
                        }
                    } else {
                        for (int i = 0; i < getChildCount(); i++) {
                            View child = getChildAt(i);
                            int messageId = getMessageId(child);
                            float alpha = 1;
                            if (messageId != 0 && messageAlphaEnter.get(messageId, null) != null) {
                                alpha = messageAlphaEnter.get(messageId, 1f);
                            }
                            if (child instanceof SharedDocumentCell) {
                                SharedDocumentCell cell = (SharedDocumentCell) child;
                                cell.setEnterAnimationAlpha(alpha);
                            } else if (child instanceof SharedAudioCell) {
                                SharedAudioCell cell = (SharedAudioCell) child;
                                cell.setEnterAnimationAlpha(alpha);
                            }
                        }
                        super.dispatchDraw(canvas);
                    }


                    if (mediaPage.highlightAnimation) {
                        mediaPage.highlightProgress += 16f / 1500f;
                        if (mediaPage.highlightProgress >= 1) {
                            mediaPage.highlightProgress = 0;
                            mediaPage.highlightAnimation = false;
                            mediaPage.highlightMessageId = 0;
                        }
                        invalidate();
                    }
                    if (poller == null) {
                        poller = UserListPoller.getInstance(profileActivity.getCurrentAccount());
                    }
                    poller.checkList(this);
                }

                @Override
                public boolean drawChild(Canvas canvas, View child, long drawingTime) {
                    SharedPhotoVideoAdapter movingAdapter;
                    if (changeColumnsTab == TAB_STORIES) {
                        movingAdapter = storiesAdapter;
                    } else if (changeColumnsTab == TAB_ARCHIVED_STORIES) {
                        movingAdapter = archivedStoriesAdapter;
                    } else {
                        movingAdapter = photoVideoAdapter;
                    }
                    if (mediaPage.listView == this && getAdapter() == movingAdapter) {
                        if (photoVideoChangeColumnsAnimation && child instanceof SharedPhotoVideoCell2) {
                            return true;
                        }
                    }
                    return super.drawChild(canvas, child, drawingTime);
                }

                @Override
                public Integer getSelectorColor(int position) {
                    if (getAdapter() == channelRecommendationsAdapter && channelRecommendationsAdapter.more > 0 && position == channelRecommendationsAdapter.getItemCount() - 1) {
                        return 0;
                    }
                    return super.getSelectorColor(position);
                }

                @Override
                public void onScrolled(int dx, int dy) {
                    super.onScrolled(dx, dy);
                    if (scrollingByUser && getSelectedTab() == TAB_SAVED_DIALOGS && profileActivity != null) {
                        AndroidUtilities.hideKeyboard(profileActivity.getParentActivity().getCurrentFocus());
                    }
                }

                @Override
                protected void emptyViewUpdated(boolean shown, boolean animated) {
                    if (getAdapter() == storiesAdapter) {
                        if (animated) {
                            mediaPage.buttonView.animate().alpha(shown ? 0f : 1f).start();
                        } else {
                            mediaPage.buttonView.setAlpha(shown ? 0f : 1f);
                        }
                    }
                }
            };
            mediaPages[a].listView.setFastScrollEnabled(RecyclerListView.FastScroll.DATE_TYPE);
            mediaPages[a].listView.setScrollingTouchSlop(RecyclerView.TOUCH_SLOP_PAGING);
            mediaPages[a].listView.setPinnedSectionOffsetY(-dp(2));
            mediaPages[a].listView.setPadding(0, 0, 0, 0);
            mediaPages[a].listView.setItemAnimator(null);
            mediaPages[a].listView.setClipToPadding(false);
            mediaPages[a].listView.setSectionsType(RecyclerListView.SECTIONS_TYPE_DATE);
            mediaPages[a].listView.setLayoutManager(layoutManager);
            mediaPages[a].addView(mediaPages[a].listView, LayoutHelper.createFrame(LayoutHelper.MATCH_PARENT, LayoutHelper.MATCH_PARENT));
            mediaPages[a].addView(mediaPages[a].buttonView, LayoutHelper.createFrame(LayoutHelper.MATCH_PARENT, 48, Gravity.TOP | Gravity.FILL_HORIZONTAL, 12, 12, 12, 12));
            mediaPages[a].animationSupportingListView = new InternalListView(context);
            mediaPages[a].animationSupportingListView.setLayoutManager(mediaPages[a].animationSupportingLayoutManager = new GridLayoutManager(context, 3) {

                @Override
                public boolean supportsPredictiveItemAnimations() {
                    return false;
                }

                @Override
                public int scrollVerticallyBy(int dy, RecyclerView.Recycler recycler, RecyclerView.State state) {
                    if (photoVideoChangeColumnsAnimation) {
                        dy = 0;
                    }
                    return super.scrollVerticallyBy(dy, recycler, state);
                }
            });
            mediaPages[a].addView(mediaPages[a].animationSupportingListView, LayoutHelper.createFrame(LayoutHelper.MATCH_PARENT, LayoutHelper.MATCH_PARENT));
            mediaPages[a].animationSupportingListView.setVisibility(View.GONE);
            mediaPages[a].animationSupportingListView.addItemDecoration(new RecyclerView.ItemDecoration() {
                @Override
                public void getItemOffsets(@NonNull Rect outRect, @NonNull View view, @NonNull RecyclerView parent, @NonNull RecyclerView.State state) {
                    if (view instanceof SharedPhotoVideoCell2) {
                        SharedPhotoVideoCell2 cell = (SharedPhotoVideoCell2) view;
                        final int position = mediaPage.animationSupportingListView.getChildAdapterPosition(cell), spanCount = mediaPage.animationSupportingLayoutManager.getSpanCount();
                        cell.isFirst = position % spanCount == 0;
                        cell.isLast = position % spanCount == spanCount - 1;
                        outRect.left = 0;
                        outRect.top = 0;
                        outRect.bottom = 0;
                        outRect.right = 0;
                    } else {
                        outRect.left = 0;
                        outRect.top = 0;
                        outRect.bottom = 0;
                        outRect.right = 0;
                    }
                }
            });


            mediaPages[a].listView.addItemDecoration(new RecyclerView.ItemDecoration() {
                @Override
                public void getItemOffsets(android.graphics.Rect outRect, View view, RecyclerView parent, RecyclerView.State state) {
                    if (mediaPage.listView.getAdapter() == gifAdapter) {
                        int position = parent.getChildAdapterPosition(view);
                        outRect.left = 0;
                        outRect.bottom = 0;
                        if (!mediaPage.layoutManager.isFirstRow(position)) {
                            outRect.top = dp(2);
                        } else {
                            outRect.top = 0;
                        }
                        outRect.right = mediaPage.layoutManager.isLastInRow(position) ? 0 : dp(2);
                    } else if (view instanceof SharedPhotoVideoCell2) {
                        SharedPhotoVideoCell2 cell = (SharedPhotoVideoCell2) view;
                        final int position = mediaPage.listView.getChildAdapterPosition(cell), spanCount = mediaPage.layoutManager.getSpanCount();
                        cell.isFirst = position % spanCount == 0;
                        cell.isLast = position % spanCount == spanCount - 1;
                        outRect.left = 0;
                        outRect.top = 0;
                        outRect.bottom = 0;
                        outRect.right = 0;
                    } else {
                        outRect.left = 0;
                        outRect.top = 0;
                        outRect.bottom = 0;
                        outRect.right = 0;
                    }
                }
            });
            mediaPages[a].listView.setOnItemClickListener((view, position, x, y) -> {
                if (mediaPage.selectedType == TAB_GROUPUSERS) {
                    if (view instanceof UserCell) {
                        TLRPC.ChatParticipant participant;
                        final int i;
                        if (!chatUsersAdapter.sortedUsers.isEmpty()) {
                            i = chatUsersAdapter.sortedUsers.get(position);
                        } else {
                            i = position;
                        }
                        participant = chatUsersAdapter.chatInfo.participants.participants.get(i);
                        if (i < 0 || i >= chatUsersAdapter.chatInfo.participants.participants.size()) {
                            return;
                        }
                        onMemberClick(participant, false, view);
                    } else if (mediaPage.listView.getAdapter() == groupUsersSearchAdapter) {
                        long user_id;
                        TLObject object = groupUsersSearchAdapter.getItem(position);
                        if (object instanceof TLRPC.ChannelParticipant) {
                            TLRPC.ChannelParticipant channelParticipant = (TLRPC.ChannelParticipant) object;
                            user_id = MessageObject.getPeerId(channelParticipant.peer);
                        } else if (object instanceof TLRPC.ChatParticipant) {
                            TLRPC.ChatParticipant chatParticipant = (TLRPC.ChatParticipant) object;
                            user_id = chatParticipant.user_id;
                        } else {
                            return;
                        }

                        if (user_id == 0 || user_id == profileActivity.getUserConfig().getClientUserId()) {
                            return;
                        }
                        Bundle args = new Bundle();
                        args.putLong("user_id", user_id);
                        profileActivity.presentFragment(new ProfileActivity(args));
                    }
                } else if (mediaPage.selectedType == TAB_COMMON_GROUPS && view instanceof ProfileSearchCell) {
                    TLRPC.Chat chat = ((ProfileSearchCell) view).getChat();
                    Bundle args = new Bundle();
                    args.putLong("chat_id", chat.id);
                    if (!profileActivity.getMessagesController().checkCanOpenChat(args, profileActivity)) {
                        return;
                    }
                    if (chat.forum) {
                        profileActivity.presentFragment(TopicsFragment.getTopicsOrChat(profileActivity, args));
                    } else {
                        profileActivity.presentFragment(new ChatActivity(args));
                    }
                } else if (mediaPage.selectedType == TAB_FILES && view instanceof SharedDocumentCell) {
                    onItemClick(position, view, ((SharedDocumentCell) view).getMessage(), 0, mediaPage.selectedType);
                } else if (mediaPage.selectedType == TAB_LINKS && view instanceof SharedLinkCell) {
                    onItemClick(position, view, ((SharedLinkCell) view).getMessage(), 0, mediaPage.selectedType);
                } else if ((mediaPage.selectedType == TAB_VOICE || mediaPage.selectedType == TAB_AUDIO) && view instanceof SharedAudioCell) {
                    onItemClick(position, view, ((SharedAudioCell) view).getMessage(), 0, mediaPage.selectedType);
                } else if (mediaPage.selectedType == TAB_GIF && view instanceof ContextLinkCell) {
                    onItemClick(position, view, (MessageObject) ((ContextLinkCell) view).getParentObject(), 0, mediaPage.selectedType);
                } else if (mediaPage.selectedType == TAB_PHOTOVIDEO && view instanceof SharedPhotoVideoCell2) {
                    SharedPhotoVideoCell2 cell = (SharedPhotoVideoCell2) view;
                    if (cell.canRevealSpoiler()) {
                        cell.startRevealMedia(x, y);
                        return;
                    }
                    MessageObject messageObject = cell.getMessageObject();
                    if (messageObject != null) {
                        onItemClick(position, view, messageObject, 0, mediaPage.selectedType);
                    }
                } else if ((mediaPage.selectedType == TAB_STORIES || mediaPage.selectedType == TAB_ARCHIVED_STORIES) && view instanceof SharedPhotoVideoCell2) {
                    SharedPhotoVideoCell2 cell = (SharedPhotoVideoCell2) view;
                    MessageObject messageObject = cell.getMessageObject();
                    if (messageObject != null) {
                        onItemClick(position, view, messageObject, 0, mediaPage.selectedType);
                    }
                } else if (mediaPage.selectedType == TAB_RECOMMENDED_CHANNELS) {
                    if ((view instanceof ProfileSearchCell || y < dp(60)) && position >= 0 && position < channelRecommendationsAdapter.chats.size()) {
                        Bundle args = new Bundle();
                        args.putLong("chat_id", channelRecommendationsAdapter.chats.get(position).id);
                        profileActivity.presentFragment(new ChatActivity(args));
                    }
                } else if (mediaPage.selectedType == TAB_SAVED_DIALOGS) {
                    if (mediaPage.listView.getAdapter() == savedMessagesSearchAdapter) {
                        if (position < 0) {
                            return;
                        }
                        if (position < savedMessagesSearchAdapter.dialogs.size()) {
                            SavedMessagesController.SavedDialog d = savedMessagesSearchAdapter.dialogs.get(position);

                            Bundle args = new Bundle();
                            args.putLong("user_id", profileActivity.getUserConfig().getClientUserId());
                            args.putInt("chatMode", ChatActivity.MODE_SAVED);
                            ChatActivity chatActivity = new ChatActivity(args);
                            chatActivity.setSavedDialog(d.dialogId);
                            profileActivity.presentFragment(chatActivity);
                            return;
                        }

                        position -= savedMessagesSearchAdapter.dialogs.size();
                        if (position < savedMessagesSearchAdapter.messages.size()) {
                            MessageObject msg = savedMessagesSearchAdapter.messages.get(position);
                            final int pos = position;

                            Bundle args = new Bundle();
                            args.putLong("user_id", profileActivity.getUserConfig().getClientUserId());
                            args.putInt("message_id", msg.getId());
                            ChatActivity chatActivity = new ChatActivity(args) {
                                boolean firstCreateView = true;
                                @Override
                                public void onTransitionAnimationStart(boolean isOpen, boolean backward) {
                                    if (firstCreateView) {
                                        if (searchItem != null) {
                                            openSearchWithText("");
                                            searchItem.setSearchFieldText(savedMessagesSearchAdapter.lastQuery, false);
                                        }
                                        if (actionBarSearchTags != null) {
                                            actionBarSearchTags.setChosen(savedMessagesSearchAdapter.lastReaction, false);
                                        }
                                        profileActivity.getMediaDataController().portSavedSearchResults(getClassGuid(), savedMessagesSearchAdapter.lastReaction, savedMessagesSearchAdapter.lastQuery, savedMessagesSearchAdapter.cachedMessages, savedMessagesSearchAdapter.loadedMessages, pos, savedMessagesSearchAdapter.count, savedMessagesSearchAdapter.endReached);
                                        firstCreateView = false;
                                    }
                                    super.onTransitionAnimationStart(isOpen, backward);
                                }
                            };
                            chatActivity.setHighlightMessageId(msg.getId());
                            profileActivity.presentFragment(chatActivity);
                        }
                        return;
                    }
                    if (isActionModeShowed) {
                        if (savedDialogsAdapter.itemTouchHelper.isIdle()) {
                            savedDialogsAdapter.select(view);
                        }
                        return;
                    }

                    Bundle args = new Bundle();
                    if (position < 0 || position >= savedDialogsAdapter.dialogs.size()) {
                        return;
                    }
                    SavedMessagesController.SavedDialog d = savedDialogsAdapter.dialogs.get(position);
                    args.putLong("user_id", profileActivity.getUserConfig().getClientUserId());
                    args.putInt("chatMode", ChatActivity.MODE_SAVED);
                    ChatActivity chatActivity = new ChatActivity(args);
                    chatActivity.setSavedDialog(d.dialogId);
                    profileActivity.presentFragment(chatActivity);
                }
            });
            mediaPages[a].listView.setOnScrollListener(new RecyclerView.OnScrollListener() {
                @Override
                public void onScrollStateChanged(RecyclerView recyclerView, int newState) {
                    scrolling = newState != RecyclerView.SCROLL_STATE_IDLE;
                }

                @Override
                public void onScrolled(RecyclerView recyclerView, int dx, int dy) {
                    checkLoadMoreScroll(mediaPage, (RecyclerListView) recyclerView, layoutManager);
                    if (dy != 0 && (mediaPages[0].selectedType == TAB_PHOTOVIDEO || mediaPages[0].selectedType == TAB_GIF) && !sharedMediaData[0].messages.isEmpty()) {
                        showFloatingDateView();
                    }
                    if (dy != 0 && (mediaPage.selectedType == TAB_PHOTOVIDEO || mediaPage.selectedType == TAB_STORIES || mediaPage.selectedType == TAB_ARCHIVED_STORIES)) {
                        showFastScrollHint(mediaPage, sharedMediaData, true);
                    }
                    mediaPage.listView.checkSection(true);
                    if (mediaPage.fastScrollHintView != null) {
                        mediaPage.invalidate();
                    }
                    invalidateBlur();
                }
            });
            mediaPages[a].listView.setOnItemLongClickListener(new RecyclerListView.OnItemLongClickListenerExtended() {
                @Override
                public boolean onItemClick(View view, int position, float x, float y) {
                    if (photoVideoChangeColumnsAnimation) {
                        return false;
                    }
                    if (mediaPage.listView.getAdapter() == savedMessagesSearchAdapter) {
                        return false;
                    }
                    if (isActionModeShowed && mediaPage.selectedType != TAB_SAVED_DIALOGS) {
                        mediaPage.listView.clickItem(view, position);
                        return true;
                    }
                    if (mediaPage.selectedType == TAB_GROUPUSERS && view instanceof UserCell) {
                        final TLRPC.ChatParticipant participant;
                        int index = position;
                        if (!chatUsersAdapter.sortedUsers.isEmpty()) {
                            if (position >= chatUsersAdapter.sortedUsers.size()) {
                                return false;
                            }
                            index = chatUsersAdapter.sortedUsers.get(position);
                        }
                        if (index < 0 || index >= chatUsersAdapter.chatInfo.participants.participants.size()) {
                            return false;
                        }
                        participant = chatUsersAdapter.chatInfo.participants.participants.get(index);
                        RecyclerListView listView = (RecyclerListView) view.getParent();
                        for (int i = 0; i < listView.getChildCount(); ++i) {
                            View child = listView.getChildAt(i);
                            if (listView.getChildAdapterPosition(child) == position) {
                                view = child;
                                break;
                            }
                        }
                        return onMemberClick(participant, true, view);
                    } else if (mediaPage.selectedType == TAB_FILES && view instanceof SharedDocumentCell) {
                        return onItemLongClick(((SharedDocumentCell) view).getMessage(), view, 0);
                    } else if (mediaPage.selectedType == TAB_LINKS && view instanceof SharedLinkCell) {
                        return onItemLongClick(((SharedLinkCell) view).getMessage(), view, 0);
                    } else if ((mediaPage.selectedType == TAB_VOICE || mediaPage.selectedType == TAB_AUDIO) && view instanceof SharedAudioCell) {
                        return onItemLongClick(((SharedAudioCell) view).getMessage(), view, 0);
                    } else if (mediaPage.selectedType == TAB_GIF && view instanceof ContextLinkCell) {
                        return onItemLongClick((MessageObject) ((ContextLinkCell) view).getParentObject(), view, 0);
                    } else if ((mediaPage.selectedType == TAB_PHOTOVIDEO || mediaPage.selectedType == TAB_ARCHIVED_STORIES || mediaPage.selectedType == TAB_STORIES && isStoriesView()) && view instanceof SharedPhotoVideoCell2) {
                        MessageObject messageObject = ((SharedPhotoVideoCell2) view).getMessageObject();
                        if (messageObject != null) {
                            return onItemLongClick(messageObject, view, mediaPage.selectedType);
                        }
                    } else if (mediaPage.selectedType == TAB_RECOMMENDED_CHANNELS) {
                        channelRecommendationsAdapter.openPreview(position);
                        return true;
                    } else if (mediaPage.selectedType == TAB_SAVED_DIALOGS) {
                        savedDialogsAdapter.select(view);
                        return true;
                    }
                    return false;
                }

                @Override
                public void onMove(float dx, float dy) {
                    if (profileActivity != null && AndroidUtilities.displaySize.x > AndroidUtilities.displaySize.y) {
                        profileActivity.movePreviewFragment(dy);
                    }
                }

                @Override
                public void onLongClickRelease() {
                    if (profileActivity != null && AndroidUtilities.displaySize.x > AndroidUtilities.displaySize.y) {
                        profileActivity.finishPreviewFragment();
                    }
                }
            });
            if (a == 0 && scrollToPositionOnRecreate != -1) {
                layoutManager.scrollToPositionWithOffset(scrollToPositionOnRecreate, scrollToOffsetOnRecreate);
            }

            final RecyclerListView listView = mediaPages[a].listView;

            mediaPages[a].animatingImageView = new ClippingImageView(context) {
                @Override
                public void invalidate() {
                    super.invalidate();
                    listView.invalidate();
                }
            };
            mediaPages[a].animatingImageView.setVisibility(View.GONE);
            mediaPages[a].listView.addOverlayView(mediaPages[a].animatingImageView, LayoutHelper.createFrame(LayoutHelper.MATCH_PARENT, LayoutHelper.MATCH_PARENT));

            mediaPages[a].progressView = new FlickerLoadingView(context) {

                @Override
                public int getColumnsCount() {
                    return mediaColumnsCount[mediaPage.selectedType == TAB_STORIES || mediaPage.selectedType == TAB_ARCHIVED_STORIES ? 1 : 0];
                }

                @Override
                public int getViewType() {
                    setIsSingleCell(false);
                    if (mediaPage.selectedType == TAB_PHOTOVIDEO || mediaPage.selectedType == TAB_GIF) {
                        return FlickerLoadingView.PHOTOS_TYPE;
                    } else if (mediaPage.selectedType == TAB_FILES) {
                        return FlickerLoadingView.FILES_TYPE;
                    } else if (mediaPage.selectedType == TAB_VOICE || mediaPage.selectedType == TAB_AUDIO) {
                        return FlickerLoadingView.USERS_TYPE;
                    } else if (mediaPage.selectedType == TAB_LINKS) {
                        return FlickerLoadingView.LINKS_TYPE;
                    } else if (mediaPage.selectedType == TAB_GROUPUSERS) {
                        return FlickerLoadingView.USERS_TYPE;
                    } else if (mediaPage.selectedType == TAB_COMMON_GROUPS) {
                        if (scrollSlidingTextTabStrip.getTabsCount() == 1) {
                            setIsSingleCell(true);
                        }
                        return FlickerLoadingView.DIALOG_TYPE;
                    } else if (mediaPage.selectedType == TAB_STORIES || mediaPage.selectedType == TAB_ARCHIVED_STORIES) {
                        return FlickerLoadingView.STORIES_TYPE;
                    }
                    return FlickerLoadingView.DIALOG_TYPE;
                }

                @Override
                protected void onDraw(Canvas canvas) {
                    backgroundPaint.setColor(getThemedColor(Theme.key_windowBackgroundWhite));
                    canvas.drawRect(0, 0, getMeasuredWidth(), getMeasuredHeight(), backgroundPaint);
                    super.onDraw(canvas);
                }
            };
            mediaPages[a].progressView.showDate(false);
            if (a != 0) {
                mediaPages[a].setVisibility(View.GONE);
            }

            mediaPages[a].emptyView = new StickerEmptyView(context, mediaPages[a].progressView, StickerEmptyView.STICKER_TYPE_SEARCH);
            mediaPages[a].emptyView.setVisibility(View.GONE);
            mediaPages[a].emptyView.setAnimateLayoutChange(true);
            mediaPages[a].addView(mediaPages[a].emptyView, LayoutHelper.createFrame(LayoutHelper.MATCH_PARENT, LayoutHelper.MATCH_PARENT));
            mediaPages[a].emptyView.setOnTouchListener((v, event) -> true);
            mediaPages[a].emptyView.showProgress(true, false);
            mediaPages[a].emptyView.title.setText(getString("NoResult", R.string.NoResult));
            mediaPages[a].emptyView.button.setVisibility(View.GONE);
            mediaPages[a].emptyView.subtitle.setText(getString("SearchEmptyViewFilteredSubtitle2", R.string.SearchEmptyViewFilteredSubtitle2));
            mediaPages[a].emptyView.button.setVisibility(View.GONE);
            mediaPages[a].emptyView.addView(mediaPages[a].progressView, LayoutHelper.createFrame(LayoutHelper.MATCH_PARENT, LayoutHelper.MATCH_PARENT));

            mediaPages[a].listView.setEmptyView(mediaPages[a].emptyView);
            mediaPages[a].listView.setAnimateEmptyView(true, RecyclerListView.EMPTY_VIEW_ANIMATION_TYPE_ALPHA);

            mediaPages[a].scrollHelper = new RecyclerAnimationScrollHelper(mediaPages[a].listView, mediaPages[a].layoutManager);
        }

        floatingDateView = new ChatActionCell(context);
        floatingDateView.setCustomDate((int) (System.currentTimeMillis() / 1000), false, false);
        floatingDateView.setAlpha(0.0f);
        floatingDateView.setOverrideColor(Theme.key_chat_mediaTimeBackground, Theme.key_chat_mediaTimeText);
        floatingDateView.setTranslationY(-dp(48));
        addView(floatingDateView, LayoutHelper.createFrame(LayoutHelper.WRAP_CONTENT, LayoutHelper.WRAP_CONTENT, Gravity.TOP | Gravity.CENTER_HORIZONTAL, 0, 48 + 4, 0, 0));

        if (!isStoriesView()) {
            addView(fragmentContextView = new FragmentContextView(context, parent, this, false, resourcesProvider), LayoutHelper.createFrame(LayoutHelper.MATCH_PARENT, 38, Gravity.TOP | Gravity.LEFT, 0, 48, 0, 0));
            fragmentContextView.setDelegate((start, show) -> {
                if (!start) {
                    requestLayout();
                }
            });

            addView(scrollSlidingTextTabStrip, LayoutHelper.createFrame(LayoutHelper.MATCH_PARENT, 48, Gravity.LEFT | Gravity.TOP));
            searchTagsList = new SearchTagsList(getContext(), profileActivity, null, profileActivity.getCurrentAccount(), includeSavedDialogs() ? 0 : dialog_id, resourcesProvider, false) {
                @Override
                protected boolean setFilter(ReactionsLayoutInBubble.VisibleReaction reaction) {
                    searchingReaction = reaction;
                    final String text = searchItem.getSearchField().getText().toString();
                    searchWas = text.length() != 0 || searchingReaction != null;
                    switchToCurrentSelectedMode(false);
                    if (mediaPages[0].selectedType == TAB_SAVED_DIALOGS) {
                        if (savedMessagesSearchAdapter != null) {
                            savedMessagesSearchAdapter.search(text, searchingReaction);
                        }
                        AndroidUtilities.hideKeyboard(searchItem.getSearchField());
                    } else if (mediaPages[0].selectedType == TAB_SAVED_MESSAGES) {
                        if (savedMessagesContainer != null) {
                            savedMessagesContainer.chatActivity.setTagFilter(reaction);
                        }
                    }
                    return true;
                }

                @Override
                protected void onShownUpdate(boolean finish) {
                    scrollSlidingTextTabStrip.setAlpha(1f - shownT);
                    scrollSlidingTextTabStrip.setPivotX(scrollSlidingTextTabStrip.getWidth() / 2f);
                    scrollSlidingTextTabStrip.setScaleX(.8f + .2f * (1f - shownT));
                    scrollSlidingTextTabStrip.setPivotY(dp(48));
                    scrollSlidingTextTabStrip.setScaleY(.8f + .2f * (1f - shownT));
                }

                @Override
                public void updateTags(boolean notify) {
                    super.updateTags(notify);
                    show(searching && (getSelectedTab() == TAB_SAVED_DIALOGS || getSelectedTab() == TAB_SAVED_MESSAGES) && searchTagsList.hasFilters());
                    if (searchItemIcon != null) {
                        searchItemIcon.setIcon(hasFilters() && profileActivity.getUserConfig().isPremium() ? R.drawable.navbar_search_tag : R.drawable.ic_ab_search, notify);
                    }
                    if (searchItem != null) {
                        searchItem.setSearchFieldHint(getString(searchTagsList != null && searchTagsList.hasFilters() && getSelectedTab() == TAB_SAVED_DIALOGS ? R.string.SavedTagSearchHint : R.string.Search));
                    }
                }
            };
            searchTagsList.setShown(0f);
            searchTagsList.attach();
            addView(searchTagsList, LayoutHelper.createFrame(LayoutHelper.MATCH_PARENT, 40, Gravity.LEFT | Gravity.TOP, 0, 4, 0, 0));
            addView(actionModeLayout, LayoutHelper.createFrame(LayoutHelper.MATCH_PARENT, 48, Gravity.LEFT | Gravity.TOP));
        }

        shadowLine = new View(context);
        shadowLine.setBackgroundColor(getThemedColor(Theme.key_divider));
        FrameLayout.LayoutParams layoutParams = new FrameLayout.LayoutParams(ViewGroup.LayoutParams.MATCH_PARENT, 1);
        layoutParams.topMargin = isStoriesView() ? 0 : dp(48) - 1;
        addView(shadowLine, layoutParams);

        updateTabs(false);
        switchToCurrentSelectedMode(false);
        if (hasMedia[0] >= 0) {
            loadFastScrollData(false);
        }
    }

    protected boolean isStoriesView() {
        return false;
    }

    protected boolean isArchivedOnlyStoriesView() {
        return false;
    }

    protected boolean includeStories() {
        return true;
    }

    protected boolean includeSavedDialogs() {
        return false;
    }

    protected int getInitialTab() {
        return 0;
    }

    public void setStoriesFilter(boolean photos, boolean videos) {
        if (storiesAdapter != null && storiesAdapter.storiesList != null) {
            storiesAdapter.storiesList.updateFilters(photos, videos);
        }
        if (archivedStoriesAdapter != null && archivedStoriesAdapter.storiesList != null) {
            archivedStoriesAdapter.storiesList.updateFilters(photos, videos);
        }
    }

    protected void invalidateBlur() {

    }

    public void setForwardRestrictedHint(HintView hintView) {
        fwdRestrictedHint = hintView;
    }

    private int getMessageId(View child) {
        if (child instanceof SharedPhotoVideoCell2) {
            return ((SharedPhotoVideoCell2) child).getMessageId();
        }
        if (child instanceof SharedDocumentCell) {
            SharedDocumentCell cell = (SharedDocumentCell) child;
            return cell.getMessage().getId();
        }
        if (child instanceof SharedAudioCell) {
            SharedAudioCell cell = (SharedAudioCell) child;
            return cell.getMessage().getId();
        }
        return 0;
    }

    private void updateForwardItem() {
        if (forwardItem == null) {
            return;
        }
        boolean noforwards = profileActivity.getMessagesController().isChatNoForwards(-dialog_id) || hasNoforwardsMessage();
        forwardItem.setAlpha(noforwards ? 0.5f : 1f);
        forwardNoQuoteItem.setAlpha(noforwards ? 0.5f : 1f);
        if (noforwards && forwardItem.getBackground() != null) {
            forwardItem.setBackground(null);
            forwardNoQuoteItem.setBackground(null);
        } else if (!noforwards && forwardItem.getBackground() == null) {
            forwardItem.setBackground(Theme.createSelectorDrawable(getThemedColor(Theme.key_actionBarActionModeDefaultSelector), 5));
            forwardNoQuoteItem.setBackground(Theme.createSelectorDrawable(getThemedColor(Theme.key_actionBarActionModeDefaultSelector), 5));
        }
    }
    private boolean hasNoforwardsMessage() {
        boolean hasNoforwardsMessage = false;
        for (int a = 1; a >= 0; a--) {
            ArrayList<Integer> ids = new ArrayList<>();
            for (int b = 0; b < selectedFiles[a].size(); b++) {
                ids.add(selectedFiles[a].keyAt(b));
            }
            for (Integer id1 : ids) {
                if (id1 > 0) {
                    MessageObject msg = selectedFiles[a].get(id1);
                    if (msg != null && msg.messageOwner != null && msg.messageOwner.noforwards) {
                        hasNoforwardsMessage = true;
                        break;
                    }
                }
            }
            if (hasNoforwardsMessage)
                break;
        }
        return hasNoforwardsMessage;
    }

    private boolean changeTypeAnimation;

    private void changeMediaFilterType() {
        MediaPage mediaPage = getMediaPage(0);
        if (mediaPage != null && mediaPage.getMeasuredHeight() > 0 && mediaPage.getMeasuredWidth() > 0) {
            Bitmap bitmap = null;
            try {
                bitmap = Bitmap.createBitmap(mediaPage.getMeasuredWidth(), mediaPage.getMeasuredHeight(), Bitmap.Config.ARGB_8888);
            } catch (Exception e) {
                FileLog.e(e);
            }
            if (bitmap != null) {
                changeTypeAnimation = true;
                Canvas canvas = new Canvas(bitmap);
                mediaPage.listView.draw(canvas);
                View view = new View(mediaPage.getContext());
                view.setBackground(new BitmapDrawable(bitmap));
                mediaPage.addView(view);
                Bitmap finalBitmap = bitmap;
                view.animate().alpha(0f).setDuration(200).setListener(new AnimatorListenerAdapter() {
                    @Override
                    public void onAnimationEnd(Animator animation) {
                        changeTypeAnimation = false;
                        if (view.getParent() != null) {
                            mediaPage.removeView(view);
                            finalBitmap.recycle();
                        }
                    }
                }).start();
                mediaPage.listView.setAlpha(0);
                mediaPage.listView.animate().alpha(1f).setDuration(200).start();
            }
        }

        int[] counts = sharedMediaPreloader.getLastMediaCount();
        ArrayList<MessageObject> messages = sharedMediaPreloader.getSharedMediaData()[0].messages;
        if (sharedMediaData[0].filterType == FILTER_PHOTOS_AND_VIDEOS) {
            sharedMediaData[0].setTotalCount(counts[0]);
        } else if (sharedMediaData[0].filterType == FILTER_PHOTOS_ONLY) {
            sharedMediaData[0].setTotalCount(counts[6]);
        } else {
            sharedMediaData[0].setTotalCount(counts[7]);
        }
        sharedMediaData[0].fastScrollDataLoaded = false;
        jumpToDate(0, DialogObject.isEncryptedDialog(dialog_id) ? Integer.MIN_VALUE : Integer.MAX_VALUE, 0, true);
        loadFastScrollData(false);
        delegate.updateSelectedMediaTabText();
        boolean enc = DialogObject.isEncryptedDialog(dialog_id);
        for (int i = 0; i < messages.size(); i++) {
            MessageObject messageObject = messages.get(i);
            if (sharedMediaData[0].filterType == FILTER_PHOTOS_AND_VIDEOS) {
                sharedMediaData[0].addMessage(messageObject, 0, false, enc);
            } else if (sharedMediaData[0].filterType == FILTER_PHOTOS_ONLY) {
                if (messageObject.isPhoto()) {
                    sharedMediaData[0].addMessage(messageObject, 0, false, enc);
                }
            } else {
                if (!messageObject.isPhoto()) {
                    sharedMediaData[0].addMessage(messageObject, 0, false, enc);
                }
            }
        }
    }

    private MediaPage getMediaPage(int type) {
        for (int i = 0; i < mediaPages.length; i++) {
            if (mediaPages[i] != null && mediaPages[i].selectedType == type) {
                return mediaPages[i];
            }
        }
        return null;
    }

    public void showMediaCalendar(int page, boolean fromFastScroll) {
        if (fromFastScroll && SharedMediaLayout.this.getY() != 0 && viewType == VIEW_TYPE_PROFILE_ACTIVITY) {
            return;
        }
        if (fromFastScroll && (page == TAB_STORIES || page == TAB_ARCHIVED_STORIES) && getStoriesCount(page) <= 0) {
            return;
        }
        Bundle bundle = new Bundle();
        bundle.putLong("dialog_id", dialog_id);
        bundle.putLong("topic_id", topicId);
        int date = 0;
        if (fromFastScroll) {
            MediaPage mediaPage = getMediaPage(0);
            if (mediaPage != null) {
                ArrayList<Period> periods = sharedMediaData[0].fastScrollPeriods;
                Period period = null;
                int position = mediaPage.layoutManager.findFirstVisibleItemPosition();
                if (position >= 0) {
                    if (periods != null) {
                        for (int i = 0; i < periods.size(); i++) {
                            if (position <= periods.get(i).startOffset) {
                                period = periods.get(i);
                                break;
                            }
                        }
                        if (period == null) {
                            period = periods.get(periods.size() - 1);
                        }
                    }
                    if (period != null) {
                        date = period.date;
                    }
                }
            }
        }
        if (page == TAB_ARCHIVED_STORIES) {
            bundle.putInt("type", CalendarActivity.TYPE_ARCHIVED_STORIES);
        } else if (page == TAB_STORIES) {
            bundle.putInt("type", CalendarActivity.TYPE_PROFILE_STORIES);
        } else {
            bundle.putInt("type", CalendarActivity.TYPE_MEDIA_CALENDAR);
        }
        CalendarActivity calendarActivity = new CalendarActivity(bundle, sharedMediaData[0].filterType, date);
        calendarActivity.setCallback(new CalendarActivity.Callback() {
            @Override
            public void onDateSelected(int messageId, int startOffset) {
                int index = -1;
                for (int i = 0; i < sharedMediaData[0].messages.size(); i++) {
                    if (sharedMediaData[0].messages.get(i).getId() == messageId) {
                        index = i;
                    }
                }
                MediaPage mediaPage = getMediaPage(0);
                if (index >= 0 && mediaPage != null) {
                    mediaPage.layoutManager.scrollToPositionWithOffset(index, 0);
                } else {
                    jumpToDate(0, messageId, startOffset, true);
                }
                if (mediaPage != null) {
                    mediaPage.highlightMessageId = messageId;
                    mediaPage.highlightAnimation = false;
                }
            }
        });
        profileActivity.presentFragment(calendarActivity);
    }

    private void startPinchToMediaColumnsCount(boolean pinchScaleUp) {
        if (photoVideoChangeColumnsAnimation) {
            return;
        }
        MediaPage mediaPage = null;
        for (int i = 0; i < mediaPages.length; i++) {
            if (mediaPages[i].selectedType == TAB_PHOTOVIDEO || mediaPages[i].selectedType == TAB_STORIES || mediaPages[i].selectedType == TAB_ARCHIVED_STORIES) {
                mediaPage = mediaPages[i];
                break;
            }
        }
        if (mediaPage != null) {
            changeColumnsTab = mediaPage.selectedType;
            final int ci = changeColumnsTab == TAB_STORIES || changeColumnsTab == TAB_ARCHIVED_STORIES ? 1 : 0;

            int newColumnsCount = getNextMediaColumnsCount(ci, mediaColumnsCount[ci], pinchScaleUp);
            animateToColumnsCount = newColumnsCount;
            if (animateToColumnsCount == mediaColumnsCount[ci] || allowStoriesSingleColumn && (changeColumnsTab == TAB_STORIES || changeColumnsTab == TAB_ARCHIVED_STORIES)) {
                return;
            }
            mediaPage.animationSupportingListView.setVisibility(View.VISIBLE);
            if (changeColumnsTab == TAB_STORIES) {
                mediaPage.animationSupportingListView.setAdapter(animationSupportingStoriesAdapter);
            } else if (changeColumnsTab == TAB_ARCHIVED_STORIES) {
                mediaPage.animationSupportingListView.setAdapter(animationSupportingArchivedStoriesAdapter);
            } else {
                mediaPage.animationSupportingListView.setAdapter(animationSupportingPhotoVideoAdapter);
            }
            mediaPage.animationSupportingListView.setPadding(
                mediaPage.animationSupportingListView.getPaddingLeft(),
                changeColumnsTab == TAB_ARCHIVED_STORIES ? dp(64) : (changeColumnsTab == TAB_STORIES && isStoriesView() ? dp(72) : 0),
                mediaPage.animationSupportingListView.getPaddingRight(),
                mediaPage.animationSupportingListView.getPaddingBottom()
            );
            mediaPage.buttonView.setVisibility(changeColumnsTab == TAB_STORIES && isStoriesView() ? View.VISIBLE : View.GONE);

            mediaPage.animationSupportingLayoutManager.setSpanCount(newColumnsCount);
            mediaPage.animationSupportingListView.invalidateItemDecorations();
            final MediaPage finalMediaPage = mediaPage;
            mediaPage.animationSupportingLayoutManager.setSpanSizeLookup(new GridLayoutManager.SpanSizeLookup() {
                @Override
                public int getSpanSize(int position) {
                    if (finalMediaPage.animationSupportingListView.getAdapter() == animationSupportingPhotoVideoAdapter) {
                        if (animationSupportingPhotoVideoAdapter.getItemViewType(position) == 2) {
                            return finalMediaPage.animationSupportingLayoutManager.getSpanCount();
                        }
                        return 1;
                    } else if (finalMediaPage.animationSupportingListView.getAdapter() == animationSupportingStoriesAdapter) {
                        if (animationSupportingStoriesAdapter.getItemViewType(position) == 2) {
                            return finalMediaPage.animationSupportingLayoutManager.getSpanCount();
                        }
                        return 1;
                    } else if (finalMediaPage.animationSupportingListView.getAdapter() == animationSupportingArchivedStoriesAdapter) {
                        if (animationSupportingArchivedStoriesAdapter.getItemViewType(position) == 2) {
                            return finalMediaPage.animationSupportingLayoutManager.getSpanCount();
                        }
                        return 1;
                    }
                    return 1;
                }
            });
            AndroidUtilities.updateVisibleRows(mediaPage.listView);

            photoVideoChangeColumnsAnimation = true;
            if (changeColumnsTab == TAB_PHOTOVIDEO) {
                sharedMediaData[0].setListFrozen(true);
            }
            photoVideoChangeColumnsProgress = 0;
            if (pinchCenterPosition >= 0) {
                for (int k = 0; k < mediaPages.length; k++) {
                    if (mediaPages[k].selectedType == changeColumnsTab) {
                        mediaPages[k].animationSupportingLayoutManager.scrollToPositionWithOffset(pinchCenterPosition, pinchCenterOffset - mediaPages[k].animationSupportingListView.getPaddingTop());
                    }
                }
            } else {
                saveScrollPosition();
            }
        }
    }

    private void finishPinchToMediaColumnsCount() {
        if (photoVideoChangeColumnsAnimation) {
            MediaPage mediaPage = null;
            for (int i = 0; i < mediaPages.length; i++) {
                if (mediaPages[i].selectedType == changeColumnsTab) {
                    mediaPage = mediaPages[i];
                    break;
                }
            }
            if (mediaPage != null) {
                final int ci = mediaPage.selectedType == TAB_STORIES || mediaPage.selectedType == TAB_ARCHIVED_STORIES ? 1 : 0;
                if (photoVideoChangeColumnsProgress == 1f) {
                    photoVideoChangeColumnsAnimation = false;
                    mediaColumnsCount[ci] = animateToColumnsCount;
                    if (ci == 0) {
                        SharedConfig.setMediaColumnsCount(animateToColumnsCount);
                    } else if (getStoriesCount(mediaPage.selectedType) >= 5) {
                        SharedConfig.setStoriesColumnsCount(animateToColumnsCount);
                    }
                    for (int i = 0; i < mediaPages.length; ++i) {
                        if (mediaPages[i] != null && mediaPages[i].listView != null && isTabZoomable(mediaPages[i].selectedType)) {
                            RecyclerView.Adapter adapter = mediaPages[i].listView.getAdapter();
                            if (adapter == null) {
                                continue;
                            }
                            int oldItemCount = adapter.getItemCount();
                            if (i == TAB_PHOTOVIDEO) {
                                sharedMediaData[0].setListFrozen(false);
                            }
                            mediaPages[i].animationSupportingListView.setVisibility(View.GONE);
                            mediaPages[i].layoutManager.setSpanCount(mediaColumnsCount[ci]);
                            mediaPages[i].listView.invalidateItemDecorations();
                            mediaPages[i].listView.invalidate();
                            if (adapter.getItemCount() == oldItemCount) {
                                AndroidUtilities.updateVisibleRows(mediaPages[i].listView);
                            } else {
                                adapter.notifyDataSetChanged();
                            }
                        }
                    }
                    if (pinchCenterPosition >= 0) {
                        for (int k = 0; k < mediaPages.length; k++) {
                            if (mediaPages[k].selectedType == changeColumnsTab) {
                                View view = mediaPages[k].animationSupportingLayoutManager.findViewByPosition(pinchCenterPosition);
                                if (view != null) {
                                    pinchCenterOffset = view.getTop();
                                }
                                mediaPages[k].layoutManager.scrollToPositionWithOffset(pinchCenterPosition,  -mediaPages[k].listView.getPaddingTop() + pinchCenterOffset);
                            }
                        }
                    } else {
                        saveScrollPosition();
                    }
                    return;
                }
                if (photoVideoChangeColumnsProgress == 0) {
                    photoVideoChangeColumnsAnimation = false;
                    if (changeColumnsTab == TAB_PHOTOVIDEO) {
                        sharedMediaData[0].setListFrozen(false);
                    }
                    mediaPage.animationSupportingListView.setVisibility(View.GONE);
                    mediaPage.listView.invalidate();
                    return;
                }
                boolean forward = photoVideoChangeColumnsProgress > 0.2f;
                ValueAnimator animator = ValueAnimator.ofFloat(photoVideoChangeColumnsProgress, forward ? 1f : 0);
                MediaPage finalMediaPage = mediaPage;
                animator.addUpdateListener(new ValueAnimator.AnimatorUpdateListener() {
                    @Override
                    public void onAnimationUpdate(ValueAnimator valueAnimator) {
                        photoVideoChangeColumnsProgress = (float) valueAnimator.getAnimatedValue();
                        finalMediaPage.listView.invalidate();
                    }
                });
                animator.addListener(new AnimatorListenerAdapter() {
                    @Override
                    public void onAnimationEnd(Animator animation) {
                        photoVideoChangeColumnsAnimation = false;
                        if (forward) {
                            mediaColumnsCount[ci] = animateToColumnsCount;
                            if (ci == 0) {
                                SharedConfig.setMediaColumnsCount(animateToColumnsCount);
                            } else if (getStoriesCount(finalMediaPage.selectedType) >= 5) {
                                SharedConfig.setStoriesColumnsCount(animateToColumnsCount);
                            }
                        }
                        for (int i = 0; i < mediaPages.length; ++i) {
                            if (mediaPages[i] != null && mediaPages[i].listView != null && isTabZoomable(mediaPages[i].selectedType)) {
                                RecyclerView.Adapter adapter = mediaPages[i].listView.getAdapter();
                                if (adapter == null) {
                                    continue;
                                }
                                int oldItemCount = adapter.getItemCount();
                                if (i == TAB_PHOTOVIDEO) {
                                    sharedMediaData[0].setListFrozen(false);
                                }
                                if (forward) {
                                    mediaPages[i].layoutManager.setSpanCount(mediaColumnsCount[ci]);
                                    mediaPages[i].listView.invalidateItemDecorations();
                                    if (adapter.getItemCount() == oldItemCount) {
                                        AndroidUtilities.updateVisibleRows(mediaPages[i].listView);
                                    } else {
                                        adapter.notifyDataSetChanged();
                                    }
                                }
                                mediaPages[i].animationSupportingListView.setVisibility(View.GONE);
                            }
                        }
                        if (pinchCenterPosition >= 0) {
                            for (int k = 0; k < mediaPages.length; k++) {
                                if (mediaPages[k].selectedType == changeColumnsTab) {
                                    if (forward) {
                                        View view = mediaPages[k].animationSupportingLayoutManager.findViewByPosition(pinchCenterPosition);
                                        if (view != null) {
                                            pinchCenterOffset = view.getTop();
                                        }
                                    }
                                    mediaPages[k].layoutManager.scrollToPositionWithOffset(pinchCenterPosition, -mediaPages[k].listView.getPaddingTop() + pinchCenterOffset);
                                }
                            }
                        } else {
                            saveScrollPosition();
                        }
                        super.onAnimationEnd(animation);
                    }
                });
                animator.setInterpolator(CubicBezierInterpolator.DEFAULT);
                animator.setDuration(200);
                animator.start();
            }
        }
    }

    AnimationNotificationsLocker notificationsLocker = new AnimationNotificationsLocker();

    private void animateToMediaColumnsCount(int newColumnsCount) {
        MediaPage mediaPage = getMediaPage(changeColumnsTab);
        pinchCenterPosition = -1;

        if (mediaPage != null) {
            mediaPage.listView.stopScroll();
            animateToColumnsCount = newColumnsCount;
            mediaPage.animationSupportingListView.setVisibility(View.VISIBLE);
            if (changeColumnsTab == TAB_STORIES) {
                mediaPage.animationSupportingListView.setAdapter(animationSupportingStoriesAdapter);
            } else if (changeColumnsTab == TAB_ARCHIVED_STORIES) {
                mediaPage.animationSupportingListView.setAdapter(animationSupportingArchivedStoriesAdapter);
            } else {
                mediaPage.animationSupportingListView.setAdapter(animationSupportingPhotoVideoAdapter);
            }
            mediaPage.animationSupportingListView.setPadding(
                mediaPage.animationSupportingListView.getPaddingLeft(),
                (mediaPage.animationSupportingListView.hintPaddingTop = (changeColumnsTab == TAB_ARCHIVED_STORIES ? dp(64) : (changeColumnsTab == TAB_STORIES && isStoriesView() ? dp(72) : 0))),
                mediaPage.animationSupportingListView.getPaddingRight(),
                mediaPage.animationSupportingListView.getPaddingBottom()
            );
            mediaPage.buttonView.setVisibility(changeColumnsTab == TAB_STORIES ? View.VISIBLE : View.GONE);
            mediaPage.buttonView.setVisibility(changeColumnsTab == TAB_STORIES ? View.VISIBLE : View.GONE);
            mediaPage.animationSupportingLayoutManager.setSpanCount(newColumnsCount);
            mediaPage.animationSupportingListView.invalidateItemDecorations();
            for (int i = 0; i < mediaPages.length; ++i) {
                if (mediaPages[i] != null && isTabZoomable(mediaPages[i].selectedType)) {
                    AndroidUtilities.updateVisibleRows(mediaPages[i].listView);
                }
            }

            photoVideoChangeColumnsAnimation = true;
            if (changeColumnsTab == TAB_PHOTOVIDEO) {
                sharedMediaData[0].setListFrozen(true);
            }
            photoVideoChangeColumnsProgress = 0;
            saveScrollPosition();
            ValueAnimator animator = ValueAnimator.ofFloat(0, 1f);
            MediaPage finalMediaPage = mediaPage;
            notificationsLocker.lock();
            animator.addUpdateListener(new ValueAnimator.AnimatorUpdateListener() {
                @Override
                public void onAnimationUpdate(ValueAnimator valueAnimator) {
                    photoVideoChangeColumnsProgress = (float) valueAnimator.getAnimatedValue();
                    finalMediaPage.listView.invalidate();
                }
            });
            final int ci = mediaPage.selectedType == TAB_STORIES || mediaPage.selectedType == TAB_ARCHIVED_STORIES ? 1 : 0;
            animator.addListener(new AnimatorListenerAdapter() {
                @Override
                public void onAnimationEnd(Animator animation) {
                    notificationsLocker.unlock();
                    photoVideoChangeColumnsAnimation = false;
                    mediaColumnsCount[ci] = newColumnsCount;
                    for (int i = 0; i < mediaPages.length; ++i) {
                        if (mediaPages[i] != null && mediaPages[i].listView != null && isTabZoomable(mediaPages[i].selectedType)) {
                            RecyclerView.Adapter adapter = mediaPages[i].listView.getAdapter();
                            if (adapter == null) {
                                continue;
                            }
                            int oldItemCount = adapter.getItemCount();
                            if (i == TAB_PHOTOVIDEO) {
                                sharedMediaData[0].setListFrozen(false);
                            }
                            mediaPages[i].layoutManager.setSpanCount(mediaColumnsCount[ci]);
                            mediaPages[i].listView.invalidateItemDecorations();
                            if (adapter.getItemCount() == oldItemCount) {
                                AndroidUtilities.updateVisibleRows(mediaPages[i].listView);
                            } else {
                                adapter.notifyDataSetChanged();
                            }
                            mediaPages[i].animationSupportingListView.setVisibility(View.GONE);
                        }
                    }
                    saveScrollPosition();
                }
            });
            animator.setInterpolator(CubicBezierInterpolator.DEFAULT);
            animator.setStartDelay(100);
            animator.setDuration(350);
            animator.start();
        }
    }

    @Override
    protected void dispatchDraw(Canvas canvas) {
        if (scrollSlidingTextTabStrip != null) {
            canvas.save();
            canvas.translate(scrollSlidingTextTabStrip.getX(), scrollSlidingTextTabStrip.getY());
            scrollSlidingTextTabStrip.drawBackground(canvas);
            canvas.restore();
        }
        super.dispatchDraw(canvas);
        if (fragmentContextView != null && fragmentContextView.isCallStyle()) {
            canvas.save();
            canvas.translate(fragmentContextView.getX(), fragmentContextView.getY());
            fragmentContextView.setDrawOverlay(true);
            fragmentContextView.draw(canvas);
            fragmentContextView.setDrawOverlay(false);
            canvas.restore();
        }
    }

    protected int processColor(int color) {
        return color;
    }

    private ScrollSlidingTextTabStripInner createScrollingTextTabStrip(Context context) {
        ScrollSlidingTextTabStripInner scrollSlidingTextTabStrip = new ScrollSlidingTextTabStripInner(context, resourcesProvider) {
            @Override
            protected int processColor(int color) {
                return SharedMediaLayout.this.processColor(color);
            }
        };
        if (initialTab != -1) {
            scrollSlidingTextTabStrip.setInitialTabId(initialTab);
            initialTab = -1;
        }
        scrollSlidingTextTabStrip.setBackgroundColor(getThemedColor(Theme.key_windowBackgroundWhite));
        scrollSlidingTextTabStrip.setColors(Theme.key_profile_tabSelectedLine, Theme.key_profile_tabSelectedText, Theme.key_profile_tabText, Theme.key_profile_tabSelector);
        scrollSlidingTextTabStrip.setDelegate(new ScrollSlidingTextTabStrip.ScrollSlidingTabStripDelegate() {
            @Override
            public void onPageSelected(int id, boolean forward) {
                if (mediaPages[0].selectedType == id) {
                    return;
                }
                mediaPages[1].selectedType = id;
                mediaPages[1].setVisibility(View.VISIBLE);
                hideFloatingDateView(true);
                switchToCurrentSelectedMode(true);
                animatingForward = forward;
                onSelectedTabChanged();
                animateSearchToOptions(!isSearchItemVisible(id), true);
                updateOptionsSearch(true);
            }

            @Override
            public void onSamePageSelected() {
                scrollToTop();
            }

            @Override
            public void onPageScrolled(float progress) {
                if (progress == 1 && mediaPages[1].getVisibility() != View.VISIBLE) {
                    return;
                }
                if (animatingForward) {
                    mediaPages[0].setTranslationX(-progress * mediaPages[0].getMeasuredWidth());
                    mediaPages[1].setTranslationX(mediaPages[0].getMeasuredWidth() - progress * mediaPages[0].getMeasuredWidth());
                } else {
                    mediaPages[0].setTranslationX(progress * mediaPages[0].getMeasuredWidth());
                    mediaPages[1].setTranslationX(progress * mediaPages[0].getMeasuredWidth() - mediaPages[0].getMeasuredWidth());
                }
                onTabProgress(getTabProgress());

                optionsAlpha = getPhotoVideoOptionsAlpha(progress);
                photoVideoOptionsItem.setVisibility((optionsAlpha == 0 || !canShowSearchItem() || isArchivedOnlyStoriesView()) ? INVISIBLE : View.VISIBLE);
                if (!canShowSearchItem()) {
                    searchItem.setVisibility(isStoriesView() ? View.GONE : View.INVISIBLE);
                    searchAlpha = 0.0f;
                } else {
                    searchAlpha = getSearchAlpha(progress);
                    updateSearchItemIconAnimated();
                }
                updateOptionsSearch();
                if (progress == 1) {
                    MediaPage tempPage = mediaPages[0];
                    mediaPages[0] = mediaPages[1];
                    mediaPages[1] = tempPage;
                    mediaPages[1].setVisibility(View.GONE);
                    if (searchItemState == 2) {
                        searchItem.setVisibility(isStoriesView() ? View.GONE : View.INVISIBLE);
                    }
                    searchItemState = 0;
                    startStopVisibleGifs();
                }
            }
        });
        return scrollSlidingTextTabStrip;
    }

    protected void drawBackgroundWithBlur(Canvas canvas, float y, Rect rectTmp2, Paint backgroundPaint) {
        canvas.drawRect(rectTmp2, backgroundPaint);
    }

    private boolean fillMediaData(int type) {
        SharedMediaData[] mediaData = sharedMediaPreloader.getSharedMediaData();
        if (mediaData == null) {
            return false;
        }
        if (type == 0) {
            if (!sharedMediaData[type].fastScrollDataLoaded) {
                sharedMediaData[type].totalCount = mediaData[type].totalCount;
            }
        } else {
            sharedMediaData[type].totalCount = mediaData[type].totalCount;
        }
        sharedMediaData[type].messages.addAll(mediaData[type].messages);

        sharedMediaData[type].sections.addAll(mediaData[type].sections);
        for (HashMap.Entry<String, ArrayList<MessageObject>> entry : mediaData[type].sectionArrays.entrySet()) {
            sharedMediaData[type].sectionArrays.put(entry.getKey(), new ArrayList<>(entry.getValue()));
        }
        for (int i = 0; i < 2; i++) {
            sharedMediaData[type].messagesDict[i] = mediaData[type].messagesDict[i].clone();
            sharedMediaData[type].max_id[i] = mediaData[type].max_id[i];
            sharedMediaData[type].endReached[i] = mediaData[type].endReached[i];
        }
        sharedMediaData[type].fastScrollPeriods.addAll(mediaData[type].fastScrollPeriods);
        return !mediaData[type].messages.isEmpty();
    }

    private void showFloatingDateView() {

    }

    private void hideFloatingDateView(boolean animated) {
        AndroidUtilities.cancelRunOnUIThread(hideFloatingDateRunnable);
        if (floatingDateView.getTag() == null) {
            return;
        }
        floatingDateView.setTag(null);
        if (floatingDateAnimation != null) {
            floatingDateAnimation.cancel();
            floatingDateAnimation = null;
        }
        if (animated) {
            floatingDateAnimation = new AnimatorSet();
            floatingDateAnimation.setDuration(180);
            floatingDateAnimation.playTogether(
                    ObjectAnimator.ofFloat(floatingDateView, View.ALPHA, 0.0f),
                    ObjectAnimator.ofFloat(floatingDateView, View.TRANSLATION_Y, -dp(48) + additionalFloatingTranslation));
            floatingDateAnimation.setInterpolator(CubicBezierInterpolator.EASE_OUT);
            floatingDateAnimation.addListener(new AnimatorListenerAdapter() {
                @Override
                public void onAnimationEnd(Animator animation) {
                    floatingDateAnimation = null;
                }
            });
            floatingDateAnimation.start();
        } else {
            floatingDateView.setAlpha(0.0f);
        }
    }

    private void scrollToTop() {
        int height;
        switch (mediaPages[0].selectedType) {
            case 0:
                height = SharedPhotoVideoCell.getItemSize(1);
                break;
            case 1:
            case 2:
            case 4:
                height = dp(56);
                break;
            case 3:
                height = dp(100);
                break;
            case 5:
                height = dp(60);
                break;
            case 6:
            default:
                height = dp(58);
                break;
        }
        int scrollDistance;
        if (mediaPages[0].selectedType == 0) {
            scrollDistance = mediaPages[0].layoutManager.findFirstVisibleItemPosition() / mediaColumnsCount[0] * height;
        } else {
            scrollDistance = mediaPages[0].layoutManager.findFirstVisibleItemPosition() * height;
        }
        if (scrollDistance >= mediaPages[0].listView.getMeasuredHeight() * 1.2f) {
            mediaPages[0].scrollHelper.setScrollDirection(RecyclerAnimationScrollHelper.SCROLL_DIRECTION_UP);
            mediaPages[0].scrollHelper.scrollToPosition(0, 0, false, true);
        } else {
            mediaPages[0].listView.smoothScrollToPosition(0);
        }
    }

    Runnable jumpToRunnable;

    private void checkLoadMoreScroll(MediaPage mediaPage, RecyclerListView recyclerView, LinearLayoutManager layoutManager) {
        if (photoVideoChangeColumnsAnimation || jumpToRunnable != null) {
            return;
        }
        long currentTime = System.currentTimeMillis();
        if ((recyclerView.getFastScroll() != null && recyclerView.getFastScroll().isPressed()) && (currentTime - mediaPage.lastCheckScrollTime) < 300) {
            return;
        }
        mediaPage.lastCheckScrollTime = currentTime;
        if (searching && searchWas && mediaPage.selectedType != TAB_SAVED_DIALOGS || mediaPage.selectedType == TAB_GROUPUSERS) {
            return;
        }
        int firstVisibleItem = layoutManager.findFirstVisibleItemPosition();
        int visibleItemCount = firstVisibleItem == RecyclerView.NO_POSITION ? 0 : Math.abs(layoutManager.findLastVisibleItemPosition() - firstVisibleItem) + 1;
        int totalItemCount = recyclerView.getAdapter() == null ? 0 : recyclerView.getAdapter().getItemCount();
        if (mediaPage.selectedType == TAB_PHOTOVIDEO || mediaPage.selectedType == TAB_FILES || mediaPage.selectedType == TAB_VOICE || mediaPage.selectedType == TAB_AUDIO) {
            int type = mediaPage.selectedType;
            totalItemCount = sharedMediaData[type].getStartOffset() + sharedMediaData[type].messages.size();
            if (sharedMediaData[type].fastScrollDataLoaded && sharedMediaData[type].fastScrollPeriods.size() > 2 && mediaPage.selectedType == 0 && sharedMediaData[type].messages.size() != 0) {
                int columnsCount = 1;
                if (type == 0) {
                    columnsCount = mediaColumnsCount[0];
                }
                int jumpToTreshold = (int) ((recyclerView.getMeasuredHeight() / ((float) (recyclerView.getMeasuredWidth() / (float) columnsCount))) * columnsCount * 1.5f);
                if (jumpToTreshold < 100) {
                    jumpToTreshold = 100;
                }
                if (jumpToTreshold < sharedMediaData[type].fastScrollPeriods.get(1).startOffset) {
                    jumpToTreshold = sharedMediaData[type].fastScrollPeriods.get(1).startOffset;
                }
                if ((firstVisibleItem > totalItemCount && firstVisibleItem - totalItemCount > jumpToTreshold) || ((firstVisibleItem + visibleItemCount) < sharedMediaData[type].startOffset && sharedMediaData[0].startOffset - (firstVisibleItem + visibleItemCount) > jumpToTreshold)) {
                    AndroidUtilities.runOnUIThread(jumpToRunnable = () -> {
                        findPeriodAndJumpToDate(type, recyclerView, false);
                        jumpToRunnable = null;
                    });
                    return;
                }
            }
        }

        if (mediaPage.selectedType == TAB_GROUPUSERS) {

        } else if (mediaPage.selectedType == TAB_STORIES) {
            if (storiesAdapter.storiesList != null && firstVisibleItem + visibleItemCount > storiesAdapter.storiesList.getLoadedCount() - mediaColumnsCount[1]) {
                storiesAdapter.load(false);
            }
        } else if (mediaPage.selectedType == TAB_ARCHIVED_STORIES) {
            if (archivedStoriesAdapter.storiesList != null && firstVisibleItem + visibleItemCount > archivedStoriesAdapter.storiesList.getLoadedCount() - mediaColumnsCount[1]) {
                archivedStoriesAdapter.load(false);
            }
        } else if (mediaPage.selectedType == TAB_COMMON_GROUPS) {
            if (visibleItemCount > 0) {
                if (!commonGroupsAdapter.endReached && !commonGroupsAdapter.loading && !commonGroupsAdapter.chats.isEmpty() && firstVisibleItem + visibleItemCount >= totalItemCount - 5) {
                    commonGroupsAdapter.getChats(commonGroupsAdapter.chats.get(commonGroupsAdapter.chats.size() - 1).id, 100);
                }
            }
        } else if (mediaPage.selectedType == TAB_SAVED_DIALOGS) {
            int lastVisiblePosition = -1;
            for (int i = 0; i < mediaPage.listView.getChildCount(); ++i) {
                View child = mediaPage.listView.getChildAt(i);
                int position = mediaPage.listView.getChildAdapterPosition(child);
                lastVisiblePosition = Math.max(position, lastVisiblePosition);
            }
            if (mediaPage.listView.getAdapter() == savedMessagesSearchAdapter) {
                if (lastVisiblePosition + 1 >= savedMessagesSearchAdapter.dialogs.size() + savedMessagesSearchAdapter.loadedMessages.size()) {
                    savedMessagesSearchAdapter.loadMore();
                }
                return;
            }
            if (lastVisiblePosition + 1 >= profileActivity.getMessagesController().getSavedMessagesController().getLoadedCount()) {
                profileActivity.getMessagesController().getSavedMessagesController().loadDialogs(false);
            }
        } else if (mediaPage.selectedType != TAB_RECOMMENDED_CHANNELS && mediaPage.selectedType != TAB_SAVED_MESSAGES) {
            final int threshold;
            if (mediaPage.selectedType == 0) {
                threshold = 3;
            } else if (mediaPage.selectedType == 5) {
                threshold = 10;
            } else {
                threshold = 6;
            }

            if ((firstVisibleItem + visibleItemCount > totalItemCount - threshold || sharedMediaData[mediaPage.selectedType].loadingAfterFastScroll) && !sharedMediaData[mediaPage.selectedType].loading) {
                int type;
                if (mediaPage.selectedType == 0) {
                    type = MEDIA_PHOTOVIDEO;
                    if (sharedMediaData[0].filterType == FILTER_PHOTOS_ONLY) {
                        type = MediaDataController.MEDIA_PHOTOS_ONLY;
                    } else if (sharedMediaData[0].filterType == FILTER_VIDEOS_ONLY) {
                        type = MediaDataController.MEDIA_VIDEOS_ONLY;
                    }
                } else if (mediaPage.selectedType == 1) {
                    type = MediaDataController.MEDIA_FILE;
                } else if (mediaPage.selectedType == 2) {
                    type = MediaDataController.MEDIA_AUDIO;
                } else if (mediaPage.selectedType == 4) {
                    type = MediaDataController.MEDIA_MUSIC;
                } else if (mediaPage.selectedType == 5) {
                    type = MediaDataController.MEDIA_GIF;
                } else {
                    type = MediaDataController.MEDIA_URL;
                }
                if (!sharedMediaData[mediaPage.selectedType].endReached[0]) {
                    sharedMediaData[mediaPage.selectedType].loading = true;
                    profileActivity.getMediaDataController().loadMedia(dialog_id, 50, sharedMediaData[mediaPage.selectedType].max_id[0], 0, type, topicId, 1, profileActivity.getClassGuid(), sharedMediaData[mediaPage.selectedType].requestIndex, null, null);
                } else if (mergeDialogId != 0 && !sharedMediaData[mediaPage.selectedType].endReached[1]) {
                    sharedMediaData[mediaPage.selectedType].loading = true;
                    profileActivity.getMediaDataController().loadMedia(mergeDialogId, 50, sharedMediaData[mediaPage.selectedType].max_id[1], 0, type, topicId, 1, profileActivity.getClassGuid(), sharedMediaData[mediaPage.selectedType].requestIndex, null, null);
                }
            }

            int startOffset = sharedMediaData[mediaPage.selectedType].startOffset;
            if (mediaPage.selectedType == 0) {
                startOffset = photoVideoAdapter.getPositionForIndex(0);
            }
            if (firstVisibleItem - startOffset < threshold + 1 && !sharedMediaData[mediaPage.selectedType].loading && !sharedMediaData[mediaPage.selectedType].startReached && !sharedMediaData[mediaPage.selectedType].loadingAfterFastScroll) {
                loadFromStart(mediaPage.selectedType);
            }
            if (mediaPages[0].listView == recyclerView && (mediaPages[0].selectedType == TAB_PHOTOVIDEO || mediaPages[0].selectedType == TAB_GIF) && firstVisibleItem != RecyclerView.NO_POSITION) {
                RecyclerListView.ViewHolder holder = recyclerView.findViewHolderForAdapterPosition(firstVisibleItem);
                if (holder != null && (holder.getItemViewType() == VIEW_TYPE_PHOTOVIDEO || holder.getItemViewType() == VIEW_TYPE_GIF)) {
                    if (holder.itemView instanceof SharedPhotoVideoCell) {
                        SharedPhotoVideoCell cell = (SharedPhotoVideoCell) holder.itemView;
                        MessageObject messageObject = cell.getMessageObject(0);
                        if (messageObject != null) {
                            floatingDateView.setCustomDate(messageObject.messageOwner.date, false, true);
                        }
                    } else if (holder.itemView instanceof ContextLinkCell) {
                        ContextLinkCell cell = (ContextLinkCell) holder.itemView;
                        floatingDateView.setCustomDate(cell.getDate(), false, true);
                    }
                }
            }
        }
    }

    private void loadFromStart(int selectedType) {
        int type;
        if (selectedType == 0) {
            type = MEDIA_PHOTOVIDEO;
            if (sharedMediaData[0].filterType == FILTER_PHOTOS_ONLY) {
                type = MediaDataController.MEDIA_PHOTOS_ONLY;
            } else if (sharedMediaData[0].filterType == FILTER_VIDEOS_ONLY) {
                type = MediaDataController.MEDIA_VIDEOS_ONLY;
            }
        } else if (selectedType == 1) {
            type = MediaDataController.MEDIA_FILE;
        } else if (selectedType == 2) {
            type = MediaDataController.MEDIA_AUDIO;
        } else if (selectedType == 4) {
            type = MediaDataController.MEDIA_MUSIC;
        } else if (selectedType == 5) {
            type = MediaDataController.MEDIA_GIF;
        } else {
            type = MediaDataController.MEDIA_URL;
        }
        sharedMediaData[selectedType].loading = true;
        profileActivity.getMediaDataController().loadMedia(dialog_id, 50, 0, sharedMediaData[selectedType].min_id, type, topicId, 1, profileActivity.getClassGuid(), sharedMediaData[selectedType].requestIndex, null, null);
    }

    public ActionBarMenuItem getSearchItem() {
        return searchItem;
    }

    public RLottieImageView getSearchOptionsItem() {
        return optionsSearchImageView;
    }

    public boolean isSearchItemVisible() {
        return isSearchItemVisible(mediaPages[0].selectedType);
    }

    public boolean isSearchItemVisible(int type) {
        if (type == TAB_GROUPUSERS) {
            return delegate.canSearchMembers();
        }
        return (
            type != TAB_PHOTOVIDEO &&
            type != TAB_STORIES &&
            type != TAB_ARCHIVED_STORIES &&
            type != TAB_VOICE &&
            type != TAB_GIF &&
            type != TAB_COMMON_GROUPS &&
            type != TAB_SAVED_DIALOGS &&
            type != TAB_RECOMMENDED_CHANNELS
        );
    }

    public boolean isTabZoomable(int type) {
        return type == TAB_PHOTOVIDEO || type == TAB_STORIES || type == TAB_ARCHIVED_STORIES;
    }

    public boolean isCalendarItemVisible() {
        return mediaPages[0].selectedType == TAB_PHOTOVIDEO || mediaPages[0].selectedType == TAB_STORIES || mediaPages[0].selectedType == TAB_ARCHIVED_STORIES || mediaPages[0].selectedType == TAB_SAVED_DIALOGS;
    }

    public int getSelectedTab() {
        return scrollSlidingTextTabStrip.getCurrentTabId();
    }

    public int getClosestTab() {
        if (mediaPages[1] != null && mediaPages[1].getVisibility() == View.VISIBLE) {
            if (tabsAnimationInProgress && !backAnimation) {
                return mediaPages[1].selectedType;
            } else if (Math.abs(mediaPages[1].getTranslationX()) < mediaPages[1].getMeasuredWidth() / 2f) {
                return mediaPages[1].selectedType;
            }
        }
        return scrollSlidingTextTabStrip.getCurrentTabId();
    }

    protected void onSelectedTabChanged() {
        boolean pollerEnabled = isStoriesView() || isArchivedOnlyStoriesView();
        if (archivedStoriesAdapter.poller != null) {
            archivedStoriesAdapter.poller.start(pollerEnabled && getClosestTab() == TAB_ARCHIVED_STORIES);
        }
        if (storiesAdapter.poller != null) {
            storiesAdapter.poller.start(pollerEnabled && getClosestTab() == TAB_STORIES);
        }
        if (searchItem != null) {
            searchItem.setSearchFieldHint(getString(searchTagsList != null && searchTagsList.hasFilters() && getSelectedTab() == TAB_SAVED_DIALOGS ? R.string.SavedTagSearchHint : R.string.Search));
        }
    }

    protected boolean canShowSearchItem() {
        return true;
    }

    protected void onSearchStateChanged(boolean expanded) {

    }

    protected boolean onMemberClick(TLRPC.ChatParticipant participant, boolean isLong, View view) {
        return false;
    }

    public void onDestroy() {
        profileActivity.getNotificationCenter().removeObserver(this, NotificationCenter.mediaDidLoad);
        profileActivity.getNotificationCenter().removeObserver(this, NotificationCenter.didReceiveNewMessages);
        profileActivity.getNotificationCenter().removeObserver(this, NotificationCenter.messagesDeleted);
        profileActivity.getNotificationCenter().removeObserver(this, NotificationCenter.messageReceivedByServer);
        profileActivity.getNotificationCenter().removeObserver(this, NotificationCenter.messagePlayingDidReset);
        profileActivity.getNotificationCenter().removeObserver(this, NotificationCenter.messagePlayingPlayStateChanged);
        profileActivity.getNotificationCenter().removeObserver(this, NotificationCenter.messagePlayingDidStart);
        profileActivity.getNotificationCenter().removeObserver(this, NotificationCenter.storiesListUpdated);
        profileActivity.getNotificationCenter().removeObserver(this, NotificationCenter.storiesUpdated);
        profileActivity.getNotificationCenter().removeObserver(this, NotificationCenter.channelRecommendationsLoaded);
        profileActivity.getNotificationCenter().removeObserver(this, NotificationCenter.savedMessagesDialogsUpdate);
        profileActivity.getNotificationCenter().removeObserver(this, NotificationCenter.dialogsNeedReload);
        if (searchTagsList != null) {
            searchTagsList.detach();
        }

        if (storiesAdapter != null && storiesAdapter.storiesList != null) {
            storiesAdapter.destroy();
        }
        if (archivedStoriesAdapter != null && archivedStoriesAdapter.storiesList != null) {
            archivedStoriesAdapter.destroy();
        }
    }

    private void checkCurrentTabValid() {
        int id = scrollSlidingTextTabStrip.getCurrentTabId();
        if (!scrollSlidingTextTabStrip.hasTab(id)) {
            id = scrollSlidingTextTabStrip.getFirstTabId();
            scrollSlidingTextTabStrip.setInitialTabId(id);
            mediaPages[0].selectedType = id;
            switchToCurrentSelectedMode(false);
        }
    }

    public void setNewMediaCounts(int[] mediaCounts) {
        boolean hadMedia = false;
        for (int a = 0; a < 6; a++) {
            if (hasMedia[a] >= 0) {
                hadMedia = true;
                break;
            }
        }
        System.arraycopy(mediaCounts, 0, hasMedia, 0, 6);
        updateTabs(true);
        if (!hadMedia && scrollSlidingTextTabStrip.getCurrentTabId() == 6) {
            scrollSlidingTextTabStrip.resetTab();
        }
        checkCurrentTabValid();
        if (hasMedia[0] >= 0) {
            loadFastScrollData(false);
        }
    }

    private void loadFastScrollData(boolean force) {
        if (topicId != 0) {
            return;
        }
        for (int k = 0; k < supportedFastScrollTypes.length; k++) {
            int type = supportedFastScrollTypes[k];
            if ((sharedMediaData[type].fastScrollDataLoaded && !force) || DialogObject.isEncryptedDialog(dialog_id)) {
                return;
            }
            sharedMediaData[type].fastScrollDataLoaded = false;
            TLRPC.TL_messages_getSearchResultsPositions req = new TLRPC.TL_messages_getSearchResultsPositions();
            if (type == 0) {
                if (sharedMediaData[type].filterType == FILTER_PHOTOS_ONLY) {
                    req.filter = new TLRPC.TL_inputMessagesFilterPhotos();
                } else if (sharedMediaData[type].filterType == FILTER_VIDEOS_ONLY) {
                    req.filter = new TLRPC.TL_inputMessagesFilterVideo();
                } else {
                    req.filter = new TLRPC.TL_inputMessagesFilterPhotoVideo();
                }
            } else if (type == MediaDataController.MEDIA_FILE) {
                req.filter = new TLRPC.TL_inputMessagesFilterDocument();
            } else if (type == MediaDataController.MEDIA_AUDIO) {
                req.filter = new TLRPC.TL_inputMessagesFilterRoundVoice();
            } else {
                req.filter = new TLRPC.TL_inputMessagesFilterMusic();
            }
            req.limit = 100;
            req.peer = profileActivity.getMessagesController().getInputPeer(dialog_id);
            if (topicId != 0) {
                if (profileActivity.getUserConfig().getClientUserId() == dialog_id) {
                    req.flags |= 4;
                    req.saved_peer_id = profileActivity.getMessagesController().getInputPeer(topicId);
                }
            }
            int reqIndex = sharedMediaData[type].requestIndex;
            int reqId = ConnectionsManager.getInstance(profileActivity.getCurrentAccount()).sendRequest(req, (response, error) ->
                    AndroidUtilities.runOnUIThread(() ->
                    NotificationCenter.getInstance(profileActivity.getCurrentAccount()).doOnIdle(() -> {
                if (error != null) {
                    return;
                }
                if (reqIndex != sharedMediaData[type].requestIndex) {
                    return;
                }
                TLRPC.TL_messages_searchResultsPositions res = (TLRPC.TL_messages_searchResultsPositions) response;
                sharedMediaData[type].fastScrollPeriods.clear();
                for (int i = 0, n = res.positions.size(); i < n; i++) {
                    TLRPC.TL_searchResultPosition serverPeriod = res.positions.get(i);
                    if (serverPeriod.date != 0) {
                        Period period = new Period(serverPeriod);
                        sharedMediaData[type].fastScrollPeriods.add(period);
                    }
                }
                Collections.sort(sharedMediaData[type].fastScrollPeriods, (period, period2) -> period2.date - period.date);
                sharedMediaData[type].setTotalCount(res.count);
                sharedMediaData[type].fastScrollDataLoaded = true;
                if (!sharedMediaData[type].fastScrollPeriods.isEmpty()) {
                    for (int i = 0; i < mediaPages.length; i++) {
                        if (mediaPages[i].selectedType == type) {
                            mediaPages[i].fastScrollEnabled = true;
                            updateFastScrollVisibility(mediaPages[i], true);
                        }
                    }
                }
                photoVideoAdapter.notifyDataSetChanged();
            })));
            ConnectionsManager.getInstance(profileActivity.getCurrentAccount()).bindRequestToGuid(reqId, profileActivity.getClassGuid());
        }
    }


    private static void showFastScrollHint(MediaPage mediaPage, SharedMediaData[] sharedMediaData, boolean show) {
        if (show) {
            if (SharedConfig.fastScrollHintCount <= 0 || mediaPage.fastScrollHintView != null || mediaPage.fastScrollHinWasShown || mediaPage.listView.getFastScroll() == null || !mediaPage.listView.getFastScroll().isVisible || mediaPage.listView.getFastScroll().getVisibility() != View.VISIBLE || sharedMediaData[0].totalCount < 50) {
                return;
            }
            SharedConfig.setFastScrollHintCount(SharedConfig.fastScrollHintCount - 1);
            mediaPage.fastScrollHinWasShown = true;
            SharedMediaFastScrollTooltip tooltip = new SharedMediaFastScrollTooltip(mediaPage.getContext());
            mediaPage.fastScrollHintView = tooltip;
            mediaPage.addView(mediaPage.fastScrollHintView, LayoutHelper.createFrame(LayoutHelper.WRAP_CONTENT, LayoutHelper.WRAP_CONTENT));
            mediaPage.fastScrollHintView.setAlpha(0);
            mediaPage.fastScrollHintView.setScaleX(0.8f);
            mediaPage.fastScrollHintView.setScaleY(0.8f);
            mediaPage.fastScrollHintView.animate().alpha(1f).scaleX(1f).scaleY(1f).setDuration(150).start();
            mediaPage.invalidate();

            AndroidUtilities.runOnUIThread(mediaPage.fastScrollHideHintRunnable = () -> {
                mediaPage.fastScrollHintView = null;
                mediaPage.fastScrollHideHintRunnable = null;
                tooltip.animate().alpha(0f).scaleX(0.5f).scaleY(0.5f).setDuration(220).setListener(new AnimatorListenerAdapter() {
                    @Override
                    public void onAnimationEnd(Animator animation) {
                        if (tooltip.getParent() != null) {
                            ((ViewGroup) tooltip.getParent()).removeView(tooltip);
                        }
                    }
                }).start();
            }, 4000);
        } else {
            if (mediaPage.fastScrollHintView == null || mediaPage.fastScrollHideHintRunnable == null) {
                return;
            }
            AndroidUtilities.cancelRunOnUIThread(mediaPage.fastScrollHideHintRunnable);
            mediaPage.fastScrollHideHintRunnable.run();
            mediaPage.fastScrollHideHintRunnable = null;
            mediaPage.fastScrollHintView = null;
        }
    }

    public void setCommonGroupsCount(int count) {
        if (topicId == 0) {
            hasMedia[6] = count;
        }
        updateTabs(true);
        checkCurrentTabValid();
    }

    public void onActionBarItemClick(View v, int id) {
        if (id == delete) {
            if (getSelectedTab() == TAB_SAVED_DIALOGS) {
                final SavedMessagesController controller = profileActivity.getMessagesController().getSavedMessagesController();
                final ArrayList<Long> selectedDialogs = new ArrayList<>();
                for (int i = 0; i < controller.allDialogs.size(); ++i) {
                    final long did = controller.allDialogs.get(i).dialogId;
                    if (savedDialogsAdapter.selectedDialogs.contains(did)) {
                        selectedDialogs.add(did);
                    }
                }
                boolean firstDialogSelf = false;
                String firstDialog = "";
                if (!selectedDialogs.isEmpty()) {
                    long did = selectedDialogs.get(0);
                    firstDialogSelf = did == profileActivity.getUserConfig().getClientUserId();
                    if (did < 0) {
                        TLRPC.Chat chat = profileActivity.getMessagesController().getChat(-did);
                        if (chat != null) {
                            firstDialog = chat.title;
                        }
                    } else if (did >= 0) {
                        TLRPC.User user = profileActivity.getMessagesController().getUser(did);
                        if (user != null) {
                            if (UserObject.isAnonymous(user)) {
                                firstDialog = getString(R.string.AnonymousForward);
                            } else {
                                firstDialog = UserObject.getUserName(user);
                            }
                        }
                    }
                }
                AlertDialog dialog = new AlertDialog.Builder(getContext(), resourcesProvider)
                    .setTitle(selectedDialogs.size() == 1 ? LocaleController.formatString(firstDialogSelf ? R.string.ClearHistoryMyNotesTitle : R.string.ClearHistoryTitleSingle2, firstDialog) : LocaleController.formatPluralString("ClearHistoryTitleMultiple", selectedDialogs.size()))
                    .setMessage(selectedDialogs.size() == 1 ? LocaleController.formatString(firstDialogSelf ? R.string.ClearHistoryMyNotesMessage : R.string.ClearHistoryMessageSingle, firstDialog) : LocaleController.formatPluralString("ClearHistoryMessageMultiple", selectedDialogs.size()))
                    .setPositiveButton(getString(R.string.Remove), (di, w) -> {
                        for (int i = 0; i < selectedDialogs.size(); ++i) {
                            final long did = selectedDialogs.get(i);
                            profileActivity.getMessagesController().deleteSavedDialog(did);
                        }
                        closeActionMode();
                    })
                    .setNegativeButton(getString(R.string.Cancel), null)
                    .create();
                profileActivity.showDialog(dialog);
                TextView button = (TextView) dialog.getButton(DialogInterface.BUTTON_POSITIVE);
                if (button != null) {
                    button.setTextColor(Theme.getColor(Theme.key_text_RedBold));
                }
                return;
            }
            TLRPC.Chat currentChat = null;
            TLRPC.User currentUser = null;
            TLRPC.EncryptedChat currentEncryptedChat = null;
            if (DialogObject.isEncryptedDialog(dialog_id)) {
                currentEncryptedChat = profileActivity.getMessagesController().getEncryptedChat(DialogObject.getEncryptedChatId(dialog_id));
            } else if (DialogObject.isUserDialog(dialog_id)) {
                currentUser = profileActivity.getMessagesController().getUser(dialog_id);
            } else {
                currentChat = profileActivity.getMessagesController().getChat(-dialog_id);
            }
            AlertsCreator.createDeleteMessagesAlert(profileActivity, currentUser, currentChat, currentEncryptedChat, null, mergeDialogId, null, selectedFiles, null, 0, 0, 1, () -> {
                showActionMode(false);
                actionBar.closeSearchField();
                cantDeleteMessagesCount = 0;
            }, null, resourcesProvider);
        } else if (id == forward || id == forward_noquote) {
            if (info != null) {
                TLRPC.Chat chat = profileActivity.getMessagesController().getChat(info.id);
                if (profileActivity.getMessagesController().isChatNoForwards(chat)) {
                    if (fwdRestrictedHint != null) {
                        fwdRestrictedHint.setText(ChatObject.isChannel(chat) && !chat.megagroup ? getString("ForwardsRestrictedInfoChannel", R.string.ForwardsRestrictedInfoChannel) :
                                getString("ForwardsRestrictedInfoGroup", R.string.ForwardsRestrictedInfoGroup));
                        fwdRestrictedHint.showForView(v, true);
                    }
                    return;
                }
            }
            if (hasNoforwardsMessage()) {
                if (fwdRestrictedHint != null) {
                    fwdRestrictedHint.setText(getString("ForwardsRestrictedInfoBot", R.string.ForwardsRestrictedInfoBot));
                    fwdRestrictedHint.showForView(v, true);
                }
                return;
            }

            Bundle args = new Bundle();
            args.putBoolean("onlySelect", true);
            args.putBoolean("canSelectTopics", true);
            args.putInt("dialogsType", DialogsActivity.DIALOGS_TYPE_FORWARD);
            DialogsActivity fragment = new DialogsActivity(args);
            ArrayList<MessageObject> fmessages = new ArrayList<>();
            fragment.forwardContext = () -> fmessages;
            ForwardContext.ForwardParams forwardParams = fragment.forwardContext.getForwardParams();
            forwardParams.noQuote = id == forward_noquote;
            fragment.setDelegate((fragment1, dids, message, param, topicsFragment) -> {
                for (int a = 1; a >= 0; a--) {
                    ArrayList<Integer> ids = new ArrayList<>();
                    for (int b = 0; b < selectedFiles[a].size(); b++) {
                        ids.add(selectedFiles[a].keyAt(b));
                    }
                    Collections.sort(ids);
                    for (Integer id1 : ids) {
                        if (id1 > 0) {
                            fmessages.add(selectedFiles[a].get(id1));
                        }
                    }
                    selectedFiles[a].clear();
                }
                cantDeleteMessagesCount = 0;
                showActionMode(false);
                if (savedDialogsAdapter != null) {
                    savedDialogsAdapter.unselectAll();
                }

                if (dids.size() > 1 || dids.get(0).dialogId == profileActivity.getUserConfig().getClientUserId() || message != null) {
                    updateRowsSelection(true);
                    for (int a = 0; a < dids.size(); a++) {
                        long did = dids.get(a).dialogId;
                        if (message != null) {
                            profileActivity.getSendMessagesHelper().sendMessage(SendMessagesHelper.SendMessageParams.of(message.toString(), did, null, null, null, true, null, null, null, forwardParams.notify, forwardParams.scheduleDate, null, false));
                        }
                        profileActivity.getSendMessagesHelper().sendMessage(fmessages, did, forwardParams.noQuote, forwardParams.noCaption, forwardParams.notify, forwardParams.scheduleDate);
                    }
                    fragment1.finishFragment();
                    UndoView undoView = null;
                    if (profileActivity instanceof ProfileActivity) {
                        undoView = ((ProfileActivity) profileActivity).getUndoView();
                    }
                    if (undoView != null) {
                        if (dids.size() == 1) {
                            undoView.showWithAction(dids.get(0).dialogId, UndoView.ACTION_FWD_MESSAGES, fmessages.size());
                        } else {
                            undoView.showWithAction(0, UndoView.ACTION_FWD_MESSAGES, fmessages.size(), dids.size(), null, null);
                        }
                    }
                } else {
                    long did = dids.get(0).dialogId;
                    Bundle args1 = new Bundle();
                    args1.putBoolean("forward_noQuote", forwardParams.noQuote);
                    args1.putBoolean("forward_noCaption", forwardParams.noCaption);
                    args1.putBoolean("scrollToTopOnResume", true);
                    if (DialogObject.isEncryptedDialog(did)) {
                        args1.putInt("enc_id", DialogObject.getEncryptedChatId(did));
                    } else {
                        if (DialogObject.isUserDialog(did)) {
                            args1.putLong("user_id", did);
                        } else {
                            args1.putLong("chat_id", -did);
                        }
                        if (!profileActivity.getMessagesController().checkCanOpenChat(args1, fragment1)) {
                            return true;
                        }
                    }

                    profileActivity.getNotificationCenter().postNotificationName(NotificationCenter.closeChats);

                    ChatActivity chatActivity = new ChatActivity(args1);
                    ForumUtilities.applyTopic(chatActivity, dids.get(0));
                    fragment1.presentFragment(chatActivity, true);
                    chatActivity.showFieldPanelForForward(true, fmessages);
                }
                return true;
            });
            profileActivity.presentFragment(fragment);
        } else if (id == gotochat) {
            if (selectedFiles[0].size() + selectedFiles[1].size() != 1) {
                return;
            }
            MessageObject messageObject = selectedFiles[selectedFiles[0].size() == 1 ? 0 : 1].valueAt(0);
            Bundle args = new Bundle();
            long dialogId = messageObject.getDialogId();
            if (DialogObject.isEncryptedDialog(dialogId)) {
                args.putInt("enc_id", DialogObject.getEncryptedChatId(dialogId));
            } else if (DialogObject.isUserDialog(dialogId)) {
                args.putLong("user_id", dialogId);
            } else {
                TLRPC.Chat chat = profileActivity.getMessagesController().getChat(-dialogId);
                if (chat != null && chat.migrated_to != null) {
                    args.putLong("migrated_to", dialogId);
                    dialogId = -chat.migrated_to.channel_id;
                }
                args.putLong("chat_id", -dialogId);
            }
            args.putInt("message_id", messageObject.getId());
            args.putBoolean("need_remove_previous_same_chat_activity", false);
            ChatActivity chatActivity = new ChatActivity(args);
            chatActivity.highlightMessageId = messageObject.getId();
            if (topicId != 0) {
                ForumUtilities.applyTopic(chatActivity, MessagesStorage.TopicKey.of(dialogId, topicId));
                args.putInt("message_id", messageObject.getId());
            }
            profileActivity.presentFragment(chatActivity, false);
        } else if (id == pin || id == unpin) {
            final SavedMessagesController controller = profileActivity.getMessagesController().getSavedMessagesController();
            final ArrayList<Long> selectedDialogs = new ArrayList<>();
            for (int i = 0; i < controller.allDialogs.size(); ++i) {
                final long did = controller.allDialogs.get(i).dialogId;
                if (savedDialogsAdapter.selectedDialogs.contains(did)) {
                    selectedDialogs.add(did);
                }
            }
            if (!controller.updatePinned(selectedDialogs, id == pin, true)) {
                LimitReachedBottomSheet limitReachedBottomSheet = new LimitReachedBottomSheet(profileActivity, getContext(), LimitReachedBottomSheet.TYPE_PIN_SAVED_DIALOGS, profileActivity.getCurrentAccount(), null);
                profileActivity.showDialog(limitReachedBottomSheet);
            } else {
                for (int i = 0; i < mediaPages.length; ++i) {
                    if (mediaPages[i].selectedType == TAB_SAVED_DIALOGS) {
                        mediaPages[i].layoutManager.scrollToPositionWithOffset(0, 0);
                        break;
                    }
                }
            }
            closeActionMode(true);
        }
    }

    private boolean prepareForMoving(MotionEvent ev, boolean forward) {
        int id = scrollSlidingTextTabStrip.getNextPageId(forward);
        if (id < 0) {
            return false;
        }
        if (!canShowSearchItem()) {
            searchItem.setVisibility(isStoriesView() ? View.GONE : View.INVISIBLE);
            searchAlpha = 0;
        } else {
            searchAlpha = getSearchAlpha(0);
            updateSearchItemIcon(0);
        }
        if (searching && getSelectedTab() == TAB_SAVED_DIALOGS) {
            return false;
        }
        updateOptionsSearch();

        getParent().requestDisallowInterceptTouchEvent(true);
        hideFloatingDateView(true);
        maybeStartTracking = false;
        startedTracking = true;
        onTabScroll(true);
        startedTrackingX = (int) ev.getX();
        actionBar.setEnabled(false);
        scrollSlidingTextTabStrip.setEnabled(false);
        mediaPages[1].selectedType = id;
        mediaPages[1].setVisibility(View.VISIBLE);
        animatingForward = forward;
        switchToCurrentSelectedMode(true);
        if (forward) {
            mediaPages[1].setTranslationX(mediaPages[0].getMeasuredWidth());
        } else {
            mediaPages[1].setTranslationX(-mediaPages[0].getMeasuredWidth());
        }
        onTabProgress(getTabProgress());
        return true;
    }

    @Override
    public void forceHasOverlappingRendering(boolean hasOverlappingRendering) {
        super.forceHasOverlappingRendering(hasOverlappingRendering);
    }

    int topPadding;
    int lastMeasuredTopPadding;

    @Override
    public void setPadding(int left, int top, int right, int bottom) {
        topPadding = top;
        for (int a = 0; a < mediaPages.length; a++) {
            mediaPages[a].setTranslationY(topPadding - lastMeasuredTopPadding);
        }
        if (fragmentContextView != null) {
            fragmentContextView.setTranslationY(dp(48) + top);
        }
        additionalFloatingTranslation = top;
        floatingDateView.setTranslationY((floatingDateView.getTag() == null ? -dp(48) : 0) + additionalFloatingTranslation);
    }

    @Override
    protected void onMeasure(int widthMeasureSpec, int heightMeasureSpec) {
        int widthSize = MeasureSpec.getSize(widthMeasureSpec);
        int heightSize = delegate.getListView() != null ? delegate.getListView().getHeight() : 0;
        if (heightSize == 0) {
            heightSize = MeasureSpec.getSize(heightMeasureSpec);
        }

        setMeasuredDimension(widthSize, heightSize);

        int childCount = getChildCount();
        for (int i = 0; i < childCount; i++) {
            View child = getChildAt(i);
            if (child == null || child.getVisibility() == GONE) {
                continue;
            }
            if (child instanceof MediaPage) {
                measureChildWithMargins(child, widthMeasureSpec, 0, MeasureSpec.makeMeasureSpec(heightSize, MeasureSpec.EXACTLY), 0);
                ((MediaPage) child).listView.setPadding(0, ((MediaPage) child).listView.topPadding, 0, topPadding);
            } else {
                measureChildWithMargins(child, widthMeasureSpec, 0, heightMeasureSpec, 0);
            }
        }
    }

    public boolean checkTabsAnimationInProgress() {
        if (tabsAnimationInProgress) {
            boolean cancel = false;
            if (backAnimation) {
                if (Math.abs(mediaPages[0].getTranslationX()) < 1) {
                    mediaPages[0].setTranslationX(0);
                    mediaPages[1].setTranslationX(mediaPages[0].getMeasuredWidth() * (animatingForward ? 1 : -1));
                    cancel = true;
                }
            } else if (Math.abs(mediaPages[1].getTranslationX()) < 1) {
                mediaPages[0].setTranslationX(mediaPages[0].getMeasuredWidth() * (animatingForward ? -1 : 1));
                mediaPages[1].setTranslationX(0);
                cancel = true;
            }
            if (cancel) {
                if (tabsAnimation != null) {
                    tabsAnimation.cancel();
                    tabsAnimation = null;
                }
                tabsAnimationInProgress = false;
            }
            onTabProgress(getTabProgress());
            return tabsAnimationInProgress;
        }
        return false;
    }

    @Override
    public boolean onInterceptTouchEvent(MotionEvent ev) {
        return checkTabsAnimationInProgress() || scrollSlidingTextTabStrip.isAnimatingIndicator() || onTouchEvent(ev);
    }

    public boolean isCurrentTabFirst() {
        return scrollSlidingTextTabStrip.getCurrentTabId() == scrollSlidingTextTabStrip.getFirstTabId();
    }

    public RecyclerListView getCurrentListView() {
        if (mediaPages[0].selectedType == TAB_SAVED_MESSAGES && savedMessagesContainer != null) {
            return savedMessagesContainer.chatActivity.getChatListView();
        }
        return mediaPages[0].listView;
    }

    private boolean disableScrolling;

    @Override
    public boolean onTouchEvent(MotionEvent ev) {
        if (disableScrolling) {
            return false;
        }
        if (profileActivity.getParentLayout() != null && !profileActivity.getParentLayout().checkTransitionAnimation() && !checkTabsAnimationInProgress() && !isInPinchToZoomTouchMode) {
            if (ev != null) {
                if (velocityTracker == null) {
                    velocityTracker = VelocityTracker.obtain();
                }
                velocityTracker.addMovement(ev);

                if (fwdRestrictedHint != null) {
                    fwdRestrictedHint.hide();
                }
            }
            if (ev != null && ev.getAction() == MotionEvent.ACTION_DOWN && !startedTracking && !maybeStartTracking && ev.getY() >= dp(48)) {
                startedTrackingPointerId = ev.getPointerId(0);
                maybeStartTracking = true;
                startedTrackingX = (int) ev.getX();
                startedTrackingY = (int) ev.getY();
                velocityTracker.clear();
            } else if (ev != null && ev.getAction() == MotionEvent.ACTION_MOVE && ev.getPointerId(0) == startedTrackingPointerId) {
                int dx = (int) (ev.getX() - startedTrackingX);
                int dy = Math.abs((int) ev.getY() - startedTrackingY);
                if (startedTracking && (animatingForward && dx > 0 || !animatingForward && dx < 0)) {
                    if (!prepareForMoving(ev, dx < 0)) {
                        maybeStartTracking = true;
                        startedTracking = false;
                        onTabScroll(false);
                        mediaPages[0].setTranslationX(0);
                        mediaPages[1].setTranslationX(animatingForward ? mediaPages[0].getMeasuredWidth() : -mediaPages[0].getMeasuredWidth());
                        scrollSlidingTextTabStrip.selectTabWithId(mediaPages[1].selectedType, 0);
                        onTabProgress(getTabProgress());
                    }
                }
                if (maybeStartTracking && !startedTracking) {
                    float touchSlop = AndroidUtilities.getPixelsInCM(0.3f, true);
                    if (Math.abs(dx) >= touchSlop && Math.abs(dx) > dy) {
                        prepareForMoving(ev, dx < 0);
                    }
                } else if (startedTracking) {
                    mediaPages[0].setTranslationX(dx);
                    if (animatingForward) {
                        mediaPages[1].setTranslationX(mediaPages[0].getMeasuredWidth() + dx);
                    } else {
                        mediaPages[1].setTranslationX(dx - mediaPages[0].getMeasuredWidth());
                    }
                    float scrollProgress = Math.abs(dx) / (float) mediaPages[0].getMeasuredWidth();
                    if (!canShowSearchItem()) {
                        searchAlpha = 0;
                    } else {
                        searchAlpha = getSearchAlpha(scrollProgress);
                        updateSearchItemIcon(scrollProgress);
                        optionsAlpha = getPhotoVideoOptionsAlpha(scrollProgress);
                        photoVideoOptionsItem.setVisibility((optionsAlpha == 0  || !canShowSearchItem() || isArchivedOnlyStoriesView()) ? INVISIBLE : View.VISIBLE);
                    }
                    updateOptionsSearch();
                    scrollSlidingTextTabStrip.selectTabWithId(mediaPages[1].selectedType, scrollProgress);
                    onTabProgress(getTabProgress());
                    onSelectedTabChanged();
                }
            } else if (ev == null || ev.getPointerId(0) == startedTrackingPointerId && (ev.getAction() == MotionEvent.ACTION_CANCEL || ev.getAction() == MotionEvent.ACTION_UP || ev.getAction() == MotionEvent.ACTION_POINTER_UP)) {
                stopScroll(ev);
            }
            return startedTracking;
        }
        return false;
    }

    public void scrollToPage(int page) {
        if (disableScrolling || scrollSlidingTextTabStrip == null) {
            return;
        }
        scrollSlidingTextTabStrip.scrollTo(page);
    }

    private void stopScroll(MotionEvent ev) {
        if (velocityTracker == null) {
            return;
        }
        velocityTracker.computeCurrentVelocity(1000, maximumVelocity);
        float velX;
        float velY;
        if (ev != null && ev.getAction() != MotionEvent.ACTION_CANCEL) {
            velX = velocityTracker.getXVelocity();
            velY = velocityTracker.getYVelocity();
            if (!startedTracking) {
                if (Math.abs(velX) >= 3000 && Math.abs(velX) > Math.abs(velY)) {
                    prepareForMoving(ev, velX < 0);
                }
            }
        } else {
            velX = 0;
            velY = 0;
        }
        if (startedTracking) {
            float x = mediaPages[0].getX();
            tabsAnimation = new AnimatorSet();
            backAnimation = Math.abs(x) < mediaPages[0].getMeasuredWidth() / 3.0f && (Math.abs(velX) < 3500 || Math.abs(velX) < Math.abs(velY));
            float dx;
            ValueAnimator invalidate = ValueAnimator.ofFloat(0, 1);
            invalidate.addUpdateListener(anm -> onTabProgress(getTabProgress()));
            if (backAnimation) {
                dx = Math.abs(x);
                if (animatingForward) {
                    tabsAnimation.playTogether(
                            ObjectAnimator.ofFloat(mediaPages[0], View.TRANSLATION_X, 0),
                            ObjectAnimator.ofFloat(mediaPages[1], View.TRANSLATION_X, mediaPages[1].getMeasuredWidth()),
                            invalidate
                    );
                } else {
                    tabsAnimation.playTogether(
                            ObjectAnimator.ofFloat(mediaPages[0], View.TRANSLATION_X, 0),
                            ObjectAnimator.ofFloat(mediaPages[1], View.TRANSLATION_X, -mediaPages[1].getMeasuredWidth()),
                            invalidate
                    );
                }
            } else {
                dx = mediaPages[0].getMeasuredWidth() - Math.abs(x);
                if (animatingForward) {
                    tabsAnimation.playTogether(
                            ObjectAnimator.ofFloat(mediaPages[0], View.TRANSLATION_X, -mediaPages[0].getMeasuredWidth()),
                            ObjectAnimator.ofFloat(mediaPages[1], View.TRANSLATION_X, 0),
                            invalidate
                    );
                } else {
                    tabsAnimation.playTogether(
                            ObjectAnimator.ofFloat(mediaPages[0], View.TRANSLATION_X, mediaPages[0].getMeasuredWidth()),
                            ObjectAnimator.ofFloat(mediaPages[1], View.TRANSLATION_X, 0),
                            invalidate
                    );
                }
            }
            tabsAnimation.setInterpolator(interpolator);

            int width = getMeasuredWidth();
            int halfWidth = width / 2;
            float distanceRatio = Math.min(1.0f, 1.0f * dx / (float) width);
            float distance = (float) halfWidth + (float) halfWidth * AndroidUtilities.distanceInfluenceForSnapDuration(distanceRatio);
            velX = Math.abs(velX);
            int duration;
            if (velX > 0) {
                duration = 4 * Math.round(1000.0f * Math.abs(distance / velX));
            } else {
                float pageDelta = dx / getMeasuredWidth();
                duration = (int) ((pageDelta + 1.0f) * 100.0f);
            }
            duration = Math.max(150, Math.min(duration, 600));

            tabsAnimation.setDuration(duration);
            tabsAnimation.addListener(new AnimatorListenerAdapter() {
                @Override
                public void onAnimationEnd(Animator animator) {
                    tabsAnimation = null;
                    if (backAnimation) {
                        mediaPages[1].setVisibility(View.GONE);
                        if (!canShowSearchItem()) {
                            searchItem.setVisibility(isStoriesView() ? View.GONE : INVISIBLE);
                            searchAlpha = 0;
                        } else {
                            searchAlpha = getSearchAlpha(0);
                            updateSearchItemIcon(0);
                        }
                        updateOptionsSearch();
                        searchItemState = 0;
                    } else {
                        MediaPage tempPage = mediaPages[0];
                        mediaPages[0] = mediaPages[1];
                        mediaPages[1] = tempPage;
                        mediaPages[1].setVisibility(View.GONE);
                        if (searchItemState == 2) {
                            searchItem.setVisibility(isStoriesView() ? View.GONE : View.INVISIBLE);
                        }
                        searchItemState = 0;
                        scrollSlidingTextTabStrip.selectTabWithId(mediaPages[0].selectedType, 1.0f);
                        onSelectedTabChanged();
                        startStopVisibleGifs();
                    }
                    tabsAnimationInProgress = false;
                    maybeStartTracking = false;
                    startedTracking = false;
                    onTabScroll(false);
                    actionBar.setEnabled(true);
                    scrollSlidingTextTabStrip.setEnabled(true);
                }
            });
            tabsAnimation.start();
            tabsAnimationInProgress = true;
            startedTracking = false;
            onSelectedTabChanged();
        } else {
            maybeStartTracking = false;
            actionBar.setEnabled(true);
            scrollSlidingTextTabStrip.setEnabled(true);
        }
        if (velocityTracker != null) {
            velocityTracker.recycle();
            velocityTracker = null;
        }
    }

    public void disableScroll(boolean disable) {
        if (disable) {
            stopScroll(null);
        }
        disableScrolling = disable;
    }

    public boolean closeActionMode() {
        return closeActionMode(true);
    }

    public boolean closeActionMode(boolean uncheckAnimated) {
        if (isActionModeShowed) {
            for (int a = 1; a >= 0; a--) {
                selectedFiles[a].clear();
            }
            cantDeleteMessagesCount = 0;
            showActionMode(false);
            updateRowsSelection(uncheckAnimated);
            if (savedDialogsAdapter != null) {
                savedDialogsAdapter.unselectAll();
            }
            return true;
        } else {
            return false;
        }
    }

    public void setVisibleHeight(int height) {
        height = Math.max(height, dp(120));
        for (int a = 0; a < mediaPages.length; a++) {
            float t = -(getMeasuredHeight() - height) / 2f;
            mediaPages[a].emptyView.setTranslationY(t);
            mediaPages[a].progressView.setTranslationY(-t);
        }
    }

    protected void onActionModeSelectedUpdate(SparseArray<MessageObject> messageObjects) {

    }

    private AnimatorSet actionModeAnimation;

    public boolean isActionModeShown() {
        return isActionModeShowed;
    }

    protected void showActionMode(boolean show) {
        if (isActionModeShowed == show) {
            return;
        }
        isActionModeShowed = show;
        if (actionModeAnimation != null) {
            actionModeAnimation.cancel();
        }
        if (show) {
            actionModeLayout.setVisibility(VISIBLE);
        }
        actionModeAnimation = new AnimatorSet();
        actionModeAnimation.playTogether(ObjectAnimator.ofFloat(actionModeLayout, View.ALPHA, show ? 1.0f : 0.0f));
        actionModeAnimation.setDuration(180);
        actionModeAnimation.addListener(new AnimatorListenerAdapter() {
            @Override
            public void onAnimationCancel(Animator animation) {
                actionModeAnimation = null;
            }

            @Override
            public void onAnimationEnd(Animator animation) {
                if (actionModeAnimation == null) {
                    return;
                }
                actionModeAnimation = null;
                if (!show) {
                    actionModeLayout.setVisibility(INVISIBLE);
                }
            }
        });
        actionModeAnimation.start();
    }

    @Override
    public void didReceivedNotification(int id, int account, Object... args) {
        if (id == NotificationCenter.mediaDidLoad) {
            long uid = (Long) args[0];
            int guid = (Integer) args[3];
            int requestIndex = (Integer) args[7];
            int type = (Integer) args[4];
            boolean fromStart = (boolean) args[6];

            if (type == 6 || type == 7) {
                type = 0;
            }

            if (guid == profileActivity.getClassGuid() && requestIndex == sharedMediaData[type].requestIndex) {
                if (type != 0 && type != 1 && type != 2 && type != 4) {
                    sharedMediaData[type].totalCount = (Integer) args[1];
                }
                ArrayList<MessageObject> arr = (ArrayList<MessageObject>) args[2];

                boolean enc = DialogObject.isEncryptedDialog(dialog_id);
                int loadIndex = uid == dialog_id ? 0 : 1;

                RecyclerListView.Adapter adapter = null;
                if (type == 0) {
                    adapter = photoVideoAdapter;
                } else if (type == 1) {
                    adapter = documentsAdapter;
                } else if (type == 2) {
                    adapter = voiceAdapter;
                } else if (type == 3) {
                    adapter = linksAdapter;
                } else if (type == 4) {
                    adapter = audioAdapter;
                } else if (type == 5) {
                    adapter = gifAdapter;
                }
                int oldItemCount;
                int oldMessagesCount = sharedMediaData[type].messages.size();
                if (adapter != null) {
                    oldItemCount = adapter.getItemCount();
                    if (adapter instanceof RecyclerListView.SectionsAdapter) {
                        RecyclerListView.SectionsAdapter sectionsAdapter = (RecyclerListView.SectionsAdapter) adapter;
                        sectionsAdapter.notifySectionsChanged();
                    }
                } else {
                    oldItemCount = 0;
                }
                sharedMediaData[type].loading = false;

                SparseBooleanArray addedMesages = new SparseBooleanArray();

                if (fromStart) {
                    for (int a = arr.size() - 1; a >= 0; a--) {
                        MessageObject message = arr.get(a);
                        boolean added = sharedMediaData[type].addMessage(message, loadIndex, true, enc);
                        if (added) {
                            addedMesages.put(message.getId(), true);
                            sharedMediaData[type].startOffset--;
                            if (sharedMediaData[type].startOffset < 0) {
                                sharedMediaData[type].startOffset = 0;
                            }
                        }
                    }
                    sharedMediaData[type].startReached = (Boolean) args[5];
                    if (sharedMediaData[type].startReached) {
                        sharedMediaData[type].startOffset = 0;
                    }
                } else {
                    for (int a = 0; a < arr.size(); a++) {
                        MessageObject message = arr.get(a);
                        if (sharedMediaData[type].addMessage(message, loadIndex, false, enc)) {
                            addedMesages.put(message.getId(), true);
                            sharedMediaData[type].endLoadingStubs--;
                            if (sharedMediaData[type].endLoadingStubs < 0) {
                                sharedMediaData[type].endLoadingStubs = 0;
                            }
                        }
                    }
                    if (sharedMediaData[type].loadingAfterFastScroll && sharedMediaData[type].messages.size() > 0) {
                        sharedMediaData[type].min_id = sharedMediaData[type].messages.get(0).getId();
                    }
                    sharedMediaData[type].endReached[loadIndex] = (Boolean) args[5];
                    if (sharedMediaData[type].endReached[loadIndex]) {
                        sharedMediaData[type].totalCount = sharedMediaData[type].messages.size() + sharedMediaData[type].startOffset;
                    }
                }
                if (!fromStart && loadIndex == 0 && sharedMediaData[type].endReached[loadIndex] && mergeDialogId != 0) {
                    sharedMediaData[type].loading = true;
                    profileActivity.getMediaDataController().loadMedia(mergeDialogId, 50, sharedMediaData[type].max_id[1], 0, type, topicId, 1, profileActivity.getClassGuid(), sharedMediaData[type].requestIndex, null, null);
                }
                if (adapter != null) {
                    RecyclerListView listView = null;
                    for (int a = 0; a < mediaPages.length; a++) {
                        if (mediaPages[a].listView.getAdapter() == adapter) {
                            listView = mediaPages[a].listView;
                            mediaPages[a].listView.stopScroll();
                        }
                    }
                    int newItemCount = adapter.getItemCount();
                    if (adapter == photoVideoAdapter) {
                        if (photoVideoAdapter.getItemCount() == oldItemCount) {
                            AndroidUtilities.updateVisibleRows(listView);
                        } else {
                            photoVideoAdapter.notifyDataSetChanged();
                        }
                    } else {
                        try {
                            adapter.notifyDataSetChanged();
                        } catch (Throwable e) {

                        }
                    }
                    if (sharedMediaData[type].messages.isEmpty() && !sharedMediaData[type].loading) {
                        if (listView != null) {
                            animateItemsEnter(listView, oldItemCount, addedMesages);
                        }
                    } else {
                        if (listView != null && (adapter == photoVideoAdapter || newItemCount >= oldItemCount)) {
                            animateItemsEnter(listView, oldItemCount, addedMesages);
                        }
                    }
                    if (listView != null && !sharedMediaData[type].loadingAfterFastScroll) {
                        if (oldMessagesCount == 0) {
                            for (int k = 0; k < 2; k++) {
                                if (mediaPages[k].selectedType == 0) {
                                    int position = photoVideoAdapter.getPositionForIndex(0);
                                    ((LinearLayoutManager) listView.getLayoutManager()).scrollToPositionWithOffset(position, 0);
                                }
                            }
                        } else {
                            saveScrollPosition();
                        }
                    }
                }
                if (sharedMediaData[type].loadingAfterFastScroll) {
                    if (sharedMediaData[type].messages.size() == 0) {
                        loadFromStart(type);
                    } else {
                        sharedMediaData[type].loadingAfterFastScroll = false;
                    }
                }
                scrolling = true;
            } else if (sharedMediaPreloader != null && sharedMediaData[type].messages.isEmpty() && !sharedMediaData[type].loadingAfterFastScroll) {
                if (fillMediaData(type)) {
                    RecyclerListView.Adapter adapter = null;
                    if (type == 0) {
                        adapter = photoVideoAdapter;
                    } else if (type == 1) {
                        adapter = documentsAdapter;
                    } else if (type == 2) {
                        adapter = voiceAdapter;
                    } else if (type == 3) {
                        adapter = linksAdapter;
                    } else if (type == 4) {
                        adapter = audioAdapter;
                    } else if (type == 5) {
                        adapter = gifAdapter;
                    }
                    if (adapter != null) {
                        for (int a = 0; a < mediaPages.length; a++) {
                            if (mediaPages[a].listView.getAdapter() == adapter) {
                                mediaPages[a].listView.stopScroll();
                            }
                        }
                        adapter.notifyDataSetChanged();
                    }
                    scrolling = true;
                }
            }
        } else if (id == NotificationCenter.messagesDeleted) {
            boolean scheduled = (Boolean) args[2];
            if (scheduled) {
                return;
            }
            TLRPC.Chat currentChat = null;
            if (DialogObject.isChatDialog(dialog_id)) {
                currentChat = profileActivity.getMessagesController().getChat(-dialog_id);
            }
            long channelId = (Long) args[1];
            int loadIndex = 0;
            if (ChatObject.isChannel(currentChat)) {
                if (channelId == 0 && mergeDialogId != 0) {
                    loadIndex = 1;
                } else if (channelId == currentChat.id) {
                    loadIndex = 0;
                } else {
                    return;
                }
            } else if (channelId != 0) {
                return;
            }
            ArrayList<Integer> markAsDeletedMessages = (ArrayList<Integer>) args[0];
            boolean updated = false;
            int type = -1;
            for (int a = 0, N = markAsDeletedMessages.size(); a < N; a++) {
                for (int b = 0; b < sharedMediaData.length; b++) {
                    if (sharedMediaData[b].deleteMessage(markAsDeletedMessages.get(a), loadIndex) != null) {
                        type = b;
                        updated = true;
                    }
                }
            }
            if (updated) {
                scrolling = true;
                if (photoVideoAdapter != null) {
                    photoVideoAdapter.notifyDataSetChanged();
                }
                if (documentsAdapter != null) {
                    documentsAdapter.notifyDataSetChanged();
                }
                if (voiceAdapter != null) {
                    voiceAdapter.notifyDataSetChanged();
                }
                if (linksAdapter != null) {
                    linksAdapter.notifyDataSetChanged();
                }
                if (audioAdapter != null) {
                    audioAdapter.notifyDataSetChanged();
                }
                if (gifAdapter != null) {
                    gifAdapter.notifyDataSetChanged();
                }

                if (type == 0 ||  type == 1 || type == 2 || type == 4) {
                    loadFastScrollData(true);
                }
            }
            MediaPage mediaPage = getMediaPage(type);
        } else if (id == NotificationCenter.didReceiveNewMessages) {
            boolean scheduled = (Boolean) args[2];
            if (scheduled) {
                return;
            }
            long uid = (Long) args[0];
            if (uid == dialog_id) {
                ArrayList<MessageObject> arr = (ArrayList<MessageObject>) args[1];
                boolean enc = DialogObject.isEncryptedDialog(dialog_id);
                boolean updated = false;
                for (int a = 0; a < arr.size(); a++) {
                    MessageObject obj = arr.get(a);
                    if (MessageObject.getMedia(obj.messageOwner) == null || obj.needDrawBluredPreview()) {
                        continue;
                    }
                    int type = MediaDataController.getMediaType(obj.messageOwner);
                    if (type == -1) {
                        return;
                    }
                    if (sharedMediaData[type].startReached && sharedMediaData[type].addMessage(obj, obj.getDialogId() == dialog_id ? 0 : 1, true, enc)) {
                        updated = true;
                        hasMedia[type] = 1;
                    }
                }
                if (updated) {
                    scrolling = true;
                    for (int a = 0; a < mediaPages.length; a++) {
                        RecyclerListView.Adapter adapter = null;
                        if (mediaPages[a].selectedType == 0) {
                            adapter = photoVideoAdapter;
                        } else if (mediaPages[a].selectedType == 1) {
                            adapter = documentsAdapter;
                        } else if (mediaPages[a].selectedType == 2) {
                            adapter = voiceAdapter;
                        } else if (mediaPages[a].selectedType == 3) {
                            adapter = linksAdapter;
                        } else if (mediaPages[a].selectedType == 4) {
                            adapter = audioAdapter;
                        } else if (mediaPages[a].selectedType == 5) {
                            adapter = gifAdapter;
                        }
                        if (adapter != null) {
                            int count = adapter.getItemCount();
                            photoVideoAdapter.notifyDataSetChanged();
                            documentsAdapter.notifyDataSetChanged();
                            voiceAdapter.notifyDataSetChanged();
                            linksAdapter.notifyDataSetChanged();
                            audioAdapter.notifyDataSetChanged();
                            gifAdapter.notifyDataSetChanged();
                        }
                    }
                    updateTabs(true);
                }
            }
        } else if (id == NotificationCenter.messageReceivedByServer) {
            Boolean scheduled = (Boolean) args[6];
            if (scheduled) {
                return;
            }
            Integer msgId = (Integer) args[0];
            Integer newMsgId = (Integer) args[1];
            for (int a = 0; a < sharedMediaData.length; a++) {
                sharedMediaData[a].replaceMid(msgId, newMsgId);
            }
        } else if (id == NotificationCenter.messagePlayingDidStart || id == NotificationCenter.messagePlayingPlayStateChanged || id == NotificationCenter.messagePlayingDidReset) {
            if (id == NotificationCenter.messagePlayingDidReset || id == NotificationCenter.messagePlayingPlayStateChanged) {
                for (int b = 0; b < mediaPages.length; b++) {
                    int count = mediaPages[b].listView.getChildCount();
                    for (int a = 0; a < count; a++) {
                        View view = mediaPages[b].listView.getChildAt(a);
                        if (view instanceof SharedAudioCell) {
                            SharedAudioCell cell = (SharedAudioCell) view;
                            MessageObject messageObject = cell.getMessage();
                            if (messageObject != null) {
                                cell.updateButtonState(false, true);
                            }
                        }
                    }
                }
            } else {
                MessageObject messageObject = (MessageObject) args[0];
                if (messageObject.eventId != 0) {
                    return;
                }
                for (int b = 0; b < mediaPages.length; b++) {
                    int count = mediaPages[b].listView.getChildCount();
                    for (int a = 0; a < count; a++) {
                        View view = mediaPages[b].listView.getChildAt(a);
                        if (view instanceof SharedAudioCell) {
                            SharedAudioCell cell = (SharedAudioCell) view;
                            MessageObject messageObject1 = cell.getMessage();
                            if (messageObject1 != null) {
                                cell.updateButtonState(false, true);
                            }
                        }
                    }
                }
            }
        } else if (id == NotificationCenter.storiesListUpdated) {
            StoriesController.StoriesList list = (StoriesController.StoriesList) args[0];
            if (storiesAdapter != null && list == storiesAdapter.storiesList) {
                MediaPage page = getMediaPage(TAB_STORIES);
                if (page != null && page.fastScrollEnabled != (list.getCount() > 0)) {
                    page.fastScrollEnabled = list.getCount() > 0;
                    updateFastScrollVisibility(page, true);
                }
                storiesAdapter.notifyDataSetChanged();
                if (delegate != null) {
                    delegate.updateSelectedMediaTabText();
                }
            }
            if (archivedStoriesAdapter != null && list == archivedStoriesAdapter.storiesList) {
                MediaPage page = getMediaPage(TAB_ARCHIVED_STORIES);
                if (page != null && page.fastScrollEnabled != (list.getCount() > 0)) {
                    page.fastScrollEnabled = list.getCount() > 0;
                    updateFastScrollVisibility(page, true);
                }
                archivedStoriesAdapter.notifyDataSetChanged();
                if (delegate != null) {
                    delegate.updateSelectedMediaTabText();
                }
            }
        } else if (id == NotificationCenter.storiesUpdated) {
            for (int i = 0; i < mediaPages.length; ++i) {
                if (mediaPages[i] != null && mediaPages[i].listView != null && (mediaPages[i].selectedType == TAB_STORIES || mediaPages[i].selectedType == TAB_ARCHIVED_STORIES)) {
                    for (int j = 0; j < mediaPages[i].listView.getChildCount(); ++j) {
                        View child = mediaPages[i].listView.getChildAt(j);
                        if (child instanceof SharedPhotoVideoCell2) {
                            ((SharedPhotoVideoCell2) child).updateViews();
                        }
                    }
                }
            }
        } else if (id == NotificationCenter.channelRecommendationsLoaded) {
            long chatId = (long) args[0];
            if (chatId == -dialog_id) {
                channelRecommendationsAdapter.update(true);
                updateTabs(true);
                checkCurrentTabValid();
            }
        } else if (id == NotificationCenter.savedMessagesDialogsUpdate) {
            if (dialog_id == 0 || dialog_id == profileActivity.getUserConfig().getClientUserId()) {
                savedDialogsAdapter.update(true);
                updateTabs(true);
                checkCurrentTabValid();
                onSelectedTabChanged();
            }
        } else if (id == NotificationCenter.dialogsNeedReload) {
            savedDialogsAdapter.update(true);
        }
    }

    private void saveScrollPosition() {
        for (int k = 0; k < mediaPages.length; k++) {
            RecyclerListView listView = mediaPages[k].listView;
            if (listView != null) {
                int messageId = 0;
                int offset = 0;
                for (int i = 0; i < listView.getChildCount(); i++) {
                    View child = listView.getChildAt(i);
                    if (child instanceof SharedPhotoVideoCell2) {
                        SharedPhotoVideoCell2 cell = (SharedPhotoVideoCell2) child;
                        messageId = cell.getMessageId();
                        offset = cell.getTop();
                    }
                    if (child instanceof SharedDocumentCell) {
                        SharedDocumentCell cell = (SharedDocumentCell) child;
                        messageId = cell.getMessage().getId();
                        offset = cell.getTop();
                    }
                    if (child instanceof SharedAudioCell) {
                        SharedAudioCell cell = (SharedAudioCell) child;
                        messageId = cell.getMessage().getId();
                        offset = cell.getTop();
                    }
                    if (messageId != 0) {
                        break;
                    }
                }
                if (messageId != 0) {
                    int index = -1, position = -1;
                    final int type = mediaPages[k].selectedType;
                    if (type == TAB_STORIES || type == TAB_ARCHIVED_STORIES) {
                        StoriesAdapter adapter = type == TAB_STORIES ? storiesAdapter : archivedStoriesAdapter;
                        if (adapter.storiesList != null) {
                            for (int i = 0; i < adapter.storiesList.messageObjects.size(); ++i) {
                                if (messageId == adapter.storiesList.messageObjects.get(i).getId()) {
                                    index = i;
                                    break;
                                }
                            }
                        }
                        position = index;
                    } else if (type >= 0 && type < sharedMediaData.length) {
                        for (int i = 0; i < sharedMediaData[type].messages.size(); i++) {
                            if (messageId == sharedMediaData[type].messages.get(i).getId()) {
                                index = i;
                                break;
                            }
                        }
                        position = sharedMediaData[type].startOffset + index;
                    } else {
                        continue;
                    }
                    if (index >= 0) {
                        ((LinearLayoutManager) listView.getLayoutManager()).scrollToPositionWithOffset(position, -mediaPages[k].listView.getPaddingTop() + offset);
                        if (photoVideoChangeColumnsAnimation) {
                            mediaPages[k].animationSupportingLayoutManager.scrollToPositionWithOffset(position, -mediaPages[k].listView.getPaddingTop() + offset);
                        }
                    }
                }
            }
        }
    }

    SparseArray<Float> messageAlphaEnter = new SparseArray<>();

    private void animateItemsEnter(final RecyclerListView finalListView, int oldItemCount, SparseBooleanArray addedMesages) {
        int n = finalListView.getChildCount();
        View progressView = null;
        for (int i = 0; i < n; i++) {
            View child = finalListView.getChildAt(i);
            if (child instanceof FlickerLoadingView) {
                progressView = child;
            }
        }
        final View finalProgressView = progressView;
        if (progressView != null) {
            finalListView.removeView(progressView);
        }
        getViewTreeObserver().addOnPreDrawListener(new ViewTreeObserver.OnPreDrawListener() {
            @Override
            public boolean onPreDraw() {
                getViewTreeObserver().removeOnPreDrawListener(this);
                RecyclerView.Adapter adapter = finalListView.getAdapter();
                if (adapter == photoVideoAdapter || adapter == documentsAdapter || adapter == audioAdapter || adapter == voiceAdapter) {
                    if (addedMesages != null) {
                        int n = finalListView.getChildCount();
                        for (int i = 0; i < n; i++) {
                            View child = finalListView.getChildAt(i);
                            int messageId = getMessageId(child);
                            if (messageId != 0 && addedMesages.get(messageId, false)) {
                                messageAlphaEnter.put(messageId, 0f);
                                ValueAnimator valueAnimator = ValueAnimator.ofFloat(0f, 1f);
                                valueAnimator.addUpdateListener(valueAnimator1 -> {
                                    messageAlphaEnter.put(messageId, (Float) valueAnimator1.getAnimatedValue());
                                    finalListView.invalidate();
                                });
                                valueAnimator.addListener(new AnimatorListenerAdapter() {
                                    @Override
                                    public void onAnimationEnd(Animator animation) {
                                        messageAlphaEnter.remove(messageId);
                                        finalListView.invalidate();
                                    }
                                });
                                int s = Math.min(finalListView.getMeasuredHeight(), Math.max(0, child.getTop()));
                                int delay = (int) ((s / (float) finalListView.getMeasuredHeight()) * 100);
                                valueAnimator.setStartDelay(delay);
                                valueAnimator.setDuration(250);
                                valueAnimator.start();
                            }
                            finalListView.invalidate();
                        }
                    }
                } else {
                    int n = finalListView.getChildCount();
                    AnimatorSet animatorSet = new AnimatorSet();
                    for (int i = 0; i < n; i++) {
                        View child = finalListView.getChildAt(i);
                        if (child != finalProgressView && finalListView.getChildAdapterPosition(child) >= oldItemCount - 1) {
                            child.setAlpha(0);
                            int s = Math.min(finalListView.getMeasuredHeight(), Math.max(0, child.getTop()));
                            int delay = (int) ((s / (float) finalListView.getMeasuredHeight()) * 100);
                            ObjectAnimator a = ObjectAnimator.ofFloat(child, View.ALPHA, 0, 1f);
                            a.setStartDelay(delay);
                            a.setDuration(200);
                            animatorSet.playTogether(a);
                        }
                        if (finalProgressView != null && finalProgressView.getParent() == null) {
                            finalListView.addView(finalProgressView);
                            RecyclerView.LayoutManager layoutManager = finalListView.getLayoutManager();
                            if (layoutManager != null) {
                                layoutManager.ignoreView(finalProgressView);
                                Animator animator = ObjectAnimator.ofFloat(finalProgressView, ALPHA, finalProgressView.getAlpha(), 0);
                                animator.addListener(new AnimatorListenerAdapter() {
                                    @Override
                                    public void onAnimationEnd(Animator animation) {
                                        finalProgressView.setAlpha(1f);
                                        layoutManager.stopIgnoringView(finalProgressView);
                                        finalListView.removeView(finalProgressView);
                                    }
                                });
                                animator.start();
                            }
                        }
                    }
                    animatorSet.start();
                }
                return true;
            }
        });
    }

    public void onResume() {
        scrolling = true;
        if (photoVideoAdapter != null) {
            photoVideoAdapter.notifyDataSetChanged();
        }
        if (documentsAdapter != null) {
            documentsAdapter.notifyDataSetChanged();
        }
        if (linksAdapter != null) {
            linksAdapter.notifyDataSetChanged();
        }
        for (int a = 0; a < mediaPages.length; a++) {
            fixLayoutInternal(a);
        }
        if (savedMessagesContainer != null) {
            savedMessagesContainer.onResume();
        }
    }

    public void onPause() {
        if (savedMessagesContainer != null) {
            savedMessagesContainer.onPause();
        }
    }

    public void onConfigurationChanged(android.content.res.Configuration newConfig) {
        super.onConfigurationChanged(newConfig);
        for (int a = 0; a < mediaPages.length; a++) {
            if (mediaPages[a].listView != null) {
                final int num = a;
                ViewTreeObserver obs = mediaPages[a].listView.getViewTreeObserver();
                obs.addOnPreDrawListener(new ViewTreeObserver.OnPreDrawListener() {
                    @Override
                    public boolean onPreDraw() {
                        mediaPages[num].getViewTreeObserver().removeOnPreDrawListener(this);
                        fixLayoutInternal(num);
                        return true;
                    }
                });
            }
        }
    }

    public void setChatInfo(TLRPC.ChatFull chatInfo) {
        boolean stories_pinned_available = this.info != null && this.info.stories_pinned_available;
        info = chatInfo;
        if (info != null && info.migrated_from_chat_id != 0 && mergeDialogId == 0) {
            mergeDialogId = -info.migrated_from_chat_id;
            for (int a = 0; a < sharedMediaData.length; a++) {
                sharedMediaData[a].max_id[1] = info.migrated_from_max_id;
                sharedMediaData[a].endReached[1] = false;
            }
        }
        if (info != null && (stories_pinned_available != info.stories_pinned_available)) {
            if (scrollSlidingTextTabStrip != null) {
                scrollSlidingTextTabStrip.setInitialTabId(isArchivedOnlyStoriesView() ? TAB_ARCHIVED_STORIES : TAB_STORIES);
            }
            updateTabs(true);
            switchToCurrentSelectedMode(false);
        }
    }

    public void setUserInfo(TLRPC.UserFull userInfo) {
        boolean stories_pinned_available = this.userInfo != null && this.userInfo.stories_pinned_available;
        this.userInfo = userInfo;
        updateTabs(true);
        if (userInfo != null && (stories_pinned_available != userInfo.stories_pinned_available)) {
            scrollToPage(TAB_STORIES);
        }
    }

    public void setChatUsers(ArrayList<Integer> sortedUsers, TLRPC.ChatFull chatInfo) {
        for (int a = 0; a < mediaPages.length; a++) {
            if (mediaPages[a].selectedType == TAB_GROUPUSERS) {
                if (mediaPages[a].listView.getAdapter() != null && mediaPages[a].listView.getAdapter().getItemCount() != 0 && profileActivity.getMessagesController().getStoriesController().hasLoadingStories()) {
                    return;
                }
            }
        }
        if (topicId == 0) {
            chatUsersAdapter.chatInfo = chatInfo;
            chatUsersAdapter.sortedUsers = sortedUsers;
        }
        updateTabs(true);
        for (int a = 0; a < mediaPages.length; a++) {
            if (mediaPages[a].selectedType == TAB_GROUPUSERS && mediaPages[a].listView.getAdapter() != null) {
                mediaPages[a].listView.getAdapter().notifyDataSetChanged();
            }
        }
    }


    public void updateAdapters() {
        if (photoVideoAdapter != null) {
            photoVideoAdapter.notifyDataSetChanged();
        }
        if (documentsAdapter != null) {
            documentsAdapter.notifyDataSetChanged();
        }
        if (voiceAdapter != null) {
            voiceAdapter.notifyDataSetChanged();
        }
        if (linksAdapter != null) {
            linksAdapter.notifyDataSetChanged();
        }
        if (audioAdapter != null) {
            audioAdapter.notifyDataSetChanged();
        }
        if (gifAdapter != null) {
            gifAdapter.notifyDataSetChanged();
        }
        if (storiesAdapter != null) {
            storiesAdapter.notifyDataSetChanged();
        }
    }

    private void updateRowsSelection(boolean animated) {
        for (int i = 0; i < mediaPages.length; i++) {
            int count = mediaPages[i].listView.getChildCount();
            for (int a = 0; a < count; a++) {
                View child = mediaPages[i].listView.getChildAt(a);
                if (child instanceof SharedDocumentCell) {
                    ((SharedDocumentCell) child).setChecked(false, animated);
                } else if (child instanceof SharedPhotoVideoCell2) {
                    ((SharedPhotoVideoCell2) child).setChecked(false, animated);
                } else if (child instanceof SharedLinkCell) {
                    ((SharedLinkCell) child).setChecked(false, animated);
                } else if (child instanceof SharedAudioCell) {
                    ((SharedAudioCell) child).setChecked(false, animated);
                } else if (child instanceof ContextLinkCell) {
                    ((ContextLinkCell) child).setChecked(false, animated);
                } else if (child instanceof DialogCell) {
                    ((DialogCell) child).setChecked(false, animated);
                }
            }
        }
    }

    public void setMergeDialogId(long did) {
        mergeDialogId = did;
    }

    private void updateTabs(boolean animated) {
        if (scrollSlidingTextTabStrip == null) {
            return;
        }
        if (!delegate.isFragmentOpened()) {
            animated = false;
        }
        boolean hasRecommendations = false;
        boolean hasSavedDialogs = false;
        boolean hasSavedMessages = savedMessagesContainer != null && sharedMediaPreloader != null && sharedMediaPreloader.hasSavedMessages;
        int changed = 0;
        if (((DialogObject.isUserDialog(dialog_id) || DialogObject.isChatDialog(dialog_id)) && !DialogObject.isEncryptedDialog(dialog_id) && (userInfo != null && userInfo.stories_pinned_available || info != null && info.stories_pinned_available || isStoriesView()) && includeStories()) != scrollSlidingTextTabStrip.hasTab(TAB_STORIES)) {
            changed++;
        }
        if (!isStoriesView()) {
            if ((chatUsersAdapter.chatInfo == null) == scrollSlidingTextTabStrip.hasTab(TAB_GROUPUSERS)) {
                changed++;
            }
            if ((hasMedia[0] <= 0) == scrollSlidingTextTabStrip.hasTab(TAB_PHOTOVIDEO)) {
                changed++;
            }
            if ((hasMedia[1] <= 0) == scrollSlidingTextTabStrip.hasTab(TAB_FILES)) {
                changed++;
            }
            if (!DialogObject.isEncryptedDialog(dialog_id)) {
                if ((hasMedia[3] <= 0) == scrollSlidingTextTabStrip.hasTab(TAB_LINKS)) {
                    changed++;
                }
                if ((hasMedia[4] <= 0) == scrollSlidingTextTabStrip.hasTab(TAB_AUDIO)) {
                    changed++;
                }
            } else {
                if ((hasMedia[4] <= 0) == scrollSlidingTextTabStrip.hasTab(TAB_AUDIO)) {
                    changed++;
                }
            }
            if ((hasMedia[2] <= 0) == scrollSlidingTextTabStrip.hasTab(TAB_VOICE)) {
                changed++;
            }
            if ((hasMedia[5] <= 0) == scrollSlidingTextTabStrip.hasTab(TAB_GIF)) {
                changed++;
            }
            if ((hasMedia[6] <= 0) == scrollSlidingTextTabStrip.hasTab(TAB_COMMON_GROUPS)) {
                changed++;
            }
            hasRecommendations = !channelRecommendationsAdapter.chats.isEmpty();
            if (hasRecommendations != scrollSlidingTextTabStrip.hasTab(TAB_RECOMMENDED_CHANNELS)) {
                changed++;
            }
            hasSavedDialogs = includeSavedDialogs() && !profileActivity.getMessagesController().getSavedMessagesController().unsupported && profileActivity.getMessagesController().getSavedMessagesController().hasDialogs();
            if (hasSavedDialogs != scrollSlidingTextTabStrip.hasTab(TAB_SAVED_DIALOGS)) {
                changed++;
            }
            if (hasSavedMessages != scrollSlidingTextTabStrip.hasTab(TAB_SAVED_MESSAGES)) {
                changed++;
            }
        }
        if (changed > 0) {
            if (animated && Build.VERSION.SDK_INT >= Build.VERSION_CODES.KITKAT) {
                final TransitionSet transitionSet = new TransitionSet();
                transitionSet.setOrdering(TransitionSet.ORDERING_TOGETHER);
                transitionSet.addTransition(new ChangeBounds());
                transitionSet.addTransition(new Visibility() {
                    @Override
                    public Animator onAppear(ViewGroup sceneRoot, View view, TransitionValues startValues, TransitionValues endValues) {
                        AnimatorSet set = new AnimatorSet();
                        set.playTogether(
                                ObjectAnimator.ofFloat(view, View.ALPHA, 0, 1f),
                                ObjectAnimator.ofFloat(view, View.SCALE_X, 0.5f, 1f),
                                ObjectAnimator.ofFloat(view, View.SCALE_Y, 0.5f, 1f)
                        );
                        set.setInterpolator(CubicBezierInterpolator.DEFAULT);
                        return set;
                    }

                    @Override
                    public Animator onDisappear(ViewGroup sceneRoot, View view, TransitionValues startValues, TransitionValues endValues) {
                        AnimatorSet set = new AnimatorSet();
                        set.playTogether(
                                ObjectAnimator.ofFloat(view, View.ALPHA, view.getAlpha(), 0f),
                                ObjectAnimator.ofFloat(view, View.SCALE_X, view.getScaleX(), 0.5f),
                                ObjectAnimator.ofFloat(view, View.SCALE_Y, view.getScaleX(), 0.5f)
                        );
                        set.setInterpolator(CubicBezierInterpolator.DEFAULT);
                        return set;
                    }
                });
                transitionSet.setDuration(200);
                TransitionManager.beginDelayedTransition(scrollSlidingTextTabStrip.getTabsContainer(), transitionSet);

                scrollSlidingTextTabStrip.recordIndicatorParams();
            }
            SparseArray<View> idToView = scrollSlidingTextTabStrip.removeTabs();
            if (changed > 3) {
                idToView = null;
            }
            if ((DialogObject.isUserDialog(dialog_id) || DialogObject.isChatDialog(dialog_id)) && !DialogObject.isEncryptedDialog(dialog_id) && (userInfo != null && userInfo.stories_pinned_available || info != null && info.stories_pinned_available || isStoriesView()) && includeStories()) {
                if (isArchivedOnlyStoriesView()) {
                    if (!scrollSlidingTextTabStrip.hasTab(TAB_ARCHIVED_STORIES)) {
                        scrollSlidingTextTabStrip.addTextTab(TAB_ARCHIVED_STORIES, getString("ProfileStories", R.string.ProfileStories), idToView);
                    }
                    scrollSlidingTextTabStrip.animationDuration = 420;
                } else {
                    if (!scrollSlidingTextTabStrip.hasTab(TAB_STORIES)) {
                        scrollSlidingTextTabStrip.addTextTab(TAB_STORIES, getString("ProfileStories", R.string.ProfileStories), idToView);
                    }
                    if (isStoriesView()) {
                        if (!scrollSlidingTextTabStrip.hasTab(TAB_ARCHIVED_STORIES)) {
                            scrollSlidingTextTabStrip.addTextTab(TAB_ARCHIVED_STORIES, getString("ProfileStories", R.string.ProfileStories), idToView);
                        }
                        scrollSlidingTextTabStrip.animationDuration = 420;
                    }
                }
            }
            if (!isStoriesView()) {
                if (hasSavedDialogs) {
                    if (!scrollSlidingTextTabStrip.hasTab(TAB_SAVED_DIALOGS)) {
                        scrollSlidingTextTabStrip.addTextTab(TAB_SAVED_DIALOGS, getString(R.string.SavedDialogsTab), idToView);
                    }
                }
                if (chatUsersAdapter.chatInfo != null) {
                    if (!scrollSlidingTextTabStrip.hasTab(TAB_GROUPUSERS)) {
                        scrollSlidingTextTabStrip.addTextTab(TAB_GROUPUSERS, getString("GroupMembers", R.string.GroupMembers), idToView);
                    }
                }
                if (hasMedia[0] > 0) {
                    if (!scrollSlidingTextTabStrip.hasTab(TAB_PHOTOVIDEO)) {
                        if (hasMedia[1] == 0 && hasMedia[2] == 0 && hasMedia[3] == 0 && hasMedia[4] == 0 && hasMedia[5] == 0 && hasMedia[6] == 0 && chatUsersAdapter.chatInfo == null) {
                            scrollSlidingTextTabStrip.addTextTab(TAB_PHOTOVIDEO, getString("SharedMediaTabFull2", R.string.SharedMediaTabFull2), idToView);
                        } else {
                            scrollSlidingTextTabStrip.addTextTab(TAB_PHOTOVIDEO, getString("SharedMediaTab2", R.string.SharedMediaTab2), idToView);
                        }
                    }
                }
                if (hasSavedMessages) {
                    if (!scrollSlidingTextTabStrip.hasTab(TAB_SAVED_MESSAGES)) {
                        scrollSlidingTextTabStrip.addTextTab(TAB_SAVED_MESSAGES, getString(R.string.SavedMessagesTab2), idToView);
                    }
                    MessagesController.getGlobalMainSettings().edit().putInt("savedhint", 3).apply();
                }
                if (hasMedia[1] > 0) {
                    if (!scrollSlidingTextTabStrip.hasTab(TAB_FILES)) {
                        scrollSlidingTextTabStrip.addTextTab(TAB_FILES, getString("SharedFilesTab2", R.string.SharedFilesTab2), idToView);
                    }
                }
                if (!DialogObject.isEncryptedDialog(dialog_id)) {
                    if (hasMedia[3] > 0) {
                        if (!scrollSlidingTextTabStrip.hasTab(TAB_LINKS)) {
                            scrollSlidingTextTabStrip.addTextTab(TAB_LINKS, getString("SharedLinksTab2", R.string.SharedLinksTab2), idToView);
                        }
                    }
                    if (hasMedia[4] > 0) {
                        if (!scrollSlidingTextTabStrip.hasTab(TAB_AUDIO)) {
                            scrollSlidingTextTabStrip.addTextTab(TAB_AUDIO, getString("SharedMusicTab2", R.string.SharedMusicTab2), idToView);
                        }
                    }
                } else {
                    if (hasMedia[4] > 0) {
                        if (!scrollSlidingTextTabStrip.hasTab(TAB_AUDIO)) {
                            scrollSlidingTextTabStrip.addTextTab(TAB_AUDIO, getString("SharedMusicTab2", R.string.SharedMusicTab2), idToView);
                        }
                    }
                }
                if (hasMedia[2] > 0) {
                    if (!scrollSlidingTextTabStrip.hasTab(TAB_VOICE)) {
                        scrollSlidingTextTabStrip.addTextTab(TAB_VOICE, getString("SharedVoiceTab2", R.string.SharedVoiceTab2), idToView);
                    }
                }
                if (hasMedia[5] > 0) {
                    if (!scrollSlidingTextTabStrip.hasTab(TAB_GIF)) {
                        scrollSlidingTextTabStrip.addTextTab(TAB_GIF, getString("SharedGIFsTab2", R.string.SharedGIFsTab2), idToView);
                    }
                }
                if (hasMedia[6] > 0) {
                    if (!scrollSlidingTextTabStrip.hasTab(TAB_COMMON_GROUPS)) {
                        scrollSlidingTextTabStrip.addTextTab(TAB_COMMON_GROUPS, getString("SharedGroupsTab2", R.string.SharedGroupsTab2), idToView);
                    }
                }
                if (hasRecommendations) {
                    if (!scrollSlidingTextTabStrip.hasTab(TAB_RECOMMENDED_CHANNELS)) {
                        scrollSlidingTextTabStrip.addTextTab(TAB_RECOMMENDED_CHANNELS, getString(R.string.SimilarChannelsTab), idToView);
                    }
                }
            }
        }
        int id = scrollSlidingTextTabStrip.getCurrentTabId();
        if (id >= 0) {
            mediaPages[0].selectedType = id;
        }
        scrollSlidingTextTabStrip.finishAddingTabs();
        onSelectedTabChanged();
    }

    private void startStopVisibleGifs() {
        for (int b = 0; b < mediaPages.length; b++) {
            int count = mediaPages[b].listView.getChildCount();
            for (int a = 0; a < count; a++) {
                View child = mediaPages[b].listView.getChildAt(a);
                if (child instanceof ContextLinkCell) {
                    ContextLinkCell cell = (ContextLinkCell) child;
                    ImageReceiver imageReceiver = cell.getPhotoImage();
                    if (b == 0) {
                        imageReceiver.setAllowStartAnimation(true);
                        imageReceiver.startAnimation();
                    } else {
                        imageReceiver.setAllowStartAnimation(false);
                        imageReceiver.stopAnimation();
                    }
                }
            }
        }
    }

    private void switchToCurrentSelectedMode(boolean animated) {
        for (int a = 0; a < mediaPages.length; a++) {
            mediaPages[a].listView.stopScroll();
        }
        int a = animated ? 1 : 0;
        FrameLayout.LayoutParams layoutParams = (LayoutParams) mediaPages[a].getLayoutParams();
        // layoutParams.leftMargin = layoutParams.rightMargin = 0;
        boolean fastScrollVisible = false;
        int spanCount = 100;
        RecyclerView.Adapter currentAdapter = mediaPages[a].listView.getAdapter();
        RecyclerView.RecycledViewPool viewPool = null;
        if (searching && searchWas) {
            if (mediaPages[a].searchViewPool == null) {
                mediaPages[a].searchViewPool = new RecyclerView.RecycledViewPool();
            }
            viewPool = mediaPages[a].searchViewPool;
            if (animated) {
                if (mediaPages[a].selectedType == TAB_PHOTOVIDEO || mediaPages[a].selectedType == TAB_VOICE || mediaPages[a].selectedType == TAB_GIF || mediaPages[a].selectedType == TAB_COMMON_GROUPS || mediaPages[a].selectedType == TAB_GROUPUSERS && !delegate.canSearchMembers()) {
                    searching = false;
                    if (searchTagsList != null) {
                        searchTagsList.show(false);
                    }
                    searchWas = false;
                    switchToCurrentSelectedMode(true);
                    return;
                } else {
                    String text = searchItem.getSearchField().getText().toString();
                    if (mediaPages[a].selectedType == TAB_FILES) {
                        if (documentsSearchAdapter != null) {
                            documentsSearchAdapter.search(text, false);
                            if (currentAdapter != documentsSearchAdapter) {
                                recycleAdapter(currentAdapter);
                                mediaPages[a].listView.setAdapter(documentsSearchAdapter);
                            }
                        }
                    } else if (mediaPages[a].selectedType == TAB_LINKS) {
                        if (linksSearchAdapter != null) {
                            linksSearchAdapter.search(text, false);
                            if (currentAdapter != linksSearchAdapter) {
                                recycleAdapter(currentAdapter);
                                mediaPages[a].listView.setAdapter(linksSearchAdapter);
                            }
                        }
                    } else if (mediaPages[a].selectedType == TAB_AUDIO) {
                        if (audioSearchAdapter != null) {
                            audioSearchAdapter.search(text, false);
                            if (currentAdapter != audioSearchAdapter) {
                                recycleAdapter(currentAdapter);
                                mediaPages[a].listView.setAdapter(audioSearchAdapter);
                            }
                        }
                    } else if (mediaPages[a].selectedType == TAB_GROUPUSERS) {
                        if (groupUsersSearchAdapter != null) {
                            groupUsersSearchAdapter.search(text, false);
                            if (currentAdapter != groupUsersSearchAdapter) {
                                recycleAdapter(currentAdapter);
                                mediaPages[a].listView.setAdapter(groupUsersSearchAdapter);
                            }
                        }
                    } else if (mediaPages[a].selectedType == TAB_SAVED_DIALOGS) {
                        if (savedMessagesSearchAdapter != null) {
                            savedMessagesSearchAdapter.search(text, searchingReaction);
                            if (currentAdapter != savedMessagesSearchAdapter) {
                                recycleAdapter(currentAdapter);
                                mediaPages[a].listView.setAdapter(savedMessagesSearchAdapter);
                            }
                        }
                    }
                }
            } else {
                if (mediaPages[a].listView != null) {
                    if (mediaPages[a].selectedType == TAB_FILES) {
                        if (currentAdapter != documentsSearchAdapter) {
                            recycleAdapter(currentAdapter);
                            mediaPages[a].listView.setAdapter(documentsSearchAdapter);
                        }
                        documentsSearchAdapter.notifyDataSetChanged();
                    } else if (mediaPages[a].selectedType == TAB_LINKS) {
                        if (currentAdapter != linksSearchAdapter) {
                            recycleAdapter(currentAdapter);
                            mediaPages[a].listView.setAdapter(linksSearchAdapter);
                        }
                        linksSearchAdapter.notifyDataSetChanged();
                    } else if (mediaPages[a].selectedType == TAB_AUDIO) {
                        if (currentAdapter != audioSearchAdapter) {
                            recycleAdapter(currentAdapter);
                            mediaPages[a].listView.setAdapter(audioSearchAdapter);
                        }
                        audioSearchAdapter.notifyDataSetChanged();
                    } else if (mediaPages[a].selectedType == TAB_GROUPUSERS) {
                        if (currentAdapter != groupUsersSearchAdapter) {
                            recycleAdapter(currentAdapter);
                            mediaPages[a].listView.setAdapter(groupUsersSearchAdapter);
                        }
                        groupUsersSearchAdapter.notifyDataSetChanged();
                    } else if (mediaPages[a].selectedType == TAB_SAVED_DIALOGS) {
                        if (currentAdapter != savedMessagesSearchAdapter) {
                            recycleAdapter(currentAdapter);
                            mediaPages[a].listView.setAdapter(savedMessagesSearchAdapter);
                        }
                        savedMessagesSearchAdapter.notifyDataSetChanged();
                    }
                }
            }
        } else {
            if (mediaPages[a].viewPool == null) {
                mediaPages[a].viewPool = new RecyclerView.RecycledViewPool();
            }
            viewPool = mediaPages[a].viewPool;
            mediaPages[a].listView.setPinnedHeaderShadowDrawable(null);
            mediaPages[a].listView.setPadding(
                mediaPages[a].listView.getPaddingLeft(),
                (mediaPages[a].listView.hintPaddingTop = mediaPages[a].selectedType == TAB_ARCHIVED_STORIES ? dp(64) : (mediaPages[a].selectedType == TAB_STORIES && isStoriesView() ? dp(72) : 0)),
                mediaPages[a].listView.getPaddingRight(),
                mediaPages[a].listView.getPaddingBottom()
            );
            mediaPages[a].buttonView.setVisibility(mediaPages[a].selectedType == TAB_STORIES && isStoriesView() ? View.VISIBLE : View.GONE);

            if (mediaPages[a].selectedType == TAB_PHOTOVIDEO) {
                if (currentAdapter != photoVideoAdapter) {
                    recycleAdapter(currentAdapter);
                    mediaPages[a].listView.setAdapter(photoVideoAdapter);
                }
                layoutParams.leftMargin = layoutParams.rightMargin = -dp(1);
                if (sharedMediaData[0].fastScrollDataLoaded && !sharedMediaData[0].fastScrollPeriods.isEmpty()) {
                    fastScrollVisible = true;
                }
                spanCount = mediaColumnsCount[0];
                mediaPages[a].listView.setPinnedHeaderShadowDrawable(pinnedHeaderShadowDrawable);
                if (sharedMediaData[0].recycledViewPool == null) {
                    sharedMediaData[0].recycledViewPool = new RecyclerView.RecycledViewPool();
                }
                viewPool = sharedMediaData[0].recycledViewPool;
            } else if (mediaPages[a].selectedType == TAB_FILES) {
                if (sharedMediaData[1].fastScrollDataLoaded && !sharedMediaData[1].fastScrollPeriods.isEmpty()) {
                    fastScrollVisible = true;
                }
                if (currentAdapter != documentsAdapter) {
                    recycleAdapter(currentAdapter);
                    mediaPages[a].listView.setAdapter(documentsAdapter);
                }
            } else if (mediaPages[a].selectedType == TAB_VOICE) {
                if (sharedMediaData[2].fastScrollDataLoaded && !sharedMediaData[2].fastScrollPeriods.isEmpty()) {
                    fastScrollVisible = true;
                }
                if (currentAdapter != voiceAdapter) {
                    recycleAdapter(currentAdapter);
                    mediaPages[a].listView.setAdapter(voiceAdapter);
                }
            } else if (mediaPages[a].selectedType == TAB_LINKS) {
                if (currentAdapter != linksAdapter) {
                    recycleAdapter(currentAdapter);
                    mediaPages[a].listView.setAdapter(linksAdapter);
                }
            } else if (mediaPages[a].selectedType == TAB_AUDIO) {
                if (sharedMediaData[4].fastScrollDataLoaded && !sharedMediaData[4].fastScrollPeriods.isEmpty()) {
                    fastScrollVisible = true;
                }
                if (currentAdapter != audioAdapter) {
                    recycleAdapter(currentAdapter);
                    mediaPages[a].listView.setAdapter(audioAdapter);
                }
            } else if (mediaPages[a].selectedType == TAB_GIF) {
                if (currentAdapter != gifAdapter) {
                    recycleAdapter(currentAdapter);
                    mediaPages[a].listView.setAdapter(gifAdapter);
                }
            } else if (mediaPages[a].selectedType == TAB_COMMON_GROUPS) {
                if (currentAdapter != commonGroupsAdapter) {
                    recycleAdapter(currentAdapter);
                    mediaPages[a].listView.setAdapter(commonGroupsAdapter);
                }
            } else if (mediaPages[a].selectedType == TAB_GROUPUSERS) {
                if (currentAdapter != chatUsersAdapter) {
                    recycleAdapter(currentAdapter);
                    mediaPages[a].listView.setAdapter(chatUsersAdapter);
                }
            } else if (mediaPages[a].selectedType == TAB_STORIES) {
                if (currentAdapter != storiesAdapter) {
                    recycleAdapter(currentAdapter);
                    mediaPages[a].listView.setAdapter(storiesAdapter);
                }
                spanCount = mediaColumnsCount[1];
            } else if (mediaPages[a].selectedType == TAB_ARCHIVED_STORIES) {
                if (currentAdapter != archivedStoriesAdapter) {
                    recycleAdapter(currentAdapter);
                    mediaPages[a].listView.setAdapter(archivedStoriesAdapter);
                }
                spanCount = mediaColumnsCount[1];
            } else if (mediaPages[a].selectedType == TAB_RECOMMENDED_CHANNELS) {
                if (currentAdapter != channelRecommendationsAdapter) {
                    recycleAdapter(currentAdapter);
                    mediaPages[a].listView.setAdapter(channelRecommendationsAdapter);
                }
            } else if (mediaPages[a].selectedType == TAB_SAVED_DIALOGS) {
                if (currentAdapter != savedDialogsAdapter) {
                    recycleAdapter(currentAdapter);
                    mediaPages[a].listView.setAdapter(savedDialogsAdapter);
                    savedDialogsAdapter.itemTouchHelper.attachToRecyclerView(savedDialogsAdapter.attachedToRecyclerView = mediaPages[a].listView);
                }
                viewPool = savedDialogsAdapter.viewPool;
            } else if (mediaPages[a].selectedType == TAB_SAVED_MESSAGES) {
                if (currentAdapter != null) {
                    recycleAdapter(currentAdapter);
                    mediaPages[a].listView.setAdapter(null);
                }
                if (savedMessagesContainer.getParent() != mediaPages[a]) {
                    if (savedMessagesContainer.getParent() instanceof ViewGroup) {
                        ((ViewGroup) savedMessagesContainer.getParent()).removeView(savedMessagesContainer);
                    }
                    mediaPages[a].addView(savedMessagesContainer);
                }
            }
            if (mediaPages[a].selectedType == TAB_SAVED_DIALOGS) {
                mediaPages[a].listView.setItemAnimator(mediaPages[a].itemAnimator);
            } else {
                mediaPages[a].listView.setItemAnimator(null);
                if (savedDialogsAdapter != null && mediaPages[a].listView == savedDialogsAdapter.attachedToRecyclerView) {
                    savedDialogsAdapter.itemTouchHelper.attachToRecyclerView(savedDialogsAdapter.attachedToRecyclerView = null);
                }
            }
            if (savedMessagesContainer != null && mediaPages[a].selectedType != TAB_SAVED_MESSAGES && savedMessagesContainer.getParent() == mediaPages[a]) {
                savedMessagesContainer.chatActivity.onRemoveFromParent();
                mediaPages[a].removeView(savedMessagesContainer);
            }
            if (mediaPages[a].selectedType == TAB_PHOTOVIDEO || mediaPages[a].selectedType == TAB_SAVED_DIALOGS || mediaPages[a].selectedType == TAB_STORIES || mediaPages[a].selectedType == TAB_ARCHIVED_STORIES || mediaPages[a].selectedType == TAB_VOICE || mediaPages[a].selectedType == TAB_GIF || mediaPages[a].selectedType == TAB_COMMON_GROUPS || mediaPages[a].selectedType == TAB_GROUPUSERS && !delegate.canSearchMembers() || mediaPages[a].selectedType == TAB_RECOMMENDED_CHANNELS) {
                if (animated) {
                    searchItemState = 2;
                } else {
                    searchItemState = 0;
                    searchItem.setVisibility(isStoriesView() || searching ? View.GONE : View.INVISIBLE);
                }
            } else {
                if (animated) {
                    if (searchItem.getVisibility() == View.INVISIBLE && !actionBar.isSearchFieldVisible()) {
                        if (canShowSearchItem()) {
                            searchItemState = 1;
                            searchItem.setVisibility(View.VISIBLE);
                        } else {
                            searchItem.setVisibility(isStoriesView() ? View.GONE : View.INVISIBLE);
                        }
                        searchAlpha = getSearchAlpha(a);
                        updateSearchItemIcon(1f - a);
                    } else {
                        searchItemState = 0;
                        searchAlpha = 1f;
                    }
                } else if (searchItem.getVisibility() == View.INVISIBLE) {
                    if (canShowSearchItem()) {
                        searchItemState = 0;
                        searchAlpha = 1;
                        searchItem.setVisibility(View.VISIBLE);
                    } else {
                        searchItem.setVisibility(isStoriesView() ? View.GONE : View.INVISIBLE);
                        searchAlpha = 0;
                    }
                }
                updateOptionsSearch();
            }
            if (mediaPages[a].selectedType == TAB_COMMON_GROUPS) {
                if (!commonGroupsAdapter.loading && !commonGroupsAdapter.endReached && commonGroupsAdapter.chats.isEmpty()) {
                    commonGroupsAdapter.getChats(0, 100);
                }
            } else if (mediaPages[a].selectedType == TAB_GROUPUSERS) {

            } else if (mediaPages[a].selectedType == TAB_STORIES) {
                StoriesController.StoriesList storiesList = storiesAdapter.storiesList;
                storiesAdapter.load(false);
                mediaPages[a].emptyView.showProgress(storiesList != null && (storiesList.isLoading() || hasInternet() && storiesList.getCount() > 0), animated);
                fastScrollVisible = storiesList != null && storiesList.getCount() > 0;
            } else if (mediaPages[a].selectedType == TAB_ARCHIVED_STORIES) {
                StoriesController.StoriesList storiesList = archivedStoriesAdapter.storiesList;
                archivedStoriesAdapter.load(false);
                mediaPages[a].emptyView.showProgress(storiesList != null && (storiesList.isLoading() || hasInternet() && storiesList.getCount() > 0), animated);
                fastScrollVisible = storiesList != null && storiesList.getCount() > 0;
            } else if (mediaPages[a].selectedType == TAB_RECOMMENDED_CHANNELS) {

            } else if (mediaPages[a].selectedType == TAB_SAVED_DIALOGS) {

            } else if (mediaPages[a].selectedType == TAB_SAVED_MESSAGES) {

            } else {
                if (!sharedMediaData[mediaPages[a].selectedType].loading && !sharedMediaData[mediaPages[a].selectedType].endReached[0] && sharedMediaData[mediaPages[a].selectedType].messages.isEmpty()) {
                    sharedMediaData[mediaPages[a].selectedType].loading = true;
                    documentsAdapter.notifyDataSetChanged();
                    int type = mediaPages[a].selectedType;
                    if (type == 0) {
                        if (sharedMediaData[0].filterType == FILTER_PHOTOS_ONLY) {
                            type = MediaDataController.MEDIA_PHOTOS_ONLY;
                        } else if (sharedMediaData[0].filterType == FILTER_VIDEOS_ONLY) {
                            type = MediaDataController.MEDIA_VIDEOS_ONLY;
                        }
                    }
                    profileActivity.getMediaDataController().loadMedia(dialog_id, 50, 0, 0, type, topicId, 1, profileActivity.getClassGuid(), sharedMediaData[mediaPages[a].selectedType].requestIndex, null, null);
                }
            }
            if (mediaPages[a].selectedType == TAB_STORIES) {
                mediaPages[a].emptyView.setStickerType(StickerEmptyView.STICKER_TYPE_ALBUM);
                mediaPages[a].emptyView.title.setText(isStoriesView() ? getString(R.string.NoPublicStoriesTitle2) : getString(R.string.NoStoriesTitle));
                mediaPages[a].emptyView.subtitle.setText(isStoriesView() ? getString(R.string.NoStoriesSubtitle2) : "");
                mediaPages[a].emptyView.button.setVisibility(View.VISIBLE);
                mediaPages[a].emptyView.button.setText(addPostText(), false);
                mediaPages[a].emptyView.button.setOnClickListener(v -> {
                    profileActivity.getMessagesController().getMainSettings().edit().putBoolean("story_keep", true).apply();
                    StoryRecorder.getInstance(profileActivity.getParentActivity(), profileActivity.getCurrentAccount()).open(null);
                });
            } else if (mediaPages[a].selectedType == TAB_ARCHIVED_STORIES) {
                mediaPages[a].emptyView.setStickerType(StickerEmptyView.STICKER_TYPE_ALBUM);
                mediaPages[a].emptyView.title.setText(getString(R.string.NoArchivedStoriesTitle));
                mediaPages[a].emptyView.subtitle.setText(isStoriesView() ? getString(R.string.NoArchivedStoriesSubtitle) : "");
                mediaPages[a].emptyView.button.setVisibility(View.VISIBLE);
                mediaPages[a].emptyView.button.setText(addPostText(), false);
                mediaPages[a].emptyView.button.setOnClickListener(v -> {
                    profileActivity.getMessagesController().getMainSettings().edit().putBoolean("story_keep", true).apply();
                    StoryRecorder.getInstance(profileActivity.getParentActivity(), profileActivity.getCurrentAccount()).open(null);
                });
            } else {
                mediaPages[a].emptyView.setStickerType(StickerEmptyView.STICKER_TYPE_SEARCH);
                mediaPages[a].emptyView.title.setText(getString("NoResult", R.string.NoResult));
                mediaPages[a].emptyView.subtitle.setText(getString("SearchEmptyViewFilteredSubtitle2", R.string.SearchEmptyViewFilteredSubtitle2));
                mediaPages[a].emptyView.button.setVisibility(View.GONE);
            }
            mediaPages[a].listView.setVisibility(View.VISIBLE);
        }
        mediaPages[a].fastScrollEnabled = fastScrollVisible;
        updateFastScrollVisibility(mediaPages[a], false);
        mediaPages[a].layoutManager.setSpanCount(spanCount);
        mediaPages[a].listView.invalidateItemDecorations();
        if (viewPool != null) {
            mediaPages[a].listView.setRecycledViewPool(viewPool);
            mediaPages[a].animationSupportingListView.setRecycledViewPool(viewPool);
        }

        if (searchItemState == 2 && actionBar.isSearchFieldVisible()) {
            ignoreSearchCollapse = true;
            actionBar.closeSearchField();
            searchItemState = 0;
            searchAlpha = 0;
            searchItem.setVisibility(isStoriesView() ? View.GONE : View.INVISIBLE);
            updateOptionsSearch();
        }
    }

    private boolean onItemLongClick(MessageObject item, View view, int a) {
        if (isActionModeShowed || profileActivity.getParentActivity() == null || item == null) {
            return false;
        }
        AndroidUtilities.hideKeyboard(profileActivity.getParentActivity().getCurrentFocus());
        selectedFiles[item.getDialogId() == dialog_id ? 0 : 1].put(item.getId(), item);
        if (!item.canDeleteMessage(false, null)) {
            cantDeleteMessagesCount++;
        }
        deleteItem.setVisibility(cantDeleteMessagesCount == 0 ? View.VISIBLE : View.GONE);
        if (gotoItem != null) {
            gotoItem.setVisibility(View.VISIBLE);
        }
        selectedMessagesCountTextView.setNumber(1, false);
        AnimatorSet animatorSet = new AnimatorSet();
        ArrayList<Animator> animators = new ArrayList<>();
        for (int i = 0; i < actionModeViews.size(); i++) {
            View view2 = actionModeViews.get(i);
            AndroidUtilities.clearDrawableAnimation(view2);
            animators.add(ObjectAnimator.ofFloat(view2, View.SCALE_Y, 0.1f, 1.0f));
        }
        animatorSet.playTogether(animators);
        animatorSet.setDuration(250);
        animatorSet.start();
        scrolling = false;
        if (view instanceof SharedDocumentCell) {
            ((SharedDocumentCell) view).setChecked(true, true);
        } else if (view instanceof SharedPhotoVideoCell) {
            ((SharedPhotoVideoCell) view).setChecked(a, true, true);
        } else if (view instanceof SharedLinkCell) {
            ((SharedLinkCell) view).setChecked(true, true);
        } else if (view instanceof SharedAudioCell) {
            ((SharedAudioCell) view).setChecked(true, true);
        } else if (view instanceof ContextLinkCell) {
            ((ContextLinkCell) view).setChecked(true, true);
        } else if (view instanceof SharedPhotoVideoCell2) {
            ((SharedPhotoVideoCell2) view).setChecked(true, true);
        }
        if (!isActionModeShowed) {
            showActionMode(true);
        }
        onActionModeSelectedUpdate(selectedFiles[0]);
        updateForwardItem();
        return true;
    }

    private void onItemClick(int index, View view, MessageObject message, int a, int selectedMode) {
        if (message == null || photoVideoChangeColumnsAnimation) {
            return;
        }
        if (isActionModeShowed) {
            if (selectedMode == TAB_STORIES && !isStoriesView()) {
                return;
            }
            int loadIndex = message.getDialogId() == dialog_id ? 0 : 1;
            if (selectedFiles[loadIndex].indexOfKey(message.getId()) >= 0) {
                selectedFiles[loadIndex].remove(message.getId());
                if (!message.canDeleteMessage(false, null)) {
                    cantDeleteMessagesCount--;
                }
            } else {
                if (selectedFiles[0].size() + selectedFiles[1].size() >= 100) {
                    return;
                }
                selectedFiles[loadIndex].put(message.getId(), message);
                if (!message.canDeleteMessage(false, null)) {
                    cantDeleteMessagesCount++;
                }
            }
            onActionModeSelectedUpdate(selectedFiles[0]);
            if (selectedFiles[0].size() == 0 && selectedFiles[1].size() == 0) {
                showActionMode(false);
            } else {
                selectedMessagesCountTextView.setNumber(selectedFiles[0].size() + selectedFiles[1].size(), true);
                deleteItem.setVisibility(cantDeleteMessagesCount == 0 ? View.VISIBLE : View.GONE);
                if (gotoItem != null) {
                    gotoItem.setVisibility(selectedFiles[0].size() == 1 ? View.VISIBLE : View.GONE);
                }
                if (forwardItem != null) {
                    forwardItem.setVisibility(View.VISIBLE);
                }
                if (pinItem != null) {
                    pinItem.setVisibility(View.GONE);
                }
                if (unpinItem != null) {
                    unpinItem.setVisibility(View.GONE);
                }
            }
            scrolling = false;
            if (view instanceof SharedDocumentCell) {
                ((SharedDocumentCell) view).setChecked(selectedFiles[loadIndex].indexOfKey(message.getId()) >= 0, true);
            } else if (view instanceof SharedPhotoVideoCell) {
                ((SharedPhotoVideoCell) view).setChecked(a, selectedFiles[loadIndex].indexOfKey(message.getId()) >= 0, true);
            } else if (view instanceof SharedLinkCell) {
                ((SharedLinkCell) view).setChecked(selectedFiles[loadIndex].indexOfKey(message.getId()) >= 0, true);
            } else if (view instanceof SharedAudioCell) {
                ((SharedAudioCell) view).setChecked(selectedFiles[loadIndex].indexOfKey(message.getId()) >= 0, true);
            } else if (view instanceof ContextLinkCell) {
                ((ContextLinkCell) view).setChecked(selectedFiles[loadIndex].indexOfKey(message.getId()) >= 0, true);
            } else if (view instanceof SharedPhotoVideoCell2) {
                ((SharedPhotoVideoCell2) view).setChecked(selectedFiles[loadIndex].indexOfKey(message.getId()) >= 0, true);
            }
        } else {
            if (selectedMode == 0) {
                int i = index - sharedMediaData[selectedMode].startOffset;
                if (i >= 0 && i < sharedMediaData[selectedMode].messages.size()) {
                    PhotoViewer.getInstance().setParentActivity(profileActivity);
                    PhotoViewer.getInstance().openPhoto(sharedMediaData[selectedMode].messages, i, dialog_id, mergeDialogId, topicId, provider);
                }
            } else if (selectedMode == 2 || selectedMode == 4) {
                if (view instanceof SharedAudioCell) {
                    ((SharedAudioCell) view).didPressedButton();
                }
            } else if (selectedMode == 5) {
                PhotoViewer.getInstance().setParentActivity(profileActivity);
                index = sharedMediaData[selectedMode].messages.indexOf(message);
                if (index < 0) {
                    ArrayList<MessageObject> documents = new ArrayList<>();
                    documents.add(message);
                    PhotoViewer.getInstance().openPhoto(documents, 0, 0, 0, 0, provider);
                } else {
                    PhotoViewer.getInstance().openPhoto(sharedMediaData[selectedMode].messages, index, dialog_id, mergeDialogId, topicId, provider);
                }
            } else if (selectedMode == 1) {
                if (view instanceof SharedDocumentCell) {
                    SharedDocumentCell cell = (SharedDocumentCell) view;
                    TLRPC.Document document = message.getDocument();
                    if (cell.isLoaded()) {
                        if (message.canPreviewDocument()) {
                            PhotoViewer.getInstance().setParentActivity(profileActivity);
                            index = sharedMediaData[selectedMode].messages.indexOf(message);
                            if (index < 0) {
                                ArrayList<MessageObject> documents = new ArrayList<>();
                                documents.add(message);
                                PhotoViewer.getInstance().openPhoto(documents, 0, 0, 0, 0, provider);
                            } else {
                                PhotoViewer.getInstance().openPhoto(sharedMediaData[selectedMode].messages, index, dialog_id, mergeDialogId, topicId, provider);
                            }
                            return;
                        }
                        AndroidUtilities.openDocument(message, profileActivity.getParentActivity(), profileActivity);
                    } else if (!cell.isLoading()) {
                        MessageObject messageObject = cell.getMessage();
                        messageObject.putInDownloadsStore = true;
                        profileActivity.getFileLoader().loadFile(document, messageObject, FileLoader.PRIORITY_LOW, 0);
                        cell.updateFileExistIcon(true);
                    } else {
                        profileActivity.getFileLoader().cancelLoadFile(document);
                        cell.updateFileExistIcon(true);
                    }
                }
            } else if (selectedMode == 3) {
                try {
                    TLRPC.WebPage webPage = MessageObject.getMedia(message.messageOwner) != null ? MessageObject.getMedia(message.messageOwner).webpage : null;
                    String link = null;
                    if (webPage != null && !(webPage instanceof TLRPC.TL_webPageEmpty)) {
                        if (webPage.cached_page != null) {
                            ArticleViewer.getInstance().setParentActivity(profileActivity.getParentActivity(), profileActivity);
                            ArticleViewer.getInstance().open(message);
                            return;
                        } else if (webPage.embed_url != null && webPage.embed_url.length() != 0) {
                            openWebView(webPage, message);
                            return;
                        } else {
                            link = webPage.url;
                        }
                    }
                    if (link == null) {
                        link = ((SharedLinkCell) view).getLink(0);
                    }
                    if (link != null) {
                        openUrl(link);
                    }
                } catch (Exception e) {
                    FileLog.e(e);
                }
            } else if (selectedMode == TAB_STORIES || selectedMode == TAB_ARCHIVED_STORIES) {
                StoriesController.StoriesList storiesList = (selectedMode == TAB_STORIES ? storiesAdapter : archivedStoriesAdapter).storiesList;
                if (storiesList == null) {
                    return;
                }
                profileActivity.getOrCreateStoryViewer().open(getContext(), message.getId(), storiesList, StoriesListPlaceProvider.of(mediaPages[a].listView).with(forward -> {
                    if (forward) {
                        storiesList.load(false, 30);
                    }
                }));
            }
        }
        updateForwardItem();
    }

    private void openUrl(String link) {
        if (AndroidUtilities.shouldShowUrlInAlert(link)) {
            AlertsCreator.showOpenUrlAlert(profileActivity, link, true, true);
        } else {
            Browser.openUrl(profileActivity.getParentActivity(), link);
        }
    }

    private void openWebView(TLRPC.WebPage webPage, MessageObject message) {
        EmbedBottomSheet.show(profileActivity, message, provider, webPage.site_name, webPage.description, webPage.url, webPage.embed_url, webPage.embed_width, webPage.embed_height, false);
    }

    private void recycleAdapter(RecyclerView.Adapter adapter) {
        if (adapter instanceof SharedPhotoVideoAdapter) {
            cellCache.addAll(cache);
            cache.clear();
        } else if (adapter == audioAdapter) {
            audioCellCache.addAll(audioCache);
            audioCache.clear();
        }
    }

    private void fixLayoutInternal(int num) {
        WindowManager manager = (WindowManager) ApplicationLoader.applicationContext.getSystemService(Activity.WINDOW_SERVICE);
        int rotation = manager.getDefaultDisplay().getRotation();
        if (num == 0) {
            if (!AndroidUtilities.isTablet() && ApplicationLoader.applicationContext.getResources().getConfiguration().orientation == Configuration.ORIENTATION_LANDSCAPE) {
                selectedMessagesCountTextView.setTextSize(18);
            } else {
                selectedMessagesCountTextView.setTextSize(20);
            }
        }
        if (num == 0) {
            photoVideoAdapter.notifyDataSetChanged();
        }
    }

    SharedLinkCell.SharedLinkCellDelegate sharedLinkCellDelegate = new SharedLinkCell.SharedLinkCellDelegate() {
        @Override
        public void needOpenWebView(TLRPC.WebPage webPage, MessageObject message) {
            openWebView(webPage, message);
        }

        @Override
        public boolean canPerformActions() {
            return !isActionModeShowed;
        }

        @Override
        public void onLinkPress(String urlFinal, boolean longPress) {
            if (longPress) {
                BottomSheet.Builder builder = new BottomSheet.Builder(profileActivity.getParentActivity());
                builder.setTitle(urlFinal);
                builder.setItems(new CharSequence[]{getString("Open", R.string.Open), getString("Copy", R.string.Copy)}, (dialog, which) -> {
                    if (which == 0) {
                        openUrl(urlFinal);
                    } else if (which == 1) {
                        String url = urlFinal;
                        if (url.startsWith("mailto:")) {
                            url = url.substring(7);
                        } else if (url.startsWith("tel:")) {
                            url = url.substring(4);
                        }
                        AndroidUtilities.addToClipboard(url);
                    }
                });
                profileActivity.showDialog(builder.create());
            } else {
                openUrl(urlFinal);
            }
        }
    };

    private class SharedLinksAdapter extends RecyclerListView.SectionsAdapter {

        private Context mContext;

        public SharedLinksAdapter(Context context) {
            mContext = context;
        }

        @Override
        public Object getItem(int section, int position) {
            return null;
        }

        @Override
        public boolean isEnabled(RecyclerView.ViewHolder holder, int section, int row) {
            if (sharedMediaData[3].sections.size() == 0 && !sharedMediaData[3].loading) {
                return false;
            }
            return section == 0 || row != 0;
        }

        @Override
        public int getSectionCount() {
            if (sharedMediaData[3].sections.size() == 0 && !sharedMediaData[3].loading) {
                return 1;
            }
            return sharedMediaData[3].sections.size() + (sharedMediaData[3].sections.isEmpty() || sharedMediaData[3].endReached[0] && sharedMediaData[3].endReached[1] ? 0 : 1);
        }

        @Override
        public int getCountForSection(int section) {
            if (sharedMediaData[3].sections.size() == 0 && !sharedMediaData[3].loading) {
                return 1;
            }
            if (section < sharedMediaData[3].sections.size()) {
                return sharedMediaData[3].sectionArrays.get(sharedMediaData[3].sections.get(section)).size() + (section != 0 ? 1 : 0);
            }
            return 1;
        }

        @Override
        public View getSectionHeaderView(int section, View view) {
            if (view == null) {
                view = new GraySectionCell(mContext);
                view.setBackgroundColor(getThemedColor(Theme.key_graySection) & 0xf2ffffff);
            }
            if (section == 0) {
                view.setAlpha(0.0f);
            } else if (section < sharedMediaData[3].sections.size()) {
                view.setAlpha(1.0f);
                String name = sharedMediaData[3].sections.get(section);
                ArrayList<MessageObject> messageObjects = sharedMediaData[3].sectionArrays.get(name);
                MessageObject messageObject = messageObjects.get(0);
                ((GraySectionCell) view).setText(LocaleController.formatSectionDate(messageObject.messageOwner.date));
            }
            return view;
        }

        @Override
        public RecyclerView.ViewHolder onCreateViewHolder(ViewGroup parent, int viewType) {
            View view;
            switch (viewType) {
                case VIEW_TYPE_LINK_DATE:
                    view = new GraySectionCell(mContext, resourcesProvider);
                    break;
                case VIEW_TYPE_LINK:
                    view = new SharedLinkCell(mContext, SharedLinkCell.VIEW_TYPE_DEFAULT, resourcesProvider);
                    ((SharedLinkCell) view).setDelegate(sharedLinkCellDelegate);
                    break;
                case VIEW_TYPE_LINK_EMPTY:
                    View emptyStubView = createEmptyStubView(mContext, 3, dialog_id, resourcesProvider);
                    emptyStubView.setLayoutParams(new RecyclerView.LayoutParams(ViewGroup.LayoutParams.MATCH_PARENT, ViewGroup.LayoutParams.MATCH_PARENT));
                    return new RecyclerListView.Holder(emptyStubView);
                case VIEW_TYPE_LINK_LOADING:
                default:
                    FlickerLoadingView flickerLoadingView = new FlickerLoadingView(mContext, resourcesProvider);
                    flickerLoadingView.setIsSingleCell(true);
                    flickerLoadingView.showDate(false);
                    flickerLoadingView.setViewType(FlickerLoadingView.LINKS_TYPE);
                    view = flickerLoadingView;
                    break;
            }
            view.setLayoutParams(new RecyclerView.LayoutParams(ViewGroup.LayoutParams.MATCH_PARENT, ViewGroup.LayoutParams.WRAP_CONTENT));
            return new RecyclerListView.Holder(view);
        }

        @Override
        public void onBindViewHolder(int section, int position, RecyclerView.ViewHolder holder) {
            if (holder.getItemViewType() != VIEW_TYPE_LINK_LOADING && holder.getItemViewType() != VIEW_TYPE_LINK_EMPTY) {
                String name = sharedMediaData[3].sections.get(section);
                ArrayList<MessageObject> messageObjects = sharedMediaData[3].sectionArrays.get(name);
                switch (holder.getItemViewType()) {
                    case VIEW_TYPE_LINK_DATE: {
                        MessageObject messageObject = messageObjects.get(0);
                        if (holder.itemView instanceof GraySectionCell) {
                            ((GraySectionCell) holder.itemView).setText(LocaleController.formatSectionDate(messageObject.messageOwner.date));
                        }
                        break;
                    }
                    case VIEW_TYPE_LINK: {
                        if (section != 0) {
                            position--;
                        }
                        if (!(holder.itemView instanceof SharedLinkCell) || position < 0 || position >= messageObjects.size()) {
                            return;
                        }
                        SharedLinkCell sharedLinkCell = (SharedLinkCell) holder.itemView;
                        MessageObject messageObject = messageObjects.get(position);
                        sharedLinkCell.setLink(messageObject, position != messageObjects.size() - 1 || section == sharedMediaData[3].sections.size() - 1 && sharedMediaData[3].loading);
                        if (isActionModeShowed) {
                            sharedLinkCell.setChecked(selectedFiles[messageObject.getDialogId() == dialog_id ? 0 : 1].indexOfKey(messageObject.getId()) >= 0, !scrolling);
                        } else {
                            sharedLinkCell.setChecked(false, !scrolling);
                        }
                        break;
                    }
                }
            }
        }

        @Override
        public int getItemViewType(int section, int position) {
            if (sharedMediaData[3].sections.size() == 0 && !sharedMediaData[3].loading) {
                return VIEW_TYPE_LINK_EMPTY;
            }
            if (section < sharedMediaData[3].sections.size()) {
                if (section != 0 && position == 0) {
                    return VIEW_TYPE_LINK_DATE;
                } else {
                    return VIEW_TYPE_LINK;
                }
            }
            return VIEW_TYPE_LINK_LOADING;
        }

        @Override
        public String getLetter(int position) {
            return null;
        }

        @Override
        public void getPositionForScrollProgress(RecyclerListView listView, float progress, int[] position) {
            position[0] = 0;
            position[1] = 0;
        }
    }

    private class SharedDocumentsAdapter extends RecyclerListView.FastScrollAdapter {

        private Context mContext;
        private int currentType;
        private boolean inFastScrollMode;

        public SharedDocumentsAdapter(Context context, int type) {
            mContext = context;
            currentType = type;
        }

        @Override
        public boolean isEnabled(RecyclerView.ViewHolder holder) {
            return true;
        }

        @Override
        public int getItemCount() {
            if (sharedMediaData[currentType].loadingAfterFastScroll) {
                return sharedMediaData[currentType].totalCount;
            }
            if (sharedMediaData[currentType].messages.size() == 0 && !sharedMediaData[currentType].loading) {
                return 1;
            }
            if (sharedMediaData[currentType].messages.size() == 0 && (!sharedMediaData[currentType].endReached[0] || !sharedMediaData[currentType].endReached[1]) && sharedMediaData[currentType].startReached) {
                return 0;
            }
            if (sharedMediaData[currentType].totalCount == 0) {
                int count = sharedMediaData[currentType].getStartOffset() + sharedMediaData[currentType].getMessages().size();
                if (count != 0 && (!sharedMediaData[currentType].endReached[0] || !sharedMediaData[currentType].endReached[1])) {
                    if (sharedMediaData[currentType].getEndLoadingStubs() != 0) {
                        count += sharedMediaData[currentType].getEndLoadingStubs();
                    } else {
                        count++;
                    }
                }
                return count;
            } else {
                return sharedMediaData[currentType].totalCount;
            }
        }

        @Override
        public RecyclerView.ViewHolder onCreateViewHolder(ViewGroup parent, int viewType) {
            View view;
            switch (viewType) {
                case VIEW_TYPE_DOCUMENT:
                    SharedDocumentCell cell = new SharedDocumentCell(mContext, SharedDocumentCell.VIEW_TYPE_DEFAULT, resourcesProvider);
                    cell.setGlobalGradientView(globalGradientView);
                    view = cell;
                    break;
                case VIEW_TYPE_DOCUMENT_LOADING:
                    FlickerLoadingView flickerLoadingView = new FlickerLoadingView(mContext, resourcesProvider);
                    view = flickerLoadingView;
                    if (currentType == 2) {
                        flickerLoadingView.setViewType(FlickerLoadingView.AUDIO_TYPE);
                    } else {
                        flickerLoadingView.setViewType(FlickerLoadingView.FILES_TYPE);
                    }
                    flickerLoadingView.showDate(false);
                    flickerLoadingView.setIsSingleCell(true);
                    flickerLoadingView.setGlobalGradientView(globalGradientView);
                    break;
                case VIEW_TYPE_DOCUMENT_EMPTY:
                    View emptyStubView = createEmptyStubView(mContext, currentType, dialog_id, resourcesProvider);
                    emptyStubView.setLayoutParams(new RecyclerView.LayoutParams(ViewGroup.LayoutParams.MATCH_PARENT, ViewGroup.LayoutParams.MATCH_PARENT));
                    return new RecyclerListView.Holder(emptyStubView);
                case VIEW_TYPE_AUDIO:
                default:
                    if (currentType == MediaDataController.MEDIA_MUSIC && !audioCellCache.isEmpty()) {
                        view = audioCellCache.get(0);
                        audioCellCache.remove(0);
                        ViewGroup p = (ViewGroup) view.getParent();
                        if (p != null) {
                            p.removeView(view);
                        }
                    } else {
                        view = new SharedAudioCell(mContext, SharedAudioCell.VIEW_TYPE_DEFAULT, resourcesProvider) {
                            @Override
                            public boolean needPlayMessage(MessageObject messageObject) {
                                if (messageObject.isVoice() || messageObject.isRoundVideo()) {
                                    boolean result = MediaController.getInstance().playMessage(messageObject);
                                    MediaController.getInstance().setVoiceMessagesPlaylist(result ? sharedMediaData[currentType].messages : null, false);
                                    return result;
                                } else if (messageObject.isMusic()) {
                                    return MediaController.getInstance().setPlaylist(sharedMediaData[currentType].messages, messageObject, mergeDialogId);
                                }
                                return false;
                            }
                        };
                    }
                    SharedAudioCell audioCell = (SharedAudioCell) view;
                    audioCell.setGlobalGradientView(globalGradientView);
                    if (currentType == MediaDataController.MEDIA_MUSIC) {
                        audioCache.add((SharedAudioCell) view);
                    }
                    break;
            }
            view.setLayoutParams(new RecyclerView.LayoutParams(ViewGroup.LayoutParams.MATCH_PARENT, ViewGroup.LayoutParams.WRAP_CONTENT));
            return new RecyclerListView.Holder(view);
        }

        @Override
        public void onBindViewHolder(@NonNull RecyclerView.ViewHolder holder, int position) {
            ArrayList<MessageObject> messageObjects = sharedMediaData[currentType].messages;
            switch (holder.getItemViewType()) {
                case VIEW_TYPE_DOCUMENT: {
                    if (!(holder.itemView instanceof SharedDocumentCell)) return;
                    SharedDocumentCell sharedDocumentCell = (SharedDocumentCell) holder.itemView;
                    MessageObject messageObject = messageObjects.get(position - sharedMediaData[currentType].startOffset);
                    sharedDocumentCell.setDocument(messageObject, position != messageObjects.size() - 1);
                    if (isActionModeShowed) {
                        sharedDocumentCell.setChecked(selectedFiles[messageObject.getDialogId() == dialog_id ? 0 : 1].indexOfKey(messageObject.getId()) >= 0, !scrolling);
                    } else {
                        sharedDocumentCell.setChecked(false, !scrolling);
                    }
                    break;
                }
                case VIEW_TYPE_AUDIO: {
                    if (!(holder.itemView instanceof SharedAudioCell)) return;
                    SharedAudioCell sharedAudioCell = (SharedAudioCell) holder.itemView;
                    MessageObject messageObject = messageObjects.get(position - sharedMediaData[currentType].startOffset);
                    sharedAudioCell.setMessageObject(messageObject, position != messageObjects.size() - 1);
                    if (isActionModeShowed) {
                        sharedAudioCell.setChecked(selectedFiles[messageObject.getDialogId() == dialog_id ? 0 : 1].indexOfKey(messageObject.getId()) >= 0, !scrolling);
                    } else {
                        sharedAudioCell.setChecked(false, !scrolling);
                    }
                    break;
                }
            }
        }


        @Override
        public int getItemViewType(int position) {
            if (sharedMediaData[currentType].sections.size() == 0 && !sharedMediaData[currentType].loading) {
                return VIEW_TYPE_DOCUMENT_EMPTY;
            }
            if (position >= sharedMediaData[currentType].startOffset && position < sharedMediaData[currentType].startOffset + sharedMediaData[currentType].messages.size()) {
                if (currentType == 2 || currentType == 4) {
                    return VIEW_TYPE_AUDIO;
                } else {
                    return VIEW_TYPE_DOCUMENT;
                }
            }
            return VIEW_TYPE_DOCUMENT_LOADING;
        }

        @Override
        public String getLetter(int position) {
            if (sharedMediaData[currentType].fastScrollPeriods == null) {
                return "";
            }
            int index = position;
            ArrayList<Period> periods = sharedMediaData[currentType].fastScrollPeriods;
            if (!periods.isEmpty()) {
                for (int i = 0; i < periods.size(); i++) {
                    if (index <= periods.get(i).startOffset) {
                        return periods.get(i).formatedDate;
                    }
                }
                return periods.get(periods.size() - 1).formatedDate;
            }
            return "";
        }

        @Override
        public void getPositionForScrollProgress(RecyclerListView listView, float progress, int[] position) {
            int viewHeight = listView.getChildAt(0).getMeasuredHeight();
            int totalHeight = (int) getTotalItemsCount() * viewHeight;
            int listViewHeight = listView.getMeasuredHeight() - listView.getPaddingTop();
            position[0] = (int) ((progress * (totalHeight - listViewHeight)) / viewHeight);
            position[1] = (int) (progress * (totalHeight - listViewHeight)) % viewHeight;
        }

        @Override
        public void onStartFastScroll() {
            inFastScrollMode = true;
            MediaPage mediaPage = getMediaPage(currentType);
            if (mediaPage != null) {
                showFastScrollHint(mediaPage, null, false);
            }
        }

        @Override
        public void onFinishFastScroll(RecyclerListView listView) {
            if (inFastScrollMode) {
                inFastScrollMode = false;
                if (listView != null) {
                    int messageId = 0;
                    for (int i = 0; i < listView.getChildCount(); i++) {
                        View child = listView.getChildAt(i);
                        messageId = getMessageId(child);
                        if (messageId != 0) {
                            break;
                        }
                    }
                    if (messageId == 0) {
                        findPeriodAndJumpToDate(currentType, listView, true);
                    }
                }
            }
        }

        @Override
        public int getTotalItemsCount() {
            return sharedMediaData[currentType].totalCount;
        }
    }

    public static View createEmptyStubView(Context context, int currentType, long dialog_id, Theme.ResourcesProvider resourcesProvider) {
        EmptyStubView emptyStubView = new EmptyStubView(context, resourcesProvider);
        if (currentType == 0) {
            if (DialogObject.isEncryptedDialog(dialog_id)) {
                emptyStubView.emptyTextView.setText(getString("NoMediaSecret", R.string.NoMediaSecret));
            } else {
                emptyStubView.emptyTextView.setText(getString("NoMedia", R.string.NoMedia));
            }
        } else if (currentType == 1) {
            if (DialogObject.isEncryptedDialog(dialog_id)) {
                emptyStubView.emptyTextView.setText(getString("NoSharedFilesSecret", R.string.NoSharedFilesSecret));
            } else {
                emptyStubView.emptyTextView.setText(getString("NoSharedFiles", R.string.NoSharedFiles));
            }
        } else if (currentType == 2) {
            if (DialogObject.isEncryptedDialog(dialog_id)) {
                emptyStubView.emptyTextView.setText(getString("NoSharedVoiceSecret", R.string.NoSharedVoiceSecret));
            } else {
                emptyStubView.emptyTextView.setText(getString("NoSharedVoice", R.string.NoSharedVoice));
            }
        } else if (currentType == 3) {
            if (DialogObject.isEncryptedDialog(dialog_id)) {
                emptyStubView.emptyTextView.setText(getString("NoSharedLinksSecret", R.string.NoSharedLinksSecret));
            } else {
                emptyStubView.emptyTextView.setText(getString("NoSharedLinks", R.string.NoSharedLinks));
            }
        } else if (currentType == 4) {
            if (DialogObject.isEncryptedDialog(dialog_id)) {
                emptyStubView.emptyTextView.setText(getString("NoSharedAudioSecret", R.string.NoSharedAudioSecret));
            } else {
                emptyStubView.emptyTextView.setText(getString("NoSharedAudio", R.string.NoSharedAudio));
            }
        } else if (currentType == 5) {
            if (DialogObject.isEncryptedDialog(dialog_id)) {
                emptyStubView.emptyTextView.setText(getString("NoSharedGifSecret", R.string.NoSharedGifSecret));
            } else {
                emptyStubView.emptyTextView.setText(getString("NoGIFs", R.string.NoGIFs));
            }
        } else if (currentType == 6) {
            emptyStubView.emptyImageView.setImageDrawable(null);
            emptyStubView.emptyTextView.setText(getString("NoGroupsInCommon", R.string.NoGroupsInCommon));
        } else if (currentType == 7) {
            emptyStubView.emptyImageView.setImageDrawable(null);
            emptyStubView.emptyTextView.setText("");
        }
        return emptyStubView;
    }

    private static class EmptyStubView extends LinearLayout {

        final TextView emptyTextView;
        final ImageView emptyImageView;

        boolean ignoreRequestLayout;

        public EmptyStubView(Context context, Theme.ResourcesProvider resourcesProvider) {
            super(context);
            emptyTextView = new TextView(context);
            emptyImageView = new ImageView(context);

            setOrientation(LinearLayout.VERTICAL);
            setGravity(Gravity.CENTER);

            addView(emptyImageView, LayoutHelper.createLinear(LayoutHelper.WRAP_CONTENT, LayoutHelper.WRAP_CONTENT));

            emptyTextView.setTextColor(Theme.getColor(Theme.key_windowBackgroundWhiteGrayText2, resourcesProvider));
            emptyTextView.setGravity(Gravity.CENTER);
            emptyTextView.setTextSize(TypedValue.COMPLEX_UNIT_DIP, 17);
            emptyTextView.setPadding(dp(40), 0, dp(40), dp(128));
            addView(emptyTextView, LayoutHelper.createLinear(LayoutHelper.WRAP_CONTENT, LayoutHelper.WRAP_CONTENT, Gravity.CENTER, 0, 24, 0, 0));
        }

        @Override
        protected void onMeasure(int widthMeasureSpec, int heightMeasureSpec) {
            WindowManager manager = (WindowManager) ApplicationLoader.applicationContext.getSystemService(Activity.WINDOW_SERVICE);
            int rotation = manager.getDefaultDisplay().getRotation();
            ignoreRequestLayout = true;
            if (AndroidUtilities.isTablet()) {
                emptyTextView.setPadding(dp(40), 0, dp(40), dp(128));
            } else {
                if (rotation == Surface.ROTATION_270 || rotation == Surface.ROTATION_90) {
                    emptyTextView.setPadding(dp(40), 0, dp(40), 0);
                } else {
                    emptyTextView.setPadding(dp(40), 0, dp(40), dp(128));
                }
            }
            ignoreRequestLayout = false;
            super.onMeasure(widthMeasureSpec, heightMeasureSpec);
        }

        @Override
        public void requestLayout() {
            if (ignoreRequestLayout) {
                return;
            }
            super.requestLayout();
        }
    }

    public static final int VIEW_TYPE_PHOTOVIDEO = 0;
    public static final int VIEW_TYPE_PHOTOVIDEO_LOADING = 2;
    public static final int VIEW_TYPE_LINK_DATE = 3;
    public static final int VIEW_TYPE_LINK = 4;
    public static final int VIEW_TYPE_LINK_EMPTY = 5;
    public static final int VIEW_TYPE_LINK_LOADING = 6;
    public static final int VIEW_TYPE_DOCUMENT = 7;
    public static final int VIEW_TYPE_DOCUMENT_LOADING = 8;
    public static final int VIEW_TYPE_DOCUMENT_EMPTY = 9;
    public static final int VIEW_TYPE_AUDIO = 10;
    public static final int VIEW_TYPE_GIF_LOADING = 11;
    public static final int VIEW_TYPE_GIF = 12;
    public static final int VIEW_TYPE_SAVED_DIALOG = 13;
    public static final int VIEW_TYPE_GROUP = 14;
    public static final int VIEW_TYPE_GROUP_EMPTY = 15;
    public static final int VIEW_TYPE_GROUP_LOADING = 16;
    public static final int VIEW_TYPE_SIMILAR_CHANNEL = 17;
    public static final int VIEW_TYPE_SIMILAR_CHANNEL_BLOCK = 18;
    public static final int VIEW_TYPE_STORY = 19;
    public static final int VIEW_TYPE_GROUPUSER_EMPTY = 20;
    public static final int VIEW_TYPE_GROUPUSER = 21;
    public static final int VIEW_TYPE_SEARCH_GROUPUSER = 22;
    public static final int VIEW_TYPE_SEARCH_SAVED_DIALOG = 23;
    public static final int VIEW_TYPE_SEARCH_DOCUMENT = 24;

    private class SharedPhotoVideoAdapter extends RecyclerListView.FastScrollAdapter {

        protected Context mContext;
        protected boolean inFastScrollMode;
        SharedPhotoVideoCell2.SharedResources sharedResources;

        public SharedPhotoVideoAdapter(Context context) {
            mContext = context;
        }

        public int getTopOffset() {
            return 0;
        }

        public int getPositionForIndex(int i) {
            return sharedMediaData[0].startOffset + i;
        }

        @Override
        public int getItemCount() {
            if (DialogObject.isEncryptedDialog(dialog_id)) {
                if (sharedMediaData[0].messages.size() == 0 && !sharedMediaData[0].loading) {
                    return 1;
                }
                if (sharedMediaData[0].messages.size() == 0 && (!sharedMediaData[0].endReached[0] || !sharedMediaData[0].endReached[1])) {
                    return 0;
                }
                int count = sharedMediaData[0].getStartOffset() + sharedMediaData[0].getMessages().size();
                if (count != 0 && (!sharedMediaData[0].endReached[0] || !sharedMediaData[0].endReached[1])) {
                    count++;
                }
                return count;
            }
            if (sharedMediaData[0].loadingAfterFastScroll) {
                return sharedMediaData[0].totalCount;
            }
            if (sharedMediaData[0].messages.size() == 0 && !sharedMediaData[0].loading) {
                return 1;
            }
            if (sharedMediaData[0].messages.size() == 0 && (!sharedMediaData[0].endReached[0] || !sharedMediaData[0].endReached[1]) && sharedMediaData[0].startReached) {
                return 0;
            }
            if (sharedMediaData[0].totalCount == 0) {
                int count = sharedMediaData[0].getStartOffset() + sharedMediaData[0].getMessages().size();
                if (count != 0 && (!sharedMediaData[0].endReached[0] || !sharedMediaData[0].endReached[1])) {
                    if (sharedMediaData[0].getEndLoadingStubs() != 0) {
                        count += sharedMediaData[0].getEndLoadingStubs();
                    } else {
                        count++;
                    }
                }
                return count;
            } else {
                return sharedMediaData[0].totalCount;
            }
        }

        @Override
        public boolean isEnabled(RecyclerView.ViewHolder holder) {
            return false;
        }

        @Override
        public RecyclerView.ViewHolder onCreateViewHolder(ViewGroup parent, int viewType) {
            View view;
            switch (viewType) {
                case VIEW_TYPE_PHOTOVIDEO:
                case VIEW_TYPE_STORY:
                    if (sharedResources == null) {
                        sharedResources = new SharedPhotoVideoCell2.SharedResources(parent.getContext(), resourcesProvider);
                    }
                    SharedPhotoVideoCell2 cell = new SharedPhotoVideoCell2(mContext, sharedResources, profileActivity.getCurrentAccount());
                    cell.setGradientView(globalGradientView);
                    if (this == storiesAdapter || this == archivedStoriesAdapter) {
                        cell.isStory = true;
                    }
                    view = cell;
                    break;
                default:
                case VIEW_TYPE_PHOTOVIDEO_LOADING:
                    View emptyStubView = createEmptyStubView(mContext, 0, dialog_id, resourcesProvider);
                    emptyStubView.setLayoutParams(new RecyclerView.LayoutParams(ViewGroup.LayoutParams.MATCH_PARENT, ViewGroup.LayoutParams.MATCH_PARENT));
                    return new RecyclerListView.Holder(emptyStubView);
            }
            view.setLayoutParams(new RecyclerView.LayoutParams(ViewGroup.LayoutParams.MATCH_PARENT, ViewGroup.LayoutParams.WRAP_CONTENT));
            return new RecyclerListView.Holder(view);
        }

        @Override
        public void onBindViewHolder(RecyclerView.ViewHolder holder, int position) {
            if (holder.getItemViewType() == VIEW_TYPE_PHOTOVIDEO) {
                ArrayList<MessageObject> messageObjects = sharedMediaData[0].getMessages();
                int index = position - sharedMediaData[0].getStartOffset();
                if (!(holder.itemView instanceof SharedPhotoVideoCell2)) return;
                SharedPhotoVideoCell2 cell = (SharedPhotoVideoCell2) holder.itemView;
                int oldMessageId = cell.getMessageId();

                int parentCount;
                if (this == photoVideoAdapter) {
                    parentCount = mediaColumnsCount[0];
                } else if (this == storiesAdapter || this == archivedStoriesAdapter) {
                    parentCount = mediaColumnsCount[1];
                } else {
                    parentCount = animateToColumnsCount;
                }
                if (index >= 0 && index < messageObjects.size()) {
                    MessageObject messageObject = messageObjects.get(index);
                    boolean animated = messageObject.getId() == oldMessageId;

                    if (isActionModeShowed) {
                        cell.setChecked(selectedFiles[messageObject.getDialogId() == dialog_id ? 0 : 1].indexOfKey(messageObject.getId()) >= 0, animated);
                    } else {
                        cell.setChecked(false, animated);
                    }
                    cell.setMessageObject(messageObject, parentCount);
                } else {
                    cell.setMessageObject(null, parentCount);
                    cell.setChecked(false, false);
                }
            }
        }

        @Override
        public int getItemViewType(int position) {
            if (!inFastScrollMode && sharedMediaData[0].getMessages().size() == 0 && !sharedMediaData[0].loading && sharedMediaData[0].startReached) {
                return VIEW_TYPE_PHOTOVIDEO_LOADING;
            }
            int count = sharedMediaData[0].getStartOffset() + sharedMediaData[0].getMessages().size();
            if (position - sharedMediaData[0].getStartOffset() >= 0 && position < count) {
                return VIEW_TYPE_PHOTOVIDEO;
            }
            return VIEW_TYPE_PHOTOVIDEO;
        }

        @Override
        public String getLetter(int position) {
            if (sharedMediaData[0].fastScrollPeriods == null) {
                return "";
            }
            int index = position;
            ArrayList<Period> periods = sharedMediaData[0].fastScrollPeriods;
            if (!periods.isEmpty()) {
                for (int i = 0; i < periods.size(); i++) {
                    if (index <= periods.get(i).startOffset) {
                        return periods.get(i).formatedDate;
                    }
                }
                return periods.get(periods.size() - 1).formatedDate;
            }
            return "";
        }

        @Override
        public void getPositionForScrollProgress(RecyclerListView listView, float progress, int[] position) {
            int viewHeight = listView.getChildAt(0).getMeasuredHeight();
            int columnsCount;
            if (this == animationSupportingPhotoVideoAdapter || this == animationSupportingStoriesAdapter || this == animationSupportingArchivedStoriesAdapter) {
                columnsCount = animateToColumnsCount;
            } else if (this == storiesAdapter || this == archivedStoriesAdapter) {
                columnsCount = mediaColumnsCount[1];
            } else {
                columnsCount = mediaColumnsCount[0];
            }
            int totalHeight = (int) (Math.ceil(getTotalItemsCount() / (float) columnsCount) * viewHeight);
            int listHeight =  listView.getMeasuredHeight() - listView.getPaddingTop();
            if (viewHeight == 0) {
                position[0] = position[1] = 0;
                return;
            }
            position[0] = (int) ((progress * (totalHeight - listHeight)) / viewHeight) * columnsCount;
            position[1] = (int) (progress * (totalHeight - listHeight)) % viewHeight;
        }

        @Override
        public void onStartFastScroll() {
            inFastScrollMode = true;
            MediaPage mediaPage = getMediaPage(0);
            if (mediaPage != null) {
                showFastScrollHint(mediaPage, null, false);
            }
        }

        @Override
        public void onFinishFastScroll(RecyclerListView listView) {
            if (inFastScrollMode) {
                inFastScrollMode = false;
                if (listView != null) {
                    int messageId = 0;
                    for (int i = 0; i < listView.getChildCount(); i++) {
                        View child = listView.getChildAt(i);
                        if (child instanceof SharedPhotoVideoCell2) {
                            SharedPhotoVideoCell2 cell = (SharedPhotoVideoCell2) child;
                            messageId = cell.getMessageId();
                        }
                        if (messageId != 0) {
                            break;
                        }
                    }
                    if (messageId == 0) {
                        findPeriodAndJumpToDate(0, listView, true);
                    }
                }
            }
        }

        @Override
        public int getTotalItemsCount() {
            return sharedMediaData[0].totalCount;
        }

        @Override
        public float getScrollProgress(RecyclerListView listView) {
            int columnsCount;
            if (this == animationSupportingPhotoVideoAdapter || this == animationSupportingStoriesAdapter || this == animationSupportingArchivedStoriesAdapter) {
                columnsCount = animateToColumnsCount;
            } else if (this == storiesAdapter || this == archivedStoriesAdapter) {
                columnsCount = mediaColumnsCount[1];
            } else {
                columnsCount = mediaColumnsCount[0];
            }
            int cellCount = (int) Math.ceil(getTotalItemsCount() / (float) columnsCount);
            if (listView.getChildCount() == 0) {
                return 0;
            }
            int cellHeight = listView.getChildAt(0).getMeasuredHeight();
            View firstChild = listView.getChildAt(0);
            int firstPosition = listView.getChildAdapterPosition(firstChild);
            if (firstPosition < 0) {
                return 0;
            }
            float childTop = firstChild.getTop() - listView.getPaddingTop();
            float listH = listView.getMeasuredHeight() - listView.getPaddingTop();
            float scrollY = (firstPosition / columnsCount) * cellHeight - childTop;
            return scrollY / (((float) cellCount) * cellHeight - listH);
        }

        public boolean fastScrollIsVisible(RecyclerListView listView) {
            int parentCount = this == photoVideoAdapter || this == storiesAdapter || this == archivedStoriesAdapter ? mediaColumnsCount[0] : animateToColumnsCount;
            int cellCount = (int) Math.ceil(getTotalItemsCount() / (float) parentCount);
            if (listView.getChildCount() == 0) {
                return false;
            }
            int cellHeight = listView.getChildAt(0).getMeasuredHeight();
            return cellCount * cellHeight > listView.getMeasuredHeight();
        }

        @Override
        public void onFastScrollSingleTap() {
            showMediaCalendar(0, true);
        }
    }

    private void findPeriodAndJumpToDate(int type, RecyclerListView listView, boolean scrollToPosition) {
        ArrayList<Period> periods = sharedMediaData[type].fastScrollPeriods;
        Period period = null;
        int position = ((LinearLayoutManager) listView.getLayoutManager()).findFirstVisibleItemPosition();
        if (position >= 0) {
            if (periods != null) {
                for (int i = 0; i < periods.size(); i++) {
                    if (position <= periods.get(i).startOffset) {
                        period = periods.get(i);
                        break;
                    }
                }
                if (period == null) {
                    period = periods.get(periods.size() - 1);
                }
            }
            if (period != null) {
                jumpToDate(type, period.maxId, period.startOffset + 1, scrollToPosition);
                return;
            }
        }
    }

    private void jumpToDate(int type, int messageId, int startOffset, boolean scrollToPosition) {
        sharedMediaData[type].messages.clear();
        sharedMediaData[type].messagesDict[0].clear();
        sharedMediaData[type].messagesDict[1].clear();
        sharedMediaData[type].setMaxId(0, messageId);
        sharedMediaData[type].setEndReached(0, false);
        sharedMediaData[type].startReached = false;
        sharedMediaData[type].startOffset = startOffset;
        sharedMediaData[type].endLoadingStubs = sharedMediaData[type].totalCount - startOffset - 1;
        if (sharedMediaData[type].endLoadingStubs < 0) {
            sharedMediaData[type].endLoadingStubs = 0;
        }
        sharedMediaData[type].min_id = messageId;
        sharedMediaData[type].loadingAfterFastScroll = true;
        sharedMediaData[type].loading = false;
        sharedMediaData[type].requestIndex++;
        MediaPage mediaPage = getMediaPage(type);
        if (mediaPage != null && mediaPage.listView.getAdapter() != null) {
            mediaPage.listView.getAdapter().notifyDataSetChanged();
        }
        if (scrollToPosition) {
            for (int i = 0; i < mediaPages.length; i++) {
                if (mediaPages[i].selectedType == type) {
                    mediaPages[i].layoutManager.scrollToPositionWithOffset(Math.min(sharedMediaData[type].totalCount - 1, sharedMediaData[type].startOffset), 0);
                }
            }
        }
    }

    public class MediaSearchAdapter extends RecyclerListView.SelectionAdapter {

        private Context mContext;
        private ArrayList<MessageObject> searchResult = new ArrayList<>();
        private Runnable searchRunnable;
        protected ArrayList<MessageObject> globalSearch = new ArrayList<>();
        private int reqId = 0;
        private int lastReqId;
        private int currentType;
        private int searchesInProgress;

        public MediaSearchAdapter(Context context, int type) {
            mContext = context;
            currentType = type;
        }

        public void queryServerSearch(final String query, final int max_id, long did, long topicId) {
            if (DialogObject.isEncryptedDialog(did)) {
                return;
            }
            if (reqId != 0) {
                profileActivity.getConnectionsManager().cancelRequest(reqId, true);
                reqId = 0;
                searchesInProgress--;
            }
            if (query == null || query.length() == 0) {
                globalSearch.clear();
                lastReqId = 0;
                notifyDataSetChanged();
                return;
            }
            TLRPC.TL_messages_search req = new TLRPC.TL_messages_search();
            req.limit = 50;
            req.offset_id = max_id;
            if (currentType == 1) {
                req.filter = new TLRPC.TL_inputMessagesFilterDocument();
            } else if (currentType == 3) {
                req.filter = new TLRPC.TL_inputMessagesFilterUrl();
            } else if (currentType == 4) {
                req.filter = new TLRPC.TL_inputMessagesFilterMusic();
            }
            req.q = query;
            req.peer = profileActivity.getMessagesController().getInputPeer(did);
            if (topicId != 0) {
                if (did == profileActivity.getUserConfig().getClientUserId()) {
                    req.flags |= 4;
                    req.saved_peer_id = profileActivity.getMessagesController().getInputPeer(topicId);
                } else {
                    req.flags |= 2;
                    req.top_msg_id = (int) topicId;
                }
            }
            if (req.peer == null) {
                return;
            }
            final int currentReqId = ++lastReqId;
            searchesInProgress++;
            reqId = profileActivity.getConnectionsManager().sendRequest(req, (response, error) -> {
                final ArrayList<MessageObject> messageObjects = new ArrayList<>();
                if (error == null) {
                    TLRPC.messages_Messages res = (TLRPC.messages_Messages) response;
                    for (int a = 0; a < res.messages.size(); a++) {
                        TLRPC.Message message = res.messages.get(a);
                        if (max_id != 0 && message.id > max_id) {
                            continue;
                        }
                        messageObjects.add(new MessageObject(profileActivity.getCurrentAccount(), message, false, true));
                    }
                }
                AndroidUtilities.runOnUIThread(() -> {
                    if (reqId != 0) {
                        if (currentReqId == lastReqId) {
                            int oldItemCounts = getItemCount();
                            globalSearch = messageObjects;
                            searchesInProgress--;
                            int count = getItemCount();
                            if (searchesInProgress == 0 || count != 0) {
                                switchToCurrentSelectedMode(false);
                            }

                            for (int a = 0; a < mediaPages.length; a++) {
                                if (mediaPages[a].selectedType == currentType) {
                                    if (searchesInProgress == 0 && count == 0) {
                                        mediaPages[a].emptyView.title.setText(LocaleController.formatString("NoResultFoundFor", R.string.NoResultFoundFor, query));
                                        mediaPages[a].emptyView.button.setVisibility(View.GONE);
                                        mediaPages[a].emptyView.showProgress(false, true);
                                    } else if (oldItemCounts == 0) {
                                        animateItemsEnter(mediaPages[a].listView, 0, null);
                                    }
                                }
                            }
                            notifyDataSetChanged();

                        }
                        reqId = 0;
                    }
                });
            }, ConnectionsManager.RequestFlagFailOnServerErrors);
            profileActivity.getConnectionsManager().bindRequestToGuid(reqId, profileActivity.getClassGuid());
        }

        public void search(final String query, boolean animated) {
            if (searchRunnable != null) {
                AndroidUtilities.cancelRunOnUIThread(searchRunnable);
                searchRunnable = null;
            }

            if (!searchResult.isEmpty() || !globalSearch.isEmpty()) {
                searchResult.clear();
                globalSearch.clear();
                notifyDataSetChanged();
            }

            if (TextUtils.isEmpty(query)) {
                if (!searchResult.isEmpty() || !globalSearch.isEmpty() || searchesInProgress != 0) {
                    searchResult.clear();
                    globalSearch.clear();
                    if (reqId != 0) {
                        profileActivity.getConnectionsManager().cancelRequest(reqId, true);
                        reqId = 0;
                        searchesInProgress--;
                    }
                }
            } else {
                for (int a = 0; a < mediaPages.length; a++) {
                    if (mediaPages[a].selectedType == currentType) {
                        mediaPages[a].emptyView.showProgress(true, animated);
                    }
                }


                AndroidUtilities.runOnUIThread(searchRunnable = () -> {
                    if (!sharedMediaData[currentType].messages.isEmpty() && (currentType == 1 || currentType == 4)) {
                        MessageObject messageObject = sharedMediaData[currentType].messages.get(sharedMediaData[currentType].messages.size() - 1);
                        queryServerSearch(query, messageObject.getId(), messageObject.getDialogId(), dialog_id == profileActivity.getUserConfig().getClientUserId() ? messageObject.getSavedDialogId() : 0);
                    } else if (currentType == 3) {
                        queryServerSearch(query, 0, dialog_id, topicId);
                    }
                    if (currentType == 1 || currentType == 4) {
                        final ArrayList<MessageObject> copy = new ArrayList<>(sharedMediaData[currentType].messages);
                        searchesInProgress++;
                        Utilities.searchQueue.postRunnable(() -> {
                            String search1 = query.trim().toLowerCase();
                            if (search1.length() == 0) {
                                updateSearchResults(new ArrayList<>());
                                return;
                            }
                            String search2 = LocaleController.getInstance().getTranslitString(search1);
                            if (search1.equals(search2) || search2.length() == 0) {
                                search2 = null;
                            }
                            String[] search = new String[1 + (search2 != null ? 1 : 0)];
                            search[0] = search1;
                            if (search2 != null) {
                                search[1] = search2;
                            }

                            ArrayList<MessageObject> resultArray = new ArrayList<>();

                            for (int a = 0; a < copy.size(); a++) {
                                MessageObject messageObject = copy.get(a);
                                for (int b = 0; b < search.length; b++) {
                                    String q = search[b];
                                    String name = messageObject.getDocumentName();
                                    if (name == null || name.length() == 0) {
                                        continue;
                                    }
                                    name = name.toLowerCase();
                                    if (name.contains(q)) {
                                        resultArray.add(messageObject);
                                        break;
                                    }
                                    if (currentType == 4) {
                                        TLRPC.Document document;
                                        if (messageObject.type == MessageObject.TYPE_TEXT) {
                                            document = MessageObject.getMedia(messageObject.messageOwner).webpage.document;
                                        } else {
                                            document = MessageObject.getMedia(messageObject.messageOwner).document;
                                        }
                                        boolean ok = false;
                                        for (int c = 0; c < document.attributes.size(); c++) {
                                            TLRPC.DocumentAttribute attribute = document.attributes.get(c);
                                            if (attribute instanceof TLRPC.TL_documentAttributeAudio) {
                                                if (attribute.performer != null) {
                                                    ok = attribute.performer.toLowerCase().contains(q);
                                                }
                                                if (!ok && attribute.title != null) {
                                                    ok = attribute.title.toLowerCase().contains(q);
                                                }
                                                break;
                                            }
                                        }
                                        if (ok) {
                                            resultArray.add(messageObject);
                                            break;
                                        }
                                    }
                                }
                            }

                            updateSearchResults(resultArray);
                        });
                    }
                }, 300);
            }
        }

        private void updateSearchResults(final ArrayList<MessageObject> documents) {
            AndroidUtilities.runOnUIThread(() -> {
                if (!searching) {
                    return;
                }
                searchesInProgress--;
                int oldItemCount = getItemCount();
                searchResult = documents;
                int count = getItemCount();
                if (searchesInProgress == 0 || count != 0) {
                    switchToCurrentSelectedMode(false);
                }

                for (int a = 0; a < mediaPages.length; a++) {
                    if (mediaPages[a].selectedType == currentType) {
                        if (searchesInProgress == 0 && count == 0) {
                            mediaPages[a].emptyView.title.setText(getString("NoResult", R.string.NoResult));
                            mediaPages[a].emptyView.button.setVisibility(View.GONE);
                            mediaPages[a].emptyView.showProgress(false, true);
                        } else if (oldItemCount == 0) {
                            animateItemsEnter(mediaPages[a].listView, 0, null);
                        }
                    }
                }

                notifyDataSetChanged();

            });
        }

        @Override
        public boolean isEnabled(RecyclerView.ViewHolder holder) {
            return 0 != searchResult.size() + globalSearch.size();
        }

        @Override
        public int getItemCount() {
            int count = searchResult.size();
            int globalCount = globalSearch.size();
            if (globalCount != 0) {
                count += globalCount;
            }
            return count;
        }

        public boolean isGlobalSearch(int i) {
            int localCount = searchResult.size();
            int globalCount = globalSearch.size();
            if (i >= 0 && i < localCount) {
                return false;
            } else if (i > localCount && i <= globalCount + localCount) {
                return true;
            }
            return false;
        }

        public MessageObject getItem(int i) {
            if (i < searchResult.size()) {
                return searchResult.get(i);
            } else {
                return globalSearch.get(i - searchResult.size());
            }
        }

        @Override
        public RecyclerView.ViewHolder onCreateViewHolder(ViewGroup parent, int viewType) {
            View view;
            if (currentType == 1) {
                view = new SharedDocumentCell(mContext, SharedDocumentCell.VIEW_TYPE_DEFAULT, resourcesProvider);
            } else if (currentType == 4) {
                view = new SharedAudioCell(mContext, SharedAudioCell.VIEW_TYPE_DEFAULT, resourcesProvider) {
                    @Override
                    public boolean needPlayMessage(MessageObject messageObject) {
                        if (messageObject.isVoice() || messageObject.isRoundVideo()) {
                            boolean result = MediaController.getInstance().playMessage(messageObject);
                            MediaController.getInstance().setVoiceMessagesPlaylist(result ? searchResult : null, false);
                            if (messageObject.isRoundVideo()) {
                                MediaController.getInstance().setCurrentVideoVisible(false);
                            }
                            return result;
                        } else if (messageObject.isMusic()) {
                            return MediaController.getInstance().setPlaylist(searchResult, messageObject, mergeDialogId);
                        }
                        return false;
                    }
                };
            } else {
                view = new SharedLinkCell(mContext, SharedLinkCell.VIEW_TYPE_DEFAULT, resourcesProvider);
                ((SharedLinkCell) view).setDelegate(sharedLinkCellDelegate);
            }
            view.setLayoutParams(new RecyclerView.LayoutParams(ViewGroup.LayoutParams.MATCH_PARENT, ViewGroup.LayoutParams.WRAP_CONTENT));
            return new RecyclerListView.Holder(view);
        }

        @Override
        public void onBindViewHolder(RecyclerView.ViewHolder holder, int position) {
            if (currentType == 1) {
                if (!(holder.itemView instanceof SharedDocumentCell)) return;
                SharedDocumentCell sharedDocumentCell = (SharedDocumentCell) holder.itemView;
                MessageObject messageObject = getItem(position);
                sharedDocumentCell.setDocument(messageObject, position != getItemCount() - 1);
                if (isActionModeShowed) {
                    sharedDocumentCell.setChecked(selectedFiles[messageObject.getDialogId() == dialog_id ? 0 : 1].indexOfKey(messageObject.getId()) >= 0, !scrolling);
                } else {
                    sharedDocumentCell.setChecked(false, !scrolling);
                }
            } else if (currentType == 3) {
                if (!(holder.itemView instanceof SharedLinkCell)) return;
                SharedLinkCell sharedLinkCell = (SharedLinkCell) holder.itemView;
                MessageObject messageObject = getItem(position);
                sharedLinkCell.setLink(messageObject, position != getItemCount() - 1);
                if (isActionModeShowed) {
                    sharedLinkCell.setChecked(selectedFiles[messageObject.getDialogId() == dialog_id ? 0 : 1].indexOfKey(messageObject.getId()) >= 0, !scrolling);
                } else {
                    sharedLinkCell.setChecked(false, !scrolling);
                }
            } else if (currentType == 4) {
                if (!(holder.itemView instanceof SharedAudioCell)) return;
                SharedAudioCell sharedAudioCell = (SharedAudioCell) holder.itemView;
                MessageObject messageObject = getItem(position);
                sharedAudioCell.setMessageObject(messageObject, position != getItemCount() - 1);
                if (isActionModeShowed) {
                    sharedAudioCell.setChecked(selectedFiles[messageObject.getDialogId() == dialog_id ? 0 : 1].indexOfKey(messageObject.getId()) >= 0, !scrolling);
                } else {
                    sharedAudioCell.setChecked(false, !scrolling);
                }
            }
        }

        @Override
        public int getItemViewType(int i) {
            return VIEW_TYPE_SEARCH_DOCUMENT;
        }
    }

    private class GifAdapter extends RecyclerListView.SelectionAdapter {

        private Context mContext;

        public GifAdapter(Context context) {
            mContext = context;
        }

        @Override
        public boolean isEnabled(RecyclerView.ViewHolder holder) {
            if (sharedMediaData[5].messages.size() == 0 && !sharedMediaData[5].loading) {
                return false;
            }
            return true;
        }

        @Override
        public int getItemCount() {
            if (sharedMediaData[5].messages.size() == 0 && !sharedMediaData[5].loading) {
                return 1;
            }
            return sharedMediaData[5].messages.size();
        }

        @Override
        public long getItemId(int i) {
            return i;
        }

        @Override
        public int getItemViewType(int position) {
            if (sharedMediaData[5].messages.size() == 0 && !sharedMediaData[5].loading) {
                return VIEW_TYPE_GIF_LOADING;
            }
            return VIEW_TYPE_GIF;
        }

        @Override
        public RecyclerView.ViewHolder onCreateViewHolder(ViewGroup parent, int viewType) {
            if (viewType == VIEW_TYPE_GIF_LOADING) {
                View emptyStubView = createEmptyStubView(mContext, 5, dialog_id, resourcesProvider);
                emptyStubView.setLayoutParams(new RecyclerView.LayoutParams(ViewGroup.LayoutParams.MATCH_PARENT, ViewGroup.LayoutParams.MATCH_PARENT));
                return new RecyclerListView.Holder(emptyStubView);
            }
            ContextLinkCell cell = new ContextLinkCell(mContext, true, resourcesProvider);
            cell.setCanPreviewGif(true);
            return new RecyclerListView.Holder(cell);
        }

        @Override
        public void onBindViewHolder(RecyclerView.ViewHolder holder, int position) {
            if (holder.getItemViewType() == VIEW_TYPE_GIF) {
                MessageObject messageObject = sharedMediaData[5].messages.get(position);
                TLRPC.Document document = messageObject.getDocument();
                if (document != null) {
                    if (!(holder.itemView instanceof ContextLinkCell)) return;
                    ContextLinkCell cell = (ContextLinkCell) holder.itemView;
                    cell.setGif(document, messageObject, messageObject.messageOwner.date, false);
                    if (isActionModeShowed) {
                        cell.setChecked(selectedFiles[messageObject.getDialogId() == dialog_id ? 0 : 1].indexOfKey(messageObject.getId()) >= 0, !scrolling);
                    } else {
                        cell.setChecked(false, !scrolling);
                    }
                }
            }
        }

        @Override
        public void onViewAttachedToWindow(RecyclerView.ViewHolder holder) {
            if (holder.itemView instanceof ContextLinkCell) {
                ContextLinkCell cell = (ContextLinkCell) holder.itemView;
                ImageReceiver imageReceiver = cell.getPhotoImage();
                if (mediaPages[0].selectedType == 5) {
                    imageReceiver.setAllowStartAnimation(true);
                    imageReceiver.startAnimation();
                } else {
                    imageReceiver.setAllowStartAnimation(false);
                    imageReceiver.stopAnimation();
                }
            }
        }
    }

    private class SavedDialogsAdapter extends RecyclerListView.SelectionAdapter {
        private final Context mContext;
        private final SavedMessagesController controller;

        private final ArrayList<SavedMessagesController.SavedDialog> oldDialogs = new ArrayList<>();
        private final ArrayList<SavedMessagesController.SavedDialog> dialogs = new ArrayList<>();
        private boolean orderChanged;
        private Runnable notifyOrderUpdate = () -> {
            if (!orderChanged) {
                return;
            }
            orderChanged = false;
            ArrayList<Long> pinnedOrder = new ArrayList<>();
            for (int i = 0; i < dialogs.size(); ++i) {
                if (dialogs.get(i).pinned) {
                    pinnedOrder.add(dialogs.get(i).dialogId);
                }
            }
            profileActivity.getMessagesController().getSavedMessagesController().updatePinnedOrder(pinnedOrder);
        };

        public final RecyclerView.RecycledViewPool viewPool = new RecyclerView.RecycledViewPool();
        public RecyclerListView attachedToRecyclerView;
        public final ItemTouchHelper itemTouchHelper = new ItemTouchHelper(new ItemTouchHelper.Callback() {

            @Override
            public boolean isLongPressDragEnabled() {
                return true;
            }
            @Override
            public int getMovementFlags(@NonNull RecyclerView recyclerView, @NonNull RecyclerView.ViewHolder viewHolder) {
                if (!isActionModeShowed || recyclerView.getAdapter() == savedMessagesSearchAdapter) {
                    return makeMovementFlags(0, 0);
                }
                SavedMessagesController.SavedDialog d = getDialog(viewHolder);
                if (d != null && d.pinned) {
                    return makeMovementFlags(ItemTouchHelper.UP | ItemTouchHelper.DOWN, 0);
                }
                return makeMovementFlags(0, 0);
            }

            private SavedMessagesController.SavedDialog getDialog(RecyclerView.ViewHolder holder) {
                if (holder == null) {
                    return null;
                }
                int position = holder.getAdapterPosition();
                if (position < 0 || position >= dialogs.size()) {
                    return null;
                }
                return dialogs.get(position);
            }

            @Override
            public void onSelectedChanged(RecyclerView.ViewHolder viewHolder, int actionState) {
                if (viewHolder != null && attachedToRecyclerView != null) {
                    attachedToRecyclerView.hideSelector(false);
                }
                if (actionState == ItemTouchHelper.ACTION_STATE_IDLE) {
                    AndroidUtilities.cancelRunOnUIThread(notifyOrderUpdate);
                    AndroidUtilities.runOnUIThread(notifyOrderUpdate, 300);
                }
                super.onSelectedChanged(viewHolder, actionState);
            }

            @Override
            public boolean onMove(@NonNull RecyclerView recyclerView, @NonNull RecyclerView.ViewHolder sourceHolder, @NonNull RecyclerView.ViewHolder targetHolder) {
                if (!isActionModeShowed || recyclerView.getAdapter() == savedMessagesSearchAdapter) {
                    return false;
                }
                SavedMessagesController.SavedDialog source = getDialog(sourceHolder);
                SavedMessagesController.SavedDialog target = getDialog(targetHolder);
                if (source != null && target != null && source.pinned && target.pinned) {
                    int fromPosition = sourceHolder.getAdapterPosition();
                    int toPosition = targetHolder.getAdapterPosition();
                    dialogs.remove(fromPosition);
                    dialogs.add(toPosition, source);
                    notifyItemMoved(fromPosition, toPosition);
                    orderChanged = true;
                    return true;
                }
                return false;
            }

            @Override
            public void onSwiped(@NonNull RecyclerView.ViewHolder viewHolder, int direction) {

            }

            @Override
            public void clearView(RecyclerView recyclerView, RecyclerView.ViewHolder viewHolder) {
                super.clearView(recyclerView, viewHolder);
                viewHolder.itemView.setPressed(false);
            }
        });

        public SavedDialogsAdapter(Context context) {
            mContext = context;
            controller = profileActivity.getMessagesController().getSavedMessagesController();
            if (includeSavedDialogs()) {
                controller.loadDialogs(false);
            }
            setHasStableIds(true);
            update(false);
        }

        @Override
        public long getItemId(int position) {
            if (position < 0 || position >= dialogs.size()) return position;
            return dialogs.get(position).dialogId;
        }

        public void update(boolean notify) {
            oldDialogs.clear();
            oldDialogs.addAll(dialogs);
            dialogs.clear();
            dialogs.addAll(controller.allDialogs);
            if (notify) {
                notifyDataSetChanged();
            }
        }

        public final HashSet<Long> selectedDialogs = new HashSet<>();

        public void select(View view) {
            if (!(view instanceof DialogCell)) return;
            DialogCell dialogCell = (DialogCell) view;
            long dialogId = dialogCell.getDialogId();
            SavedMessagesController.SavedDialog dialog = null;
            for (int i = 0; i < dialogs.size(); ++i) {
                if (dialogs.get(i).dialogId == dialogId) {
                    dialog = dialogs.get(i);
                    break;
                }
            }
            if (dialog == null) return;

            if (selectedDialogs.contains(dialog.dialogId)) {
                selectedDialogs.remove(dialog.dialogId);
                if (selectedDialogs.size() <= 0 && isActionModeShowed) {
                    showActionMode(false);
                }
            } else {
                selectedDialogs.add(dialog.dialogId);
                if (selectedDialogs.size() > 0 && !isActionModeShowed) {
                    showActionMode(true);
                    if (gotoItem != null) {
                        gotoItem.setVisibility(View.GONE);
                    }
                    if (forwardItem != null) {
                        forwardItem.setVisibility(View.GONE);
                    }
                }
            }
            selectedMessagesCountTextView.setNumber(selectedDialogs.size(), true);
            boolean allSelectedPinned = selectedDialogs.size() > 0;
            for (long did : selectedDialogs) {
                for (int i = 0; i < dialogs.size(); ++i) {
                    SavedMessagesController.SavedDialog d = dialogs.get(i);
                    if (d.dialogId == did) {
                        if (!d.pinned) {
                            allSelectedPinned = false;
                        }
                        break;
                    }
                }
                if (!allSelectedPinned) break;
            }
            if (pinItem != null) {
                pinItem.setVisibility(allSelectedPinned ? View.GONE : View.VISIBLE);
            }
            if (unpinItem != null) {
                unpinItem.setVisibility(allSelectedPinned ? View.VISIBLE : View.GONE);
            }
            if (view instanceof DialogCell) {
                ((DialogCell) view).setChecked(selectedDialogs.contains(dialog.dialogId), true);
            }
        }

        public void unselectAll() {
            selectedDialogs.clear();
        }

        @NonNull
        @Override
        public RecyclerView.ViewHolder onCreateViewHolder(@NonNull ViewGroup parent, int viewType) {
            DialogCell cell = new DialogCell(null, mContext, false, true) {
                @Override
                public boolean isForumCell() {
                    return false;
                }
                @Override
                public boolean getIsPinned() {
                    if (attachedToRecyclerView != null && attachedToRecyclerView.getAdapter() == SavedDialogsAdapter.this) {
                        int position = attachedToRecyclerView.getChildAdapterPosition(this);
                        if (position >= 0 && position < dialogs.size()) {
                            return dialogs.get(position).pinned;
                        }
                    }
                    return false;
                }
            };
            cell.setDialogCellDelegate(SharedMediaLayout.this);
            cell.isSavedDialog = true;
            cell.setBackgroundColor(getThemedColor(Theme.key_windowBackgroundWhite));
            return new RecyclerListView.Holder(cell);
        }

        @Override
        public void onBindViewHolder(@NonNull RecyclerView.ViewHolder holder, int position) {
            if (!(holder.itemView instanceof DialogCell)) return;
            DialogCell cell = (DialogCell) holder.itemView;
            SavedMessagesController.SavedDialog d = dialogs.get(position);
            cell.setDialog(d.dialogId, d.message, d.getDate(), false, false);
            cell.isSavedDialogCell = true;
            cell.setChecked(selectedDialogs.contains(d.dialogId), false);
            cell.useSeparator = position + 1 < getItemCount();
        }

        @Override
        public int getItemViewType(int position) {
            return VIEW_TYPE_SAVED_DIALOG;
        }

        @Override
        public int getItemCount() {
            return dialogs.size();
        }

        @Override
        public boolean isEnabled(RecyclerView.ViewHolder holder) {
            return true;
        }
    }

    private class SavedMessagesSearchAdapter extends RecyclerListView.SelectionAdapter {
        private final Context mContext;
        private final int currentAccount;
        public final ArrayList<SavedMessagesController.SavedDialog> dialogs = new ArrayList<>();
        public final ArrayList<MessageObject> messages = new ArrayList<>();
        public final ArrayList<MessageObject> loadedMessages = new ArrayList<>();
        public final ArrayList<MessageObject> cachedMessages = new ArrayList<>();
        public SavedMessagesSearchAdapter(Context context) {
            mContext = context;
            currentAccount = profileActivity.getCurrentAccount();
            setHasStableIds(true);
        }

        private boolean loading;
        private boolean endReached = false;
        private int oldItemCounts = 0;
        private int count = 0;

        private String lastQuery;
        private ReactionsLayoutInBubble.VisibleReaction lastReaction;
        private int reqId = -1;

        public void search(String query, ReactionsLayoutInBubble.VisibleReaction reaction) {
            if (TextUtils.equals(query, lastQuery) && (lastReaction == null && reaction == null || lastReaction != null && lastReaction.equals(reaction))) {
                return;
            }
            lastQuery = query;
            lastReaction = reaction;
            if (reqId >= 0) {
                ConnectionsManager.getInstance(currentAccount).cancelRequest(reqId, true);
                reqId = -1;
            }

            cachedMessages.clear();
            loadedMessages.clear();
            messages.clear();
            count = 0;
            endReached = false;
            loading = true;

            dialogs.clear();
            if (lastReaction == null) {
                dialogs.addAll(MessagesController.getInstance(currentAccount).getSavedMessagesController().searchDialogs(query));
            }
            for (int a = 0; a < mediaPages.length; a++) {
                if (mediaPages[a].selectedType == TAB_SAVED_DIALOGS) {
                    mediaPages[a].emptyView.showProgress(true, true);
                }
            }
            if (lastReaction == null) {
                notifyDataSetChanged();
            }

            AndroidUtilities.cancelRunOnUIThread(searchRunnable);
            AndroidUtilities.runOnUIThread(searchRunnable, lastReaction != null ? 60 : 600);
        }

        public void loadMore() {
            if (endReached || loading) return;
            loading = true;
            sendRequest();
        }

        int lastSearchId;
        private Runnable searchRunnable = this::sendRequest;
        private void sendRequest() {
            if (TextUtils.isEmpty(lastQuery) && lastReaction == null) {
                loading = false;
                return;
            }
            TLRPC.TL_messages_search req = new TLRPC.TL_messages_search();
            req.peer = MessagesController.getInstance(currentAccount).getInputPeer(UserConfig.getInstance(currentAccount).getClientUserId());
            req.filter = new TLRPC.TL_inputMessagesFilterEmpty();
            req.q = lastQuery;
            if (lastReaction != null) {
                req.flags |= 8;
                req.saved_reaction.add(lastReaction.toTLReaction());
            }
            if (loadedMessages.size() > 0) {
                MessageObject lastMessage = loadedMessages.get(loadedMessages.size() - 1);
                req.offset_id = lastMessage.getId();
            }
            req.limit = 10;
            endReached = false;
            final int searchId = ++lastSearchId;
            Runnable request = () -> {
                if (searchId != lastSearchId) return;
                reqId = ConnectionsManager.getInstance(currentAccount).sendRequest(req, (res, err) -> AndroidUtilities.runOnUIThread(() -> {
                    if (!(res instanceof TLRPC.messages_Messages) || searchId != lastSearchId) {
                        return;
                    }
                    TLRPC.messages_Messages r = (TLRPC.messages_Messages) res;
                    MessagesController.getInstance(currentAccount).putUsers(r.users, false);
                    MessagesController.getInstance(currentAccount).putChats(r.chats, false);
                    MessagesStorage.getInstance(currentAccount).putUsersAndChats(r.users, r.chats, true, true);
                    for (int i = 0; i < r.messages.size(); ++i) {
                        TLRPC.Message msg = r.messages.get(i);
                        MessageObject messageObject = new MessageObject(currentAccount, msg, false, true);
                        if (messageObject.hasValidGroupId()) {
                            messageObject.isPrimaryGroupMessage = true;
                        }
                        messageObject.setQuery(lastQuery);
                        loadedMessages.add(messageObject);
                    }
                    count = r.count;
                    if (r instanceof TLRPC.TL_messages_messagesSlice) {
                        endReached = loadedMessages.size() >= r.count;
                    } else if (r instanceof TLRPC.TL_messages_messages) {
                        endReached = true;
                    }
                    updateMessages(false);
                    loading = false;
                    reqId = -1;
                }));
            };
            if (lastReaction != null) {
                MessagesStorage.getInstance(currentAccount).searchSavedByTag(lastReaction.toTLReaction(), 0, lastQuery, 100, cachedMessages.size(), (messages, users, chats, emoji) -> {
                    MessagesController.getInstance(currentAccount).putUsers(users, true);
                    MessagesController.getInstance(currentAccount).putChats(chats, true);
                    AnimatedEmojiDrawable.getDocumentFetcher(currentAccount).processDocuments(emoji);
                    for (int i = 0; i < messages.size(); ++i) {
                        MessageObject messageObject = messages.get(i);
                        if (messageObject.hasValidGroupId() && messageObject.messageOwner.reactions != null) {
                            messageObject.isPrimaryGroupMessage = true;
                        }
                        messageObject.setQuery(lastQuery);
                        cachedMessages.add(messageObject);
                    }
                    updateMessages(true);
                    AndroidUtilities.runOnUIThread(request, 540);
                }, false);
            } else {
                request.run();
            }
        }

        private void updateMessages(boolean fromCache) {
            messages.clear();
            HashSet<Integer> msgIds = new HashSet<>();
            for (int i = 0; i < loadedMessages.size(); ++i) {
                MessageObject msg = loadedMessages.get(i);
                if (msg != null && !msgIds.contains(msg.getId())) {
                    msgIds.add(msg.getId());
                    messages.add(msg);
                }
            }
            for (int i = 0; i < cachedMessages.size(); ++i) {
                MessageObject msg = cachedMessages.get(i);
                if (msg != null && !msgIds.contains(msg.getId())) {
                    msgIds.add(msg.getId());
                    messages.add(msg);
                }
            }

            if (!fromCache || !cachedMessages.isEmpty()) {
                for (int a = 0; a < mediaPages.length; a++) {
                    if (mediaPages[a].selectedType == TAB_SAVED_DIALOGS) {
                        if (messages.isEmpty() && dialogs.isEmpty()) {
                            mediaPages[a].emptyView.title.setText(lastReaction != null && TextUtils.isEmpty(lastQuery) ? AndroidUtilities.replaceCharSequence("%s", getString(R.string.NoResultFoundForTag), lastReaction.toCharSequence(mediaPages[a].emptyView.title.getPaint().getFontMetricsInt())) : LocaleController.formatString(R.string.NoResultFoundFor, lastQuery));
                            mediaPages[a].emptyView.button.setVisibility(View.GONE);
                            mediaPages[a].emptyView.showProgress(false, true);
                        }
                    }
                }
            }
            oldItemCounts = count;
            notifyDataSetChanged();
        }

        @Override
        public long getItemId(int position) {
            if (position < 0) return position;
            if (position < dialogs.size()) {
                return Objects.hash(1, dialogs.get(position).dialogId);
            }
            position -= dialogs.size();
            if (position < messages.size()) {
                return Objects.hash(2, messages.get(position).getSavedDialogId(), messages.get(position).getId());
            }
            return position;
        }

        @NonNull
        @Override
        public RecyclerView.ViewHolder onCreateViewHolder(@NonNull ViewGroup parent, int viewType) {
            DialogCell cell = new DialogCell(null, mContext, false, true) {
                @Override
                public boolean isForumCell() {
                    return false;
                }
            };
            cell.setDialogCellDelegate(SharedMediaLayout.this);
            cell.isSavedDialog = true;
            cell.setBackgroundColor(getThemedColor(Theme.key_windowBackgroundWhite));
            return new RecyclerListView.Holder(cell);
        }

        @Override
        public void onBindViewHolder(@NonNull RecyclerView.ViewHolder holder, int position) {
            if (position < 0) return;
            if (!(holder.itemView instanceof DialogCell)) return;
            DialogCell cell = (DialogCell) holder.itemView;
            cell.useSeparator = position + 1 < getItemCount();
            if (position < dialogs.size()) {
                final SavedMessagesController.SavedDialog d = dialogs.get(position);
                cell.setDialog(d.dialogId, d.message, d.getDate(), false, false);
            } else {
                position -= dialogs.size();
                if (position < messages.size()) {
                    MessageObject msg = messages.get(position);
                    cell.setDialog(msg.getSavedDialogId(), msg, msg.messageOwner.date, false, false);
                }
            }
        }

        @Override
        public int getItemViewType(int position) {
            return VIEW_TYPE_SEARCH_SAVED_DIALOG;
        }

        @Override
        public int getItemCount() {
            return dialogs.size() + messages.size();
        }

        @Override
        public boolean isEnabled(RecyclerView.ViewHolder holder) {
            return true;
        }
    }

    private class ChannelRecommendationsAdapter extends RecyclerListView.SelectionAdapter {

        private final Context mContext;
        private final ArrayList<TLRPC.Chat> chats = new ArrayList<>();
        private int more;

        public ChannelRecommendationsAdapter(Context context) {
            mContext = context;
            update(false);
        }

        public void update(boolean notify) {
            if (profileActivity == null || !DialogObject.isChatDialog(dialog_id)) {
                return;
            }
            TLRPC.Chat thisChat = MessagesController.getInstance(profileActivity.getCurrentAccount()).getChat(-dialog_id);
            if (thisChat == null || !ChatObject.isChannelAndNotMegaGroup(thisChat)) {
                return;
            }
            MessagesController.ChannelRecommendations rec = MessagesController.getInstance(profileActivity.getCurrentAccount()).getChannelRecommendations(thisChat.id);
            chats.clear();
            if (rec != null) {
                for (int i = 0; i < rec.chats.size(); ++i) {
                    TLRPC.Chat chat = rec.chats.get(i);
                    if (chat != null && ChatObject.isNotInChat(chat)) {
                        chats.add(chat);
                    }
                }
            }
            more = chats.isEmpty() || UserConfig.getInstance(profileActivity.getCurrentAccount()).isPremium() ? 0 : rec.more;
            if (notify) {
                notifyDataSetChanged();
            }
        }

        @Override
        public boolean isEnabled(RecyclerView.ViewHolder holder) {
            return true;
        }

        @Override
        public int getItemCount() {
            return chats.size();
        }

        @Override
        public RecyclerView.ViewHolder onCreateViewHolder(ViewGroup parent, int viewType) {
            View view;
            if (viewType == VIEW_TYPE_SIMILAR_CHANNEL_BLOCK) {
                MoreRecommendationsCell cell = new MoreRecommendationsCell(profileActivity == null ? UserConfig.selectedAccount : profileActivity.getCurrentAccount(), mContext, resourcesProvider, () -> {
                    if (profileActivity != null) {
                        profileActivity.presentFragment(new PremiumPreviewFragment("similar_channels"));
                    }
                });
                view = cell;
            } else {
                view = new ProfileSearchCell(mContext, resourcesProvider);
            }
            view.setLayoutParams(new RecyclerView.LayoutParams(ViewGroup.LayoutParams.MATCH_PARENT, ViewGroup.LayoutParams.WRAP_CONTENT));
            return new RecyclerListView.Holder(view);
        }

        public void openPreview(int position) {
            if (position < 0 || position >= chats.size()) return;
            TLRPC.Chat chat = chats.get(position);

            Bundle args = new Bundle();
            args.putLong("chat_id", chat.id);
            final BaseFragment fragment = new ChatActivity(args);
            if (profileActivity instanceof ProfileActivity) {
                ((ProfileActivity) profileActivity).prepareBlurBitmap();
            }

            ActionBarPopupWindow.ActionBarPopupWindowLayout previewMenu = new ActionBarPopupWindow.ActionBarPopupWindowLayout(getContext(), R.drawable.popup_fixed_alert, resourcesProvider, ActionBarPopupWindow.ActionBarPopupWindowLayout.FLAG_SHOWN_FROM_BOTTOM);
            previewMenu.setBackgroundColor(getThemedColor(Theme.key_actionBarDefaultSubmenuBackground));

            ActionBarMenuSubItem openChannel = new ActionBarMenuSubItem(getContext(), false, false);
            openChannel.setTextAndIcon(getString(R.string.OpenChannel2), R.drawable.msg_channel);
            openChannel.setMinimumWidth(160);
            openChannel.setOnClickListener(view -> {
                if (profileActivity != null && profileActivity.getParentLayout() != null) {
                    profileActivity.getParentLayout().expandPreviewFragment();
                }
            });
            previewMenu.addView(openChannel);

            ActionBarMenuSubItem joinChannel = new ActionBarMenuSubItem(getContext(), false, false);
            joinChannel.setTextAndIcon(getString(R.string.ProfileJoinChannel), R.drawable.msg_addbot);
            joinChannel.setMinimumWidth(160);
            joinChannel.setOnClickListener(view -> {
                profileActivity.finishPreviewFragment();
                chat.left = false;
                update(false);
                notifyItemRemoved(position);
                if (chats.isEmpty()) {
                    updateTabs(true);
                    checkCurrentTabValid();
                }
                profileActivity.getNotificationCenter().postNotificationName(NotificationCenter.channelRecommendationsLoaded, -dialog_id);
                profileActivity.getMessagesController().addUserToChat(chat.id, profileActivity.getUserConfig().getCurrentUser(), 0, null, profileActivity, () -> {
                    BulletinFactory.of(profileActivity).createSimpleBulletin(R.raw.contact_check, LocaleController.formatString(R.string.YouJoinedChannel, chat == null ? "" : chat.title)).show();
                });
            });
            previewMenu.addView(joinChannel);

            profileActivity.presentFragmentAsPreviewWithMenu(fragment, previewMenu);
        }

        @Override
        public void onBindViewHolder(RecyclerView.ViewHolder holder, int position) {
            ProfileSearchCell cell = null;
            if (holder.getItemViewType() == VIEW_TYPE_SIMILAR_CHANNEL) {
                if (!(holder.itemView instanceof ProfileSearchCell)) return;
                cell = (ProfileSearchCell) holder.itemView;
            } else if (holder.getItemViewType() == VIEW_TYPE_SIMILAR_CHANNEL_BLOCK) {
                if (!(holder.itemView instanceof MoreRecommendationsCell)) return;
                cell = ((MoreRecommendationsCell) holder.itemView).channelCell;
            }
            if (cell != null) {
                TLRPC.Chat chat = chats.get(position);
                cell.setData(chat, null, null, null, false, false);
                cell.useSeparator = position != chats.size() - 1;
            }
        }

        @Override
        public int getItemViewType(int position) {
            if (more > 0 && position == getItemCount() - 1) {
                return VIEW_TYPE_SIMILAR_CHANNEL_BLOCK;
            }
            return VIEW_TYPE_SIMILAR_CHANNEL;
        }
    }

    private static class MoreRecommendationsCell extends FrameLayout {

        private final int currentAccount;
        private final Theme.ResourcesProvider resourcesProvider;

        public final ProfileSearchCell channelCell;

        private final View gradientView;
        private final ButtonWithCounterView button;
        private final LinkSpanDrawable.LinksTextView textView;

        public MoreRecommendationsCell(int currentAccount, Context context, Theme.ResourcesProvider resourcesProvider, Runnable onPremiumClick) {
            super(context);

            this.currentAccount = currentAccount;
            this.resourcesProvider = resourcesProvider;

            channelCell = new ProfileSearchCell(context, resourcesProvider);
            channelCell.setBackground(Theme.createSelectorDrawable(Theme.getColor(Theme.key_listSelector, resourcesProvider), Theme.RIPPLE_MASK_ALL));
            addView(channelCell, LayoutHelper.createFrame(LayoutHelper.MATCH_PARENT, LayoutHelper.WRAP_CONTENT));

            gradientView = new View(context);
            gradientView.setBackground(new GradientDrawable(GradientDrawable.Orientation.TOP_BOTTOM, new int[] {
                Theme.multAlpha(Theme.getColor(Theme.key_windowBackgroundWhite, resourcesProvider), .4f),
                Theme.getColor(Theme.key_windowBackgroundWhite, resourcesProvider)
            }));
            addView(gradientView, LayoutHelper.createFrame(LayoutHelper.MATCH_PARENT, 60));

            button = new ButtonWithCounterView(context, resourcesProvider);
            SpannableStringBuilder buttonText = new SpannableStringBuilder();
            buttonText.append(getString(R.string.MoreSimilarButton));
            buttonText.append(" ");
            SpannableString lock = new SpannableString("l");
            lock.setSpan(new ColoredImageSpan(R.drawable.msg_mini_lock2), 0, 1, Spanned.SPAN_EXCLUSIVE_EXCLUSIVE);
            buttonText.append(lock);
            button.setText(buttonText, false);
            addView(button, LayoutHelper.createFrame(LayoutHelper.MATCH_PARENT, 48, Gravity.TOP, 14, 38, 14, 0));
            button.setOnClickListener(v -> {
                if (onPremiumClick != null) {
                    onPremiumClick.run();
                }
            });

            textView = new LinkSpanDrawable.LinksTextView(context, resourcesProvider);
            textView.setTextSize(TypedValue.COMPLEX_UNIT_DIP, 13);
            textView.setTextAlignment(TEXT_ALIGNMENT_CENTER);
            textView.setGravity(Gravity.CENTER);
            textView.setTextColor(Theme.getColor(Theme.key_windowBackgroundWhiteBlackText, resourcesProvider));
            textView.setLinkTextColor(Theme.getColor(Theme.key_windowBackgroundWhiteBlueText, resourcesProvider));
            textView.setLineSpacing(dp(3), 1f);
            SpannableStringBuilder text = AndroidUtilities.premiumText(getString(R.string.MoreSimilarText), () -> {
                if (onPremiumClick != null) {
                    onPremiumClick.run();
                }
            });
            SpannableString count = new SpannableString("" + MessagesController.getInstance(currentAccount).recommendedChannelsLimitPremium);
            count.setSpan(new TypefaceSpan(AndroidUtilities.getTypeface(AndroidUtilities.TYPEFACE_ROBOTO_MEDIUM)), 0, count.length(), Spanned.SPAN_EXCLUSIVE_EXCLUSIVE);
            textView.setText(AndroidUtilities.replaceCharSequence("%s", text, count));
            addView(textView, LayoutHelper.createFrame(LayoutHelper.MATCH_PARENT, LayoutHelper.WRAP_CONTENT, Gravity.TOP | Gravity.CENTER_HORIZONTAL, 24, 96, 24, 12));
        }

        @Override
        protected void onMeasure(int widthMeasureSpec, int heightMeasureSpec) {
            super.onMeasure(widthMeasureSpec, MeasureSpec.makeMeasureSpec(dp(145), MeasureSpec.EXACTLY));
        }
    }

    private class CommonGroupsAdapter extends RecyclerListView.SelectionAdapter {

        private Context mContext;
        private ArrayList<TLRPC.Chat> chats = new ArrayList<>();
        private boolean loading;
        private boolean firstLoaded;
        private boolean endReached;

        public CommonGroupsAdapter(Context context) {
            mContext = context;
        }

        private void getChats(long max_id, final int count) {
            if (loading) {
                return;
            }
            TLRPC.TL_messages_getCommonChats req = new TLRPC.TL_messages_getCommonChats();
            long uid;
            if (DialogObject.isEncryptedDialog(dialog_id)) {
                TLRPC.EncryptedChat encryptedChat = profileActivity.getMessagesController().getEncryptedChat(DialogObject.getEncryptedChatId(dialog_id));
                uid = encryptedChat.user_id;
            } else {
                uid = dialog_id;
            }
            req.user_id = profileActivity.getMessagesController().getInputUser(uid);
            if (req.user_id instanceof TLRPC.TL_inputUserEmpty) {
                return;
            }
            req.limit = count;
            req.max_id = max_id;
            loading = true;
            notifyDataSetChanged();
            int reqId = profileActivity.getConnectionsManager().sendRequest(req, (response, error) -> AndroidUtilities.runOnUIThread(() -> {
                int oldCount = getItemCount();
                if (error == null) {
                    TLRPC.messages_Chats res = (TLRPC.messages_Chats) response;
                    profileActivity.getMessagesController().putChats(res.chats, false);
                    endReached = res.chats.isEmpty() || res.chats.size() != count;
                    chats.addAll(res.chats);
                } else {
                    endReached = true;
                }

                for (int a = 0; a < mediaPages.length; a++) {
                    if (mediaPages[a].selectedType == 6) {
                        if (mediaPages[a].listView != null) {
                            final RecyclerListView listView = mediaPages[a].listView;
                            if (firstLoaded || oldCount == 0) {
                                animateItemsEnter(listView, 0, null);
                            }
                        }
                    }
                }
                loading = false;
                firstLoaded = true;
                notifyDataSetChanged();
            }));
            profileActivity.getConnectionsManager().bindRequestToGuid(reqId, profileActivity.getClassGuid());
        }

        @Override
        public boolean isEnabled(RecyclerView.ViewHolder holder) {
            return holder.getAdapterPosition() != chats.size();
        }

        @Override
        public int getItemCount() {
            if (chats.isEmpty() && !loading) {
                return 1;
            }
            int count = chats.size();
            if (!chats.isEmpty()) {
                if (!endReached) {
                    count++;
                }
            }
            return count;
        }

        @Override
        public RecyclerView.ViewHolder onCreateViewHolder(ViewGroup parent, int viewType) {
            View view;
            switch (viewType) {
                case VIEW_TYPE_GROUP:
                    view = new ProfileSearchCell(mContext, resourcesProvider);
                    break;
                case VIEW_TYPE_GROUP_EMPTY:
                    View emptyStubView = createEmptyStubView(mContext, 6, dialog_id, resourcesProvider);
                    emptyStubView.setLayoutParams(new RecyclerView.LayoutParams(ViewGroup.LayoutParams.MATCH_PARENT, ViewGroup.LayoutParams.MATCH_PARENT));
                    return new RecyclerListView.Holder(emptyStubView);
                case VIEW_TYPE_GROUP_LOADING:
                default:
                    FlickerLoadingView flickerLoadingView = new FlickerLoadingView(mContext, resourcesProvider);
                    flickerLoadingView.setIsSingleCell(true);
                    flickerLoadingView.showDate(false);
                    flickerLoadingView.setViewType(FlickerLoadingView.DIALOG_TYPE);
                    view = flickerLoadingView;
                    break;
            }
            view.setLayoutParams(new RecyclerView.LayoutParams(ViewGroup.LayoutParams.MATCH_PARENT, ViewGroup.LayoutParams.WRAP_CONTENT));
            return new RecyclerListView.Holder(view);
        }

        @Override
        public void onBindViewHolder(RecyclerView.ViewHolder holder, int position) {
            if (holder.getItemViewType() == VIEW_TYPE_GROUP) {
                if (!(holder.itemView instanceof ProfileSearchCell)) return;
                ProfileSearchCell cell = (ProfileSearchCell) holder.itemView;
                TLRPC.Chat chat = chats.get(position);
                cell.setData(chat, null, null, null, false, false);
                cell.useSeparator = position != chats.size() - 1 || !endReached;
            }
        }

        @Override
        public int getItemViewType(int i) {
            if (chats.isEmpty() && !loading) {
                return VIEW_TYPE_GROUP_EMPTY;
            }
            if (i < chats.size()) {
                return VIEW_TYPE_GROUP;
            } else {
                return VIEW_TYPE_GROUP_LOADING;
            }
        }
    }

    public int getStoriesCount(int tab) {
        StoriesController.StoriesList list;
        if (tab == TAB_STORIES) {
            list = storiesAdapter.storiesList;
        } else if (tab == TAB_ARCHIVED_STORIES) {
            list = archivedStoriesAdapter.storiesList;
        } else {
            return 0;
        }
        if (list != null) {
            return list.getCount();
        }
        return 0;
    }

    private class StoriesAdapter extends SharedPhotoVideoAdapter {

        private final boolean isArchive;
        @Nullable
        public final StoriesController.StoriesList storiesList;
        private StoriesAdapter supportingAdapter;
        private int id;

        private ViewsForPeerStoriesRequester poller;

        public StoriesAdapter(Context context, boolean isArchive) {
            super(context);
            this.isArchive = isArchive;
            if (isArchive && !isStoriesView() || !isArchive && isArchivedOnlyStoriesView()) {
                storiesList = null;
            } else {
                storiesList = profileActivity.getMessagesController().getStoriesController().getStoriesList(dialog_id, isArchive ? StoriesController.StoriesList.TYPE_ARCHIVE : StoriesController.StoriesList.TYPE_PINNED);
            }
            if (storiesList != null) {
                id = storiesList.link();
                poller = new ViewsForPeerStoriesRequester(profileActivity.getMessagesController().getStoriesController(), dialog_id, storiesList.currentAccount) {
                    @Override
                    protected void getStoryIds(ArrayList<Integer> ids) {
                        RecyclerListView listView = null;
                        for (int i = 0; i < mediaPages.length; ++i) {
                            if (mediaPages[i].listView != null && mediaPages[i].listView.getAdapter() == StoriesAdapter.this) {
                                listView = mediaPages[i].listView;
                                break;
                            }
                        }

                        if (listView != null) {
                            for (int i = 0; i < listView.getChildCount(); ++i) {
                                View child = listView.getChildAt(i);
                                if (child instanceof SharedPhotoVideoCell2) {
                                    MessageObject msg = ((SharedPhotoVideoCell2) child).getMessageObject();
                                    if (msg != null && msg.isStory()) {
                                        ids.add(msg.storyItem.id);
                                    }
                                }
                            }
                        }
                    }

                    @Override
                    protected boolean updateStories(ArrayList<Integer> reqIds, TL_stories.TL_stories_storyViews storyViews) {
                        storiesList.updateStoryViews(reqIds, storyViews.views);
                        return true;
                    }
                };
            }
            checkColumns();
        }

        public StoriesAdapter makeSupporting() {
            StoriesAdapter adapter = new StoriesAdapter(getContext(), isArchive, storiesList);
            this.supportingAdapter = adapter;
            return adapter;
        }

        public void destroy() {
            if (storiesList != null) {
                storiesList.unlink(id);
            }
        }

        private StoriesAdapter(Context context, boolean isArchive, StoriesController.StoriesList list) {
            super(context);
            this.isArchive = isArchive;
            this.storiesList = list;
        }

        private void checkColumns() {
            if (storiesList == null) {
                return;
            }
            if (!isArchive && (!storiesColumnsCountSet || allowStoriesSingleColumn && storiesList.getCount() > 1) && storiesList.getCount() > 0 && !isStoriesView()) {
                if (storiesList.getCount() < 5) {
                    mediaColumnsCount[1] = storiesList.getCount();
                    if (mediaPages != null && mediaPages[0] != null && mediaPages[1] != null && mediaPages[0].listView != null && mediaPages[1].listView != null) {
                        switchToCurrentSelectedMode(false);
                    }
                    allowStoriesSingleColumn = mediaColumnsCount[1] == 1;
                } else if (allowStoriesSingleColumn) {
                    allowStoriesSingleColumn = false;
                    mediaColumnsCount[1] = Math.max(2, SharedConfig.storiesColumnsCount);
                    if (mediaPages != null && mediaPages[0] != null && mediaPages[1] != null && mediaPages[0].listView != null && mediaPages[1].listView != null) {
                        switchToCurrentSelectedMode(false);
                    }
                }
                storiesColumnsCountSet = true;
            }
        }

        @Override
        public void notifyDataSetChanged() {
            super.notifyDataSetChanged();
            if (supportingAdapter != null) {
                supportingAdapter.notifyDataSetChanged();
            }
            checkColumns();
        }

        public int columnsCount() {
            if (this == photoVideoAdapter) {
                return mediaColumnsCount[0];
            } else if (this == storiesAdapter || this == archivedStoriesAdapter) {
                return mediaColumnsCount[1];
            } else {
                return animateToColumnsCount;
            }
        }

        @Override
        public int getTopOffset() {
            return 0;
        }

        @Override
        public int getItemCount() {
            if (storiesList == null) {
                return 0;
            }
            return storiesList.isOnlyCache() && hasInternet() ? 0 : storiesList.getCount();
        }

        @Override
        public int getTotalItemsCount() {
            return getItemCount();
        }

        @Override
        public int getPositionForIndex(int i) {
            if (isArchive) {
                return getTopOffset() + i;
            }
            return i;
        }

        @Override
        public boolean isEnabled(RecyclerView.ViewHolder holder) {
            return false;
        }

        @Override
        public RecyclerView.ViewHolder onCreateViewHolder(ViewGroup parent, int viewType) {
            RecyclerView.ViewHolder holder = super.onCreateViewHolder(parent, viewType);
            if (holder.itemView instanceof SharedPhotoVideoCell2) {
                ((SharedPhotoVideoCell2) holder.itemView).isStory = true;
            }
            return holder;
        }

        @Override
        public void onBindViewHolder(RecyclerView.ViewHolder holder, int position) {
            if (storiesList == null) {
                return;
            }
            int viewType = holder.getItemViewType();
            if (viewType == VIEW_TYPE_STORY) {
                if (!(holder.itemView instanceof SharedPhotoVideoCell2)) return;
                SharedPhotoVideoCell2 cell = (SharedPhotoVideoCell2) holder.itemView;
                cell.isStory = true;
                position -= getTopOffset();
                if (position < 0 || position >= storiesList.messageObjects.size()) {
                    cell.setMessageObject(null, columnsCount());
                    cell.isStory = true;
                    return;
                }
                MessageObject messageObject = storiesList.messageObjects.get(position);
                cell.setMessageObject(messageObject, columnsCount());
                if (isActionModeShowed && messageObject != null) {
                    cell.setChecked(selectedFiles[messageObject.getDialogId() == dialog_id ? 0 : 1].indexOfKey(messageObject.getId()) >= 0, false);
                } else {
                    cell.setChecked(false, false);
                }
            }
        }

        public void load(boolean force) {
            if (storiesList == null) {
                return;
            }

            final int columnCount = columnsCount();
            final int count = Math.min(100, Math.max(1, columnCount / 2) * columnCount * columnCount);
            storiesList.load(force, count);
        }

        @Override
        public int getItemViewType(int i) {
            return VIEW_TYPE_STORY;
        }

        @Override
        public String getLetter(int position) {
            if (storiesList == null) {
                return null;
            }
            position -= getTopOffset();
            if (position < 0 || position >= storiesList.messageObjects.size()) {
                return null;
            }
            MessageObject messageObject = storiesList.messageObjects.get(position);
            if (messageObject == null || messageObject.storyItem == null) {
                return null;
            }
            return LocaleController.formatYearMont(messageObject.storyItem.date, true);
        }

        @Override
        public void onFastScrollSingleTap() {
            showMediaCalendar(isArchive ? TAB_ARCHIVED_STORIES : TAB_STORIES, true);
        }
    }

    private class ChatUsersAdapter extends RecyclerListView.SelectionAdapter {

        private Context mContext;
        private TLRPC.ChatFull chatInfo;
        private ArrayList<Integer> sortedUsers;

        public ChatUsersAdapter(Context context) {
            mContext = context;
        }

        @Override
        public boolean isEnabled(RecyclerView.ViewHolder holder) {
            return true;
        }

        @Override
        public int getItemCount() {
            if (chatInfo != null && chatInfo.participants.participants.isEmpty()) {
                return 1;
            }
            return chatInfo != null ? chatInfo.participants.participants.size() : 0;
        }

        @Override
        public RecyclerView.ViewHolder onCreateViewHolder(ViewGroup parent, int viewType) {
            if (viewType == VIEW_TYPE_GROUPUSER_EMPTY) {
                View emptyStubView = createEmptyStubView(mContext, 7, dialog_id, resourcesProvider);
                emptyStubView.setLayoutParams(new RecyclerView.LayoutParams(ViewGroup.LayoutParams.MATCH_PARENT, ViewGroup.LayoutParams.MATCH_PARENT));
                return new RecyclerListView.Holder(emptyStubView);
            }
            View view = new UserCell(mContext, 9, 0, true, false, resourcesProvider, false);
            view.setLayoutParams(new RecyclerView.LayoutParams(ViewGroup.LayoutParams.MATCH_PARENT, ViewGroup.LayoutParams.WRAP_CONTENT));
            return new RecyclerListView.Holder(view);
        }

        @Override
        public void onBindViewHolder(RecyclerView.ViewHolder holder, int position) {
            if (!(holder.itemView instanceof UserCell)) {
                return;
            }
            UserCell userCell = (UserCell) holder.itemView;
            TLRPC.ChatParticipant part;
            if (!sortedUsers.isEmpty()) {
                part = chatInfo.participants.participants.get(sortedUsers.get(position));
            } else {
                part = chatInfo.participants.participants.get(position);
            }
            if (part != null) {
                String role;
                if (part instanceof TLRPC.TL_chatChannelParticipant) {
                    TLRPC.ChannelParticipant channelParticipant = ((TLRPC.TL_chatChannelParticipant) part).channelParticipant;
                    if (!TextUtils.isEmpty(channelParticipant.rank)) {
                        role = channelParticipant.rank;
                    } else {
                        if (channelParticipant instanceof TLRPC.TL_channelParticipantCreator) {
                            role = getString("ChannelCreator", R.string.ChannelCreator);
                        } else if (channelParticipant instanceof TLRPC.TL_channelParticipantAdmin) {
                            role = getString("ChannelAdmin", R.string.ChannelAdmin);
                        } else {
                            role = null;
                        }
                    }
                } else {
                    if (part instanceof TLRPC.TL_chatParticipantCreator) {
                        role = getString("ChannelCreator", R.string.ChannelCreator);
                    } else if (part instanceof TLRPC.TL_chatParticipantAdmin) {
                        role = getString("ChannelAdmin", R.string.ChannelAdmin);
                    } else {
                        role = null;
                    }
                }
                userCell.setAdminRole(role);
                userCell.setData(profileActivity.getMessagesController().getUser(part.user_id), null, null, 0, position != chatInfo.participants.participants.size() - 1);
            }
        }

        @Override
        public int getItemViewType(int i) {
            if (chatInfo != null && chatInfo.participants.participants.isEmpty()) {
                return VIEW_TYPE_GROUPUSER_EMPTY;
            }
            return VIEW_TYPE_GROUPUSER;
        }
    }

    private class GroupUsersSearchAdapter extends RecyclerListView.SelectionAdapter {

        private Context mContext;
        private ArrayList<CharSequence> searchResultNames = new ArrayList<>();
        private SearchAdapterHelper searchAdapterHelper;
        private Runnable searchRunnable;
        private int totalCount = 0;
        private TLRPC.Chat currentChat;
        int searchCount = 0;

        public GroupUsersSearchAdapter(Context context) {
            mContext = context;
            searchAdapterHelper = new SearchAdapterHelper(true);
            searchAdapterHelper.setDelegate(searchId -> {
                notifyDataSetChanged();
                if (searchId == 1) {
                    searchCount--;
                    if (searchCount == 0) {
                        for (int a = 0; a < mediaPages.length; a++) {
                            if (mediaPages[a].selectedType == TAB_GROUPUSERS) {
                                if (getItemCount() == 0) {
                                    mediaPages[a].emptyView.showProgress(false, true);
                                } else {
                                    animateItemsEnter(mediaPages[a].listView, 0, null);
                                }
                            }
                        }
                    }
                }
            });
            currentChat = delegate.getCurrentChat();
        }

        private boolean createMenuForParticipant(TLObject participant, boolean resultOnly, View view) {
            if (participant instanceof TLRPC.ChannelParticipant) {
                TLRPC.ChannelParticipant channelParticipant = (TLRPC.ChannelParticipant) participant;
                TLRPC.TL_chatChannelParticipant p = new TLRPC.TL_chatChannelParticipant();
                p.channelParticipant = channelParticipant;
                p.user_id = MessageObject.getPeerId(channelParticipant.peer);
                p.inviter_id = channelParticipant.inviter_id;
                p.date = channelParticipant.date;
                participant = p;
            }
            return delegate.onMemberClick((TLRPC.ChatParticipant) participant, true, resultOnly, view);
        }

        public void search(final String query, boolean animated) {
            if (searchRunnable != null) {
                Utilities.searchQueue.cancelRunnable(searchRunnable);
                searchRunnable = null;
            }
            searchResultNames.clear();
            searchAdapterHelper.mergeResults(null);
            searchAdapterHelper.queryServerSearch(null, true, false, true, false, false, ChatObject.isChannel(currentChat) ? currentChat.id : 0, false, 2, 0);
            notifyDataSetChanged();

            for (int a = 0; a < mediaPages.length; a++) {
                if (mediaPages[a].selectedType == 7) {
                    if (!TextUtils.isEmpty(query)) {
                        mediaPages[a].emptyView.showProgress(true, animated);
                    }
                }
            }

            if (!TextUtils.isEmpty(query)) {
                Utilities.searchQueue.postRunnable(searchRunnable = () -> processSearch(query), 300);
            }
        }

        private void processSearch(final String query) {
            AndroidUtilities.runOnUIThread(() -> {
                searchRunnable = null;

                final ArrayList<TLObject> participantsCopy = !ChatObject.isChannel(currentChat) && info != null ? new ArrayList<>(info.participants.participants) : null;

                searchCount = 2;
                if (participantsCopy != null) {
                    Utilities.searchQueue.postRunnable(() -> {
                        String search1 = query.trim().toLowerCase();
                        if (search1.length() == 0) {
                            updateSearchResults(new ArrayList<>(), new ArrayList<>());
                            return;
                        }
                        String search2 = LocaleController.getInstance().getTranslitString(search1);
                        if (search1.equals(search2) || search2.length() == 0) {
                            search2 = null;
                        }
                        String[] search = new String[1 + (search2 != null ? 1 : 0)];
                        search[0] = search1;
                        if (search2 != null) {
                            search[1] = search2;
                        }
                        ArrayList<CharSequence> resultArrayNames = new ArrayList<>();
                        ArrayList<TLObject> resultArray2 = new ArrayList<>();

                        for (int a = 0, N = participantsCopy.size(); a < N; a++) {
                            long userId;
                            TLObject o = participantsCopy.get(a);
                            if (o instanceof TLRPC.ChatParticipant) {
                                userId = ((TLRPC.ChatParticipant) o).user_id;
                            } else if (o instanceof TLRPC.ChannelParticipant) {
                                userId = MessageObject.getPeerId(((TLRPC.ChannelParticipant) o).peer);
                            } else {
                                continue;
                            }
                            TLRPC.User user = profileActivity.getMessagesController().getUser(userId);
                            if (user.id == profileActivity.getUserConfig().getClientUserId()) {
                                continue;
                            }

                            String name = UserObject.getUserName(user).toLowerCase();
                            String tName = LocaleController.getInstance().getTranslitString(name);
                            if (name.equals(tName)) {
                                tName = null;
                            }

                            int found = 0;
                            String username;
                            for (String q : search) {
                                if (name.startsWith(q) || name.contains(" " + q) || tName != null && (tName.startsWith(q) || tName.contains(" " + q))) {
                                    found = 1;
                                } else if ((username = UserObject.getPublicUsername(user)) != null && username.startsWith(q)) {
                                    found = 2;
                                }

                                if (found != 0) {
                                    if (found == 1) {
                                        resultArrayNames.add(AndroidUtilities.generateSearchName(user.first_name, user.last_name, q));
                                    } else {
                                        resultArrayNames.add(AndroidUtilities.generateSearchName("@" + UserObject.getPublicUsername(user), null, "@" + q));
                                    }
                                    resultArray2.add(o);
                                    break;
                                }
                            }
                        }
                        updateSearchResults(resultArrayNames, resultArray2);
                    });
                } else {
                    searchCount--;
                }
                searchAdapterHelper.queryServerSearch(query, false, false, true, false, false, ChatObject.isChannel(currentChat) ? currentChat.id : 0, false, 2, 1);
            });
        }

        private void updateSearchResults(final ArrayList<CharSequence> names, final ArrayList<TLObject> participants) {
            AndroidUtilities.runOnUIThread(() -> {
                if (!searching) {
                    return;
                }
                searchResultNames = names;
                searchCount--;
                if (!ChatObject.isChannel(currentChat)) {
                    ArrayList<TLObject> search = searchAdapterHelper.getGroupSearch();
                    search.clear();
                    search.addAll(participants);
                }

                if (searchCount == 0) {
                    for (int a = 0; a < mediaPages.length; a++) {
                        if (mediaPages[a].selectedType == 7) {
                            if (getItemCount() == 0) {
                                mediaPages[a].emptyView.showProgress(false, true);
                            } else {
                                animateItemsEnter(mediaPages[a].listView, 0, null);
                            }
                        }
                    }
                }

                notifyDataSetChanged();
            });
        }

        @Override
        public boolean isEnabled(RecyclerView.ViewHolder holder) {
            return true;
        }

        @Override
        public int getItemCount() {
            return totalCount;
        }

        @Override
        public void notifyDataSetChanged() {
            totalCount = searchAdapterHelper.getGroupSearch().size();
            if (totalCount > 0 && searching && mediaPages[0].selectedType == 7 && mediaPages[0].listView.getAdapter() != this) {
                switchToCurrentSelectedMode(false);
            }
            super.notifyDataSetChanged();
        }

        public void removeUserId(long userId) {
            searchAdapterHelper.removeUserId(userId);
            notifyDataSetChanged();
        }

        public TLObject getItem(int i) {
            int count = searchAdapterHelper.getGroupSearch().size();
            if (i < 0 || i >= count) {
                return null;
            }
            return searchAdapterHelper.getGroupSearch().get(i);
        }

        @Override
        public RecyclerView.ViewHolder onCreateViewHolder(ViewGroup parent, int viewType) {
            ManageChatUserCell view = new ManageChatUserCell(mContext, 9, 5, true, resourcesProvider);
            view.setBackgroundColor(getThemedColor(Theme.key_windowBackgroundWhite));
            view.setDelegate((cell, click) -> {
                TLObject object = getItem((Integer) cell.getTag());
                if (object instanceof TLRPC.ChannelParticipant) {
                    TLRPC.ChannelParticipant participant = (TLRPC.ChannelParticipant) object;

//                    int index = searchAdapterHelper.getGroupSearch().indexOf(object);
//                    if (index >= 0) {
//                        for ()
//                    }

                    return createMenuForParticipant(participant, !click, cell);
                } else {
                    return false;
                }
            });
            return new RecyclerListView.Holder(view);
        }

        @Override
        public void onBindViewHolder(RecyclerView.ViewHolder holder, int position) {
            TLObject object = getItem(position);
            TLRPC.User user;
            if (object instanceof TLRPC.ChannelParticipant) {
                user = profileActivity.getMessagesController().getUser(MessageObject.getPeerId(((TLRPC.ChannelParticipant) object).peer));
            } else if (object instanceof TLRPC.ChatParticipant) {
                user = profileActivity.getMessagesController().getUser(((TLRPC.ChatParticipant) object).user_id);
            } else {
                return;
            }

            String un = UserObject.getPublicUsername(user);
            SpannableStringBuilder name = null;

            int count = searchAdapterHelper.getGroupSearch().size();
            String nameSearch = searchAdapterHelper.getLastFoundChannel();

            if (nameSearch != null) {
                String u = UserObject.getUserName(user);
                name = new SpannableStringBuilder(u);
                int idx = AndroidUtilities.indexOfIgnoreCase(u, nameSearch);
                if (idx != -1) {
                    name.setSpan(new ForegroundColorSpan(getThemedColor(Theme.key_windowBackgroundWhiteBlueText4)), idx, idx + nameSearch.length(), Spanned.SPAN_EXCLUSIVE_EXCLUSIVE);
                }
            }
            if (!(holder.itemView instanceof ManageChatUserCell)) return;
            ManageChatUserCell userCell = (ManageChatUserCell) holder.itemView;
            userCell.setTag(position);
            userCell.setData(user, name, null, false);
        }

        @Override
        public void onViewRecycled(RecyclerView.ViewHolder holder) {
            if (holder.itemView instanceof ManageChatUserCell) {
                ((ManageChatUserCell) holder.itemView).recycle();
            }
        }

        @Override
        public int getItemViewType(int i) {
            return VIEW_TYPE_SEARCH_GROUPUSER;
        }
    }

    public ArrayList<ThemeDescription> getThemeDescriptions() {
        ArrayList<ThemeDescription> arrayList = new ArrayList<>();

        arrayList.add(new ThemeDescription(selectedMessagesCountTextView, ThemeDescription.FLAG_TEXTCOLOR, null, null, null, null, Theme.key_windowBackgroundWhiteGrayText2));

        arrayList.add(new ThemeDescription(shadowLine, ThemeDescription.FLAG_BACKGROUND, null, null, null, null, Theme.key_divider));

        arrayList.add(new ThemeDescription(deleteItem.getIconView(), ThemeDescription.FLAG_IMAGECOLOR, null, null, null, null, Theme.key_actionBarActionModeDefaultIcon));
        arrayList.add(new ThemeDescription(deleteItem, ThemeDescription.FLAG_BACKGROUNDFILTER, null, null, null, null, Theme.key_actionBarActionModeDefaultSelector));
        if (gotoItem != null) {
            arrayList.add(new ThemeDescription(gotoItem.getIconView(), ThemeDescription.FLAG_IMAGECOLOR, null, null, null, null, Theme.key_actionBarActionModeDefaultIcon));
            arrayList.add(new ThemeDescription(gotoItem, ThemeDescription.FLAG_BACKGROUNDFILTER, null, null, null, null, Theme.key_actionBarActionModeDefaultSelector));
        }
        if (forwardNoQuoteItem != null) {
            arrayList.add(new ThemeDescription(forwardNoQuoteItem.getIconView(), ThemeDescription.FLAG_IMAGECOLOR, null, null, null, null, Theme.key_windowBackgroundWhiteGrayText2));
            arrayList.add(new ThemeDescription(forwardNoQuoteItem, ThemeDescription.FLAG_BACKGROUNDFILTER, null, null, null, null, Theme.key_actionBarActionModeDefaultSelector));
        }
        if (forwardItem != null) {
            arrayList.add(new ThemeDescription(forwardItem.getIconView(), ThemeDescription.FLAG_IMAGECOLOR, null, null, null, null, Theme.key_actionBarActionModeDefaultIcon));
            arrayList.add(new ThemeDescription(forwardItem, ThemeDescription.FLAG_BACKGROUNDFILTER, null, null, null, null, Theme.key_actionBarActionModeDefaultSelector));
        }
        arrayList.add(new ThemeDescription(closeButton, ThemeDescription.FLAG_IMAGECOLOR, null, null, new Drawable[]{backDrawable}, null, Theme.key_actionBarActionModeDefaultIcon));
        arrayList.add(new ThemeDescription(closeButton, ThemeDescription.FLAG_BACKGROUNDFILTER, null, null, null, null, Theme.key_actionBarActionModeDefaultSelector));

        arrayList.add(new ThemeDescription(actionModeLayout, ThemeDescription.FLAG_BACKGROUND, null, null, null, null, Theme.key_windowBackgroundWhite));
        arrayList.add(new ThemeDescription(scrollSlidingTextTabStrip, ThemeDescription.FLAG_BACKGROUND, null, null, null, null, Theme.key_windowBackgroundWhite));

        arrayList.add(new ThemeDescription(floatingDateView, 0, null, null, null, null, Theme.key_chat_mediaTimeBackground));
        arrayList.add(new ThemeDescription(floatingDateView, 0, null, null, null, null, Theme.key_chat_mediaTimeText));

        arrayList.add(new ThemeDescription(scrollSlidingTextTabStrip, 0, new Class[]{ScrollSlidingTextTabStrip.class}, new String[]{"selectorDrawable"}, null, null, null, Theme.key_profile_tabSelectedLine));
        arrayList.add(new ThemeDescription(scrollSlidingTextTabStrip.getTabsContainer(), ThemeDescription.FLAG_TEXTCOLOR | ThemeDescription.FLAG_CHECKTAG, new Class[]{TextView.class}, null, null, null, Theme.key_profile_tabSelectedText));
        arrayList.add(new ThemeDescription(scrollSlidingTextTabStrip.getTabsContainer(), ThemeDescription.FLAG_TEXTCOLOR | ThemeDescription.FLAG_CHECKTAG, new Class[]{TextView.class}, null, null, null, Theme.key_profile_tabText));
        arrayList.add(new ThemeDescription(scrollSlidingTextTabStrip.getTabsContainer(), ThemeDescription.FLAG_BACKGROUNDFILTER | ThemeDescription.FLAG_DRAWABLESELECTEDSTATE, new Class[]{TextView.class}, null, null, null, Theme.key_profile_tabSelector));

        if (fragmentContextView != null) {
            arrayList.add(new ThemeDescription(fragmentContextView, ThemeDescription.FLAG_BACKGROUND | ThemeDescription.FLAG_CHECKTAG, new Class[]{FragmentContextView.class}, new String[]{"frameLayout"}, null, null, null, Theme.key_inappPlayerBackground));
            arrayList.add(new ThemeDescription(fragmentContextView, ThemeDescription.FLAG_IMAGECOLOR, new Class[]{FragmentContextView.class}, new String[]{"playButton"}, null, null, null, Theme.key_inappPlayerPlayPause));
            arrayList.add(new ThemeDescription(fragmentContextView, ThemeDescription.FLAG_TEXTCOLOR | ThemeDescription.FLAG_CHECKTAG, new Class[]{FragmentContextView.class}, new String[]{"titleTextView"}, null, null, null, Theme.key_inappPlayerTitle));
            arrayList.add(new ThemeDescription(fragmentContextView, ThemeDescription.FLAG_TEXTCOLOR | ThemeDescription.FLAG_FASTSCROLL, new Class[]{FragmentContextView.class}, new String[]{"titleTextView"}, null, null, null, Theme.key_inappPlayerPerformer));
            arrayList.add(new ThemeDescription(fragmentContextView, ThemeDescription.FLAG_IMAGECOLOR, new Class[]{FragmentContextView.class}, new String[]{"closeButton"}, null, null, null, Theme.key_inappPlayerClose));

            arrayList.add(new ThemeDescription(fragmentContextView, ThemeDescription.FLAG_BACKGROUND | ThemeDescription.FLAG_CHECKTAG, new Class[]{FragmentContextView.class}, new String[]{"frameLayout"}, null, null, null, Theme.key_returnToCallBackground));
            arrayList.add(new ThemeDescription(fragmentContextView, ThemeDescription.FLAG_TEXTCOLOR | ThemeDescription.FLAG_CHECKTAG, new Class[]{FragmentContextView.class}, new String[]{"titleTextView"}, null, null, null, Theme.key_returnToCallText));
        }

        for (int a = 0; a < mediaPages.length; a++) {
            final int num = a;
            ThemeDescription.ThemeDescriptionDelegate cellDelegate = () -> {
                if (mediaPages[num].listView != null) {
                    int count = mediaPages[num].listView.getChildCount();
                    for (int a1 = 0; a1 < count; a1++) {
                        View child = mediaPages[num].listView.getChildAt(a1);
                        if (child instanceof SharedPhotoVideoCell) {
                            ((SharedPhotoVideoCell) child).updateCheckboxColor();
                        } else if (child instanceof ProfileSearchCell) {
                            ((ProfileSearchCell) child).update(0);
                        } else if (child instanceof UserCell) {
                            ((UserCell) child).update(0);
                        }
                    }
                }
            };

            arrayList.add(new ThemeDescription(mediaPages[a].listView, 0, new Class[]{View.class}, Theme.dividerPaint, null, null, Theme.key_divider));

            arrayList.add(new ThemeDescription(mediaPages[a].progressView, 0, null, null, null, null, Theme.key_windowBackgroundWhite));
            arrayList.add(new ThemeDescription(mediaPages[a].listView, ThemeDescription.FLAG_LISTGLOWCOLOR, null, null, null, null, Theme.key_actionBarDefault));
            arrayList.add(new ThemeDescription(mediaPages[a].listView, ThemeDescription.FLAG_SELECTOR, null, null, null, null, Theme.key_listSelector));
            arrayList.add(new ThemeDescription(mediaPages[a].emptyView, ThemeDescription.FLAG_TEXTCOLOR, null, null, null, null, Theme.key_emptyListPlaceholder));

            arrayList.add(new ThemeDescription(mediaPages[a].listView, ThemeDescription.FLAG_SECTIONS, new Class[]{GraySectionCell.class}, new String[]{"textView"}, null, null, null, Theme.key_graySectionText));
            arrayList.add(new ThemeDescription(mediaPages[a].listView, ThemeDescription.FLAG_CELLBACKGROUNDCOLOR | ThemeDescription.FLAG_SECTIONS, new Class[]{GraySectionCell.class}, null, null, null, Theme.key_graySection));

            arrayList.add(new ThemeDescription(mediaPages[a].listView, 0, new Class[]{LoadingCell.class}, new String[]{"progressBar"}, null, null, null, Theme.key_progressCircle));

            arrayList.add(new ThemeDescription(mediaPages[a].listView, ThemeDescription.FLAG_TEXTCOLOR, new Class[]{UserCell.class}, new String[]{"adminTextView"}, null, null, null, Theme.key_profile_creatorIcon));
            arrayList.add(new ThemeDescription(mediaPages[a].listView, 0, new Class[]{UserCell.class}, new String[]{"imageView"}, null, null, null, Theme.key_windowBackgroundWhiteGrayIcon));
            arrayList.add(new ThemeDescription(mediaPages[a].listView, 0, new Class[]{UserCell.class}, new String[]{"nameTextView"}, null, null, null, Theme.key_windowBackgroundWhiteBlackText));
            arrayList.add(new ThemeDescription(mediaPages[a].listView, 0, new Class[]{UserCell.class}, new String[]{"statusColor"}, null, null, cellDelegate, Theme.key_windowBackgroundWhiteGrayText));
            arrayList.add(new ThemeDescription(mediaPages[a].listView, 0, new Class[]{UserCell.class}, new String[]{"statusOnlineColor"}, null, null, cellDelegate, Theme.key_windowBackgroundWhiteBlueText));
            arrayList.add(new ThemeDescription(mediaPages[a].listView, 0, new Class[]{UserCell.class}, null, Theme.avatarDrawables, null, Theme.key_avatar_text));

            arrayList.add(new ThemeDescription(mediaPages[a].listView, 0, new Class[]{ProfileSearchCell.class}, null, new Paint[]{Theme.dialogs_namePaint[0], Theme.dialogs_namePaint[1], Theme.dialogs_searchNamePaint}, null, null, Theme.key_chats_name));
            arrayList.add(new ThemeDescription(mediaPages[a].listView, 0, new Class[]{ProfileSearchCell.class}, null, new Paint[]{Theme.dialogs_nameEncryptedPaint[0], Theme.dialogs_nameEncryptedPaint[1], Theme.dialogs_searchNameEncryptedPaint}, null, null, Theme.key_chats_secretName));
            arrayList.add(new ThemeDescription(mediaPages[a].listView, 0, new Class[]{ProfileSearchCell.class}, null, Theme.avatarDrawables, null, Theme.key_avatar_text));
            arrayList.add(new ThemeDescription(null, 0, null, null, null, cellDelegate, Theme.key_avatar_backgroundRed));
            arrayList.add(new ThemeDescription(null, 0, null, null, null, cellDelegate, Theme.key_avatar_backgroundOrange));
            arrayList.add(new ThemeDescription(null, 0, null, null, null, cellDelegate, Theme.key_avatar_backgroundViolet));
            arrayList.add(new ThemeDescription(null, 0, null, null, null, cellDelegate, Theme.key_avatar_backgroundGreen));
            arrayList.add(new ThemeDescription(null, 0, null, null, null, cellDelegate, Theme.key_avatar_backgroundCyan));
            arrayList.add(new ThemeDescription(null, 0, null, null, null, cellDelegate, Theme.key_avatar_backgroundBlue));
            arrayList.add(new ThemeDescription(null, 0, null, null, null, cellDelegate, Theme.key_avatar_backgroundPink));

            arrayList.add(new ThemeDescription(mediaPages[a].listView, ThemeDescription.FLAG_TEXTCOLOR, new Class[]{EmptyStubView.class}, new String[]{"emptyTextView"}, null, null, null, Theme.key_windowBackgroundWhiteGrayText2));
            arrayList.add(new ThemeDescription(mediaPages[a].listView, ThemeDescription.FLAG_TEXTCOLOR, new Class[]{SharedDocumentCell.class}, new String[]{"nameTextView"}, null, null, null, Theme.key_windowBackgroundWhiteBlackText));
            arrayList.add(new ThemeDescription(mediaPages[a].listView, ThemeDescription.FLAG_TEXTCOLOR, new Class[]{SharedDocumentCell.class}, new String[]{"dateTextView"}, null, null, null, Theme.key_windowBackgroundWhiteGrayText3));
            arrayList.add(new ThemeDescription(mediaPages[a].listView, ThemeDescription.FLAG_PROGRESSBAR, new Class[]{SharedDocumentCell.class}, new String[]{"progressView"}, null, null, null, Theme.key_sharedMedia_startStopLoadIcon));
            arrayList.add(new ThemeDescription(mediaPages[a].listView, ThemeDescription.FLAG_IMAGECOLOR, new Class[]{SharedDocumentCell.class}, new String[]{"statusImageView"}, null, null, null, Theme.key_sharedMedia_startStopLoadIcon));
            arrayList.add(new ThemeDescription(mediaPages[a].listView, ThemeDescription.FLAG_CHECKBOX, new Class[]{SharedDocumentCell.class}, new String[]{"checkBox"}, null, null, null, Theme.key_checkbox));
            arrayList.add(new ThemeDescription(mediaPages[a].listView, ThemeDescription.FLAG_CHECKBOXCHECK, new Class[]{SharedDocumentCell.class}, new String[]{"checkBox"}, null, null, null, Theme.key_checkboxCheck));
            arrayList.add(new ThemeDescription(mediaPages[a].listView, ThemeDescription.FLAG_IMAGECOLOR, new Class[]{SharedDocumentCell.class}, new String[]{"thumbImageView"}, null, null, null, Theme.key_files_folderIcon));
            arrayList.add(new ThemeDescription(mediaPages[a].listView, ThemeDescription.FLAG_TEXTCOLOR, new Class[]{SharedDocumentCell.class}, new String[]{"extTextView"}, null, null, null, Theme.key_files_iconText));

            arrayList.add(new ThemeDescription(mediaPages[a].listView, 0, new Class[]{LoadingCell.class}, new String[]{"progressBar"}, null, null, null, Theme.key_progressCircle));

            arrayList.add(new ThemeDescription(mediaPages[a].listView, ThemeDescription.FLAG_CHECKBOX, new Class[]{SharedAudioCell.class}, new String[]{"checkBox"}, null, null, null, Theme.key_checkbox));
            arrayList.add(new ThemeDescription(mediaPages[a].listView, ThemeDescription.FLAG_CHECKBOXCHECK, new Class[]{SharedAudioCell.class}, new String[]{"checkBox"}, null, null, null, Theme.key_checkboxCheck));
            arrayList.add(new ThemeDescription(mediaPages[a].listView, ThemeDescription.FLAG_TEXTCOLOR, new Class[]{SharedAudioCell.class}, Theme.chat_contextResult_titleTextPaint, null, null, Theme.key_windowBackgroundWhiteBlackText));
            arrayList.add(new ThemeDescription(mediaPages[a].listView, ThemeDescription.FLAG_TEXTCOLOR, new Class[]{SharedAudioCell.class}, Theme.chat_contextResult_descriptionTextPaint, null, null, Theme.key_windowBackgroundWhiteGrayText2));

            arrayList.add(new ThemeDescription(mediaPages[a].listView, ThemeDescription.FLAG_CHECKBOX, new Class[]{SharedLinkCell.class}, new String[]{"checkBox"}, null, null, null, Theme.key_checkbox));
            arrayList.add(new ThemeDescription(mediaPages[a].listView, ThemeDescription.FLAG_CHECKBOXCHECK, new Class[]{SharedLinkCell.class}, new String[]{"checkBox"}, null, null, null, Theme.key_checkboxCheck));
            arrayList.add(new ThemeDescription(mediaPages[a].listView, 0, new Class[]{SharedLinkCell.class}, new String[]{"titleTextPaint"}, null, null, null, Theme.key_windowBackgroundWhiteBlackText));
            arrayList.add(new ThemeDescription(mediaPages[a].listView, 0, new Class[]{SharedLinkCell.class}, null, null, null, Theme.key_windowBackgroundWhiteLinkText));
            arrayList.add(new ThemeDescription(mediaPages[a].listView, 0, new Class[]{SharedLinkCell.class}, Theme.linkSelectionPaint, null, null, Theme.key_windowBackgroundWhiteLinkSelection));
            arrayList.add(new ThemeDescription(mediaPages[a].listView, 0, new Class[]{SharedLinkCell.class}, new String[]{"letterDrawable"}, null, null, null, Theme.key_sharedMedia_linkPlaceholderText));
            arrayList.add(new ThemeDescription(mediaPages[a].listView, ThemeDescription.FLAG_BACKGROUNDFILTER, new Class[]{SharedLinkCell.class}, new String[]{"letterDrawable"}, null, null, null, Theme.key_sharedMedia_linkPlaceholder));

            arrayList.add(new ThemeDescription(mediaPages[a].listView, ThemeDescription.FLAG_CELLBACKGROUNDCOLOR | ThemeDescription.FLAG_SECTIONS, new Class[]{SharedMediaSectionCell.class}, null, null, null, Theme.key_windowBackgroundWhite));
            arrayList.add(new ThemeDescription(mediaPages[a].listView, ThemeDescription.FLAG_SECTIONS, new Class[]{SharedMediaSectionCell.class}, new String[]{"textView"}, null, null, null, Theme.key_windowBackgroundWhiteBlackText));
            arrayList.add(new ThemeDescription(mediaPages[a].listView, 0, new Class[]{SharedMediaSectionCell.class}, new String[]{"textView"}, null, null, null, Theme.key_windowBackgroundWhiteBlackText));

            arrayList.add(new ThemeDescription(mediaPages[a].listView, 0, new Class[]{SharedPhotoVideoCell.class}, new String[]{"backgroundPaint"}, null, null, null, Theme.key_sharedMedia_photoPlaceholder));
            arrayList.add(new ThemeDescription(mediaPages[a].listView, ThemeDescription.FLAG_CHECKBOX, new Class[]{SharedPhotoVideoCell.class}, null, null, cellDelegate, Theme.key_checkbox));
            arrayList.add(new ThemeDescription(mediaPages[a].listView, ThemeDescription.FLAG_CHECKBOXCHECK, new Class[]{SharedPhotoVideoCell.class}, null, null, cellDelegate, Theme.key_checkboxCheck));

            arrayList.add(new ThemeDescription(mediaPages[a].listView, 0, new Class[]{ContextLinkCell.class}, new String[]{"backgroundPaint"}, null, null, null, Theme.key_sharedMedia_photoPlaceholder));
            arrayList.add(new ThemeDescription(mediaPages[a].listView, ThemeDescription.FLAG_CHECKBOX, new Class[]{ContextLinkCell.class}, null, null, cellDelegate, Theme.key_checkbox));
            arrayList.add(new ThemeDescription(mediaPages[a].listView, ThemeDescription.FLAG_CHECKBOXCHECK, new Class[]{ContextLinkCell.class}, null, null, cellDelegate, Theme.key_checkboxCheck));

            arrayList.add(new ThemeDescription(mediaPages[a].listView, 0, null, null, new Drawable[]{pinnedHeaderShadowDrawable}, null, Theme.key_windowBackgroundGrayShadow));

            arrayList.add(new ThemeDescription(mediaPages[a].emptyView.title, ThemeDescription.FLAG_TEXTCOLOR, null, null, null, null, Theme.key_windowBackgroundWhiteBlackText));
            arrayList.add(new ThemeDescription(mediaPages[a].emptyView.subtitle, ThemeDescription.FLAG_TEXTCOLOR, null, null, null, null, Theme.key_windowBackgroundWhiteGrayText));
        }

        return arrayList;
    }

    public int getNextMediaColumnsCount(int i, int mediaColumnsCount, boolean up) {
        int newColumnsCount = mediaColumnsCount + (!up ? 1 : -1);
        if (newColumnsCount > 6) {
            newColumnsCount = !up ? 9 : 6;
        }
        return Utilities.clamp(newColumnsCount, 9, allowStoriesSingleColumn && i == 1 ? 1 : 2);
    }

    private ActionBarMenuSubItem mediaZoomInItem;
    private ActionBarMenuSubItem mediaZoomOutItem;

    public Boolean zoomIn() {
        if (photoVideoChangeColumnsAnimation || mediaPages[0] == null) {
            return null;
        }
        changeColumnsTab = mediaPages[0].selectedType;
        final int ci = changeColumnsTab == TAB_STORIES || changeColumnsTab == TAB_ARCHIVED_STORIES ? 1 : 0;
        int newColumnsCount = getNextMediaColumnsCount(ci, mediaColumnsCount[ci], true);
        if (mediaZoomInItem != null && newColumnsCount == getNextMediaColumnsCount(ci, newColumnsCount, true)) {
            mediaZoomInItem.setEnabled(false);
            mediaZoomInItem.animate().alpha(0.5f).start();
        }
        if (mediaColumnsCount[ci] != newColumnsCount) {
            if (mediaZoomOutItem != null && !mediaZoomOutItem.isEnabled()) {
                mediaZoomOutItem.setEnabled(true);
                mediaZoomOutItem.animate().alpha(1f).start();
            }
            if (ci == 0) {
                SharedConfig.setMediaColumnsCount(newColumnsCount);
            } else if (getStoriesCount(mediaPages[0].selectedType) >= 5) {
                SharedConfig.setStoriesColumnsCount(newColumnsCount);
            }
            animateToMediaColumnsCount(newColumnsCount);
        }
        return newColumnsCount != getNextMediaColumnsCount(ci, newColumnsCount, true);
    }

    public Boolean zoomOut() {
        if (photoVideoChangeColumnsAnimation || mediaPages[0] == null || allowStoriesSingleColumn && (mediaPages[0].selectedType == TAB_STORIES || mediaPages[0].selectedType == TAB_ARCHIVED_STORIES)) {
            return null;
        }
        changeColumnsTab = mediaPages[0].selectedType;
        final int ci = changeColumnsTab == TAB_STORIES || changeColumnsTab == TAB_ARCHIVED_STORIES ? 1 : 0;
        int newColumnsCount = getNextMediaColumnsCount(ci, mediaColumnsCount[ci], false);
        if (mediaZoomOutItem != null && newColumnsCount == getNextMediaColumnsCount(ci, newColumnsCount, false)) {
            mediaZoomOutItem.setEnabled(false);
            mediaZoomOutItem.animate().alpha(0.5f).start();
        }
        if (mediaColumnsCount[ci] != newColumnsCount) {
            if (mediaZoomInItem != null && !mediaZoomInItem.isEnabled()) {
                mediaZoomInItem.setEnabled(true);
                mediaZoomInItem.animate().alpha(1f).start();
            }
            if (ci == 0) {
                SharedConfig.setMediaColumnsCount(newColumnsCount);
            } else if (getStoriesCount(mediaPages[0].selectedType) >= 5) {
                SharedConfig.setStoriesColumnsCount(newColumnsCount);
            }
            animateToMediaColumnsCount(newColumnsCount);
        }
        return newColumnsCount != getNextMediaColumnsCount(ci, newColumnsCount, false);
    }

    public boolean canZoomIn() {
        if (mediaPages == null || mediaPages[0] == null) {
            return false;
        }
        final int ci = mediaPages[0].selectedType == TAB_STORIES || mediaPages[0].selectedType == TAB_ARCHIVED_STORIES ? 1 : 0;
        return mediaColumnsCount[ci] != getNextMediaColumnsCount(ci, mediaColumnsCount[ci], true);
    }

    public boolean canZoomOut() {
        if (mediaPages == null || mediaPages[0] == null || allowStoriesSingleColumn && (mediaPages[0].selectedType == TAB_STORIES || mediaPages[0].selectedType == TAB_ARCHIVED_STORIES)) {
            return false;
        }
        final int ci = mediaPages[0].selectedType == TAB_STORIES || mediaPages[0].selectedType == TAB_ARCHIVED_STORIES ? 1 : 0;
        return mediaColumnsCount[ci] != getNextMediaColumnsCount(ci, mediaColumnsCount[ci], false);
    }

    @Override
    protected boolean drawChild(Canvas canvas, View child, long drawingTime) {
        if (child == fragmentContextView) {
            canvas.save();
            canvas.clipRect(0, mediaPages[0].getTop(), child.getMeasuredWidth(),mediaPages[0].getTop() + child.getMeasuredHeight() + dp(12));
            boolean b = super.drawChild(canvas, child, drawingTime);
            canvas.restore();
            return b;
        }
        return super.drawChild(canvas, child, drawingTime);
    }

    public class ScrollSlidingTextTabStripInner extends ScrollSlidingTextTabStrip {

        protected Paint backgroundPaint;
        public int backgroundColor = Color.TRANSPARENT;


        public ScrollSlidingTextTabStripInner(Context context, Theme.ResourcesProvider resourcesProvider) {
            super(context, resourcesProvider);
        }

        protected void drawBackground(Canvas canvas) {
            if (SharedConfig.chatBlurEnabled() && backgroundColor != Color.TRANSPARENT) {
                if (backgroundPaint == null) {
                    backgroundPaint = new Paint();
                }
                backgroundPaint.setColor(backgroundColor);
                AndroidUtilities.rectTmp2.set(0, 0, getMeasuredWidth(), getMeasuredHeight());
                drawBackgroundWithBlur(canvas, getY(), AndroidUtilities.rectTmp2, backgroundPaint);
            }
        }

        @Override
        public void setBackgroundColor(int color) {
            backgroundColor = color;
            invalidate();
        }
    }

    private int getThemedColor(int key) {
        if (resourcesProvider != null) {
            return resourcesProvider.getColor(key);
        }
        return Theme.getColor(key);
    }

    public interface Delegate {
        void scrollToSharedMedia();

        boolean onMemberClick(TLRPC.ChatParticipant participant, boolean b, boolean resultOnly, View view);

        TLRPC.Chat getCurrentChat();

        boolean isFragmentOpened();

        RecyclerListView getListView();

        boolean canSearchMembers();

        void updateSelectedMediaTabText();
    }

    public float getTabProgress() {
        float progress = 0;
        for (int i = 0; i < mediaPages.length; ++i) {
            if (mediaPages[i] != null) {
                progress += mediaPages[i].selectedType * (1f - Math.abs(mediaPages[i].getTranslationX() / getWidth()));
            }
        }
        return progress;
    }

    protected void onTabProgress(float progress) {}
    protected void onTabScroll(boolean scrolling) {}

    public static class InternalListView extends BlurredRecyclerView implements StoriesListPlaceProvider.ClippedView {

        public int hintPaddingTop;

        public InternalListView(Context context) {
            super(context);
        }

        @Override
        public void updateClip(int[] clip) {
            clip[0] = getPaddingTop() - dp(2) - hintPaddingTop;
            clip[1] = getMeasuredHeight() - getPaddingBottom();
        }
    }

    private void updateOptionsSearch() {
        updateOptionsSearch(false);
    }
    private void updateOptionsSearch(boolean finish) {
        if (optionsSearchImageView == null) return;
        optionsSearchImageView.setAlpha(searching ? 0f : Utilities.clamp(searchAlpha + optionsAlpha, 1, 0));
        if (finish) {
            animateSearchToOptions(getPhotoVideoOptionsAlpha(1) > 0.5f, true);
        } else if (searchItemState == 2) {
            animateSearchToOptions(optionsAlpha > 0.1f, true);
        } else {
            animateSearchToOptions(searchAlpha < 0.1f, true);
        }
    }
    private boolean animatingToOptions;
    public void animateSearchToOptions(boolean toOptions, boolean animated) {
        if (optionsSearchImageView == null) return;
        if (animatingToOptions != toOptions) {
            animatingToOptions = toOptions;
            if (!animatingToOptions && optionsSearchImageView.getAnimatedDrawable().getCurrentFrame() < 20) {
                optionsSearchImageView.getAnimatedDrawable().setCustomEndFrame(0);
            } else {
                optionsSearchImageView.getAnimatedDrawable().setCustomEndFrame(animatingToOptions ? 50 : 100);
            }
            if (animated) {
                optionsSearchImageView.getAnimatedDrawable().start();
            } else {
                optionsSearchImageView.getAnimatedDrawable().setCurrentFrame(optionsSearchImageView.getAnimatedDrawable().getCustomEndFrame());
            }
        }
    }

    private SpannableStringBuilder addPostButton;
    private CharSequence addPostText() {
        if (addPostButton == null) {
            addPostButton = new SpannableStringBuilder("c");
            addPostButton.setSpan(new ColoredImageSpan(R.drawable.filled_premium_camera), 0, 1, Spanned.SPAN_EXCLUSIVE_EXCLUSIVE);
            addPostButton.append("  ").append(getString(R.string.StoriesAddPost));
        }
        return addPostButton;
    }
}<|MERGE_RESOLUTION|>--- conflicted
+++ resolved
@@ -1954,13 +1954,8 @@
             forwardNoQuoteItem.setVisibility(OctoConfig.INSTANCE.contextNoQuoteForward.getValue() ? View.VISIBLE:View.GONE);
 
             forwardItem = new ActionBarMenuItem(context, null, getThemedColor(Theme.key_actionBarActionModeDefaultSelector), getThemedColor(Theme.key_actionBarActionModeDefaultIcon), false);
-<<<<<<< HEAD
             forwardItem.setIcon(OctoConfig.INSTANCE.contextNoQuoteForward.getValue() ? R.drawable.msg_forward_quote:R.drawable.msg_forward);
-            forwardItem.setContentDescription(LocaleController.getString("Forward", R.string.Forward));
-=======
-            forwardItem.setIcon(R.drawable.msg_forward);
             forwardItem.setContentDescription(getString("Forward", R.string.Forward));
->>>>>>> d62d2ed5
             forwardItem.setDuplicateParentStateEnabled(false);
             actionModeLayout.addView(forwardItem, new LinearLayout.LayoutParams(dp(54), ViewGroup.LayoutParams.MATCH_PARENT));
             actionModeViews.add(forwardItem);
