/*
 * This is the source code of Telegram for Android v. 5.x.x.
 * It is licensed under GNU GPL v. 2 or later.
 * You should have received a copy of the license in this archive (see LICENSE).
 *
 * Copyright Nikolai Kudashov, 2013-2018.
 */

package org.telegram.ui.Components;

import static org.telegram.messenger.AndroidUtilities.dp;
import static org.telegram.messenger.LocaleController.formatString;
import static org.telegram.messenger.LocaleController.getString;

import android.Manifest;
import android.animation.Animator;
import android.animation.AnimatorListenerAdapter;
import android.animation.AnimatorSet;
import android.animation.ObjectAnimator;
import android.animation.ValueAnimator;
import android.content.Context;
import android.content.Intent;
import android.content.pm.PackageManager;
import android.graphics.Bitmap;
import android.graphics.Canvas;
import android.graphics.Color;
import android.graphics.LinearGradient;
import android.graphics.Matrix;
import android.graphics.Paint;
import android.graphics.PorterDuff;
import android.graphics.PorterDuffColorFilter;
import android.graphics.PorterDuffXfermode;
import android.graphics.RectF;
import android.graphics.Shader;
import android.graphics.drawable.BitmapDrawable;
import android.graphics.drawable.Drawable;
import android.net.Uri;
import android.os.Build;
import android.os.Bundle;
import android.os.SystemClock;
import android.text.Spannable;
import android.text.SpannableStringBuilder;
import android.text.Spanned;
import android.text.TextUtils;
import android.util.TypedValue;
import android.view.Gravity;
import android.view.MotionEvent;
import android.view.View;
import android.view.ViewConfiguration;
import android.view.ViewGroup;
import android.view.accessibility.AccessibilityNodeInfo;
import android.widget.EditText;
import android.widget.FrameLayout;
import android.widget.ImageView;
import android.widget.LinearLayout;
import android.widget.TextView;

import androidx.annotation.NonNull;
import androidx.core.content.FileProvider;
import androidx.core.graphics.ColorUtils;
import androidx.dynamicanimation.animation.FloatValueHolder;
import androidx.dynamicanimation.animation.SpringAnimation;
import androidx.dynamicanimation.animation.SpringForce;
import androidx.recyclerview.widget.ItemTouchHelper;
import androidx.recyclerview.widget.LinearLayoutManager;
import androidx.recyclerview.widget.RecyclerView;

import com.google.android.exoplayer2.C;
import com.google.android.gms.cast.framework.CastContext;

import org.telegram.messenger.AndroidUtilities;
import org.telegram.messenger.ApplicationLoader;
import org.telegram.messenger.BuildVars;
import org.telegram.messenger.ContactsController;
import org.telegram.messenger.DialogObject;
import org.telegram.messenger.DownloadController;
import org.telegram.messenger.FileLoader;
import org.telegram.messenger.FileLog;
import org.telegram.messenger.FileRefController;
import org.telegram.messenger.ImageLoader;
import org.telegram.messenger.ImageLocation;
import org.telegram.messenger.ImageReceiver;
import org.telegram.messenger.LocaleController;
import org.telegram.messenger.MediaController;
import org.telegram.messenger.MessageObject;
import org.telegram.messenger.MessagesController;
import org.telegram.messenger.MessagesStorage;
import org.telegram.messenger.NotificationCenter;
import org.telegram.messenger.R;
import org.telegram.messenger.SendMessagesHelper;
import org.telegram.messenger.SharedConfig;
import org.telegram.messenger.UserConfig;
import org.telegram.messenger.UserObject;
import org.telegram.messenger.Utilities;
import org.telegram.messenger.audioinfo.AudioInfo;
import org.telegram.messenger.chromecast.ChromecastController;
import org.telegram.tgnet.ConnectionsManager;
import org.telegram.tgnet.TLObject;
import org.telegram.tgnet.TLRPC;
import org.telegram.ui.ActionBar.ActionBar;
import org.telegram.ui.ActionBar.ActionBarMenu;
import org.telegram.ui.ActionBar.ActionBarMenuItem;
import org.telegram.ui.ActionBar.ActionBarMenuSlider;
import org.telegram.ui.ActionBar.ActionBarMenuSubItem;
import org.telegram.ui.ActionBar.AlertDialog;
import org.telegram.ui.ActionBar.BaseFragment;
import org.telegram.ui.ActionBar.BottomSheet;
import org.telegram.ui.ActionBar.INavigationLayout;
import org.telegram.ui.ActionBar.SimpleTextView;
import org.telegram.ui.ActionBar.Theme;
import org.telegram.ui.ActionBar.ThemeDescription;
import org.telegram.ui.Adapters.FiltersView;
import org.telegram.ui.CastSync;
import org.telegram.ui.Cells.AudioPlayerCell;
import org.telegram.ui.ChatActivity;
import org.telegram.ui.ChooseQualityLayout;
import org.telegram.ui.Components.Forum.ForumUtilities;
import org.telegram.ui.DialogsActivity;
import org.telegram.ui.LaunchActivity;
import org.telegram.ui.Stories.recorder.ButtonWithCounterView;

import java.io.File;
import java.util.ArrayList;
import java.util.List;

public class AudioPlayerAlert extends BottomSheet implements NotificationCenter.NotificationCenterDelegate, DownloadController.FileDownloadProgressListener {

    private ActionBar actionBar;
    private View actionBarShadow;
    private View playerShadow;
    private boolean searchWas;
    private boolean searching;

    private RecyclerListView listView;
    private LinearLayoutManager layoutManager;
    private ListAdapter listAdapter;
    private LinearLayout emptyView;
    private ImageView emptyImageView;
    private TextView emptyTitleTextView;
    private TextView emptySubtitleTextView;

    private FrameLayout playerLayout;
    private ButtonWithCounterView saveToProfileButton;
    private LinkSpanDrawable.LinksTextView unsaveFromProfileTextView;
    private ItemTouchHelper itemTouchHelper;
    private CoverContainer coverContainer;
    private ClippingTextViewSwitcher titleTextView;
    private RLottieImageView prevButton;
    private RLottieImageView nextButton;
    private ClippingTextViewSwitcher authorTextView;
    private ActionBarMenuItem optionsButton;
    private ChooseQualityLayout.QualityIcon optionsIcon;
    private ActionBarMenuSubItem castItem;
    private CastMediaRouteButton castItemButton;
    private LineProgressView progressView;
    private SeekBarView seekBarView;
    private SimpleTextView timeTextView;
    private ActionBarMenuItem playbackSpeedButton;
    private SpeedIconDrawable speedIcon;
    private ActionBarMenuSlider.SpeedSlider speedSlider;
    private boolean slidingSpeed;
    private ActionBarMenuSubItem[] speedItems = new ActionBarMenuSubItem[6];
    private TextView durationTextView;
    private ActionBarMenuItem repeatButton;
    private ActionBarMenuSubItem repeatSongItem;
    private ActionBarMenuSubItem repeatListItem;
    private ActionBarMenuSubItem shuffleListItem;
    private ActionBarMenuSubItem reverseOrderItem;
    private ImageView playButton;
    private PlayPauseDrawable playPauseDrawable;
    private FrameLayout blurredView;
    private BackupImageView bigAlbumConver;
    private ActionBarMenuItem searchItem;
    private boolean blurredAnimationInProgress;
    private View[] buttons = new View[5];
    private SpringAnimation seekBarBufferSpring;

    private boolean draggingSeekBar;

    private long lastBufferedPositionCheck;
    private boolean currentAudioFinishedLoading;

    private boolean scrollToSong = true;

    private int searchOpenPosition = -1;
    private int searchOpenOffset;

    private MessagesController.SavedMusicList savedMusicList;
    private boolean isMyList() {
        return savedMusicList != null && savedMusicList.dialogId == UserConfig.getInstance(currentAccount).getClientUserId();
    }

    private ArrayList<MessageObject> playlist;
    private MessageObject lastMessageObject;
    private boolean noforwards;

    private int scrollOffsetY = Integer.MAX_VALUE;
    private int topBeforeSwitch;

    private boolean inFullSize;

    private String currentFile;

    private AnimatorSet actionBarAnimation;

    private int lastTime;
    private int lastDuration;

    private int TAG;

    private LaunchActivity parentActivity;
    int rewindingState;
    float rewindingProgress = -1;

    int rewindingForwardPressedCount;
    long lastRewindingTime;
    long lastUpdateRewindingPlayerTime;

    private boolean wasLight;

    private final static float[] speeds = new float[] {
            .5f, 1f, 1.2f, 1.5f, 1.7f, 2f
    };

    private final Runnable forwardSeek = new Runnable() {
        @Override
        public void run() {
            long duration = MediaController.getInstance().getDuration();
            if (duration == 0 || duration == C.TIME_UNSET) {
                lastRewindingTime = System.currentTimeMillis();
                return;
            }
            float currentProgress = rewindingProgress;

            long t = System.currentTimeMillis();
            long dt = t - lastRewindingTime;
            lastRewindingTime = t;
            long updateDt = t - lastUpdateRewindingPlayerTime;
            if (rewindingForwardPressedCount == 1) {
                dt = dt * 3 - dt;
            } else if (rewindingForwardPressedCount == 2) {
                dt = dt * 6 - dt;
            } else {
                dt = dt * 12 - dt;
            }
            long currentTime = (long) (duration * currentProgress + dt);
            currentProgress = currentTime / (float) duration;
            if (currentProgress < 0) {
                currentProgress = 0;
            }
            rewindingProgress = currentProgress;
            MessageObject messageObject = MediaController.getInstance().getPlayingMessageObject();
            if (messageObject != null && messageObject.isMusic()) {
                if (!MediaController.getInstance().isMessagePaused()) {
                    MediaController.getInstance().getPlayingMessageObject().audioProgress = rewindingProgress;
                }
                updateProgress(messageObject);
            }
            if (rewindingState == 1 && rewindingForwardPressedCount > 0 && MediaController.getInstance().isMessagePaused()) {
                if (updateDt > 200 || rewindingProgress == 0) {
                    lastUpdateRewindingPlayerTime = t;
                    MediaController.getInstance().seekToProgress(MediaController.getInstance().getPlayingMessageObject(), currentProgress);
                }
                if (rewindingForwardPressedCount > 0 && rewindingProgress > 0) {
                    AndroidUtilities.runOnUIThread(forwardSeek, 16);
                }
            }
        }
    };

    public AudioPlayerAlert(final Context context, Theme.ResourcesProvider resourcesProvider) {
        super(context, true, resourcesProvider);
        fixNavigationBar();

        MessageObject messageObject = MediaController.getInstance().getPlayingMessageObject();
        if (messageObject != null) {
            currentAccount = messageObject.currentAccount;
        } else {
            currentAccount = UserConfig.selectedAccount;
        }

        parentActivity = (LaunchActivity) context;

        TAG = DownloadController.getInstance(currentAccount).generateObserverTag();
        NotificationCenter.getInstance(currentAccount).addObserver(this, NotificationCenter.messagePlayingDidReset);
        NotificationCenter.getInstance(currentAccount).addObserver(this, NotificationCenter.messagePlayingPlayStateChanged);
        NotificationCenter.getInstance(currentAccount).addObserver(this, NotificationCenter.messagePlayingDidStart);
        NotificationCenter.getInstance(currentAccount).addObserver(this, NotificationCenter.messagePlayingProgressDidChanged);
        NotificationCenter.getInstance(currentAccount).addObserver(this, NotificationCenter.fileLoaded);
        NotificationCenter.getInstance(currentAccount).addObserver(this, NotificationCenter.fileLoadProgressChanged);
        NotificationCenter.getInstance(currentAccount).addObserver(this, NotificationCenter.musicDidLoad);
        NotificationCenter.getInstance(currentAccount).addObserver(this, NotificationCenter.moreMusicDidLoad);
        NotificationCenter.getInstance(currentAccount).addObserver(this, NotificationCenter.musicIdsLoaded);
        NotificationCenter.getGlobalInstance().addObserver(this, NotificationCenter.messagePlayingSpeedChanged);

        containerView = new FrameLayout(context) {

            private RectF rect = new RectF();
            private boolean ignoreLayout = false;
            private int lastMeasturedHeight;
            private int lastMeasturedWidth;

            @Override
            public boolean onTouchEvent(MotionEvent e) {
                return !isDismissed() && super.onTouchEvent(e);
            }

            @Override
            protected void onMeasure(int widthMeasureSpec, int heightMeasureSpec) {
                int totalHeight = MeasureSpec.getSize(heightMeasureSpec);
                int w = MeasureSpec.getSize(widthMeasureSpec);
                if (totalHeight != lastMeasturedHeight || w != lastMeasturedWidth) {
                    if (blurredView.getTag() != null) {
                        showAlbumCover(false, false);
                    }
                    lastMeasturedWidth = w;
                    lastMeasturedHeight = totalHeight;
                }
                ignoreLayout = true;
                playerLayout.setVisibility(searchWas || keyboardVisible ? INVISIBLE : VISIBLE);
                playerShadow.setVisibility(playerLayout.getVisibility());
                int availableHeight = totalHeight - getPaddingTop();

                LayoutParams layoutParams = (LayoutParams) listView.getLayoutParams();
                layoutParams.topMargin = ActionBar.getCurrentActionBarHeight() + AndroidUtilities.statusBarHeight;

                layoutParams = (LayoutParams) actionBarShadow.getLayoutParams();
                layoutParams.topMargin = ActionBar.getCurrentActionBarHeight() + AndroidUtilities.statusBarHeight;

                layoutParams = (LayoutParams) blurredView.getLayoutParams();
                layoutParams.topMargin = -getPaddingTop();

                int contentSize = dp(179 + (!isMyList() && !noforwards ? 52 : 0));
                if (playlist.size() > 1) {
                    contentSize += backgroundPaddingTop + playlist.size() * dp(56);
                }
                int padding;
                if (searching || keyboardVisible) {
                    padding = dp(8);
                } else {
                    padding = (contentSize < availableHeight ? availableHeight - contentSize : availableHeight - (int) (availableHeight / 5 * 3.5f)) + dp(8);
                    if (padding > availableHeight - dp(179 + (!isMyList() && !noforwards ? 52 : 0) + 150)) {
                        padding = availableHeight - dp(179 + (!isMyList() && !noforwards ? 52 : 0) + 150);
                    }
                    if (padding < 0) {
                        padding = 0;
                    }
                }
                if (isMyList()) {
                    padding = Math.min(padding/2, dp(240));
                }
                if (listView.getPaddingTop() != padding) {
                    listView.setPadding(0, padding, 0, searching && keyboardVisible ? 0 : listView.getPaddingBottom());
                }
                ignoreLayout = false;
                super.onMeasure(widthMeasureSpec, MeasureSpec.makeMeasureSpec(totalHeight, MeasureSpec.EXACTLY));
                inFullSize = getMeasuredHeight() >= totalHeight;
            }

            @Override
            protected void onLayout(boolean changed, int left, int top, int right, int bottom) {
                super.onLayout(changed, left, top, right, bottom);
                updateLayout();
                updateEmptyViewPosition();
            }

            @Override
            public boolean onInterceptTouchEvent(MotionEvent ev) {
                if (ev.getAction() == MotionEvent.ACTION_DOWN && scrollOffsetY != 0 && actionBar.getAlpha() == 0.0f) {
                    boolean dismiss;
                    if (listAdapter.getItemCount() > 0) {
                        dismiss = ev.getY() < scrollOffsetY + dp(12);
                    } else {
                        dismiss = ev.getY() < getMeasuredHeight() - dp(179 + (!isMyList() && !noforwards ? 52 : 0) + 12);
                    }
                    if (dismiss) {
                        dismiss();
                        return true;
                    }
                }
                return super.onInterceptTouchEvent(ev);
            }

            @Override
            public void requestLayout() {
                if (ignoreLayout) {
                    return;
                }
                super.requestLayout();
            }

            @Override
            protected void onDraw(Canvas canvas) {
                if (playlist.size() <= 1) {
                    shadowDrawable.setBounds(0, getMeasuredHeight() - playerLayout.getMeasuredHeight() - backgroundPaddingTop, getMeasuredWidth(), getMeasuredHeight());
                    shadowDrawable.draw(canvas);
                } else {
                    if (listView.getVisibility() != View.VISIBLE) return;

                    int offset = dp(13);
                    int top = scrollOffsetY - backgroundPaddingTop - offset;
//                    if (currentSheetAnimationType == 1) {
                        top += listView.getTranslationY();
//                    }
                    int y = top + dp(20);

                    int height = getMeasuredHeight() + dp(15) + backgroundPaddingTop;
                    float rad = 1.0f;

                    if (top + backgroundPaddingTop < ActionBar.getCurrentActionBarHeight()) {
                        float toMove = offset + dp(11 - 7);
                        float moveProgress = Math.min(1.0f, (ActionBar.getCurrentActionBarHeight() - top - backgroundPaddingTop) / toMove);
                        float availableToMove = ActionBar.getCurrentActionBarHeight() - toMove;

                        int diff = (int) (availableToMove * moveProgress);
                        top -= diff;
                        y -= diff;
                        height += diff;
                        rad = 1.0f - moveProgress;
                    }

                    if (Build.VERSION.SDK_INT >= 21) {
                        top += AndroidUtilities.statusBarHeight;
                        y += AndroidUtilities.statusBarHeight;
                    }

                    shadowDrawable.setBounds(0, top, getMeasuredWidth(), height);
                    shadowDrawable.draw(canvas);

                    if (rad != 1.0f) {
                        Theme.dialogs_onlineCirclePaint.setColor(getThemedColor(Theme.key_dialogBackground));
                        rect.set(backgroundPaddingLeft, backgroundPaddingTop + top, getMeasuredWidth() - backgroundPaddingLeft, backgroundPaddingTop + top + dp(24));
                        canvas.drawRoundRect(rect, dp(12) * rad, dp(12) * rad, Theme.dialogs_onlineCirclePaint);
                    }

                    if (rad != 0) {
                        float alphaProgress = 1.0f;
                        int w = dp(36);
                        rect.set((getMeasuredWidth() - w) / 2, y, (getMeasuredWidth() + w) / 2, y + dp(4));
                        int color = getThemedColor(Theme.key_sheet_scrollUp);
                        int alpha = Color.alpha(color);
                        Theme.dialogs_onlineCirclePaint.setColor(color);
                        Theme.dialogs_onlineCirclePaint.setAlpha((int) (alpha * alphaProgress * rad));
                        canvas.drawRoundRect(rect, dp(2), dp(2), Theme.dialogs_onlineCirclePaint);
                    }
                }
            }

            @Override
            protected void onAttachedToWindow() {
                super.onAttachedToWindow();
                Bulletin.addDelegate(this, new Bulletin.Delegate() {
                    @Override
                    public int getBottomOffset(int tag) {
                        return playerLayout.getHeight();
                    }
                });
            }

            @Override
            protected void onDetachedFromWindow() {
                super.onDetachedFromWindow();
                Bulletin.removeDelegate(this);
            }
        };
        containerView.setWillNotDraw(false);
        containerView.setPadding(backgroundPaddingLeft, 0, backgroundPaddingLeft, 0);

        actionBar = new ActionBar(context, resourcesProvider) {
            @Override
            public void setAlpha(float alpha) {
                super.setAlpha(alpha);
                containerView.invalidate();
            }
        };
        actionBar.setBackgroundColor(getThemedColor(Theme.key_dialogBackground));
        actionBar.setBackButtonImage(R.drawable.ic_ab_back);
        actionBar.setItemsColor(getThemedColor(Theme.key_player_actionBarTitle), false);
        actionBar.setItemsBackgroundColor(getThemedColor(Theme.key_player_actionBarSelector), false);
        actionBar.setTitleColor(getThemedColor(Theme.key_player_actionBarTitle));
        actionBar.setSubtitleColor(getThemedColor(Theme.key_player_actionBarSubtitle));
        actionBar.setOccupyStatusBar(true);
        actionBar.setAlpha(0.0f);

        ActionBarMenu menu = actionBar.createMenu();
        searchItem = menu.addItem(0, R.drawable.ic_ab_search).setIsSearchField(true).setActionBarMenuItemSearchListener(new ActionBarMenuItem.ActionBarMenuItemSearchListener() {
            @Override
            public void onSearchCollapse() {
                if (searching) {
                    searchWas = false;
                    searching = false;
                    setAllowNestedScroll(true);
                    listAdapter.search(null);
                }
            }

            @Override
            public void onSearchExpand() {
                searchOpenPosition = layoutManager.findLastVisibleItemPosition();
                View firstVisView = layoutManager.findViewByPosition(searchOpenPosition);
                searchOpenOffset = firstVisView == null ? 0 : firstVisView.getTop();
                searching = true;
                setAllowNestedScroll(false);
                listAdapter.notifyDataSetChanged();
            }

            @Override
            public void onTextChanged(EditText editText) {
                if (editText.length() > 0) {
                    listAdapter.search(editText.getText().toString());
                } else {
                    searchWas = false;
                    listAdapter.search(null);
                }
            }
        });
        searchItem.setContentDescription(LocaleController.getString(R.string.Search));
        EditTextBoldCursor editText = searchItem.getSearchField();
        editText.setHint(LocaleController.getString(R.string.Search));
        editText.setTextColor(getThemedColor(Theme.key_player_actionBarTitle));
        editText.setHintTextColor(getThemedColor(Theme.key_player_time));
        editText.setCursorColor(getThemedColor(Theme.key_player_actionBarTitle));

        actionBar.setActionBarMenuOnItemClick(new ActionBar.ActionBarMenuOnItemClick() {
            @Override
            public void onItemClick(int id) {
                if (id == -1) {
                    dismiss();
                } else {
                    onSubItemClick(id);
                }
            }
        });

        actionBarShadow = new View(context);
        actionBarShadow.setAlpha(0.0f);
        actionBarShadow.setBackgroundResource(R.drawable.header_shadow);

        playerShadow = new View(context);
        playerShadow.setBackgroundColor(getThemedColor(Theme.key_dialogShadowLine));
        
        playerLayout = new FrameLayout(context) {
            @Override
            protected void onLayout(boolean changed, int left, int top, int right, int bottom) {
                super.onLayout(changed, left, top, right, bottom);
                if (playbackSpeedButton != null && durationTextView != null) {
                    int x = durationTextView.getLeft() - dp(4) - playbackSpeedButton.getMeasuredWidth();
                    playbackSpeedButton.layout(x, playbackSpeedButton.getTop(), x + playbackSpeedButton.getMeasuredWidth(), playbackSpeedButton.getBottom());
                }
            }
        };

        coverContainer = new CoverContainer(context) {

            private long pressTime;

            @Override
            public boolean onTouchEvent(MotionEvent event) {
                int action = event.getAction();
                if (action == MotionEvent.ACTION_DOWN) {
                    if (getImageReceiver().hasBitmapImage()) {
                        showAlbumCover(true, true);
                        pressTime = SystemClock.elapsedRealtime();
                    }
                } else if (action != MotionEvent.ACTION_MOVE) {
                    if (SystemClock.elapsedRealtime() - pressTime >= 400) {
                        showAlbumCover(false, true);
                    }
                }
                return true;
            }

            @Override
            protected void onImageUpdated(ImageReceiver imageReceiver) {
                final Bitmap b = imageReceiver.getBitmap();
                final int padding = (b != null && imageReceiver.hasImageLoaded() || imageReceiver.hasBitmapImage()) ? AndroidUtilities.dp(64) : 0;
                setCustomPaddingRight(padding, true);
                if (blurredView.getTag() != null) {
                    bigAlbumConver.setImageBitmap(b);
                }
            }
        };
        playerLayout.addView(coverContainer, LayoutHelper.createFrame(44, 44, Gravity.TOP | Gravity.RIGHT, 0, 20, 20, 0));

        titleTextView = new ClippingTextViewSwitcher(context) {
            @Override
            protected TextView createTextView() {
                final TextView textView = new MarqueeTextView(context);
                textView.setTextColor(getThemedColor(Theme.key_player_actionBarTitle));
                textView.setTextSize(TypedValue.COMPLEX_UNIT_DIP, 17);
                textView.setTypeface(AndroidUtilities.bold());
                textView.setEllipsize(TextUtils.TruncateAt.END);
                textView.setSingleLine(true);
                return textView;
            }
        };
        playerLayout.addView(titleTextView, LayoutHelper.createFrame(LayoutHelper.MATCH_PARENT, LayoutHelper.WRAP_CONTENT, Gravity.TOP | Gravity.LEFT, 20, 20, 20, 0));

        authorTextView = new ClippingTextViewSwitcher(context) {
            @Override
            protected TextView createTextView() {
                final TextView textView = new MarqueeTextView(context);
                textView.setTextColor(getThemedColor(Theme.key_player_time));
                textView.setTextSize(TypedValue.COMPLEX_UNIT_DIP, 13);
                textView.setEllipsize(TextUtils.TruncateAt.END);
                textView.setSingleLine(true);
                textView.setPadding(dp(6), 0, dp(6), dp(1));
                textView.setBackground(Theme.createRadSelectorDrawable(getThemedColor(Theme.key_listSelector), dp(4), dp(4)));

                textView.setOnClickListener(view -> {
                    int dialogsCount = MessagesController.getInstance(currentAccount).getTotalDialogsCount();
                    if (dialogsCount <= 10 || TextUtils.isEmpty(textView.getText().toString())) {
                        return;
                    }
                    String query = textView.getText().toString();
                    if (parentActivity.getActionBarLayout().getLastFragment() instanceof DialogsActivity) {
                        DialogsActivity dialogsActivity = (DialogsActivity) parentActivity.getActionBarLayout().getLastFragment();
                        if (!dialogsActivity.onlyDialogsAdapter()) {
                            dialogsActivity.setShowSearch(query, FiltersView.FILTER_INDEX_MUSIC);
                            dismiss();
                            return;
                        }
                    }
                    DialogsActivity fragment = new DialogsActivity(null);
                    fragment.setSearchString(query);
                    fragment.setInitialSearchType(FiltersView.FILTER_INDEX_MUSIC);
                    parentActivity.presentFragment(fragment, false, false);
                    dismiss();
                });
                return textView;
            }
        };
        playerLayout.addView(authorTextView, LayoutHelper.createFrame(LayoutHelper.MATCH_PARENT, LayoutHelper.WRAP_CONTENT, Gravity.TOP | Gravity.LEFT, 14, 47, 20, 0));

        seekBarView = new SeekBarView(context, resourcesProvider) {
            @Override
            boolean onTouch(MotionEvent ev) {
                if (rewindingState != 0) {
                    return false;
                }
                return super.onTouch(ev);
            }
        };
        seekBarView.setLineWidth(4);
        seekBarView.setDelegate(new SeekBarView.SeekBarViewDelegate() {
            @Override
            public void onSeekBarDrag(boolean stop, float progress) {
                if (stop) {
                    MediaController.getInstance().seekToProgress(MediaController.getInstance().getPlayingMessageObject(), progress);
                }
                MessageObject messageObject = MediaController.getInstance().getPlayingMessageObject();
                if (messageObject != null && messageObject.isMusic()) {
                    updateProgress(messageObject);
                }
            }

            @Override
            public void onSeekBarPressed(boolean pressed) {
                draggingSeekBar = pressed;
            }

            @Override
            public CharSequence getContentDescription() {
                final String time = LocaleController.formatPluralString("Minutes", lastTime / 60) + ' ' + LocaleController.formatPluralString("Seconds", lastTime % 60);
                final String totalTime = LocaleController.formatPluralString("Minutes", lastDuration / 60) + ' ' + LocaleController.formatPluralString("Seconds", lastDuration % 60);
                return LocaleController.formatString("AccDescrPlayerDuration", R.string.AccDescrPlayerDuration, time, totalTime);
            }
        });
        seekBarView.setReportChanges(true);
        playerLayout.addView(seekBarView, LayoutHelper.createFrame(LayoutHelper.MATCH_PARENT, 38 + 6, Gravity.TOP | Gravity.LEFT, 5, 67, 5, 0));

        seekBarBufferSpring = new SpringAnimation(new FloatValueHolder(0))
                .setSpring(new SpringForce()
                        .setStiffness(750f)
                        .setDampingRatio(SpringForce.DAMPING_RATIO_NO_BOUNCY))
                .addUpdateListener((animation, value, velocity) -> seekBarView.setBufferedProgress(value / 1000f));

        progressView = new LineProgressView(context);
        progressView.setVisibility(View.INVISIBLE);
        progressView.setBackgroundColor(getThemedColor(Theme.key_player_progressBackground));
        progressView.setProgressColor(getThemedColor(Theme.key_player_progress));
        playerLayout.addView(progressView, LayoutHelper.createFrame(LayoutHelper.MATCH_PARENT, 2, Gravity.TOP | Gravity.LEFT, 21, 90, 21, 0));

        timeTextView = new SimpleTextView(context);
        timeTextView.setTextSize(12);
        timeTextView.setText("0:00");
        timeTextView.setTextColor(getThemedColor(Theme.key_player_time));
        timeTextView.setImportantForAccessibility(View.IMPORTANT_FOR_ACCESSIBILITY_NO);
        playerLayout.addView(timeTextView, LayoutHelper.createFrame(100, LayoutHelper.WRAP_CONTENT, Gravity.TOP | Gravity.LEFT, 20, 98, 0, 0));

        durationTextView = new TextView(context);
        durationTextView.setTextSize(TypedValue.COMPLEX_UNIT_DIP, 12);
        durationTextView.setTextColor(getThemedColor(Theme.key_player_time));
        durationTextView.setGravity(Gravity.CENTER);
        durationTextView.setImportantForAccessibility(View.IMPORTANT_FOR_ACCESSIBILITY_NO);
        playerLayout.addView(durationTextView, LayoutHelper.createFrame(LayoutHelper.WRAP_CONTENT, LayoutHelper.WRAP_CONTENT, Gravity.TOP | Gravity.RIGHT, 0, 96, 20, 0));

        playbackSpeedButton = new ActionBarMenuItem(context, null, 0, getThemedColor(Theme.key_player_time), false, resourcesProvider);
        playbackSpeedButton.setLongClickEnabled(false);
        playbackSpeedButton.setShowSubmenuByMove(false);
        playbackSpeedButton.setAdditionalYOffset(-dp(224));
        playbackSpeedButton.setContentDescription(LocaleController.getString(R.string.AccDescrPlayerSpeed));
        playbackSpeedButton.setDelegate(id -> {
            if (id < 0 || id >= speeds.length) {
                return;
            }
            MediaController.getInstance().setPlaybackSpeed(true, speeds[id]);
            updatePlaybackButton(true);
        });
        playbackSpeedButton.setIcon(speedIcon = new SpeedIconDrawable(true));
        final float[] toggleSpeeds = new float[] { 1.0F, 1.5F, 2F };
        speedSlider = new ActionBarMenuSlider.SpeedSlider(getContext(), resourcesProvider);
        speedSlider.setRoundRadiusDp(6);
        speedSlider.setDrawShadow(true);
        speedSlider.setOnValueChange((value, isFinal) -> {
            slidingSpeed = !isFinal;
            MediaController.getInstance().setPlaybackSpeed(true, speedSlider.getSpeed(value));
        });
        speedItems[0] = playbackSpeedButton.addSubItem(0, R.drawable.msg_speed_slow, LocaleController.getString(R.string.SpeedSlow));
        speedItems[1] = playbackSpeedButton.addSubItem(1, R.drawable.msg_speed_normal, LocaleController.getString(R.string.SpeedNormal));
        speedItems[2] = playbackSpeedButton.addSubItem(2, R.drawable.msg_speed_medium, LocaleController.getString(R.string.SpeedMedium));
        speedItems[3] = playbackSpeedButton.addSubItem(3, R.drawable.msg_speed_fast, LocaleController.getString(R.string.SpeedFast));
        speedItems[4] = playbackSpeedButton.addSubItem(4, R.drawable.msg_speed_veryfast, LocaleController.getString(R.string.SpeedVeryFast));
        speedItems[5] = playbackSpeedButton.addSubItem(5, R.drawable.msg_speed_superfast, LocaleController.getString(R.string.SpeedSuperFast));
        if (AndroidUtilities.density >= 3.0f) {
            playbackSpeedButton.setPadding(0, 1, 0, 0);
        }
        playbackSpeedButton.setAdditionalXOffset(dp(8));
        playbackSpeedButton.setAdditionalYOffset(-dp(400));
        playbackSpeedButton.setShowedFromBottom(true);
        playerLayout.addView(playbackSpeedButton, LayoutHelper.createFrame(36, 36, Gravity.TOP | Gravity.RIGHT, 0, 86, 20, 0));
        playbackSpeedButton.setOnClickListener(v -> {
            float currentPlaybackSpeed = MediaController.getInstance().getPlaybackSpeed(true);
            int index = -1;
            for (int i = 0; i < toggleSpeeds.length; ++i) {
                if (currentPlaybackSpeed - 0.1F <= toggleSpeeds[i]) {
                    index = i;
                    break;
                }
            }
            index++;
            if (index >= toggleSpeeds.length) {
                index = 0;
            }
            MediaController.getInstance().setPlaybackSpeed(true, toggleSpeeds[index]);

            checkSpeedHint();
        });
        playbackSpeedButton.setOnLongClickListener(view -> {
            final float speed = MediaController.getInstance().getPlaybackSpeed(true);
            speedSlider.setSpeed(speed, false);
            speedSlider.setBackgroundColor(Theme.getColor(Theme.key_actionBarDefaultSubmenuBackground, resourcesProvider));
            updatePlaybackButton(false);
            playbackSpeedButton.setDimMenu(.15f);
            playbackSpeedButton.toggleSubMenu(speedSlider, null);
            MessagesController.getGlobalNotificationsSettings().edit().putInt("speedhint", -15).apply();
            return true;
        });
        updatePlaybackButton(false);

        FrameLayout bottomView = new FrameLayout(context) {
            @Override
            protected void onLayout(boolean changed, int left, int top, int right, int bottom) {
                int dist = ((right - left) - dp(8 + 48 * 5)) / 4;
                for (int a = 0; a < 5; a++) {
                    int l = dp(4 + 48 * a) + dist * a;
                    int t = dp(9);
                    buttons[a].layout(l, t, l + buttons[a].getMeasuredWidth(), t + buttons[a].getMeasuredHeight());
                }
            }
        };
        playerLayout.addView(bottomView, LayoutHelper.createFrame(LayoutHelper.MATCH_PARENT, 66, Gravity.TOP | Gravity.LEFT, 0, 111, 0, 0));

        buttons[0] = repeatButton = new ActionBarMenuItem(context, null, 0, 0, false, resourcesProvider);
        repeatButton.setLongClickEnabled(false);
        repeatButton.setShowSubmenuByMove(false);
        repeatButton.setAdditionalYOffset(-dp(166));
        if (Build.VERSION.SDK_INT >= 21) {
            repeatButton.setBackgroundDrawable(Theme.createSelectorDrawable(getThemedColor(Theme.key_listSelector), 1, dp(18)));
        }
        bottomView.addView(repeatButton, LayoutHelper.createFrame(48, 48, Gravity.LEFT | Gravity.TOP));
        repeatButton.setOnClickListener(v -> {
            updateSubMenu();
            repeatButton.toggleSubMenu();
        });
        repeatSongItem = repeatButton.addSubItem(3, R.drawable.player_new_repeatone, LocaleController.getString(R.string.RepeatSong));
        repeatListItem = repeatButton.addSubItem(4, R.drawable.player_new_repeatall, LocaleController.getString(R.string.RepeatList));
        shuffleListItem = repeatButton.addSubItem(2, R.drawable.player_new_shuffle, LocaleController.getString(R.string.ShuffleList));
        reverseOrderItem = repeatButton.addSubItem(1, R.drawable.player_new_order, LocaleController.getString(R.string.ReverseOrder));
        repeatButton.setShowedFromBottom(true);

        repeatButton.setDelegate(id -> {
            if (id == 1 || id == 2) {
                boolean oldReversed = SharedConfig.playOrderReversed;
                if (SharedConfig.playOrderReversed && id == 1 || SharedConfig.shuffleMusic && id == 2) {
                    MediaController.getInstance().setPlaybackOrderType(0);
                } else {
                    MediaController.getInstance().setPlaybackOrderType(id);
                }
                listAdapter.notifyDataSetChanged();
                if (oldReversed != SharedConfig.playOrderReversed) {
                    listView.stopScroll();
                    scrollToCurrentSong(false);
                }
            } else {
                if (id == 4) {
                    if (SharedConfig.repeatMode == 1) {
                        SharedConfig.setRepeatMode(0);
                    } else {
                        SharedConfig.setRepeatMode(1);
                    }
                } else {
                    if (SharedConfig.repeatMode == 2) {
                        SharedConfig.setRepeatMode(0);
                    } else {
                        SharedConfig.setRepeatMode(2);
                    }
                }
            }
            updateRepeatButton();
        });

        final int iconColor = getThemedColor(Theme.key_player_button);
        float touchSlop = ViewConfiguration.get(context).getScaledTouchSlop();

        buttons[1] = prevButton = new RLottieImageView(context) {
            float startX;
            float startY;

            int pressedCount = 0;

            long lastTime;
            long lastUpdateTime;

            private final Runnable pressedRunnable = new Runnable() {
                @Override
                public void run() {
                    pressedCount++;
                    if (pressedCount == 1) {
                        rewindingState = -1;
                        rewindingProgress = MediaController.getInstance().getPlayingMessageObject().audioProgress;
                        lastTime = System.currentTimeMillis();
                        AndroidUtilities.runOnUIThread(this, 2000);
                        AndroidUtilities.runOnUIThread(backSeek);
                    } else if (pressedCount == 2) {
                        AndroidUtilities.runOnUIThread(this, 2000);
                    }
                }
            };

            private final Runnable backSeek = new Runnable() {
                @Override
                public void run() {
                    long duration = MediaController.getInstance().getDuration();
                    if (duration == 0 || duration == C.TIME_UNSET) {
                        lastTime = System.currentTimeMillis();
                        return;
                    }
                    float currentProgress = rewindingProgress;

                    long t = System.currentTimeMillis();
                    long dt = t - lastTime;
                    lastTime = t;
                    long updateDt = t - lastUpdateTime;
                    if (pressedCount == 1) {
                        dt *= 3;
                    } else if (pressedCount == 2) {
                        dt *= 6;
                    } else {
                        dt *= 12;
                    }
                    long currentTime = (long) (duration * currentProgress - dt);
                    currentProgress = currentTime / (float) duration;
                    if (currentProgress < 0) {
                        currentProgress = 0;
                    }
                    rewindingProgress = currentProgress;
                    MessageObject messageObject = MediaController.getInstance().getPlayingMessageObject();
                    if (messageObject != null && messageObject.isMusic()) {
                        updateProgress(messageObject);
                    }
                    if (rewindingState == -1 && pressedCount > 0) {
                        if (updateDt > 200 || rewindingProgress == 0) {
                            lastUpdateTime = t;
                            if (rewindingProgress == 0) {
                                MediaController.getInstance().seekToProgress(MediaController.getInstance().getPlayingMessageObject(), 0);
                                MediaController.getInstance().pauseByRewind();
                            } else {
                                MediaController.getInstance().seekToProgress(MediaController.getInstance().getPlayingMessageObject(), currentProgress);
                            }
                        }
                        if (pressedCount > 0 && rewindingProgress > 0) {
                            AndroidUtilities.runOnUIThread(backSeek, 16);
                        }
                    }
                }
            };

            long startTime;

            @Override
            public boolean onTouchEvent(MotionEvent event) {
                if (seekBarView.isDragging() || rewindingState == 1) {
                    return false;
                }
                float x = event.getRawX();
                float y = event.getRawY();

                switch (event.getAction()) {
                    case MotionEvent.ACTION_DOWN:
                        startX = x;
                        startY = y;
                        startTime = System.currentTimeMillis();
                        rewindingState = 0;
                        AndroidUtilities.runOnUIThread(pressedRunnable, 300);
                        if (Build.VERSION.SDK_INT >= Build.VERSION_CODES.LOLLIPOP && getBackground() != null) {
                            getBackground().setHotspot(startX, startY);
                        }
                        setPressed(true);
                        break;
                    case MotionEvent.ACTION_MOVE:
                        float dx = x - startX;
                        float dy = y - startY;

                        if ((dx * dx + dy * dy) > touchSlop * touchSlop && rewindingState == 0) {
                            AndroidUtilities.cancelRunOnUIThread(pressedRunnable);
                            setPressed(false);
                        }
                        break;
                    case MotionEvent.ACTION_CANCEL:
                    case MotionEvent.ACTION_UP:
                        AndroidUtilities.cancelRunOnUIThread(pressedRunnable);
                        AndroidUtilities.cancelRunOnUIThread(backSeek);
                        if (rewindingState == 0 && event.getAction() == MotionEvent.ACTION_UP && (System.currentTimeMillis() - startTime < 300)) {
                            MediaController.getInstance().playPreviousMessage();
                            prevButton.setProgress(0f);
                            prevButton.playAnimation();
                        }
                        if (pressedCount > 0) {
                            lastUpdateTime = 0;
                            backSeek.run();
                            MediaController.getInstance().resumeByRewind();
                        }
                        rewindingProgress = -1;
                        setPressed(false);
                        rewindingState = 0;
                        pressedCount = 0;
                        break;
                }
                return true;
            }

            @Override
            public void onInitializeAccessibilityNodeInfo(AccessibilityNodeInfo info) {
                super.onInitializeAccessibilityNodeInfo(info);
                info.addAction(AccessibilityNodeInfo.ACTION_CLICK);
            }
        };
        prevButton.setScaleType(ImageView.ScaleType.CENTER);
        prevButton.setAnimation(R.raw.player_prev, 20, 20);
        prevButton.setLayerColor("Triangle 3.**", iconColor);
        prevButton.setLayerColor("Triangle 4.**", iconColor);
        prevButton.setLayerColor("Rectangle 4.**", iconColor);
        if (Build.VERSION.SDK_INT >= 21) {
            prevButton.setBackgroundDrawable(Theme.createSelectorDrawable(getThemedColor(Theme.key_listSelector), 1, dp(22)));
        }
        bottomView.addView(prevButton, LayoutHelper.createFrame(48, 48, Gravity.LEFT | Gravity.TOP));
        prevButton.setContentDescription(LocaleController.getString(R.string.AccDescrPrevious));

        buttons[2] = playButton = new ImageView(context);
        playButton.setScaleType(ImageView.ScaleType.CENTER);
        playButton.setImageDrawable(playPauseDrawable = new PlayPauseDrawable(28));
        playPauseDrawable.setPause(!MediaController.getInstance().isMessagePaused(), false);
        playButton.setColorFilter(new PorterDuffColorFilter(getThemedColor(Theme.key_player_button), PorterDuff.Mode.MULTIPLY));
        if (Build.VERSION.SDK_INT >= 21) {
            playButton.setBackgroundDrawable(Theme.createSelectorDrawable(getThemedColor(Theme.key_listSelector), 1, dp(24)));
        }
        bottomView.addView(playButton, LayoutHelper.createFrame(48, 48, Gravity.LEFT | Gravity.TOP));
        playButton.setOnClickListener(v -> {
            if (MediaController.getInstance().isDownloadingCurrentMessage()) {
                return;
            }
            if (MediaController.getInstance().isMessagePaused()) {
                MediaController.getInstance().playMessage(MediaController.getInstance().getPlayingMessageObject());
            } else {
                MediaController.getInstance().pauseMessage(MediaController.getInstance().getPlayingMessageObject());
            }
        });

        buttons[3] = nextButton = new RLottieImageView(context) {

            float startX;
            float startY;
            boolean pressed;

            private final Runnable pressedRunnable = new Runnable() {
                @Override
                public void run() {
                    if (MediaController.getInstance().getPlayingMessageObject() == null) {
                        return;
                    }
                    rewindingForwardPressedCount++;
                    if (rewindingForwardPressedCount == 1) {
                        pressed = true;
                        rewindingState = 1;
                        if (MediaController.getInstance().isMessagePaused()) {
                            startForwardRewindingSeek();
                        } else if (rewindingState == 1) {
                            AndroidUtilities.cancelRunOnUIThread(forwardSeek);
                            lastUpdateRewindingPlayerTime = 0;
                        }
                        MediaController.getInstance().setPlaybackSpeed(true, 4);
                        AndroidUtilities.runOnUIThread(this, 2000);
                    } else if (rewindingForwardPressedCount == 2) {
                        MediaController.getInstance().setPlaybackSpeed(true, 7);
                        AndroidUtilities.runOnUIThread(this, 2000);
                    } else {
                        MediaController.getInstance().setPlaybackSpeed(true, 13);
                    }
                }
            };

            @Override
            public boolean onTouchEvent(MotionEvent event) {
                if (seekBarView.isDragging() || rewindingState == -1) {
                    return false;
                }
                float x = event.getRawX();
                float y = event.getRawY();

                switch (event.getAction()) {
                    case MotionEvent.ACTION_DOWN:
                        pressed = false;
                        startX = x;
                        startY = y;
                        AndroidUtilities.runOnUIThread(pressedRunnable, 300);
                        if (Build.VERSION.SDK_INT >= Build.VERSION_CODES.LOLLIPOP && getBackground() != null) {
                            getBackground().setHotspot(startX, startY);
                        }
                        setPressed(true);
                        break;
                    case MotionEvent.ACTION_MOVE:
                        float dx = x - startX;
                        float dy = y - startY;

                        if ((dx * dx + dy * dy) > touchSlop * touchSlop && !pressed) {
                            AndroidUtilities.cancelRunOnUIThread(pressedRunnable);
                            setPressed(false);
                        }
                        break;
                    case MotionEvent.ACTION_CANCEL:
                    case MotionEvent.ACTION_UP:
                        if (!pressed && event.getAction() == MotionEvent.ACTION_UP && isPressed()) {
                            MediaController.getInstance().playNextMessage();
                            nextButton.setProgress(0f);
                            nextButton.playAnimation();
                        }
                        AndroidUtilities.cancelRunOnUIThread(pressedRunnable);
                        if (rewindingForwardPressedCount > 0) {
                            MediaController.getInstance().setPlaybackSpeed(true, 1f);
                            if (MediaController.getInstance().isMessagePaused()) {
                                lastUpdateRewindingPlayerTime = 0;
                                forwardSeek.run();
                            }
                        }
                        rewindingState = 0;
                        setPressed(false);
                        rewindingForwardPressedCount = 0;
                        rewindingProgress = -1;
                        break;
                }
                return true;
            }

            @Override
            public void onInitializeAccessibilityNodeInfo(AccessibilityNodeInfo info) {
                super.onInitializeAccessibilityNodeInfo(info);
                info.addAction(AccessibilityNodeInfo.ACTION_CLICK);
            }

        };
        nextButton.setScaleType(ImageView.ScaleType.CENTER);
        nextButton.setAnimation(R.raw.player_prev, 20, 20);
        nextButton.setLayerColor("Triangle 3.**", iconColor);
        nextButton.setLayerColor("Triangle 4.**", iconColor);
        nextButton.setLayerColor("Rectangle 4.**", iconColor);
        nextButton.setRotation(180f);
        if (Build.VERSION.SDK_INT >= 21) {
            nextButton.setBackground(Theme.createSelectorDrawable(getThemedColor(Theme.key_listSelector), 1, dp(22)));
        }
        bottomView.addView(nextButton, LayoutHelper.createFrame(48, 48, Gravity.LEFT | Gravity.TOP));
        nextButton.setContentDescription(LocaleController.getString(R.string.Next));

        buttons[4] = optionsButton = new ActionBarMenuItem(context, null, 0, iconColor, false, resourcesProvider);
        optionsButton.setIcon(optionsIcon = new ChooseQualityLayout.QualityIcon(context, R.drawable.ic_ab_other, resourcesProvider));
        optionsButton.setLongClickEnabled(false);
        optionsButton.setShowSubmenuByMove(false);
        optionsButton.setSubMenuOpenSide(2);
        optionsButton.setAdditionalYOffset(-dp(157 + 40));
        if (Build.VERSION.SDK_INT >= 21) {
            optionsButton.setBackgroundDrawable(Theme.createSelectorDrawable(getThemedColor(Theme.key_listSelector), 1, dp(18)));
        }
        bottomView.addView(optionsButton, LayoutHelper.createFrame(48, 48, Gravity.LEFT | Gravity.TOP));
        optionsButton.addSubItem(1, R.drawable.msg_forward, LocaleController.getString(R.string.Forward));
        optionsButton.addSubItem(2, R.drawable.msg_shareout, LocaleController.getString(R.string.ShareFile));
        optionsButton.addSubItem(5, R.drawable.msg_download, LocaleController.getString(R.string.SaveToMusic));
        optionsButton.addSubItem(4, R.drawable.msg_message, LocaleController.getString(R.string.ShowInChat));

        castItemButton = new CastMediaRouteButton(context) {
            @Override
            public void stateUpdated(boolean connected) {
                updateColors();
                if (optionsIcon != null) {
                    optionsIcon.setCasting(CastSync.isActive(), true);
                }
            }
        };
        boolean castAvailable = true;
        try {
            castItemButton.setRouteSelector(CastContext.getSharedInstance(context).getMergedSelector());
        } catch (Exception e) {
            FileLog.e(e);
            castAvailable = false;
        }
        castItemButton.setVisibility(View.INVISIBLE);
        if (castAvailable) {
            castItem = optionsButton.addSubItem(6, R.drawable.menu_video_chromecast, getString(R.string.VideoPlayerChromecast));
            castItem.addView(castItemButton, 0, LayoutHelper.createFrame(LayoutHelper.MATCH_PARENT, LayoutHelper.MATCH_PARENT));
            updateColors();
        }
        if (optionsIcon != null) {
            optionsIcon.setCasting(CastSync.isActive(), true);
        }

        optionsButton.addSubItem(7, R.drawable.msg_delete, getString(R.string.ProfilePlaylistRemoveFromProfile));
        optionsButton.setSubItemShown(7, false);

        optionsButton.setShowedFromBottom(true);
        optionsButton.setOnClickListener(v -> optionsButton.toggleSubMenu());
        optionsButton.setDelegate(this::onSubItemClick);
        optionsButton.setContentDescription(LocaleController.getString(R.string.AccDescrMoreOptions));

        emptyView = new LinearLayout(context);
        emptyView.setOrientation(LinearLayout.VERTICAL);
        emptyView.setGravity(Gravity.CENTER);
        emptyView.setVisibility(View.GONE);
        containerView.addView(emptyView, LayoutHelper.createFrame(LayoutHelper.MATCH_PARENT, LayoutHelper.MATCH_PARENT));
        emptyView.setOnTouchListener((v, event) -> true);

        emptyImageView = new ImageView(context);
        emptyImageView.setImageResource(R.drawable.music_empty);
        emptyImageView.setColorFilter(new PorterDuffColorFilter(getThemedColor(Theme.key_dialogEmptyImage), PorterDuff.Mode.MULTIPLY));
        emptyView.addView(emptyImageView, LayoutHelper.createLinear(LayoutHelper.WRAP_CONTENT, LayoutHelper.WRAP_CONTENT));

        emptyTitleTextView = new TextView(context);
        emptyTitleTextView.setTextColor(getThemedColor(Theme.key_dialogEmptyText));
        emptyTitleTextView.setGravity(Gravity.CENTER);
        emptyTitleTextView.setText(LocaleController.getString(R.string.NoAudioFound));
        emptyTitleTextView.setTypeface(AndroidUtilities.bold());
        emptyTitleTextView.setTextSize(TypedValue.COMPLEX_UNIT_DIP, 17);
        emptyTitleTextView.setPadding(dp(40), 0, dp(40), 0);
        emptyView.addView(emptyTitleTextView, LayoutHelper.createLinear(LayoutHelper.WRAP_CONTENT, LayoutHelper.WRAP_CONTENT, Gravity.CENTER, 0, 11, 0, 0));

        emptySubtitleTextView = new TextView(context);
        emptySubtitleTextView.setTextColor(getThemedColor(Theme.key_dialogEmptyText));
        emptySubtitleTextView.setGravity(Gravity.CENTER);
        emptySubtitleTextView.setTextSize(TypedValue.COMPLEX_UNIT_DIP, 15);
        emptySubtitleTextView.setPadding(dp(40), 0, dp(40), 0);
        emptyView.addView(emptySubtitleTextView, LayoutHelper.createLinear(LayoutHelper.WRAP_CONTENT, LayoutHelper.WRAP_CONTENT, Gravity.CENTER, 0, 6, 0, 0));

        listView = new RecyclerListView(context) {

            boolean ignoreLayout;

            @Override
            protected void onLayout(boolean changed, int l, int t, int r, int b) {
                super.onLayout(changed, l, t, r, b);

                if (searchOpenPosition != -1 && !actionBar.isSearchFieldVisible()) {
                    ignoreLayout = true;
                    layoutManager.scrollToPositionWithOffset(searchOpenPosition, searchOpenOffset - listView.getPaddingTop());
                    super.onLayout(false, l, t, r, b);
                    ignoreLayout = false;
                    searchOpenPosition = -1;
                } else if (scrollToSong) {
                    scrollToSong = false;
                    ignoreLayout = true;
                    if (scrollToCurrentSong(true)) {
                        super.onLayout(false, l, t, r, b);
                    }
                    ignoreLayout = false;
                }
            }

            @Override
            protected boolean allowSelectChildAtPosition(float x, float y) {
                return y < playerLayout.getY() - listView.getTop();
            }

            @Override
            public void requestLayout() {
                if (ignoreLayout) {
                    return;
                }
                super.requestLayout();
            }
        };
        listView.setClipToPadding(false);
        listView.setLayoutManager(layoutManager = new LinearLayoutManager(getContext(), LinearLayoutManager.VERTICAL, false));
        listView.setHorizontalScrollBarEnabled(false);
        listView.setVerticalScrollBarEnabled(false);
        containerView.addView(listView, LayoutHelper.createFrame(LayoutHelper.MATCH_PARENT, LayoutHelper.MATCH_PARENT, Gravity.TOP | Gravity.LEFT));
        listView.setAdapter(listAdapter = new ListAdapter(context));
        listView.setGlowColor(getThemedColor(Theme.key_dialogScrollGlow));
        listView.setOnItemClickListener((view, position) -> {
            if (view instanceof AudioPlayerCell) {
                ((AudioPlayerCell) view).didPressedButton();
            }
        });
        listView.setOnItemLongClickListener((view, position) -> {
            if (view instanceof AudioPlayerCell && !isMyList()) {
                showOptions((AudioPlayerCell) view, ((AudioPlayerCell) view).getMessageObject());
                return true;
            }
            return false;
        });
        listView.setOnScrollListener(new RecyclerView.OnScrollListener() {
            @Override
            public void onScrollStateChanged(RecyclerView recyclerView, int newState) {
                if (newState == RecyclerView.SCROLL_STATE_IDLE) {
                    int offset = dp(13);
                    int top = scrollOffsetY - backgroundPaddingTop - offset;
                    if (top + backgroundPaddingTop < ActionBar.getCurrentActionBarHeight() && listView.canScrollVertically(1)) {
                        View child = listView.getChildAt(0);
                        RecyclerListView.Holder holder = (RecyclerListView.Holder) listView.findViewHolderForAdapterPosition(0);
                        if (holder != null && holder.itemView.getTop() > dp(7)) {
                            listView.smoothScrollBy(0, holder.itemView.getTop() - dp(7));
                        }
                    }
                } else if (newState == RecyclerView.SCROLL_STATE_DRAGGING) {
                    AndroidUtilities.hideKeyboard(getCurrentFocus());
                }
            }

            @Override
            public void onScrolled(RecyclerView recyclerView, int dx, int dy) {
                updateLayout();
                updateEmptyViewPosition();

                if (!searchWas) {
                    int firstVisibleItem = layoutManager.findFirstVisibleItemPosition();
                    int visibleItemCount = firstVisibleItem == RecyclerView.NO_POSITION ? 0 : Math.abs(layoutManager.findLastVisibleItemPosition() - firstVisibleItem) + 1;
                    int totalItemCount = recyclerView.getAdapter().getItemCount();

                    MessageObject playingMessageObject = MediaController.getInstance().getPlayingMessageObject();
                    if (SharedConfig.playOrderReversed) {
                        if (firstVisibleItem < 10) {
                            MediaController.getInstance().loadMoreMusic();
                        }
                    } else {
                        if (firstVisibleItem + visibleItemCount > totalItemCount - 10) {
                            MediaController.getInstance().loadMoreMusic();
                        }
                    }
                }
            }
        });

        unsaveFromProfileTextView = new LinkSpanDrawable.LinksTextView(context, resourcesProvider);
        unsaveFromProfileTextView.setTextSize(TypedValue.COMPLEX_UNIT_DIP, 12);
        unsaveFromProfileTextView.setTextColor(Theme.getColor(Theme.key_windowBackgroundWhiteGrayText, resourcesProvider));
        unsaveFromProfileTextView.setLinkTextColor(Theme.getColor(Theme.key_chat_messageLinkIn, resourcesProvider));
        unsaveFromProfileTextView.setGravity(Gravity.CENTER);
        unsaveFromProfileTextView.setText(AndroidUtilities.replaceArrows(AndroidUtilities.replaceSingleTag(getString(R.string.AudioAddedToProfileRemove), () -> {
            final MessageObject messageObject1 = MediaController.getInstance().getPlayingMessageObject();
            if (messageObject1 == null || parentActivity == null) {
                return;
            }
            saveToProfile(messageObject1, false, () -> {
            }, false);
            setVisibleInProfile(false);
            BulletinFactory.of((FrameLayout) containerView, resourcesProvider)
                .createSimpleBulletin(R.raw.ic_delete, getString(R.string.AudioSaveToMyProfileUnsaved))
                .show();
        }), true, dp(1.33f), dp(1)));
        playerLayout.addView(unsaveFromProfileTextView, LayoutHelper.createFrame(LayoutHelper.MATCH_PARENT, 42, Gravity.FILL_HORIZONTAL | Gravity.BOTTOM, 12, 12, 12, 12));

        saveToProfileButton = new ButtonWithCounterView(context, resourcesProvider);
        SpannableStringBuilder sb = new SpannableStringBuilder();
        sb.append("+ ");
        sb.setSpan(new ColoredImageSpan(R.drawable.filled_track_add), 0, 1, Spanned.SPAN_EXCLUSIVE_EXCLUSIVE);
        sb.append(getString(R.string.AudioAddToProfile));
        saveToProfileButton.setText(sb, false);
        saveToProfileButton.setOnClickListener(v -> {
            final MessageObject messageObject1 = MediaController.getInstance().getPlayingMessageObject();
            if (messageObject1 == null || parentActivity == null) {
                return;
            }
            saveToProfile(messageObject1, true, () -> {
            }, false);
            setVisibleInProfile(true);
            BulletinFactory.of((FrameLayout) containerView, resourcesProvider)
                .createSimpleBulletin(R.raw.saved_messages, getString(R.string.AudioSaveToMyProfileSaved))
                .show();
        });
        playerLayout.addView(saveToProfileButton, LayoutHelper.createFrame(LayoutHelper.MATCH_PARENT, 42, Gravity.FILL_HORIZONTAL | Gravity.BOTTOM, 12, 12, 12, 12));

        savedMusicList = MediaController.getInstance().currentSavedMusicList;
        playlist = MediaController.getInstance().getPlaylist();
        listAdapter.setup();
        listAdapter.notifyDataSetChanged();

        actionBar.setTitle(LocaleController.getString(R.string.AttachMusic));
        if (savedMusicList != null) {
            if (savedMusicList.dialogId == UserConfig.getInstance(currentAccount).getClientUserId()) {
                actionBar.setTitle(getString(R.string.ProfilePlaylistTitleMine));
            } else {
                actionBar.setTitle(formatString(R.string.ProfilePlaylistTitle, DialogObject.getShortName(savedMusicList.dialogId)));
            }
        } else if (messageObject != null && !MediaController.getInstance().currentPlaylistIsGlobalSearch()) {
            long did = messageObject.getDialogId();
            if (DialogObject.isEncryptedDialog(did)) {
                TLRPC.EncryptedChat encryptedChat = MessagesController.getInstance(currentAccount).getEncryptedChat(DialogObject.getEncryptedChatId(did));
                if (encryptedChat != null) {
                    TLRPC.User user = MessagesController.getInstance(currentAccount).getUser(encryptedChat.user_id);
                    if (user != null) {
                        actionBar.setTitle(ContactsController.formatName(user.first_name, user.last_name));
                    }
                }
            } else if (did == UserConfig.getInstance(currentAccount).getClientUserId()) {
                if (messageObject.getSavedDialogId() == UserObject.ANONYMOUS) {
                    actionBar.setTitle(LocaleController.getString(R.string.AnonymousForward));
                } else {
                    actionBar.setTitle(LocaleController.getString(R.string.SavedMessages));
                }
            } else if (DialogObject.isUserDialog(did)) {
                TLRPC.User user = MessagesController.getInstance(currentAccount).getUser(did);
                if (user != null) {
                    actionBar.setTitle(ContactsController.formatName(user.first_name, user.last_name));
                }
            } else {
                TLRPC.Chat chat = MessagesController.getInstance(currentAccount).getChat(-did);
                if (chat != null) {
                    actionBar.setTitle(chat.title);
                }
            }
        }

        if (isMyList()) {
            saveToProfileButton.setVisibility(View.GONE);
            unsaveFromProfileTextView.setVisibility(View.GONE);

            itemTouchHelper = new ItemTouchHelper(new ItemTouchHelper.Callback() {
                @Override
                public int getMovementFlags(@NonNull RecyclerView recyclerView, @NonNull RecyclerView.ViewHolder viewHolder) {
                    return makeMovementFlags(ItemTouchHelper.UP | ItemTouchHelper.DOWN, 0);
                }

                @Override
                public boolean onMove(@NonNull RecyclerView recyclerView, @NonNull RecyclerView.ViewHolder viewHolder, @NonNull RecyclerView.ViewHolder target) {
                    final int fromPosition = viewHolder.getAdapterPosition();
                    final int toPosition = target.getAdapterPosition();
                    savedMusicList.move(fromPosition, toPosition);
                    playlist.clear();
                    playlist.addAll(savedMusicList.list);
                    listAdapter.notifyItemMoved(fromPosition, toPosition);
                    return true;
                }

                @Override
                public void onSwiped(@NonNull RecyclerView.ViewHolder viewHolder, int direction) {

                }

                @Override
                public void onSelectedChanged(RecyclerView.ViewHolder viewHolder, int actionState) {
                    if (viewHolder != null) {
                        listView.hideSelector(false);
                    }
                    if (actionState != ItemTouchHelper.ACTION_STATE_IDLE) {
                        listView.cancelClickRunnables(false);
                        if (viewHolder != null) {
                            viewHolder.itemView.setPressed(true);
                        }
                    }
                    super.onSelectedChanged(viewHolder, actionState);
                }

                @Override
                public void clearView(@NonNull RecyclerView recyclerView, @NonNull RecyclerView.ViewHolder viewHolder) {
                    super.clearView(recyclerView, viewHolder);
                    viewHolder.itemView.setPressed(false);
                }

            });
            itemTouchHelper.attachToRecyclerView(listView);
        }

        containerView.addView(playerLayout, LayoutHelper.createFrame(LayoutHelper.MATCH_PARENT, 179 + (!isMyList() && !noforwards ? 52 : 0), Gravity.LEFT | Gravity.BOTTOM));
        containerView.addView(playerShadow, new FrameLayout.LayoutParams(LayoutHelper.MATCH_PARENT, AndroidUtilities.getShadowHeight(), Gravity.LEFT | Gravity.BOTTOM));
        FrameLayout.LayoutParams layoutParams = (FrameLayout.LayoutParams) playerLayout.getLayoutParams();
        layoutParams.height = dp(179 + (!isMyList() && !noforwards ? 52 : 0));
        layoutParams = (FrameLayout.LayoutParams) playerShadow.getLayoutParams();
        layoutParams.bottomMargin = dp(179 + (!isMyList() && !noforwards ? 52 : 0));
        containerView.addView(actionBarShadow, LayoutHelper.createFrame(LayoutHelper.MATCH_PARENT, 3));
        containerView.addView(actionBar);

        blurredView = new FrameLayout(context) {
            @Override
            public boolean onTouchEvent(MotionEvent event) {
                if (blurredView.getTag() != null) {
                    showAlbumCover(false, true);
                }
                return true;
            }
        };
        blurredView.setAlpha(0.0f);
        blurredView.setVisibility(View.INVISIBLE);
        getContainer().addView(blurredView);

        bigAlbumConver = new BackupImageView(context);
        bigAlbumConver.setAspectFit(true);
        bigAlbumConver.setRoundRadius(dp(8));
        bigAlbumConver.setScaleX(0.9f);
        bigAlbumConver.setScaleY(0.9f);
        blurredView.addView(bigAlbumConver, LayoutHelper.createFrame(LayoutHelper.MATCH_PARENT, LayoutHelper.MATCH_PARENT, Gravity.LEFT | Gravity.TOP, 30, 30, 30, 30));

        updateTitle(false);
        updateRepeatButton();
        updateEmptyView();
    }

    @Override
    public int getContainerViewHeight() {
        if (playerLayout == null) {
            return 0;
        }
        if (playlist.size() <= 1) {
            return playerLayout.getMeasuredHeight() + backgroundPaddingTop;
        } else {
            int offset = dp(13);
            int top = scrollOffsetY - backgroundPaddingTop - offset;
//            if (currentSheetAnimationType == 1) {
                top += listView.getTranslationY();
//            }
            if (top + backgroundPaddingTop < ActionBar.getCurrentActionBarHeight()) {
                float toMove = offset + dp(11 - 7);
                float moveProgress = Math.min(1.0f, (ActionBar.getCurrentActionBarHeight() - top - backgroundPaddingTop) / toMove);
                float availableToMove = ActionBar.getCurrentActionBarHeight() - toMove;

                int diff = (int) (availableToMove * moveProgress);
                top -= diff;
            }

            if (Build.VERSION.SDK_INT >= 21) {
                top += AndroidUtilities.statusBarHeight;
            }

            return container.getMeasuredHeight() - top;
        }
    }

    private void startForwardRewindingSeek() {
        if (rewindingState == 1) {
            lastRewindingTime = System.currentTimeMillis();
            rewindingProgress = MediaController.getInstance().getPlayingMessageObject().audioProgress;
            AndroidUtilities.cancelRunOnUIThread(forwardSeek);
            AndroidUtilities.runOnUIThread(forwardSeek);
        }
    }

    private void updateEmptyViewPosition() {
        if (emptyView.getVisibility() != View.VISIBLE) {
            return;
        }
        int h = playerLayout.getVisibility() == View.VISIBLE ? dp(150) : -dp(30);
        emptyView.setTranslationY((emptyView.getMeasuredHeight() - containerView.getMeasuredHeight() - h) / 2);
    }

    private void updateEmptyView() {
        emptyView.setVisibility(searching && listAdapter.getItemCount() == 0 ? View.VISIBLE : View.GONE);
        updateEmptyViewPosition();
    }

    private boolean scrollToCurrentSong(boolean search) {
        MessageObject playingMessageObject = MediaController.getInstance().getPlayingMessageObject();
        if (playingMessageObject != null) {
            boolean found = false;
            if (search) {
                int count = listView.getChildCount();
                for (int a = 0; a < count; a++) {
                    View child = listView.getChildAt(a);
                    if (child instanceof AudioPlayerCell) {
                        if (((AudioPlayerCell) child).getMessageObject() == playingMessageObject) {
                            if (child.getBottom() <= listView.getMeasuredHeight()) {
                                found = true;
                            }
                            break;
                        }
                    }
                }
            }
            if (!found) {
                int idx = playlist.indexOf(playingMessageObject);
                if (idx >= 0) {
                    if (SharedConfig.playOrderReversed) {
                        layoutManager.scrollToPosition(idx);
                    } else {
                        layoutManager.scrollToPosition(playlist.size() - idx);
                    }
                    return true;
                }
            }
        }
        return false;
    }

    @Override
    public boolean onCustomMeasure(View view, int width, int height) {
        boolean isPortrait = width < height;
        if (view == blurredView) {
            blurredView.measure(View.MeasureSpec.makeMeasureSpec(width, View.MeasureSpec.EXACTLY), View.MeasureSpec.makeMeasureSpec(height, View.MeasureSpec.EXACTLY));
            return true;
        }
        return false;
    }

    @Override
    protected boolean onCustomLayout(View view, int left, int top, int right, int bottom) {
        int width = (right - left);
        int height = (bottom - top);
        boolean isPortrait = width < height;
        if (view == blurredView) {
            blurredView.layout(left, 0, left + width, height);
            return true;
        }
        return false;
    }

    private void setMenuItemChecked(ActionBarMenuSubItem item, boolean checked) {
        if (checked) {
            item.setTextColor(getThemedColor(Theme.key_player_buttonActive));
            item.setIconColor(getThemedColor(Theme.key_player_buttonActive));
        } else {
            item.setTextColor(getThemedColor(Theme.key_actionBarDefaultSubmenuItem));
            item.setIconColor(getThemedColor(Theme.key_actionBarDefaultSubmenuItem));
        }
    }

    private HintView speedHintView;
    private long lastPlaybackClick;

    private void checkSpeedHint() {
        final long now = System.currentTimeMillis();
        if (now - lastPlaybackClick > 300) {
            int hintValue = MessagesController.getGlobalNotificationsSettings().getInt("speedhint", 0);
            hintValue++;
            if (hintValue > 2) {
                hintValue = -10;
            }
            MessagesController.getGlobalNotificationsSettings().edit().putInt("speedhint", hintValue).apply();
            if (hintValue >= 0) {
                showSpeedHint();
            }
        }
        lastPlaybackClick = now;
    }

    private void showSpeedHint() {
        if (containerView != null) {
            speedHintView = new HintView(getContext(), 5, false) {
                @Override
                public void setVisibility(int visibility) {
                    super.setVisibility(visibility);
                    if (visibility != View.VISIBLE) {
                        try {
                            ((ViewGroup) getParent()).removeView(this);
                        } catch (Exception e) {}
                    }
                }
            };
            speedHintView.setExtraTranslationY(dp(6));
            speedHintView.setText(LocaleController.getString("SpeedHint"));
            playerLayout.addView(speedHintView, LayoutHelper.createFrame(LayoutHelper.WRAP_CONTENT, LayoutHelper.WRAP_CONTENT, Gravity.TOP, 0, 0, 6, 0));
            speedHintView.showForView(playbackSpeedButton, true);
        }
    }

    private void updateSubMenu() {
        setMenuItemChecked(shuffleListItem, SharedConfig.shuffleMusic);
        setMenuItemChecked(reverseOrderItem, SharedConfig.playOrderReversed);
        setMenuItemChecked(repeatListItem, SharedConfig.repeatMode == 1);
        setMenuItemChecked(repeatSongItem, SharedConfig.repeatMode == 2);
    }

    private boolean equals(float a, float b) {
        return Math.abs(a - b) < 0.05f;
    }

    private void updatePlaybackButton(boolean animated) {
        if (playbackSpeedButton == null) {
            return;
        }
        float currentPlaybackSpeed = MediaController.getInstance().getPlaybackSpeed(true);
        speedIcon.setValue(currentPlaybackSpeed, animated);
        speedSlider.setSpeed(currentPlaybackSpeed, animated);
        updateColors();

        boolean isFinal = !slidingSpeed;
        slidingSpeed = false;

        for (int a = 0; a < speedItems.length; a++) {
            if (isFinal && equals(currentPlaybackSpeed, speeds[a])) {
                speedItems[a].setColors(getThemedColor(Theme.key_featuredStickers_addButtonPressed), getThemedColor(Theme.key_featuredStickers_addButtonPressed));
            } else {
                speedItems[a].setColors(getThemedColor(Theme.key_actionBarDefaultSubmenuItem), getThemedColor(Theme.key_actionBarDefaultSubmenuItem));
            }
        }
    }

    public void updateColors() {
        if (playbackSpeedButton != null) {
            float currentPlaybackSpeed = MediaController.getInstance().getPlaybackSpeed(true);
            final int color = getThemedColor(!equals(currentPlaybackSpeed, 1.0f) ? Theme.key_featuredStickers_addButtonPressed : Theme.key_inappPlayerClose);
            if (speedIcon != null) {
                speedIcon.setColor(color);
            }
            if (Build.VERSION.SDK_INT >= 21) {
                playbackSpeedButton.setBackground(Theme.createSelectorDrawable(color & 0x19ffffff, 1, dp(14)));
            }
        }
        if (castItem != null) {
            castItem.setEnabledByColor(castItemButton != null && castItemButton.isConnected(), getThemedColor(Theme.key_actionBarDefaultSubmenuItem), getThemedColor(Theme.key_actionBarDefaultSubmenuItemIcon), getThemedColor(Theme.key_featuredStickers_addButton));
            castItem.setSelectorColor(castItemButton != null && castItemButton.isConnected() ? Theme.multAlpha(getThemedColor(Theme.key_featuredStickers_addButton), .10f) : getThemedColor(Theme.key_listSelector));
        }
    }

    private void onSubItemClick(int id) {
        final MessageObject messageObject = MediaController.getInstance().getPlayingMessageObject();
        if (messageObject == null || parentActivity == null) {
            return;
        }
        if (id == 1) {
<<<<<<< HEAD
            if (UserConfig.selectedAccount != currentAccount) {
                parentActivity.switchToAccount(currentAccount, true);
            }
            Bundle args = new Bundle();
            args.putBoolean("onlySelect", true);
            args.putInt("dialogsType", DialogsActivity.DIALOGS_TYPE_FORWARD);
            args.putBoolean("canSelectTopics", true);
            DialogsActivity fragment = new DialogsActivity(args);
            final ArrayList<MessageObject> fmessages = new ArrayList<>();
            fmessages.add(messageObject);
            fragment.setDelegate((fragment1, dids, message, param, notify, scheduleDate, topicsFragment) -> {
                if (dids.size() > 1 || dids.get(0).dialogId == UserConfig.getInstance(currentAccount).getClientUserId() || message != null) {
                    for (int a = 0; a < dids.size(); a++) {
                        long did = dids.get(a).dialogId;
                        if (message != null) {
                            SendMessagesHelper.getInstance(currentAccount).sendMessage(SendMessagesHelper.SendMessageParams.of(message.toString(), did, null, null, null, true, null, null, null, true, 0, null, false));
                        }
                        SendMessagesHelper.getInstance(currentAccount).sendMessage(fmessages, did, false, false, true, 0, 0);
                    }
                    fragment1.finishFragment();
                } else {
                    MessagesStorage.TopicKey topicKey = dids.get(0);
                    long did = topicKey.dialogId;
                    Bundle args1 = new Bundle();
                    args1.putBoolean("scrollToTopOnResume", true);
                    if (DialogObject.isEncryptedDialog(did)) {
                        args1.putInt("enc_id", DialogObject.getEncryptedChatId(did));
                    } else if (DialogObject.isUserDialog(did)) {
                        args1.putLong("user_id", did);
                    } else {
                        args1.putLong("chat_id", -did);
                    }
                    ChatActivity chatActivity = new ChatActivity(args1);
                    if (topicKey.topicId != 0) {
                        ForumUtilities.applyTopic(chatActivity, topicKey);
                    }
                    if (!(parentActivity.presentFragment(new INavigationLayout.NavigationParams(chatActivity).setRemoveLast(true).setOnFragmentOpen(() -> {
                        chatActivity.showFieldPanelForForward(true, fmessages);
                        if (topicKey.topicId != 0) {
                            fragment1.removeSelfFromStack();
                        }
                    })))) {
                        fragment1.finishFragment();
                    }
//                    if (parentActivity.presentFragment(chatActivity, true, false)) {
//                        chatActivity.showFieldPanelForForward(true, fmessages);
//                        if (topicKey.topicId != 0) {
//                            fragment1.removeSelfFromStack();
//                        }
//                    } else {
//                        fragment1.finishFragment();
//                    }
                }
                return true;
            });
            parentActivity.presentFragment(fragment);
            dismiss();
=======
            forward(messageObject);
>>>>>>> ddc90f16
        } else if (id == 2) {
            share(messageObject);
        } else if (id == 4) {
            if (UserConfig.selectedAccount != currentAccount) {
                parentActivity.switchToAccount(currentAccount, true);
            }
            
            Bundle args = new Bundle();
            long did = messageObject.getDialogId();
            if (DialogObject.isEncryptedDialog(did)) {
                args.putInt("enc_id", DialogObject.getEncryptedChatId(did));
            } else if (DialogObject.isUserDialog(did)) {
                args.putLong("user_id", did);
            } else {
                TLRPC.Chat chat = MessagesController.getInstance(currentAccount).getChat(-did);
                if (chat != null && chat.migrated_to != null) {
                    args.putLong("migrated_to", did);
                    did = -chat.migrated_to.channel_id;
                }
                args.putLong("chat_id", -did);
            }
            args.putInt("message_id", messageObject.getId());
            NotificationCenter.getInstance(currentAccount).postNotificationName(NotificationCenter.closeChats);
            parentActivity.presentFragment(new INavigationLayout.NavigationParams(new ChatActivity(args)).setOnFragmentOpen(() -> dismiss()));
//            parentActivity.presentFragment(new ChatActivity(args), false, false);
//            dismiss();
        } else if (id == 5) {
            saveToMusic(messageObject);
        } else if (id == 6) {
            ChromecastController.getInstance().setCurrentMediaAndCastIfNeeded(MediaController.getInstance().getCurrentChromecastMedia());
            castItemButton.performClick();
        } else if (id == 7) {
            saveToProfile(messageObject, false, () -> {
                if (savedMusicList != null) {
                    savedMusicList.remove(messageObject);
                    if (savedMusicList.list.isEmpty()) {
                        MediaController.getInstance().cleanup();
                        dismiss();
                    } else {
                        NotificationCenter.getInstance(currentAccount).postNotificationName(NotificationCenter.musicListLoaded, savedMusicList);
                    }
                }
            }, false);
        }
    }

    private void showAlbumCover(boolean show, boolean animated) {
        if (show) {
            if (blurredView.getVisibility() == View.VISIBLE || blurredAnimationInProgress) {
                return;
            }
            blurredView.setTag(1);
            bigAlbumConver.setImageBitmap(coverContainer.getImageReceiver().getBitmap());
            blurredAnimationInProgress = true;
            BaseFragment fragment = parentActivity.getActionBarLayout().getFragmentStack().get(parentActivity.getActionBarLayout().getFragmentStack().size() - 1);
            View fragmentView = fragment.getFragmentView();
            if (fragmentView != null) {
                int w = (int) (fragmentView.getMeasuredWidth() / 6.0f);
                int h = (int) (fragmentView.getMeasuredHeight() / 6.0f);
                Bitmap bitmap = Bitmap.createBitmap(w, h, Bitmap.Config.ARGB_8888);
                Canvas canvas = new Canvas(bitmap);
                canvas.scale(1.0f / 6.0f, 1.0f / 6.0f);
                fragmentView.draw(canvas);
                canvas.translate(containerView.getLeft() - getLeftInset(), 0);
                containerView.draw(canvas);
                Utilities.stackBlurBitmap(bitmap, Math.max(7, Math.max(w, h) / 180));
                blurredView.setBackground(new BitmapDrawable(bitmap));
            }
            blurredView.setVisibility(View.VISIBLE);
            blurredView.animate().alpha(1.0f).setDuration(180).setListener(new AnimatorListenerAdapter() {
                @Override
                public void onAnimationEnd(Animator animation) {
                    blurredAnimationInProgress = false;
                }
            }).start();
            bigAlbumConver.animate().scaleX(1f).scaleY(1f).setDuration(180).start();
        } else {
            if (blurredView.getVisibility() != View.VISIBLE) {
                return;
            }
            blurredView.setTag(null);
            if (animated) {
                blurredAnimationInProgress = true;
                blurredView.animate().alpha(0.0f).setDuration(180).setListener(new AnimatorListenerAdapter() {
                    @Override
                    public void onAnimationEnd(Animator animation) {
                        blurredView.setVisibility(View.INVISIBLE);
                        bigAlbumConver.setImageBitmap(null);
                        blurredAnimationInProgress = false;
                    }
                }).start();
                bigAlbumConver.animate().scaleX(0.9f).scaleY(0.9f).setDuration(180).start();
            } else {
                blurredView.setAlpha(0.0f);
                blurredView.setVisibility(View.INVISIBLE);
                bigAlbumConver.setImageBitmap(null);
                bigAlbumConver.setScaleX(0.9f);
                bigAlbumConver.setScaleY(0.9f);
            }
        }
    }

    @Override
    public void didReceivedNotification(int id, int account, Object... args) {
        if (id == NotificationCenter.messagePlayingDidStart || id == NotificationCenter.messagePlayingPlayStateChanged || id == NotificationCenter.messagePlayingDidReset) {
            updateTitle(id == NotificationCenter.messagePlayingDidReset && (Boolean) args[1]);
            if (id == NotificationCenter.messagePlayingDidReset || id == NotificationCenter.messagePlayingPlayStateChanged) {
                int count = listView.getChildCount();
                for (int a = 0; a < count; a++) {
                    View view = listView.getChildAt(a);
                    if (view instanceof AudioPlayerCell) {
                        AudioPlayerCell cell = (AudioPlayerCell) view;
                        MessageObject messageObject = cell.getMessageObject();
                        if (messageObject != null && (messageObject.isVoice() || messageObject.isMusic())) {
                            cell.updateButtonState(false, true);
                        }
                    }
                }
                if (id == NotificationCenter.messagePlayingPlayStateChanged) {
                    if (MediaController.getInstance().getPlayingMessageObject() != null) {
                        if (MediaController.getInstance().isMessagePaused()) {
                            startForwardRewindingSeek();
                        } else if (rewindingState == 1 && rewindingProgress != -1f) {
                            AndroidUtilities.cancelRunOnUIThread(forwardSeek);
                            lastUpdateRewindingPlayerTime = 0;
                            forwardSeek.run();
                            rewindingProgress = -1f;
                        }
                    }
                }
            } else {
                MessageObject messageObject = (MessageObject) args[0];
                if (messageObject.eventId != 0) {
                    return;
                }
                int count = listView.getChildCount();
                for (int a = 0; a < count; a++) {
                    View view = listView.getChildAt(a);
                    if (view instanceof AudioPlayerCell) {
                        AudioPlayerCell cell = (AudioPlayerCell) view;
                        MessageObject messageObject1 = cell.getMessageObject();
                        if (messageObject1 != null && (messageObject1.isVoice() || messageObject1.isMusic())) {
                            cell.updateButtonState(false, true);
                        }
                    }
                }
            }
            if (optionsIcon != null) {
                optionsIcon.setCasting(CastSync.isActive(), true);
            }
        } else if (id == NotificationCenter.messagePlayingProgressDidChanged) {
            MessageObject messageObject = MediaController.getInstance().getPlayingMessageObject();
            if (messageObject != null && messageObject.isMusic()) {
                updateProgress(messageObject);
            }
        } else if (id == NotificationCenter.messagePlayingSpeedChanged) {
            updatePlaybackButton(true);
        } else if (id == NotificationCenter.musicDidLoad) {
            savedMusicList = MediaController.getInstance().currentSavedMusicList;
            playlist = MediaController.getInstance().getPlaylist();
            listAdapter.notifyDataSetChanged();
        } else if (id == NotificationCenter.moreMusicDidLoad) {
            savedMusicList = MediaController.getInstance().currentSavedMusicList;
            playlist = MediaController.getInstance().getPlaylist();
            listAdapter.notifyDataSetChanged();
            if (SharedConfig.playOrderReversed) {
                listView.stopScroll();
                int addedCount = (Integer) args[0];
                int firstVisibleItem = layoutManager.findFirstVisibleItemPosition();
                int position = layoutManager.findLastVisibleItemPosition();
                if (position != RecyclerView.NO_POSITION) {
                    View firstVisView = layoutManager.findViewByPosition(position);
                    int offset = firstVisView == null ? 0 : firstVisView.getTop();
                    layoutManager.scrollToPositionWithOffset(position + addedCount, offset);
                }
            }
        } else if (id == NotificationCenter.fileLoaded) {
            String name = (String) args[0];
            if (name.equals(currentFile)) {
                updateTitle(false);
                currentAudioFinishedLoading = true;
            }
        } else if (id == NotificationCenter.fileLoadProgressChanged) {
            String name = (String) args[0];
            if (name.equals(currentFile)) {
                MessageObject messageObject = MediaController.getInstance().getPlayingMessageObject();
                if (messageObject == null) {
                    return;
                }
                Long loadedSize = (Long) args[1];
                Long totalSize = (Long) args[2];
                float bufferedProgress;
                if (currentAudioFinishedLoading) {
                    bufferedProgress = 1.0f;
                } else {
                    long newTime = SystemClock.elapsedRealtime();
                    if (Math.abs(newTime - lastBufferedPositionCheck) >= 500) {
                        bufferedProgress = MediaController.getInstance().isStreamingCurrentAudio() ? FileLoader.getInstance(currentAccount).getBufferedProgressFromPosition(messageObject.audioProgress, currentFile) : 1.0f;
                        lastBufferedPositionCheck = newTime;
                    } else {
                        bufferedProgress = -1;
                    }
                }
                if (bufferedProgress != -1) {
                    seekBarBufferSpring.getSpring().setFinalPosition(bufferedProgress * 1000);
                    seekBarBufferSpring.start();
                }
            }
        } else if (id == NotificationCenter.musicIdsLoaded) {
            updateTitle(false);
        }
    }

    @Override
    protected boolean canDismissWithSwipe() {
        return false;
    }

    private void updateLayout() {
        if (listView.getChildCount() <= 0) {
            listView.setTopGlowOffset(scrollOffsetY = listView.getPaddingTop());
            containerView.invalidate();
            return;
        }
        View child = listView.getChildAt(0);
        RecyclerListView.Holder holder = (RecyclerListView.Holder) listView.findContainingViewHolder(child);
        int top = child.getTop();
        int newOffset = dp(7);
        if (top >= dp(7) && holder != null && holder.getAdapterPosition() == 0) {
            newOffset = top;
        }
        boolean show = newOffset <= dp(12);
        if (show && actionBar.getTag() == null || !show && actionBar.getTag() != null) {
            actionBar.setTag(show ? 1 : null);
            if (actionBarAnimation != null) {
                actionBarAnimation.cancel();
                actionBarAnimation = null;
            }
            actionBarAnimation = new AnimatorSet();
            actionBarAnimation.setDuration(180);
            actionBarAnimation.playTogether(
                    ObjectAnimator.ofFloat(actionBar, View.ALPHA, show ? 1.0f : 0.0f),
                    ObjectAnimator.ofFloat(actionBarShadow, View.ALPHA, show ? 1.0f : 0.0f));
            actionBarAnimation.addListener(new AnimatorListenerAdapter() {
                @Override
                public void onAnimationEnd(Animator animation) {

                }

                @Override
                public void onAnimationCancel(Animator animation) {
                    actionBarAnimation = null;
                }
            });
            actionBarAnimation.start();
        }
        FrameLayout.LayoutParams layoutParams = (FrameLayout.LayoutParams) listView.getLayoutParams();
        newOffset += layoutParams.topMargin - AndroidUtilities.statusBarHeight - dp(11);
        if (scrollOffsetY != newOffset) {
            listView.setTopGlowOffset((scrollOffsetY = newOffset) - layoutParams.topMargin - AndroidUtilities.statusBarHeight);
            containerView.invalidate();
        }

        int offset = dp(13);
        top = scrollOffsetY - backgroundPaddingTop - offset;
//        if (currentSheetAnimationType == 1) {
            top += listView.getTranslationY();
//        }
        float rad = 1.0f;

        if (top + backgroundPaddingTop < ActionBar.getCurrentActionBarHeight()) {
            float toMove = offset + dp(11 - 7);
            float moveProgress = Math.min(1.0f, (ActionBar.getCurrentActionBarHeight() - top - backgroundPaddingTop) / toMove);

            rad = 1.0f - moveProgress;
        }

        boolean light = rad <= 0.5f && ColorUtils.calculateLuminance(getThemedColor(Theme.key_dialogBackground)) > 0.7f;
        if (light != wasLight) {
            AndroidUtilities.setLightStatusBar(getWindow(), wasLight = light);
        }
    }

    @Override
    public void dismiss() {
        super.dismiss();
        NotificationCenter.getInstance(currentAccount).removeObserver(this, NotificationCenter.messagePlayingDidReset);
        NotificationCenter.getInstance(currentAccount).removeObserver(this, NotificationCenter.messagePlayingPlayStateChanged);
        NotificationCenter.getInstance(currentAccount).removeObserver(this, NotificationCenter.messagePlayingDidStart);
        NotificationCenter.getInstance(currentAccount).removeObserver(this, NotificationCenter.messagePlayingProgressDidChanged);
        NotificationCenter.getInstance(currentAccount).removeObserver(this, NotificationCenter.fileLoaded);
        NotificationCenter.getInstance(currentAccount).removeObserver(this, NotificationCenter.fileLoadProgressChanged);
        NotificationCenter.getInstance(currentAccount).removeObserver(this, NotificationCenter.musicDidLoad);
        NotificationCenter.getInstance(currentAccount).removeObserver(this, NotificationCenter.moreMusicDidLoad);
        NotificationCenter.getInstance(currentAccount).removeObserver(this, NotificationCenter.musicIdsLoaded);
        NotificationCenter.getGlobalInstance().removeObserver(this, NotificationCenter.messagePlayingSpeedChanged);
        DownloadController.getInstance(currentAccount).removeLoadingFileObserver(this);
    }

    @Override
    public void onBackPressed() {
        if (actionBar != null && actionBar.isSearchFieldVisible()) {
            actionBar.closeSearchField();
            return;
        }
        if (blurredView.getTag() != null) {
            showAlbumCover(false, true);
            return;
        }
        super.onBackPressed();
    }

    @Override
    public void onFailedDownload(String fileName, boolean canceled) {

    }

    @Override
    public void onSuccessDownload(String fileName) {

    }

    @Override
    public void onProgressDownload(String fileName, long downloadedSize, long totalSize) {
        progressView.setProgress(Math.min(1f, downloadedSize / (float) totalSize), true);
    }

    @Override
    public void onProgressUpload(String fileName, long uploadedSize, long totalSize, boolean isEncrypted) {

    }

    @Override
    public int getObserverTag() {
        return TAG;
    }

    private void updateRepeatButton() {
        int mode = SharedConfig.repeatMode;
        if (mode == 0 || mode == 1) {
            if (SharedConfig.shuffleMusic) {
                if (mode == 0) {
                    repeatButton.setIcon(R.drawable.player_new_shuffle);
                } else {
                    repeatButton.setIcon(R.drawable.player_new_repeat_shuffle);
                }
            } else if (SharedConfig.playOrderReversed) {
                if (mode == 0) {
                    repeatButton.setIcon(R.drawable.player_new_order);
                } else {
                    repeatButton.setIcon(R.drawable.player_new_repeat_reverse);
                }
            } else {
                repeatButton.setIcon(R.drawable.player_new_repeatall);
            }
            if (mode == 0 && !SharedConfig.shuffleMusic && !SharedConfig.playOrderReversed) {
                repeatButton.setTag(Theme.key_player_button);
                repeatButton.setIconColor(getThemedColor(Theme.key_player_button));
                Theme.setSelectorDrawableColor(repeatButton.getBackground(), getThemedColor(Theme.key_listSelector), true);
                repeatButton.setContentDescription(LocaleController.getString(R.string.AccDescrRepeatOff));
            } else {
                repeatButton.setTag(Theme.key_player_buttonActive);
                repeatButton.setIconColor(getThemedColor(Theme.key_player_buttonActive));
                Theme.setSelectorDrawableColor(repeatButton.getBackground(), getThemedColor(Theme.key_player_buttonActive) & 0x19ffffff, true);
                if (mode == 0) {
                    if (SharedConfig.shuffleMusic) {
                        repeatButton.setContentDescription(LocaleController.getString(R.string.ShuffleList));
                    } else {
                        repeatButton.setContentDescription(LocaleController.getString(R.string.ReverseOrder));
                    }
                } else {
                    repeatButton.setContentDescription(LocaleController.getString(R.string.AccDescrRepeatList));
                }
            }
        } else if (mode == 2) {
            repeatButton.setIcon(R.drawable.player_new_repeatone);
            repeatButton.setTag(Theme.key_player_buttonActive);
            repeatButton.setIconColor(getThemedColor(Theme.key_player_buttonActive));
            Theme.setSelectorDrawableColor(repeatButton.getBackground(), getThemedColor(Theme.key_player_buttonActive) & 0x19ffffff, true);
            repeatButton.setContentDescription(LocaleController.getString(R.string.AccDescrRepeatOne));
        }
    }

    private void updateProgress(MessageObject messageObject) {
        updateProgress(messageObject, false);
    }

    private void updateProgress(MessageObject messageObject, boolean animated) {
        if (seekBarView != null) {
            int newTime;
            if (seekBarView.isDragging()) {
                newTime = (int) (messageObject.getDuration() * seekBarView.getProgress());
            } else {
                boolean updateRewinding = rewindingProgress >= 0 && (rewindingState == -1 || (rewindingState == 1 && MediaController.getInstance().isMessagePaused()));
                if (updateRewinding) {
                    seekBarView.setProgress(rewindingProgress, animated);
                } else {
                    seekBarView.setProgress(messageObject.audioProgress, animated);
                }

                float bufferedProgress;
                if (currentAudioFinishedLoading) {
                    bufferedProgress = 1.0f;
                } else {
                    long time = SystemClock.elapsedRealtime();
                    if (Math.abs(time - lastBufferedPositionCheck) >= 500) {
                        bufferedProgress = MediaController.getInstance().isStreamingCurrentAudio() ? FileLoader.getInstance(currentAccount).getBufferedProgressFromPosition(messageObject.audioProgress, currentFile) : 1.0f;
                        lastBufferedPositionCheck = time;
                    } else {
                        bufferedProgress = -1;
                    }
                }
                if (bufferedProgress != -1) {
                    seekBarBufferSpring.getSpring().setFinalPosition(bufferedProgress * 1000);
                    seekBarBufferSpring.start();
                }
                if (updateRewinding) {
                    newTime = (int) (messageObject.getDuration() * seekBarView.getProgress());
                    messageObject.audioProgressSec = newTime;
                } else {
                    newTime = messageObject.audioProgressSec;
                }
            }
            if (lastTime != newTime) {
                lastTime = newTime;
                timeTextView.setText(AndroidUtilities.formatShortDuration(newTime));
            }
            seekBarView.updateTimestamps(messageObject, null);
        }
    }

    private void checkIfMusicDownloaded(MessageObject messageObject) {
        File cacheFile = null;
        if (messageObject.messageOwner.attachPath != null && messageObject.messageOwner.attachPath.length() > 0) {
            cacheFile = new File(messageObject.messageOwner.attachPath);
            if (!cacheFile.exists()) {
                cacheFile = null;
            }
        }
        if (cacheFile == null) {
            cacheFile = FileLoader.getInstance(currentAccount).getPathToMessage(messageObject.messageOwner);
        }
        boolean canStream = SharedConfig.streamMedia && (int) messageObject.getDialogId() != 0 && messageObject.isMusic();
        if (!cacheFile.exists() && !canStream) {
            String fileName = messageObject.getFileName();
            DownloadController.getInstance(currentAccount).addLoadingFileObserver(fileName, this);
            Float progress = ImageLoader.getInstance().getFileProgress(fileName);
            progressView.setProgress(progress != null ? progress : 0, false);
            progressView.setVisibility(View.VISIBLE);
            seekBarView.setVisibility(View.INVISIBLE);
            playButton.setEnabled(false);
        } else {
            DownloadController.getInstance(currentAccount).removeLoadingFileObserver(this);
            progressView.setVisibility(View.INVISIBLE);
            seekBarView.setVisibility(View.VISIBLE);
            playButton.setEnabled(true);
        }
    }

    private void updateTitle(boolean shutdown) {
        MessageObject messageObject = MediaController.getInstance().getPlayingMessageObject();
        if (messageObject == null && shutdown || messageObject != null && !messageObject.isMusic()) {
            dismiss();
        } else {
            if (messageObject == null) {
                lastMessageObject = null;
                return;
            }
            final boolean sameMessageObject = messageObject == lastMessageObject;
            lastMessageObject = messageObject;
            if (messageObject.eventId != 0 || messageObject.getId() <= -2000000000) {
                optionsButton.setVisibility(View.INVISIBLE);
            } else {
                optionsButton.setVisibility(View.VISIBLE);
            }
            final long dialogId = messageObject.getDialogId();
            final long docId = messageObject.getDocument() != null ? messageObject.getDocument().id : 0L;
            final boolean noforwards = (
                dialogId < 0 && MessagesController.getInstance(currentAccount).isChatNoForwards(-dialogId) ||
                MessagesController.getInstance(currentAccount).isChatNoForwards(messageObject.getChatId()) ||
                messageObject.messageOwner.noforwards
            );
            if (noforwards != this.noforwards) {
                this.noforwards = noforwards;

                FrameLayout.LayoutParams layoutParams = (FrameLayout.LayoutParams) playerLayout.getLayoutParams();
                layoutParams.height = dp(179 + (!noforwards && !isMyList() ? 52 : 0));
                playerLayout.setLayoutParams(layoutParams);

                layoutParams = (FrameLayout.LayoutParams) playerShadow.getLayoutParams();
                layoutParams.bottomMargin = dp(179 + (!isMyList() && !noforwards ? 52 : 0));
                playerShadow.setLayoutParams(layoutParams);
            }
            if (noforwards) {
                optionsButton.hideSubItem(1);
                optionsButton.hideSubItem(2);
                optionsButton.hideSubItem(5);
                optionsButton.hideSubItem(6);
                optionsButton.setAdditionalYOffset(-dp(16));
            } else {
                optionsButton.showSubItem(1);
                optionsButton.showSubItem(2);
                optionsButton.showSubItem(5);
                optionsButton.setAdditionalYOffset(-dp(157 + 40));
            }
            optionsButton.setSubItemShown(4, messageObject.getId() > 0);
            optionsButton.setSubItemShown(7, isMyList());

            checkIfMusicDownloaded(messageObject);
            updateProgress(messageObject, !sameMessageObject);
            updateCover(messageObject, !sameMessageObject);

            if (MediaController.getInstance().isMessagePaused()) {
                playPauseDrawable.setPause(false);
                playButton.setContentDescription(LocaleController.getString(R.string.AccActionPlay));
            } else {
                playPauseDrawable.setPause(true);
                playButton.setContentDescription(LocaleController.getString(R.string.AccActionPause));
            }
            String title = messageObject.getMusicTitle();
            String author = messageObject.getMusicAuthor();
            titleTextView.setText(title);
            authorTextView.setText(author);

            final MessagesController.SavedMusicIds musicIds = MessagesController.getInstance(currentAccount).getSavedMusicIds();
            saveToProfileButton.setLoading(musicIds.loading);
            setVisibleInProfile(musicIds.ids.contains(docId));

            int duration = lastDuration = (int) messageObject.getDuration();

            if (durationTextView != null) {
                durationTextView.setText(duration != 0 ? AndroidUtilities.formatShortDuration(duration) : "-:--");
            }

            if (duration > 60 * 10) {
                playbackSpeedButton.setVisibility(View.VISIBLE);
            } else {
                playbackSpeedButton.setVisibility(View.GONE);
            }

            if (!sameMessageObject) {
                preloadNeighboringThumbs();
            }
        }
    }

    private void updateCover(MessageObject messageObject, boolean animated) {
        final BackupImageView imageView = animated ? coverContainer.getNextImageView() : coverContainer.getImageView();
        final AudioInfo audioInfo = MediaController.getInstance().getAudioInfo();
        if (animated) {
            coverContainer.switchImageViews();
        }
        if (audioInfo != null && audioInfo.getCover() != null) {
            imageView.setImageBitmap(audioInfo.getCover());
            currentFile = null;
            currentAudioFinishedLoading = true;
        } else {
            TLRPC.Document document = messageObject.getDocument();
            currentFile = FileLoader.getAttachFileName(document);
            currentAudioFinishedLoading = false;
            String artworkUrl = messageObject.getArtworkUrl(false);
            final ImageLocation thumbImageLocation = getArtworkThumbImageLocation(messageObject);
            if (!TextUtils.isEmpty(artworkUrl)) {
                imageView.setImage(ImageLocation.getForPath(artworkUrl), null, thumbImageLocation, null, null, 0, 1, messageObject);
            } else if (thumbImageLocation != null) {
                imageView.setImage(null, null, thumbImageLocation, null, null, 0, 1, messageObject);
            } else {
                imageView.setImageDrawable(null);
            }
            imageView.invalidate();
        }
    }

    private ImageLocation getArtworkThumbImageLocation(MessageObject messageObject) {
        final TLRPC.Document document = messageObject.getDocument();
        TLRPC.PhotoSize thumb = document != null ? FileLoader.getClosestPhotoSizeWithSize(document.thumbs, 360) : null;
        if (!(thumb instanceof TLRPC.TL_photoSize) && !(thumb instanceof TLRPC.TL_photoSizeProgressive)) {
            thumb = null;
        }
        if (thumb != null) {
            return ImageLocation.getForDocument(thumb, document);
        }
        final String smallArtworkUrl = messageObject.getArtworkUrl(true);
        if (smallArtworkUrl != null) {
            return ImageLocation.getForPath(smallArtworkUrl);
        }
        return null;
    }

    private void preloadNeighboringThumbs() {
        final MediaController mediaController = MediaController.getInstance();
        final List<MessageObject> playlist = mediaController.getPlaylist();
        if (playlist.size() <= 1) {
            return;
        }

        final List<MessageObject> neighboringItems = new ArrayList<>();
        final int playingIndex = mediaController.getPlayingMessageObjectNum();

        int nextIndex = playingIndex + 1;
        int prevIndex = playingIndex - 1;
        if (nextIndex >= playlist.size()) {
            nextIndex = 0;
        }
        if (nextIndex <= -1) {
            nextIndex = playlist.size() - 1;
        }
        if (prevIndex <= -1) {
            prevIndex = playlist.size() - 1;
        }
        if (prevIndex >= playlist.size()) {
            prevIndex = 0;
        }

        neighboringItems.add(playlist.get(nextIndex));
        if (nextIndex != prevIndex) {
            neighboringItems.add(playlist.get(prevIndex));
        }

        for (int i = 0, N = neighboringItems.size(); i < N; i++) {
            final MessageObject messageObject = neighboringItems.get(i);
            final ImageLocation thumbImageLocation = getArtworkThumbImageLocation(messageObject);
            if (thumbImageLocation != null) {
                if (thumbImageLocation.path != null) {
                    ImageLoader.getInstance().preloadArtwork(thumbImageLocation.path);
                } else {
                    FileLoader.getInstance(currentAccount).loadFile(thumbImageLocation, messageObject, null, FileLoader.PRIORITY_LOW, 1);
                }
            }
        }
    }

    private class ListAdapter extends RecyclerListView.SelectionAdapter {

        private Context context;
        private ArrayList<MessageObject> searchResult = new ArrayList<>();
        private Runnable searchRunnable;

        public ListAdapter(Context context) {
            this.context = context;
        }

        private boolean listViewIsVisible;
        public void setup() {
            listViewIsVisible = playlist.size() > 1;
            if (listViewIsVisible) {
                listView.setVisibility(View.VISIBLE);
                listView.setTranslationY(0);
            } else {
                listView.setVisibility(View.GONE);
                listView.setTranslationY(AndroidUtilities.displaySize.y);
            }
        }

        @Override
        public void notifyDataSetChanged() {
            super.notifyDataSetChanged();
            if ((playlist.size() > 1) != listViewIsVisible) {
                listViewIsVisible = playlist.size() > 1;
                if (listViewIsVisible) {
                    listView.setVisibility(View.VISIBLE);
                    listView.setTranslationY(AndroidUtilities.displaySize.y);
                    listView.animate()
                        .translationY(0)
                        .setUpdateListener(a -> containerView.invalidate())
                        .setDuration(420)
                        .setInterpolator(CubicBezierInterpolator.EASE_OUT_QUINT)
                        .start();
                } else {
                    listView.animate()
                        .translationY(AndroidUtilities.displaySize.y)
                        .setUpdateListener(a -> containerView.invalidate())
                        .setDuration(420)
                        .setInterpolator(CubicBezierInterpolator.EASE_OUT_QUINT)
                        .withEndAction(() -> listView.setVisibility(View.GONE))
                        .start();
                }
            }
            if (playlist.size() > 1) {
                playerLayout.setBackgroundColor(getThemedColor(Theme.key_player_background));
                playerShadow.setVisibility(View.VISIBLE);
                listView.setPadding(0, listView.getPaddingTop(), 0, dp(179 + 52));
            } else {
                playerLayout.setBackgroundColor(getThemedColor(Theme.key_player_background));
                playerShadow.setVisibility(View.VISIBLE);
                listView.setPadding(0, listView.getPaddingTop(), 0, 0);
            }
            updateEmptyView();
        }

        @Override
        public int getItemCount() {
            if (searchWas) {
                return searchResult.size();
            }
            return playlist.size() > 1 ? playlist.size() : 0;
        }

        @Override
        public boolean isEnabled(RecyclerView.ViewHolder holder) {
            return true;
        }

        @Override
        public RecyclerView.ViewHolder onCreateViewHolder(ViewGroup parent, int viewType) {
            View view = new AudioPlayerCell(context, MediaController.getInstance().currentPlaylistIsGlobalSearch() ? AudioPlayerCell.VIEW_TYPE_GLOBAL_SEARCH  : AudioPlayerCell.VIEW_TYPE_DEFAULT, resourcesProvider);
            return new RecyclerListView.Holder(view);
        }

        @Override
        public void onBindViewHolder(RecyclerView.ViewHolder holder, int position) {
            final AudioPlayerCell cell = (AudioPlayerCell) holder.itemView;
            final MessageObject messageObject;
            final boolean needDivider;
            final View.OnTouchListener onReorderTouch;
            if (searchWas) {
                messageObject = searchResult.get(position);
                needDivider = position + 1 < searchResult.size();
            } else if (savedMusicList != null ? !SharedConfig.playOrderReversed : SharedConfig.playOrderReversed) {
                messageObject = playlist.get(position);
                needDivider = position + 1 < playlist.size();
            } else {
                messageObject = playlist.get(playlist.size() - position - 1);
                needDivider = (playlist.size() - position - 2) >= 0;
            }
            if (isMyList()) {
                onReorderTouch = (v, e) -> {
                    if (e.getAction() == MotionEvent.ACTION_DOWN) {
                        itemTouchHelper.startDrag(listView.getChildViewHolder(cell));
                    }
                    return false;
                };
            } else {
                onReorderTouch = null;
            }
            cell.setBackgroundColor(Theme.getColor(Theme.key_dialogBackground, resourcesProvider));
            cell.setMessageObject(messageObject, isMyList(), isMyList() || noforwards || messageObject.getId() <= 0 ? null : btn -> showOptions(cell, messageObject), needDivider, onReorderTouch);
        }

        @Override
        public int getItemViewType(int i) {
            return 0;
        }

        public void search(final String query) {
            if (searchRunnable != null) {
                Utilities.searchQueue.cancelRunnable(searchRunnable);
                searchRunnable = null;
            }
            if (query == null) {
                searchResult.clear();
                notifyDataSetChanged();
            } else {
                Utilities.searchQueue.postRunnable(searchRunnable = () -> {
                    searchRunnable = null;
                    processSearch(query);
                }, 300);
            }
        }

        private void processSearch(final String query) {
            AndroidUtilities.runOnUIThread(() -> {
                final ArrayList<MessageObject> copy = new ArrayList<>(playlist);
                Utilities.searchQueue.postRunnable(() -> {
                    String search1 = query.trim().toLowerCase();
                    if (search1.length() == 0) {
                        updateSearchResults(new ArrayList<>(), query);
                        return;
                    }
                    String search2 = LocaleController.getInstance().getTranslitString(search1);
                    if (search1.equals(search2) || search2.length() == 0) {
                        search2 = null;
                    }
                    String[] search = new String[1 + (search2 != null ? 1 : 0)];
                    search[0] = search1;
                    if (search2 != null) {
                        search[1] = search2;
                    }

                    ArrayList<MessageObject> resultArray = new ArrayList<>();

                    for (int a = 0; a < copy.size(); a++) {
                        MessageObject messageObject = copy.get(a);
                        for (int b = 0; b < search.length; b++) {
                            String q = search[b];
                            String name = messageObject.getDocumentName();
                            if (name == null || name.length() == 0) {
                                continue;
                            }
                            name = name.toLowerCase();
                            if (name.contains(q)) {
                                resultArray.add(messageObject);
                                break;
                            }
                            TLRPC.Document document;
                            if (messageObject.type == MessageObject.TYPE_TEXT) {
                                document = messageObject.messageOwner.media.webpage.document;
                            } else {
                                document = messageObject.messageOwner.media.document;
                            }
                            boolean ok = false;
                            for (int c = 0; c < document.attributes.size(); c++) {
                                TLRPC.DocumentAttribute attribute = document.attributes.get(c);
                                if (attribute instanceof TLRPC.TL_documentAttributeAudio) {
                                    if (attribute.performer != null) {
                                        ok = attribute.performer.toLowerCase().contains(q);
                                    }
                                    if (!ok && attribute.title != null) {
                                        ok = attribute.title.toLowerCase().contains(q);
                                    }
                                    break;
                                }
                            }
                            if (ok) {
                                resultArray.add(messageObject);
                                break;
                            }
                        }
                    }

                    updateSearchResults(resultArray, query);
                });
            });
        }

        private void updateSearchResults(final ArrayList<MessageObject> documents, String query) {
            AndroidUtilities.runOnUIThread(() -> {
                if (!searching) {
                    return;
                }
                searchWas = true;
                searchResult = documents;
                notifyDataSetChanged();
                layoutManager.scrollToPosition(0);
                emptySubtitleTextView.setText(AndroidUtilities.replaceTags(LocaleController.formatString("NoAudioFoundPlayerInfo", R.string.NoAudioFoundPlayerInfo, query)));
            });
        }
    }

    @Override
    public ArrayList<ThemeDescription> getThemeDescriptions() {
        ArrayList<ThemeDescription> themeDescriptions = new ArrayList<>();

        ThemeDescription.ThemeDescriptionDelegate delegate = () -> {
            EditTextBoldCursor editText = searchItem.getSearchField();
            editText.setCursorColor(getThemedColor(Theme.key_player_actionBarTitle));

            repeatButton.setIconColor(getThemedColor((Integer) repeatButton.getTag()));
            Theme.setSelectorDrawableColor(repeatButton.getBackground(), getThemedColor(Theme.key_listSelector), true);

            optionsButton.setIconColor(getThemedColor(Theme.key_player_button));
            Theme.setSelectorDrawableColor(optionsButton.getBackground(), getThemedColor(Theme.key_listSelector), true);

            progressView.setBackgroundColor(getThemedColor(Theme.key_player_progressBackground));
            progressView.setProgressColor(getThemedColor(Theme.key_player_progress));

            updateSubMenu();
            repeatButton.redrawPopup(getThemedColor(Theme.key_actionBarDefaultSubmenuBackground));

            optionsButton.setPopupItemsColor(getThemedColor(Theme.key_actionBarDefaultSubmenuItem), false);
            optionsButton.setPopupItemsColor(getThemedColor(Theme.key_actionBarDefaultSubmenuItem), true);
            optionsButton.redrawPopup(getThemedColor(Theme.key_actionBarDefaultSubmenuBackground));
        };

        themeDescriptions.add(new ThemeDescription(actionBar, ThemeDescription.FLAG_BACKGROUND, null, null, null, null, Theme.key_dialogBackground));
        themeDescriptions.add(new ThemeDescription(actionBar, ThemeDescription.FLAG_AB_ITEMSCOLOR, null, null, null, delegate, Theme.key_player_actionBarTitle));
        themeDescriptions.add(new ThemeDescription(actionBar, ThemeDescription.FLAG_AB_TITLECOLOR, null, null, null, null, Theme.key_player_actionBarTitle));
        themeDescriptions.add(new ThemeDescription(actionBar, ThemeDescription.FLAG_AB_SUBTITLECOLOR, null, null, null, null, Theme.key_player_actionBarTitle));
        themeDescriptions.add(new ThemeDescription(actionBar, ThemeDescription.FLAG_AB_SELECTORCOLOR, null, null, null, null, Theme.key_player_actionBarSelector));
        themeDescriptions.add(new ThemeDescription(actionBar, ThemeDescription.FLAG_AB_SEARCH, null, null, null, null, Theme.key_player_actionBarTitle));
        themeDescriptions.add(new ThemeDescription(actionBar, ThemeDescription.FLAG_AB_SEARCHPLACEHOLDER, null, null, null, null, Theme.key_player_time));

        themeDescriptions.add(new ThemeDescription(listView, 0, new Class[]{AudioPlayerCell.class}, null, null, null, Theme.key_chat_inLoader));
        themeDescriptions.add(new ThemeDescription(listView, 0, new Class[]{AudioPlayerCell.class}, null, null, null, Theme.key_chat_outLoader));
        themeDescriptions.add(new ThemeDescription(listView, 0, new Class[]{AudioPlayerCell.class}, null, null, null, Theme.key_chat_inLoaderSelected));
        themeDescriptions.add(new ThemeDescription(listView, 0, new Class[]{AudioPlayerCell.class}, null, null, null, Theme.key_chat_inMediaIcon));
        themeDescriptions.add(new ThemeDescription(listView, 0, new Class[]{AudioPlayerCell.class}, null, null, null, Theme.key_chat_inMediaIconSelected));
        themeDescriptions.add(new ThemeDescription(listView, 0, new Class[]{AudioPlayerCell.class}, null, null, null, Theme.key_windowBackgroundWhiteGrayText2));
        themeDescriptions.add(new ThemeDescription(listView, 0, new Class[]{AudioPlayerCell.class}, null, null, null, Theme.key_chat_inAudioSelectedProgress));
        themeDescriptions.add(new ThemeDescription(listView, 0, new Class[]{AudioPlayerCell.class}, null, null, null, Theme.key_chat_inAudioProgress));

        themeDescriptions.add(new ThemeDescription(containerView, 0, null, null, new Drawable[]{shadowDrawable}, null, Theme.key_dialogBackground));

        themeDescriptions.add(new ThemeDescription(progressView, 0, null, null, null, null, Theme.key_player_progressBackground));
        themeDescriptions.add(new ThemeDescription(progressView, 0, null, null, null, null, Theme.key_player_progress));
        themeDescriptions.add(new ThemeDescription(seekBarView, 0, null, null, null, null, Theme.key_player_progressBackground));
        themeDescriptions.add(new ThemeDescription(seekBarView, 0, null, null, null, null, Theme.key_player_progressCachedBackground));
        themeDescriptions.add(new ThemeDescription(seekBarView, ThemeDescription.FLAG_PROGRESSBAR, null, null, null, null, Theme.key_player_progress));

        themeDescriptions.add(new ThemeDescription(playbackSpeedButton, ThemeDescription.FLAG_CHECKTAG | ThemeDescription.FLAG_IMAGECOLOR, null, null, null, null, Theme.key_inappPlayerPlayPause));
        themeDescriptions.add(new ThemeDescription(playbackSpeedButton, ThemeDescription.FLAG_CHECKTAG | ThemeDescription.FLAG_IMAGECOLOR, null, null, null, null, Theme.key_inappPlayerClose));

        themeDescriptions.add(new ThemeDescription(repeatButton, 0, null, null, null, delegate, Theme.key_player_button));
        themeDescriptions.add(new ThemeDescription(repeatButton, 0, null, null, null, delegate, Theme.key_player_buttonActive));
        themeDescriptions.add(new ThemeDescription(repeatButton, 0, null, null, null, delegate, Theme.key_listSelector));
        themeDescriptions.add(new ThemeDescription(repeatButton, 0, null, null, null, delegate, Theme.key_actionBarDefaultSubmenuItem));
        themeDescriptions.add(new ThemeDescription(repeatButton, 0, null, null, null, delegate, Theme.key_actionBarDefaultSubmenuBackground));
        themeDescriptions.add(new ThemeDescription(optionsButton, 0, null, null, null, delegate, Theme.key_player_button));
        themeDescriptions.add(new ThemeDescription(optionsButton, 0, null, null, null, delegate, Theme.key_listSelector));
        themeDescriptions.add(new ThemeDescription(optionsButton, 0, null, null, null, delegate, Theme.key_actionBarDefaultSubmenuItem));
        themeDescriptions.add(new ThemeDescription(optionsButton, 0, null, null, null, delegate, Theme.key_actionBarDefaultSubmenuBackground));

        themeDescriptions.add(new ThemeDescription(prevButton, 0, null, new RLottieDrawable[]{prevButton.getAnimatedDrawable()}, "Triangle 3", Theme.key_player_button));
        themeDescriptions.add(new ThemeDescription(prevButton, 0, null, new RLottieDrawable[]{prevButton.getAnimatedDrawable()}, "Triangle 4", Theme.key_player_button));
        themeDescriptions.add(new ThemeDescription(prevButton, 0, null, new RLottieDrawable[]{prevButton.getAnimatedDrawable()}, "Rectangle 4", Theme.key_player_button));
        themeDescriptions.add(new ThemeDescription(prevButton, ThemeDescription.FLAG_IMAGECOLOR | ThemeDescription.FLAG_USEBACKGROUNDDRAWABLE, null, null, null, null, Theme.key_listSelector));

        themeDescriptions.add(new ThemeDescription(playButton, ThemeDescription.FLAG_IMAGECOLOR, null, null, null, null, Theme.key_player_button));
        themeDescriptions.add(new ThemeDescription(playButton, ThemeDescription.FLAG_IMAGECOLOR | ThemeDescription.FLAG_USEBACKGROUNDDRAWABLE, null, null, null, null, Theme.key_listSelector));

        themeDescriptions.add(new ThemeDescription(nextButton, 0, null, new RLottieDrawable[]{nextButton.getAnimatedDrawable()}, "Triangle 3", Theme.key_player_button));
        themeDescriptions.add(new ThemeDescription(nextButton, 0, null, new RLottieDrawable[]{nextButton.getAnimatedDrawable()}, "Triangle 4", Theme.key_player_button));
        themeDescriptions.add(new ThemeDescription(nextButton, 0, null, new RLottieDrawable[]{nextButton.getAnimatedDrawable()}, "Rectangle 4", Theme.key_player_button));
        themeDescriptions.add(new ThemeDescription(nextButton, ThemeDescription.FLAG_IMAGECOLOR | ThemeDescription.FLAG_USEBACKGROUNDDRAWABLE, null, null, null, null, Theme.key_listSelector));

        themeDescriptions.add(new ThemeDescription(playerLayout, ThemeDescription.FLAG_BACKGROUND, null, null, null, null, Theme.key_player_background));

        themeDescriptions.add(new ThemeDescription(playerShadow, ThemeDescription.FLAG_BACKGROUND, null, null, null, null, Theme.key_dialogShadowLine));

        themeDescriptions.add(new ThemeDescription(emptyImageView, ThemeDescription.FLAG_IMAGECOLOR, null, null, null, null, Theme.key_dialogEmptyImage));
        themeDescriptions.add(new ThemeDescription(emptyTitleTextView, ThemeDescription.FLAG_IMAGECOLOR, null, null, null, null, Theme.key_dialogEmptyText));
        themeDescriptions.add(new ThemeDescription(emptySubtitleTextView, ThemeDescription.FLAG_IMAGECOLOR, null, null, null, null, Theme.key_dialogEmptyText));

        themeDescriptions.add(new ThemeDescription(listView, ThemeDescription.FLAG_LISTGLOWCOLOR, null, null, null, null, Theme.key_dialogScrollGlow));

        themeDescriptions.add(new ThemeDescription(listView, ThemeDescription.FLAG_SELECTOR, null, null, null, null, Theme.key_listSelector));
        themeDescriptions.add(new ThemeDescription(listView, 0, new Class[]{View.class}, Theme.dividerPaint, null, null, Theme.key_divider));

        themeDescriptions.add(new ThemeDescription(progressView, ThemeDescription.FLAG_TEXTCOLOR, null, null, null, null, Theme.key_emptyListPlaceholder));
        themeDescriptions.add(new ThemeDescription(progressView, ThemeDescription.FLAG_PROGRESSBAR, null, null, null, null, Theme.key_progressCircle));

        themeDescriptions.add(new ThemeDescription(durationTextView, ThemeDescription.FLAG_TEXTCOLOR, null, null, null, null, Theme.key_player_time));
        themeDescriptions.add(new ThemeDescription(timeTextView, ThemeDescription.FLAG_TEXTCOLOR, null, null, null, null, Theme.key_player_time));
        themeDescriptions.add(new ThemeDescription(titleTextView.getTextView(), ThemeDescription.FLAG_TEXTCOLOR, null, null, null, null, Theme.key_player_actionBarTitle));
        themeDescriptions.add(new ThemeDescription(titleTextView.getNextTextView(), ThemeDescription.FLAG_TEXTCOLOR, null, null, null, null, Theme.key_player_actionBarTitle));
        themeDescriptions.add(new ThemeDescription(authorTextView.getTextView(), ThemeDescription.FLAG_TEXTCOLOR, null, null, null, null, Theme.key_player_time));
        themeDescriptions.add(new ThemeDescription(authorTextView.getNextTextView(), ThemeDescription.FLAG_TEXTCOLOR, null, null, null, null, Theme.key_player_time));

        themeDescriptions.add(new ThemeDescription(containerView, 0, null, null, null, null, Theme.key_sheet_scrollUp));

        return themeDescriptions;
    }

    private void saveToProfile(MessageObject messageObject, boolean save, Runnable done, boolean triedFileRef) {
        final TLRPC.Document document = messageObject.getDocument();
        if (document == null) {
            return;
        }
        final long documentId = document.id;
        final TLRPC.TL_account_saveMusic req = new TLRPC.TL_account_saveMusic();
        req.unsave = !save;
        req.id = new TLRPC.TL_inputDocument();
        req.id.id = documentId;
        req.id.access_hash = document.access_hash;
        req.id.file_reference = document.file_reference;
        if (req.id.file_reference == null) {
            req.id.file_reference = new byte[0];
        }
        ConnectionsManager.getInstance(currentAccount).sendRequest(req, (res, err) -> {
            if (err != null && FileRefController.isFileRefError(err.text)) {
                if (triedFileRef || messageObject.getId() < 0) {
                    AndroidUtilities.runOnUIThread(() -> {
                        BulletinFactory.of((FrameLayout) containerView, resourcesProvider)
                            .showForError(err);
                    });
                    return;
                }
                if (messageObject.getDialogId() >= 0) {
                    final int msg_id = messageObject.getId();
                    final TLRPC.TL_messages_getMessages fileRefReq = new TLRPC.TL_messages_getMessages();
                    fileRefReq.id.add(msg_id);
                    ConnectionsManager.getInstance(currentAccount).sendRequest(fileRefReq, (res1, err1) -> {
                        if (res1 instanceof TLRPC.messages_Messages) {
                            final TLRPC.messages_Messages r = (TLRPC.messages_Messages) res1;
                            TLRPC.Message message = null;
                            for (int i = 0; i < r.messages.size(); ++i) {
                                if (r.messages.get(i).id == msg_id) {
                                    message = r.messages.get(i);
                                    break;
                                }
                            }
                            if (message != null) {
                                saveToProfile(new MessageObject(currentAccount, message, false, true), save, done, true);
                            } else {
                                AndroidUtilities.runOnUIThread(() -> {
                                    BulletinFactory.of((FrameLayout) containerView, resourcesProvider)
                                        .createErrorBulletin(LocaleController.formatString(R.string.UnknownErrorCode, "CLIENT_MESSAGE_NOT_FOUND"))
                                        .show();
                                });
                            }
                        } else if (err1 != null) {
                            AndroidUtilities.runOnUIThread(() -> {
                                BulletinFactory.of((FrameLayout) containerView, resourcesProvider)
                                    .showForError(err1);
                            });
                        }
                    });
                } else {
                    final int msg_id = messageObject.getId();
                    final TLRPC.TL_channels_getMessages fileRefReq = new TLRPC.TL_channels_getMessages();
                    fileRefReq.channel = MessagesController.getInstance(currentAccount).getInputChannel(-messageObject.getDialogId());
                    fileRefReq.id.add(msg_id);
                    ConnectionsManager.getInstance(currentAccount).sendRequest(fileRefReq, (res1, err1) -> {
                        if (res1 instanceof TLRPC.messages_Messages) {
                            final TLRPC.messages_Messages r = (TLRPC.messages_Messages) res1;
                            TLRPC.Message message = null;
                            for (int i = 0; i < r.messages.size(); ++i) {
                                if (r.messages.get(i).id == msg_id) {
                                    message = r.messages.get(i);
                                    break;
                                }
                            }
                            if (message != null) {
                                saveToProfile(new MessageObject(currentAccount, message, false, true), save, done, true);
                            } else {
                                AndroidUtilities.runOnUIThread(() -> {
                                    BulletinFactory.of((FrameLayout) containerView, resourcesProvider)
                                        .createErrorBulletin(LocaleController.formatString(R.string.UnknownErrorCode, "CLIENT_MESSAGE_NOT_FOUND"))
                                        .show();
                                });
                            }
                        } else if (err1 != null) {
                            AndroidUtilities.runOnUIThread(() -> {
                                BulletinFactory.of((FrameLayout) containerView, resourcesProvider)
                                    .showForError(err1);
                            });
                        }
                    });
                }
                return;
            } else if (err != null) {
                AndroidUtilities.runOnUIThread(() -> {
                    BulletinFactory.of((FrameLayout) containerView, resourcesProvider)
                        .showForError(err);
                });
            }

            AndroidUtilities.runOnUIThread(() -> {
                MessagesController.getInstance(currentAccount)
                    .getSavedMusicIds()
                    .update(documentId, save);
                final long selfId = UserConfig.getInstance(currentAccount).getClientUserId();
                final TLRPC.UserFull userInfo = MessagesController.getInstance(currentAccount).getUserFull(selfId);
                if (userInfo != null) {
                    if (save) {
                        userInfo.flags2 |= TLObject.FLAG_21;
                        userInfo.saved_music = document;
                    } else if (userInfo.saved_music != null && userInfo.saved_music.id == documentId) {
                        userInfo.flags2 &=~ TLObject.FLAG_21;
                        userInfo.saved_music = null;
                    }
                    MessagesStorage.getInstance(currentAccount).updateUserInfo(userInfo, true);
                    NotificationCenter.getInstance(currentAccount).postNotificationName(NotificationCenter.profileMusicUpdated, selfId);
                }
                if (done != null) {
                    done.run();
                }
            });
        });
    }

    private void showOptions(AudioPlayerCell cell, MessageObject messageObject) {
        final ItemOptions o = ItemOptions.makeOptions(container, resourcesProvider, cell, true);

        if (isMyList()) {
            o.addIf(!noforwards, R.drawable.msg_forward, getString(R.string.Forward), () -> {
                o.dismiss();
                forward(messageObject);
            });
            o.addIf(!noforwards, R.drawable.msg_shareout, getString(R.string.ShareFile), () -> {
                o.dismiss();
                share(messageObject);
            });
            o.add(R.drawable.msg_delete, getString(R.string.Delete), true, () -> {
                saveToProfile(messageObject, false, () -> {
                    savedMusicList.remove(messageObject);
                    playlist.remove(messageObject);
                    listAdapter.notifyDataSetChanged();
                    o.dismiss();

                    setVisibleInProfile(false);
                    BulletinFactory.of((FrameLayout) containerView, resourcesProvider)
                        .createSimpleBulletin(R.raw.ic_delete, getString(R.string.AudioSaveToMyProfileUnsaved))
                        .show();
                }, false);
            });
        } else {
            final MessagesController.SavedMusicIds musicIds = MessagesController.getInstance(currentAccount).getSavedMusicIds();
            final TLRPC.Document document = messageObject.getDocument();
            final long documentId = document != null ? document.id : 0;

            final ItemOptions o2 = o.makeSwipeback();
            o2.add(R.drawable.ic_ab_back, getString(R.string.Back), o::closeSwipeback);
            o2.addGap();
            o2.addIf(!musicIds.ids.contains(documentId), R.drawable.left_status_profile, getString(R.string.AudioSaveToMyProfile), () -> {
                saveToProfile(messageObject, true, () -> {
                    setVisibleInProfile(true);
                    BulletinFactory.of((FrameLayout) containerView, resourcesProvider)
                        .createSimpleBulletin(R.raw.saved_messages, getString(R.string.AudioSaveToMyProfileSaved))
                        .show();
                    o.dismiss();
                }, false);
            });
            o2.add(R.drawable.msg_saved, getString(R.string.AudioSaveToSavedMessages), () -> {
                forward(messageObject, UserConfig.getInstance(currentAccount).getClientUserId());
                o.dismiss();

                BulletinFactory.of((FrameLayout) containerView, resourcesProvider)
                    .createSimpleBulletin(R.raw.saved_messages, getString(R.string.AudioSaveToSavedMessagesSaved))
                    .show();
            });
            o2.add(R.drawable.menu_download_round, getString(R.string.AudioSaveToMusicFolder), () -> {
                saveToMusic(messageObject);
                o.dismiss();
            });
            o2.addGap();
            o2.addText(getString(R.string.AudioSaveToInfo), 12, dp(200));

            o.addIf(!noforwards, R.drawable.msg_stories_save, getString(R.string.AudioSaveTo), () -> o.openSwipeback(o2));
            if (!noforwards && o.getLast() != null)
                o.getLast().setRightIcon(R.drawable.msg_arrowright);

            o.addGap();
            o.addIf(!noforwards, R.drawable.msg_forward, getString(R.string.Forward), () -> {
                o.dismiss();
                forward(messageObject);
            });
            o.addIf(!noforwards, R.drawable.msg_share, getString(R.string.ShareFile), () -> {
                o.dismiss();
                share(messageObject);
            });
            o.addIf(messageObject.getId() > 0, R.drawable.msg_view_file, getString(R.string.ShowInChat), () -> {
                if (UserConfig.selectedAccount != currentAccount) {
                    parentActivity.switchToAccount(currentAccount, true);
                }

                Bundle args = new Bundle();
                long did = messageObject.getDialogId();
                if (DialogObject.isEncryptedDialog(did)) {
                    args.putInt("enc_id", DialogObject.getEncryptedChatId(did));
                } else if (DialogObject.isUserDialog(did)) {
                    args.putLong("user_id", did);
                } else {
                    TLRPC.Chat chat = MessagesController.getInstance(currentAccount).getChat(-did);
                    if (chat != null && chat.migrated_to != null) {
                        args.putLong("migrated_to", did);
                        did = -chat.migrated_to.channel_id;
                    }
                    args.putLong("chat_id", -did);
                }
                args.putInt("message_id", messageObject.getId());
                NotificationCenter.getInstance(currentAccount).postNotificationName(NotificationCenter.closeChats);
                parentActivity.presentFragment(new ChatActivity(args), false, false);
                dismiss();
            });
        }

        o.setGravity(LocaleController.isRTL ? Gravity.LEFT : Gravity.RIGHT);
        o.show();
    }

    private void setVisibleInProfile(boolean visible) {
        if (isMyList() || noforwards) {
            saveToProfileButton.setVisibility(View.GONE);
            unsaveFromProfileTextView.setVisibility(View.GONE);
            return;
        }
        saveToProfileButton.setVisibility(View.VISIBLE);
        unsaveFromProfileTextView.setVisibility(View.VISIBLE);
        saveToProfileButton.animate()
            .alpha(visible ? 0.0f : 1.0f)
            .scaleX(visible ? 0.8f : 1.0f)
            .scaleY(visible ? 0.8f : 1.0f)
            .setDuration(420)
            .setInterpolator(CubicBezierInterpolator.EASE_OUT_QUINT)
            .withEndAction(() -> {
                saveToProfileButton.setVisibility(visible ? View.GONE : View.VISIBLE);
            })
            .start();
        unsaveFromProfileTextView.animate()
            .alpha(!visible ? 0.0f : 1.0f)
            .scaleX(!visible ? 0.8f : 1.0f)
            .scaleY(!visible ? 0.8f : 1.0f)
            .setDuration(420)
            .setInterpolator(CubicBezierInterpolator.EASE_OUT_QUINT)
            .withEndAction(() -> {
                unsaveFromProfileTextView.setVisibility(visible ? View.VISIBLE : View.GONE);
            })
            .start();
    }

    private void saveToMusic(MessageObject messageObject) {
        if (Build.VERSION.SDK_INT >= 23 && (Build.VERSION.SDK_INT <= 28 || BuildVars.NO_SCOPED_STORAGE) && parentActivity.checkSelfPermission(Manifest.permission.WRITE_EXTERNAL_STORAGE) != PackageManager.PERMISSION_GRANTED) {
            parentActivity.requestPermissions(new String[]{Manifest.permission.WRITE_EXTERNAL_STORAGE}, 4);
            return;
        }
        String fileName = FileLoader.getDocumentFileName(messageObject.getDocument());
        if (TextUtils.isEmpty(fileName)) {
            fileName = messageObject.getFileName();
        }
        String path = messageObject.messageOwner.attachPath;
        if (path != null && path.length() > 0) {
            File temp = new File(path);
            if (!temp.exists()) {
                path = null;
            }
        }
        if (path == null || path.length() == 0) {
            path = FileLoader.getInstance(currentAccount).getPathToMessage(messageObject.messageOwner).toString();
        }
        MediaController.saveFile(path, parentActivity, 3, fileName, messageObject.getDocument() != null ? messageObject.getDocument().mime_type : "", uri -> BulletinFactory.of((FrameLayout) containerView, resourcesProvider).createDownloadBulletin(BulletinFactory.FileType.AUDIO).show());
    }

    private void share(MessageObject messageObject) {
        try {
            File f = null;
            boolean isVideo = false;

            if (!TextUtils.isEmpty(messageObject.messageOwner.attachPath)) {
                f = new File(messageObject.messageOwner.attachPath);
                if (!f.exists()) {
                    f = null;
                }
            }
            if (f == null) {
                f = FileLoader.getInstance(currentAccount).getPathToMessage(messageObject.messageOwner);
            }

            if (f.exists()) {
                Intent intent = new Intent(Intent.ACTION_SEND);
                intent.setType(messageObject.getMimeType());
                if (Build.VERSION.SDK_INT >= 24) {
                    try {
                        intent.putExtra(Intent.EXTRA_STREAM, FileProvider.getUriForFile(ApplicationLoader.applicationContext, ApplicationLoader.getApplicationId() + ".provider", f));
                        intent.setFlags(Intent.FLAG_GRANT_READ_URI_PERMISSION);
                    } catch (Exception ignore) {
                        intent.putExtra(Intent.EXTRA_STREAM, Uri.fromFile(f));
                    }
                } else {
                    intent.putExtra(Intent.EXTRA_STREAM, Uri.fromFile(f));
                }

                parentActivity.startActivityForResult(Intent.createChooser(intent, LocaleController.getString(R.string.ShareFile)), 500);
            } else {
                AlertDialog.Builder builder = new AlertDialog.Builder(parentActivity);
                builder.setTitle(LocaleController.getString(R.string.AppName));
                builder.setPositiveButton(LocaleController.getString(R.string.OK), null);
                builder.setMessage(LocaleController.getString(R.string.PleaseDownload));
                builder.show();
            }
        } catch (Exception e) {
            FileLog.e(e);
        }
    }

    private void forward(MessageObject messageObject, long dialogId) {
        if (UserConfig.selectedAccount != currentAccount) {
            parentActivity.switchToAccount(currentAccount, true);
        }
        final ArrayList<MessageObject> fmessages;
        final TLRPC.TL_document document;
        if (messageObject.getId() < 0) {
            fmessages = null;
            if (!(messageObject.getDocument() instanceof TLRPC.TL_document)) {
                return;
            }
            document = (TLRPC.TL_document) messageObject.getDocument();
        } else {
            fmessages = new ArrayList<>();
            fmessages.add(messageObject);
            document = null;
        }
        if (fmessages != null) {
            SendMessagesHelper.getInstance(currentAccount).sendMessage(fmessages, dialogId, false, false, true, 0, 0);
        } else {
            SendMessagesHelper.getInstance(currentAccount).sendMessage(SendMessagesHelper.SendMessageParams.of(document, null, messageObject.messageOwner.attachPath, dialogId, null, null, null, null, null, null, true, 0, 0, savedMusicList, null, false, false));
        }
        final BaseFragment lastFragment = LaunchActivity.getLastFragment();
        if (lastFragment != null) {
            BulletinFactory.of(lastFragment)
                .createSimpleBulletin(
                    R.raw.forward,
                    dialogId == UserConfig.getInstance(currentAccount).getClientUserId() ?
                        LocaleController.getString(R.string.FwdMessageToSavedMessages) :
                    dialogId > 0 ?
                        LocaleController.formatString(R.string.FwdMessageToUser, DialogObject.getShortName(dialogId)) :
                        LocaleController.formatString(R.string.FwdMessageToGroup, DialogObject.getShortName(dialogId))
                )
                .show();
        }
    }

    private void forward(MessageObject messageObject) {
        if (UserConfig.selectedAccount != currentAccount) {
            parentActivity.switchToAccount(currentAccount, true);
        }
        Bundle args = new Bundle();
        args.putBoolean("onlySelect", true);
        args.putInt("dialogsType", DialogsActivity.DIALOGS_TYPE_FORWARD);
        args.putBoolean("canSelectTopics", true);
        DialogsActivity fragment = new DialogsActivity(args);
        final ArrayList<MessageObject> fmessages;
        final TLRPC.TL_document document;
        if (messageObject.getId() < 0) {
            fmessages = null;
            if (!(messageObject.getDocument() instanceof TLRPC.TL_document)) {
                return;
            }
            document = (TLRPC.TL_document) messageObject.getDocument();
        } else {
            fmessages = new ArrayList<>();
            fmessages.add(messageObject);
            document = null;
        }
        fragment.setDelegate((fragment1, dids, message, param, notify, scheduleDate, topicsFragment) -> {
            if (dids.size() > 1 || dids.get(0).dialogId == UserConfig.getInstance(currentAccount).getClientUserId() || message != null || fmessages == null) {
                for (int a = 0; a < dids.size(); a++) {
                    long did = dids.get(a).dialogId;
                    if (message != null) {
                        SendMessagesHelper.getInstance(currentAccount).sendMessage(SendMessagesHelper.SendMessageParams.of(message.toString(), did, null, null, null, true, null, null, null, true, 0, null, false));
                    }
                    if (fmessages != null) {
                        SendMessagesHelper.getInstance(currentAccount).sendMessage(fmessages, did, false, false, true, 0, 0);
                    } else {
                        SendMessagesHelper.getInstance(currentAccount).sendMessage(SendMessagesHelper.SendMessageParams.of(document, null, messageObject.messageOwner.attachPath, did, null, null, null, null, null, null, notify, scheduleDate, 0, savedMusicList, null, false, false));
                    }
                }
                fragment1.finishFragment();
                final BaseFragment lastFragment = LaunchActivity.getLastFragment();
                if (lastFragment != null) {
                    BulletinFactory.of(lastFragment)
                        .createSimpleBulletin(
                            R.raw.forward,
                            dids.size() == 1 && dids.get(0).dialogId == UserConfig.getInstance(currentAccount).getClientUserId() ?
                                LocaleController.getString(R.string.FwdMessageToSavedMessages) :
                            dids.size() == 1 && dids.get(0).dialogId > 0 ?
                                LocaleController.formatString(R.string.FwdMessageToUser, DialogObject.getShortName(dids.get(0).dialogId)) :
                            dids.size() == 1 && dids.get(0).dialogId < 0 ?
                                LocaleController.formatString(R.string.FwdMessageToGroup, DialogObject.getShortName(dids.get(0).dialogId)) :
                            LocaleController.formatPluralStringComma("FwdMessageToManyChats", dids.size())
                        )
                        .show();
                }
            } else {
                MessagesStorage.TopicKey topicKey = dids.get(0);
                long did = topicKey.dialogId;
                Bundle args1 = new Bundle();
                args1.putBoolean("scrollToTopOnResume", true);
                if (DialogObject.isEncryptedDialog(did)) {
                    args1.putInt("enc_id", DialogObject.getEncryptedChatId(did));
                } else if (DialogObject.isUserDialog(did)) {
                    args1.putLong("user_id", did);
                } else {
                    args1.putLong("chat_id", -did);
                }
                ChatActivity chatActivity = new ChatActivity(args1);
                if (topicKey.topicId != 0) {
                    ForumUtilities.applyTopic(chatActivity, topicKey);
                }
                if (parentActivity.presentFragment(chatActivity, true, false)) {
                    chatActivity.showFieldPanelForForward(true, fmessages);
                    if (topicKey.topicId != 0) {
                        fragment1.removeSelfFromStack();
                    }
                } else {
                    fragment1.finishFragment();
                }
            }
            return true;
        });
        parentActivity.presentFragment(fragment);
        dismiss();
    }

    private static abstract class CoverContainer extends FrameLayout {

        private final BackupImageView[] imageViews = new BackupImageView[2];

        private int activeIndex;
        private AnimatorSet animatorSet;

        public CoverContainer(@NonNull Context context) {
            super(context);
            for (int i = 0; i < 2; i++) {
                imageViews[i] = new BackupImageView(context);
                final int index = i;
                imageViews[i].getImageReceiver().setDelegate((imageReceiver, set, thumb, memCache) -> {
                    if (index == activeIndex) {
                        onImageUpdated(imageReceiver);
                    }
                });
                imageViews[i].setRoundRadius(dp(4));
                if (i == 1) {
                    imageViews[i].setVisibility(GONE);
                }
                addView(imageViews[i], LayoutHelper.createFrame(LayoutHelper.MATCH_PARENT, LayoutHelper.MATCH_PARENT));
            }
        }

        public final void switchImageViews() {
            if (animatorSet != null) {
                animatorSet.cancel();
            }
            animatorSet = new AnimatorSet();
            activeIndex = activeIndex == 0 ? 1 : 0;

            final BackupImageView prevImageView = imageViews[activeIndex == 0 ? 1 : 0];
            final BackupImageView currImageView = imageViews[activeIndex];

            final boolean hasBitmapImage = prevImageView.getImageReceiver().hasBitmapImage();

            currImageView.setAlpha(hasBitmapImage ? 1f : 0f);
            currImageView.setScaleX(0.8f);
            currImageView.setScaleY(0.8f);
            currImageView.setVisibility(VISIBLE);

            if (hasBitmapImage) {
                prevImageView.bringToFront();
            } else {
                prevImageView.setVisibility(GONE);
                prevImageView.setImageDrawable(null);
            }

            final ValueAnimator expandAnimator = ValueAnimator.ofFloat(0.8f, 1f);
            expandAnimator.setDuration(125);
            expandAnimator.setInterpolator(CubicBezierInterpolator.EASE_OUT);
            expandAnimator.addUpdateListener(a -> {
                float animatedValue = (float) a.getAnimatedValue();
                currImageView.setScaleX(animatedValue);
                currImageView.setScaleY(animatedValue);
                if (!hasBitmapImage) {
                    currImageView.setAlpha(a.getAnimatedFraction());
                }
            });

            if (hasBitmapImage) {
                final ValueAnimator collapseAnimator = ValueAnimator.ofFloat(prevImageView.getScaleX(), 0.8f);
                collapseAnimator.setDuration(125);
                collapseAnimator.setInterpolator(CubicBezierInterpolator.EASE_IN);
                collapseAnimator.addUpdateListener(a -> {
                    float animatedValue = (float) a.getAnimatedValue();
                    prevImageView.setScaleX(animatedValue);
                    prevImageView.setScaleY(animatedValue);
                    final float fraction = a.getAnimatedFraction();
                    if (fraction > 0.25f && !currImageView.getImageReceiver().hasBitmapImage()) {
                        prevImageView.setAlpha(1f - (fraction - 0.25f) * (1f / 0.75f));
                    }
                });
                collapseAnimator.addListener(new AnimatorListenerAdapter() {
                    @Override
                    public void onAnimationEnd(Animator animation) {
                        prevImageView.setVisibility(GONE);
                        prevImageView.setImageDrawable(null);
                        prevImageView.setAlpha(1f);
                    }
                });

                animatorSet.playSequentially(collapseAnimator, expandAnimator);
            } else {
                animatorSet.play(expandAnimator);
            }

            animatorSet.start();
        }

        public final BackupImageView getImageView() {
            return imageViews[activeIndex];
        }

        public final BackupImageView getNextImageView() {
            return imageViews[activeIndex == 0 ? 1 : 0];
        }

        public final ImageReceiver getImageReceiver() {
            return getImageView().getImageReceiver();
        }

        protected abstract void onImageUpdated(ImageReceiver imageReceiver);
    }

    public abstract static class ClippingTextViewSwitcher extends FrameLayout {

        private final TextView[] textViews = new TextView[2];
        private final float[] clipProgress = new float[]{0f, 0.75f};
        private final int gradientSize = dp(24);

        private final Matrix gradientMatrix;
        private final Paint gradientPaint;
        private final Paint erasePaint;

        private int activeIndex;
        private AnimatorSet animatorSet;
        private LinearGradient gradientShader;
        private int stableOffest = -1;
        private final RectF rectF = new RectF();
        private int rightPadding;

        public ClippingTextViewSwitcher(@NonNull Context context) {
            super(context);
            for (int i = 0; i < 2; i++) {
                textViews[i] = createTextView();
                if (i == 1) {
                    textViews[i].setAlpha(0f);
                    textViews[i].setVisibility(GONE);
                }
                addView(textViews[i], LayoutHelper.createFrame(LayoutHelper.WRAP_CONTENT, LayoutHelper.MATCH_PARENT));
            }
            gradientMatrix = new Matrix();
            gradientPaint = new Paint(Paint.ANTI_ALIAS_FLAG);
            gradientPaint.setXfermode(new PorterDuffXfermode(PorterDuff.Mode.DST_IN));
            erasePaint = new Paint(Paint.ANTI_ALIAS_FLAG);
            erasePaint.setXfermode(new PorterDuffXfermode(PorterDuff.Mode.CLEAR));
        }

        @Override
        protected void onSizeChanged(int w, int h, int oldw, int oldh) {
            super.onSizeChanged(w, h, oldw, oldh);
            gradientShader = new LinearGradient(gradientSize, 0, 0, 0, 0, 0xFF000000, Shader.TileMode.CLAMP);
            gradientPaint.setShader(gradientShader);
        }

        private boolean isCenter;

        public void setIsCenter() {
            isCenter = true;
        }

        @Override
        protected void onLayout(boolean changed, int left, int top, int right, int bottom) {
            super.onLayout(changed, left, top, right, bottom);
            if (isCenter) {
                for (int a = 0; a < textViews.length; a++) {
                    View v = textViews[a];
                    if (v == null) continue;
                    if (v.getMeasuredWidth() < getMeasuredWidth()) {
                        int l = (getMeasuredWidth() - v.getMeasuredWidth()) / 2;
                        v.layout(l, 0, l + v.getMeasuredWidth(), v.getMeasuredHeight());
                    }
                }
            }
        }

        @Override
        protected boolean drawChild(Canvas canvas, View child, long drawingTime) {
            final int index = child == textViews[0] ? 0 : 1;
            final boolean result;
            boolean hasStableRect = false;

            if (isCenter) {
                stableOffest = -1;
            }

            if (stableOffest > 0) {
                for (TextView tv : textViews) {
                    if (tv instanceof MarqueeTextView && ((MarqueeTextView) tv).isNeedMarquee()) {
                        stableOffest = -1;
                        break;
                    }
                }
            }

            if (stableOffest > 0 && textViews[activeIndex].getAlpha() != 1f && textViews[activeIndex].getLayout() != null) {
                float x1 = textViews[activeIndex].getLayout().getPrimaryHorizontal(0);
                float x2 = textViews[activeIndex].getLayout().getPrimaryHorizontal(stableOffest);
                hasStableRect = true;
                if (x1 == x2) {
                    hasStableRect = false;
                } else if (x2 > x1) {
                    rectF.set(x1, 0, x2, getMeasuredHeight());
                } else {
                    rectF.set(x2, 0, x1, getMeasuredHeight());
                }

                if (hasStableRect && index == activeIndex) {
                    canvas.save();
                    canvas.clipRect(rectF);
                    textViews[0].draw(canvas);
                    canvas.restore();
                }
            }
            if (clipProgress[index] > 0f || hasStableRect) {
                final int width = Math.min(child.getWidth(), getWidth()); // - rightPadding;
                final int height = Math.min(child.getHeight(), getHeight());
                final int saveCount = canvas.saveLayer(0, 0, width, height, null, Canvas.ALL_SAVE_FLAG);
                result = super.drawChild(canvas, child, drawingTime);
                final float gradientStart = width * (1f - clipProgress[index]);
                final float gradientEnd = gradientStart + gradientSize;
                gradientMatrix.setTranslate(gradientStart, 0);
                gradientShader.setLocalMatrix(gradientMatrix);
                canvas.drawRect(gradientStart, 0, gradientEnd, height, gradientPaint);
                if (width > gradientEnd) {
                    canvas.drawRect(gradientEnd, 0, width, height, erasePaint);
                }
                if (hasStableRect) {
                    canvas.drawRect(rectF, erasePaint);
                }
                canvas.restoreToCount(saveCount);
            } else {
                result = super.drawChild(canvas, child, drawingTime);
            }
            return result;
        }

        public void setText(CharSequence text) {
            setText(text, true);
        }

        public void setText(CharSequence text, boolean animated) {
            final CharSequence currentText = textViews[activeIndex].getText();

            if (TextUtils.isEmpty(currentText) || !animated) {
                textViews[activeIndex].setText(text);
                return;
            } else if (TextUtils.equals(text, currentText)) {
                return;
            }

            stableOffest = 0;
            int n = Math.min(text.length(), currentText.length());
            for (int i = 0; i < n; i++) {
                if (text.charAt(i) != currentText.charAt(i)) {
                    break;
                }
                stableOffest++;
            }
            if (stableOffest <= 3) {
                stableOffest = -1;
            }

            final int index = activeIndex == 0 ? 1 : 0;
            final int prevIndex = activeIndex;
            activeIndex = index;

            if (animatorSet != null) {
                animatorSet.cancel();
            }
            animatorSet = new AnimatorSet();
            animatorSet.addListener(new AnimatorListenerAdapter() {
                @Override
                public void onAnimationEnd(Animator animation) {
                    textViews[prevIndex].setVisibility(GONE);
                }
            });

            textViews[index].setText(text);
            textViews[index].bringToFront();
            textViews[index].setVisibility(VISIBLE);

            final int duration = 300;

            final ValueAnimator collapseAnimator = ValueAnimator.ofFloat(clipProgress[prevIndex], 0.75f);
            collapseAnimator.setDuration(duration / 3 * 2); // 0.66
            collapseAnimator.addUpdateListener(a -> {
                clipProgress[prevIndex] = (float) a.getAnimatedValue();
                invalidate();
            });

            final ValueAnimator expandAnimator = ValueAnimator.ofFloat(clipProgress[index], 0f);
            expandAnimator.setStartDelay(duration / 3); // 0.33
            expandAnimator.setDuration(duration / 3 * 2); // 0.66
            expandAnimator.addUpdateListener(a -> {
                clipProgress[index] = (float) a.getAnimatedValue();
                invalidate();
            });

            final ObjectAnimator fadeOutAnimator = ObjectAnimator.ofFloat(textViews[prevIndex], View.ALPHA, 0f);
            fadeOutAnimator.setStartDelay(duration / 4); // 0.25
            fadeOutAnimator.setDuration(duration / 2); // 0.5

            final ObjectAnimator fadeInAnimator = ObjectAnimator.ofFloat(textViews[index], View.ALPHA, 1f);
            fadeInAnimator.setStartDelay(duration / 4); // 0.25
            fadeInAnimator.setDuration(duration / 2); // 0.5

            animatorSet.playTogether(collapseAnimator, expandAnimator, fadeOutAnimator, fadeInAnimator);
            animatorSet.start();
        }

        public TextView getTextView() {
            return textViews[activeIndex];
        }

        public TextView getNextTextView() {
            return textViews[activeIndex == 0 ? 1 : 0];
        }

        public int getCustomPaddingRight() {
            return rightPadding;
        }

        public void setCustomPaddingRight(int padding) {
            rightPadding = padding;
            for (TextView tv : textViews) {
                if (tv instanceof MarqueeTextView) {
                    ((MarqueeTextView) tv).setCustomPaddingRight(padding);
                }
            }
            invalidate();
        }

        protected abstract TextView createTextView();
    }


    private ValueAnimator rightPaddingAnimator;

    private void setCustomPaddingRight(int padding, boolean animated) {
        if (rightPaddingAnimator != null) {
            rightPaddingAnimator.cancel();
            rightPaddingAnimator = null;
        }
        if (titleTextView.getCustomPaddingRight() == padding) {
            return;
        }

        if (!animated) {
            titleTextView.setCustomPaddingRight(padding);
            authorTextView.setCustomPaddingRight(padding);
            return;
        }

        rightPaddingAnimator = ValueAnimator.ofInt(titleTextView.getCustomPaddingRight(), padding);
        if (padding == 0) {
            rightPaddingAnimator.setStartDelay(200L);
            rightPaddingAnimator.setDuration(100L);
        } else {
            rightPaddingAnimator.setDuration(200L);
        }
        rightPaddingAnimator.setInterpolator(new android.view.animation.DecelerateInterpolator());
        rightPaddingAnimator.addUpdateListener(animation -> {
            titleTextView.setCustomPaddingRight((int) animation.getAnimatedValue());
            authorTextView.setCustomPaddingRight((int) animation.getAnimatedValue());
        });
        rightPaddingAnimator.start();
    }
}<|MERGE_RESOLUTION|>--- conflicted
+++ resolved
@@ -1641,67 +1641,7 @@
             return;
         }
         if (id == 1) {
-<<<<<<< HEAD
-            if (UserConfig.selectedAccount != currentAccount) {
-                parentActivity.switchToAccount(currentAccount, true);
-            }
-            Bundle args = new Bundle();
-            args.putBoolean("onlySelect", true);
-            args.putInt("dialogsType", DialogsActivity.DIALOGS_TYPE_FORWARD);
-            args.putBoolean("canSelectTopics", true);
-            DialogsActivity fragment = new DialogsActivity(args);
-            final ArrayList<MessageObject> fmessages = new ArrayList<>();
-            fmessages.add(messageObject);
-            fragment.setDelegate((fragment1, dids, message, param, notify, scheduleDate, topicsFragment) -> {
-                if (dids.size() > 1 || dids.get(0).dialogId == UserConfig.getInstance(currentAccount).getClientUserId() || message != null) {
-                    for (int a = 0; a < dids.size(); a++) {
-                        long did = dids.get(a).dialogId;
-                        if (message != null) {
-                            SendMessagesHelper.getInstance(currentAccount).sendMessage(SendMessagesHelper.SendMessageParams.of(message.toString(), did, null, null, null, true, null, null, null, true, 0, null, false));
-                        }
-                        SendMessagesHelper.getInstance(currentAccount).sendMessage(fmessages, did, false, false, true, 0, 0);
-                    }
-                    fragment1.finishFragment();
-                } else {
-                    MessagesStorage.TopicKey topicKey = dids.get(0);
-                    long did = topicKey.dialogId;
-                    Bundle args1 = new Bundle();
-                    args1.putBoolean("scrollToTopOnResume", true);
-                    if (DialogObject.isEncryptedDialog(did)) {
-                        args1.putInt("enc_id", DialogObject.getEncryptedChatId(did));
-                    } else if (DialogObject.isUserDialog(did)) {
-                        args1.putLong("user_id", did);
-                    } else {
-                        args1.putLong("chat_id", -did);
-                    }
-                    ChatActivity chatActivity = new ChatActivity(args1);
-                    if (topicKey.topicId != 0) {
-                        ForumUtilities.applyTopic(chatActivity, topicKey);
-                    }
-                    if (!(parentActivity.presentFragment(new INavigationLayout.NavigationParams(chatActivity).setRemoveLast(true).setOnFragmentOpen(() -> {
-                        chatActivity.showFieldPanelForForward(true, fmessages);
-                        if (topicKey.topicId != 0) {
-                            fragment1.removeSelfFromStack();
-                        }
-                    })))) {
-                        fragment1.finishFragment();
-                    }
-//                    if (parentActivity.presentFragment(chatActivity, true, false)) {
-//                        chatActivity.showFieldPanelForForward(true, fmessages);
-//                        if (topicKey.topicId != 0) {
-//                            fragment1.removeSelfFromStack();
-//                        }
-//                    } else {
-//                        fragment1.finishFragment();
-//                    }
-                }
-                return true;
-            });
-            parentActivity.presentFragment(fragment);
-            dismiss();
-=======
-            forward(messageObject);
->>>>>>> ddc90f16
+            forward(messageObject); // JKLM
         } else if (id == 2) {
             share(messageObject);
         } else if (id == 4) {
@@ -3061,14 +3001,22 @@
                 if (topicKey.topicId != 0) {
                     ForumUtilities.applyTopic(chatActivity, topicKey);
                 }
-                if (parentActivity.presentFragment(chatActivity, true, false)) {
+                /*if (parentActivity.presentFragment(chatActivity, true, false)) {
                     chatActivity.showFieldPanelForForward(true, fmessages);
                     if (topicKey.topicId != 0) {
                         fragment1.removeSelfFromStack();
                     }
                 } else {
                     fragment1.finishFragment();
-                }
+                }*/
+                if (!(parentActivity.presentFragment(new INavigationLayout.NavigationParams(chatActivity).setRemoveLast(true).setOnFragmentOpen(() -> {
+                        chatActivity.showFieldPanelForForward(true, fmessages);
+                        if (topicKey.topicId != 0) {
+                            fragment1.removeSelfFromStack();
+                        }
+                    })))) {
+                        fragment1.finishFragment();
+                    }
             }
             return true;
         });
