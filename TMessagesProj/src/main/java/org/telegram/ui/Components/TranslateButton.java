--- conflicted
+++ resolved
@@ -85,13 +85,10 @@
         menuView.setScaleType(ImageView.ScaleType.CENTER);
         menuView.setImageResource(R.drawable.msg_mini_customize);
         menuView.setOnClickListener(e -> {
-<<<<<<< HEAD
             onMenuClick();
             /*if (UserConfig.getInstance(currentAccount).isPremium()) {
-=======
             final TLRPC.Chat chat = MessagesController.getInstance(currentAccount).getChat(-dialogId);
             if (UserConfig.getInstance(currentAccount).isPremium() || chat != null && chat.autotranslation) {
->>>>>>> 4d7a3a40
                 onMenuClick();
             } else {
                 onCloseClick();
@@ -358,11 +355,8 @@
             }
             textView.setText(TextUtils.concat(translateIcon, " ", text));
         }
-<<<<<<< HEAD
         //menuView.setImageResource(R.drawable.msg_mini_customize);
-        menuView.setImageResource(translateController.isFeatureAvailable() ? R.drawable.msg_mini_customize : R.drawable.msg_close);
-=======
-        menuView.setImageResource(UserConfig.getInstance(currentAccount).isPremium() || chat != null && chat.autotranslation ? R.drawable.msg_mini_customize : R.drawable.msg_close);
->>>>>>> 4d7a3a40
+        menuView.setImageResource(translateController.isFeatureAvailable() || chat != null && chat.autotranslation ? R.drawable.msg_mini_customize : R.drawable.msg_close);
+        //menuView.setImageResource(UserConfig.getInstance(currentAccount).isPremium() || chat != null && chat.autotranslation ? R.drawable.msg_mini_customize : R.drawable.msg_close);
     }
 }