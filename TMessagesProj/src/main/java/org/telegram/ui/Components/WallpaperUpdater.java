--- conflicted
+++ resolved
@@ -112,12 +112,6 @@
 
     public void openGallery() {
         if (parentFragment != null) {
-<<<<<<< HEAD
-            if (Build.VERSION.SDK_INT >= 23 && parentFragment.getParentActivity() != null) {
-                if (!PermissionsUtils.isImagesPermissionGranted()) {
-                    PermissionsUtils.requestImagesPermission(parentFragment.getParentActivity());
-                    return;
-=======
             final Activity activity = parentFragment.getParentActivity();
             if (activity != null) {
                 if (Build.VERSION.SDK_INT >= 33) {
@@ -130,7 +124,6 @@
                         activity.requestPermissions(new String[]{Manifest.permission.READ_EXTERNAL_STORAGE}, BasePermissionsActivity.REQUEST_CODE_EXTERNAL_STORAGE);
                         return;
                     }
->>>>>>> 702d37ce
                 }
             }
             PhotoAlbumPickerActivity fragment = new PhotoAlbumPickerActivity(PhotoAlbumPickerActivity.SELECT_TYPE_WALLPAPER, false, false, null);
