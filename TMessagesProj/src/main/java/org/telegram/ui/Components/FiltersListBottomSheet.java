package org.telegram.ui.Components;

import android.animation.Animator;
import android.animation.AnimatorListenerAdapter;
import android.animation.AnimatorSet;
import android.animation.ObjectAnimator;
import android.content.Context;
import android.graphics.Canvas;
import android.graphics.PorterDuff;
import android.graphics.PorterDuffColorFilter;
import android.graphics.RectF;
import android.graphics.drawable.Drawable;
import android.os.Build;
import android.text.TextUtils;
import android.util.TypedValue;
import android.view.Gravity;
import android.view.MotionEvent;
import android.view.View;
import android.view.ViewGroup;
import android.widget.FrameLayout;
import android.widget.TextView;

import androidx.recyclerview.widget.LinearLayoutManager;
import androidx.recyclerview.widget.RecyclerView;

import org.telegram.messenger.AccountInstance;
import org.telegram.messenger.AndroidUtilities;
import org.telegram.messenger.DialogObject;
import org.telegram.messenger.Emoji;
import org.telegram.messenger.LocaleController;
import org.telegram.messenger.MessageObject;
import org.telegram.messenger.MessagesController;
import org.telegram.messenger.NotificationCenter;
import org.telegram.messenger.R;
import org.telegram.tgnet.TLRPC;
import org.telegram.ui.ActionBar.BaseFragment;
import org.telegram.ui.ActionBar.BottomSheet;
import org.telegram.ui.ActionBar.Theme;
import org.telegram.ui.DialogsActivity;

import java.util.ArrayList;

import it.octogram.android.utils.FolderIconController;

public class FiltersListBottomSheet extends BottomSheet implements NotificationCenter.NotificationCenterDelegate {

    private RecyclerListView listView;
    private ListAdapter adapter;
    private TextView titleTextView;
    private AnimatorSet shadowAnimation;
    private View shadow;

    private int scrollOffsetY;
    private boolean ignoreLayout;

    private FiltersListBottomSheetDelegate delegate;

    private ArrayList<MessagesController.DialogFilter> dialogFilters;

    public interface FiltersListBottomSheetDelegate {
        void didSelectFilter(MessagesController.DialogFilter filter, boolean checked);
    }

    private final ArrayList<Long> selectedDialogs;
    private final DialogsActivity fragment;

    public FiltersListBottomSheet(DialogsActivity baseFragment, ArrayList<Long> selectedDialogs) {
        super(baseFragment.getParentActivity(), false);
        fixNavigationBar();
        this.selectedDialogs = selectedDialogs;
        this.fragment = baseFragment;
//        dialogFilters = getCanAddDialogFilters(baseFragment, selectedDialogs);
        dialogFilters = new ArrayList<>(baseFragment.getMessagesController().dialogFilters);
        for (int i = 0; i < dialogFilters.size(); ++i) {
            if (dialogFilters.get(i).isDefault()) {
                dialogFilters.remove(i);
                i--;
            }
        }
        Context context = baseFragment.getParentActivity();

        containerView = new FrameLayout(context) {

            private RectF rect = new RectF();
            private boolean fullHeight;

            @Override
            public boolean onInterceptTouchEvent(MotionEvent ev) {
                if (ev.getAction() == MotionEvent.ACTION_DOWN && scrollOffsetY != 0 && ev.getY() < scrollOffsetY) {
                    dismiss();
                    return true;
                }
                return super.onInterceptTouchEvent(ev);
            }

            @Override
            public boolean onTouchEvent(MotionEvent e) {
                return !isDismissed() && super.onTouchEvent(e);
            }

            @Override
            protected void onMeasure(int widthMeasureSpec, int heightMeasureSpec) {
                int height = MeasureSpec.getSize(heightMeasureSpec);
                if (Build.VERSION.SDK_INT >= 21) {
                    ignoreLayout = true;
                    setPadding(backgroundPaddingLeft, AndroidUtilities.statusBarHeight, backgroundPaddingLeft, 0);
                    ignoreLayout = false;
                }
                int contentSize = AndroidUtilities.dp(48) + AndroidUtilities.dp(48) * adapter.getItemCount() + backgroundPaddingTop + AndroidUtilities.statusBarHeight;
                int padding = contentSize < (height / 5 * 3.2) ? 0 : (height / 5 * 2);
                if (padding != 0 && contentSize < height) {
                    padding -= (height - contentSize);
                }
                if (padding == 0) {
                    padding = backgroundPaddingTop;
                }
                if (listView.getPaddingTop() != padding) {
                    ignoreLayout = true;
                    listView.setPadding(AndroidUtilities.dp(10), padding, AndroidUtilities.dp(10), 0);
                    ignoreLayout = false;
                }
                fullHeight = contentSize >= height;
                super.onMeasure(widthMeasureSpec, MeasureSpec.makeMeasureSpec(Math.min(contentSize, height), MeasureSpec.EXACTLY));
            }

            @Override
            protected void onLayout(boolean changed, int left, int top, int right, int bottom) {
                super.onLayout(changed, left, top, right, bottom);
                updateLayout();
            }

            @Override
            public void requestLayout() {
                if (ignoreLayout) {
                    return;
                }
                super.requestLayout();
            }

            @Override
            protected void onDraw(Canvas canvas) {
                int top = scrollOffsetY - backgroundPaddingTop - AndroidUtilities.dp(8);
                int height = getMeasuredHeight() + AndroidUtilities.dp(36) + backgroundPaddingTop;
                int statusBarHeight = 0;
                float radProgress = 1.0f;
                if (Build.VERSION.SDK_INT >= 21) {
                    top += AndroidUtilities.statusBarHeight;
                    height -= AndroidUtilities.statusBarHeight;

                    if (fullHeight) {
                        if (top + backgroundPaddingTop < AndroidUtilities.statusBarHeight * 2) {
                            int diff = Math.min(AndroidUtilities.statusBarHeight, AndroidUtilities.statusBarHeight * 2 - top - backgroundPaddingTop);
                            top -= diff;
                            height += diff;
                            radProgress = 1.0f - Math.min(1.0f, (diff * 2) / (float) AndroidUtilities.statusBarHeight);
                        }
                        if (top + backgroundPaddingTop < AndroidUtilities.statusBarHeight) {
                            statusBarHeight = Math.min(AndroidUtilities.statusBarHeight, AndroidUtilities.statusBarHeight - top - backgroundPaddingTop);
                        }
                    }
                }

                shadowDrawable.setBounds(0, top, getMeasuredWidth(), height);
                shadowDrawable.draw(canvas);

                if (radProgress != 1.0f) {
                    Theme.dialogs_onlineCirclePaint.setColor(Theme.getColor(Theme.key_dialogBackground));
                    rect.set(backgroundPaddingLeft, backgroundPaddingTop + top, getMeasuredWidth() - backgroundPaddingLeft, backgroundPaddingTop + top + AndroidUtilities.dp(24));
                    canvas.drawRoundRect(rect, AndroidUtilities.dp(12) * radProgress, AndroidUtilities.dp(12) * radProgress, Theme.dialogs_onlineCirclePaint);
                }

                if (statusBarHeight > 0) {
                    Theme.dialogs_onlineCirclePaint.setColor(Theme.getColor(Theme.key_dialogBackground));
                    canvas.drawRect(backgroundPaddingLeft, AndroidUtilities.statusBarHeight - statusBarHeight, getMeasuredWidth() - backgroundPaddingLeft, AndroidUtilities.statusBarHeight, Theme.dialogs_onlineCirclePaint);
                }
                updateLightStatusBar(statusBarHeight > AndroidUtilities.statusBarHeight / 2);
            }

            private Boolean statusBarOpen;
            private void updateLightStatusBar(boolean open) {
                if (statusBarOpen != null && statusBarOpen == open) {
                    return;
                }
                boolean openBgLight = AndroidUtilities.computePerceivedBrightness(getThemedColor(Theme.key_dialogBackground)) > .721f;
                boolean closedBgLight = AndroidUtilities.computePerceivedBrightness(Theme.blendOver(getThemedColor(Theme.key_actionBarDefault), 0x33000000)) > .721f;
                boolean isLight = (statusBarOpen = open) ? openBgLight : closedBgLight;
                AndroidUtilities.setLightStatusBar(getWindow(), isLight);
            }
        };
        containerView.setWillNotDraw(false);
        containerView.setPadding(backgroundPaddingLeft, 0, backgroundPaddingLeft, 0);

        FrameLayout.LayoutParams frameLayoutParams = new FrameLayout.LayoutParams(LayoutHelper.MATCH_PARENT, AndroidUtilities.getShadowHeight(), Gravity.TOP | Gravity.LEFT);
        frameLayoutParams.topMargin = AndroidUtilities.dp(48);
        shadow = new View(context);
        shadow.setBackgroundColor(Theme.getColor(Theme.key_dialogShadowLine));
        shadow.setAlpha(0.0f);
        shadow.setVisibility(View.INVISIBLE);
        shadow.setTag(1);
        containerView.addView(shadow, frameLayoutParams);

        listView = new RecyclerListView(context) {
            @Override
            public void requestLayout() {
                if (ignoreLayout) {
                    return;
                }
                super.requestLayout();
            }
        };
        listView.setTag(14);
        listView.setLayoutManager(new LinearLayoutManager(getContext(), LinearLayoutManager.VERTICAL, false));
        listView.setAdapter(adapter = new ListAdapter(context));
        listView.setVerticalScrollBarEnabled(false);
        listView.setPadding(AndroidUtilities.dp(10), 0, AndroidUtilities.dp(10), 0);
        listView.setClipToPadding(false);
        listView.setGlowColor(Theme.getColor(Theme.key_dialogScrollGlow));
        listView.setOnScrollListener(new RecyclerView.OnScrollListener() {
            @Override
            public void onScrolled(RecyclerView recyclerView, int dx, int dy) {
                updateLayout();
            }
        });
        listView.setOnItemClickListener((view, position) -> {
            delegate.didSelectFilter(adapter.getItem(position), view instanceof BottomSheet.BottomSheetCell ? ((BottomSheet.BottomSheetCell) view).isChecked() : false);
            dismiss();
        });
        containerView.addView(listView, LayoutHelper.createFrame(LayoutHelper.MATCH_PARENT, LayoutHelper.MATCH_PARENT, Gravity.TOP | Gravity.LEFT, 0, 48, 0, 0));

        titleTextView = new TextView(context);
        titleTextView.setLines(1);
        titleTextView.setSingleLine(true);
        titleTextView.setTextColor(Theme.getColor(Theme.key_dialogTextBlack));
        titleTextView.setTextSize(TypedValue.COMPLEX_UNIT_DIP, 20);
        titleTextView.setLinkTextColor(Theme.getColor(Theme.key_dialogTextLink));
        titleTextView.setHighlightColor(Theme.getColor(Theme.key_dialogLinkSelection));
        titleTextView.setEllipsize(TextUtils.TruncateAt.END);
        titleTextView.setPadding(AndroidUtilities.dp(24), 0, AndroidUtilities.dp(24), 0);
        titleTextView.setGravity(Gravity.CENTER_VERTICAL);
        titleTextView.setText(LocaleController.getString(R.string.FilterChoose));
        titleTextView.setTypeface(AndroidUtilities.bold());
        containerView.addView(titleTextView, LayoutHelper.createFrame(LayoutHelper.MATCH_PARENT, 50, Gravity.LEFT | Gravity.TOP, 0, 0, 40, 0));

        NotificationCenter.getGlobalInstance().addObserver(this, NotificationCenter.emojiLoaded);
    }

    @Override
    protected boolean canDismissWithSwipe() {
        return false;
    }

    private void updateLayout() {
        if (listView.getChildCount() <= 0) {
            listView.setTopGlowOffset(scrollOffsetY = listView.getPaddingTop());
            titleTextView.setTranslationY(scrollOffsetY);
            shadow.setTranslationY(scrollOffsetY);
            containerView.invalidate();
            return;
        }
        View child = listView.getChildAt(0);
        RecyclerListView.Holder holder = (RecyclerListView.Holder) listView.findContainingViewHolder(child);
        int top = child.getTop();
        int newOffset = 0;
        if (top >= 0 && holder != null && holder.getAdapterPosition() == 0) {
            newOffset = top;
            runShadowAnimation(false);
        } else {
            runShadowAnimation(true);
        }
        if (scrollOffsetY != newOffset) {
            listView.setTopGlowOffset(scrollOffsetY = newOffset);
            titleTextView.setTranslationY(scrollOffsetY);
            shadow.setTranslationY(scrollOffsetY);
            containerView.invalidate();
        }
    }

    private void runShadowAnimation(final boolean show) {
        if (show && shadow.getTag() != null || !show && shadow.getTag() == null) {
            shadow.setTag(show ? null : 1);
            if (show) {
                shadow.setVisibility(View.VISIBLE);
            }
            if (shadowAnimation != null) {
                shadowAnimation.cancel();
            }
            shadowAnimation = new AnimatorSet();
            shadowAnimation.playTogether(ObjectAnimator.ofFloat(shadow, View.ALPHA, show ? 1.0f : 0.0f));
            shadowAnimation.setDuration(150);
            shadowAnimation.addListener(new AnimatorListenerAdapter() {
                @Override
                public void onAnimationEnd(Animator animation) {
                    if (shadowAnimation != null && shadowAnimation.equals(animation)) {
                        if (!show) {
                            shadow.setVisibility(View.INVISIBLE);
                        }
                        shadowAnimation = null;
                    }
                }

                @Override
                public void onAnimationCancel(Animator animation) {
                    if (shadowAnimation != null && shadowAnimation.equals(animation)) {
                        shadowAnimation = null;
                    }
                }
            });
            shadowAnimation.start();
        }
    }

    @Override
    public void dismiss() {
        super.dismiss();
        NotificationCenter.getGlobalInstance().removeObserver(this, NotificationCenter.emojiLoaded);
    }

    @Override
    public void didReceivedNotification(int id, int account, Object... args) {
        if (id == NotificationCenter.emojiLoaded) {
            AndroidUtilities.forEachViews(listView, view -> {
                if (view instanceof BottomSheetCell) {
                    ((BottomSheetCell) view).getTextView().invalidate();
                } else {
                    view.invalidate();
                }
            });
        }
    }

    public void setDelegate(FiltersListBottomSheetDelegate filtersListBottomSheetDelegate) {
        delegate = filtersListBottomSheetDelegate;
    }

    public static ArrayList<MessagesController.DialogFilter> getCanAddDialogFilters(BaseFragment fragment, ArrayList<Long> selectedDialogs) {
        ArrayList<MessagesController.DialogFilter> result = new ArrayList<>();
        ArrayList<MessagesController.DialogFilter> filters = fragment.getMessagesController().dialogFilters;
        for (int a = 0, N = filters.size(); a < N; a++) {
            MessagesController.DialogFilter filter = filters.get(a);
            if (!getDialogsCount(fragment, filter, selectedDialogs, true, true).isEmpty() && !filter.isDefault()) {
                result.add(filter);
            }
        }
        return result;
    }

    public static ArrayList<Long> getDialogsCount(BaseFragment fragment, MessagesController.DialogFilter filter, ArrayList<Long> selectedDialogs, boolean always, boolean check) {
        ArrayList<Long> dids = new ArrayList<>();
        for (int b = 0, N2 = selectedDialogs.size(); b < N2; b++) {
            long did = selectedDialogs.get(b);
            if (DialogObject.isEncryptedDialog(did)) {
                TLRPC.EncryptedChat encryptedChat = fragment.getMessagesController().getEncryptedChat(DialogObject.getEncryptedChatId(did));
                if (encryptedChat != null) {
                    did = encryptedChat.user_id;
                    if (dids.contains(did)) {
                        continue;
                    }
                } else {
                    continue;
                }
            }
            if (filter != null && (always && filter.alwaysShow.contains(did) || !always && filter.neverShow.contains(did))) {
                continue;
            }
            dids.add(did);
            if (check) {
                break;
            }
        }
        return dids;
    }

    private class ListAdapter extends RecyclerListView.SelectionAdapter {

        private Context context;

        public ListAdapter(Context context) {
            this.context = context;
        }

        public MessagesController.DialogFilter getItem(int position) {
            if (position < dialogFilters.size()) {
                return dialogFilters.get(position);
            }
            return null;
        }

        @Override
        public int getItemCount() {
            int count = dialogFilters.size();
            if (count < 10) {
                count++;
            }
            return count;
        }

        @Override
        public int getItemViewType(int position) {
            return 0;
        }

        @Override
        public boolean isEnabled(RecyclerView.ViewHolder holder) {
            return true;
        }

        @Override
        public RecyclerView.ViewHolder onCreateViewHolder(ViewGroup parent, int viewType) {
            BottomSheet.BottomSheetCell cell = new BottomSheet.BottomSheetCell(context, 0);
            cell.setBackground(null);
            cell.setLayoutParams(new RecyclerView.LayoutParams(ViewGroup.LayoutParams.MATCH_PARENT, ViewGroup.LayoutParams.WRAP_CONTENT));
            return new RecyclerListView.Holder(cell);
        }

        @Override
        public void onBindViewHolder(RecyclerView.ViewHolder holder, int position) {
            BottomSheet.BottomSheetCell cell = (BottomSheet.BottomSheetCell) holder.itemView;
            if (position < dialogFilters.size()) {
                cell.getImageView().setColorFilter(new PorterDuffColorFilter(Theme.getColor(Theme.key_dialogIcon), PorterDuff.Mode.MULTIPLY));
                MessagesController.DialogFilter filter = dialogFilters.get(position);
                cell.setTextColor(Theme.getColor(Theme.key_dialogTextBlack));
                int icon = FolderIconController.getTabIcon(filter.emoticon);
                /*if ((filter.flags & MessagesController.DIALOG_FILTER_FLAG_ALL_CHATS) == (MessagesController.DIALOG_FILTER_FLAG_CONTACTS | MessagesController.DIALOG_FILTER_FLAG_NON_CONTACTS)) {
                    icon = R.drawable.msg_openprofile;
                } else if ((filter.flags & MessagesController.DIALOG_FILTER_FLAG_EXCLUDE_READ) != 0 && (filter.flags & MessagesController.DIALOG_FILTER_FLAG_ALL_CHATS) == MessagesController.DIALOG_FILTER_FLAG_ALL_CHATS) {
                    icon = R.drawable.msg_markunread;
                } else if ((filter.flags & MessagesController.DIALOG_FILTER_FLAG_ALL_CHATS) == MessagesController.DIALOG_FILTER_FLAG_CHANNELS) {
                    icon = R.drawable.msg_channel;
                } else if ((filter.flags & MessagesController.DIALOG_FILTER_FLAG_ALL_CHATS) == MessagesController.DIALOG_FILTER_FLAG_GROUPS) {
                    icon = R.drawable.msg_groups;
                } else if ((filter.flags & MessagesController.DIALOG_FILTER_FLAG_ALL_CHATS) == MessagesController.DIALOG_FILTER_FLAG_CONTACTS) {
                    icon = R.drawable.msg_contacts;
                } else if ((filter.flags & MessagesController.DIALOG_FILTER_FLAG_ALL_CHATS) == MessagesController.DIALOG_FILTER_FLAG_BOTS) {
                    icon = R.drawable.msg_bots;
                } else {
                    icon = R.drawable.msg_folders;
<<<<<<< HEAD
                }*/
                // cell.setTextAndIcon(filter.name, icon);
                cell.setTextAndIcon(Emoji.replaceEmoji(filter.name, cell.getTextView().getPaint().getFontMetricsInt(), false), 0, new FolderDrawable(getContext(), icon, filter.color), false);
=======
                }
                CharSequence title = filter.name;
                title = Emoji.replaceEmoji(title, cell.getTextView().getPaint().getFontMetricsInt(), false);
                title = MessageObject.replaceAnimatedEmoji(title, filter.entities, cell.getTextView().getPaint().getFontMetricsInt());
                cell.setTextAndIcon(title, 0, new FolderDrawable(getContext(), icon, filter.color), false);
                cell.getTextView().setEmojiColor(Theme.getColor(Theme.key_featuredStickers_addButton, resourcesProvider));
>>>>>>> eee720ef
                boolean isChecked = true;
                for (int i = 0; i < selectedDialogs.size(); ++i) {
                    long did = selectedDialogs.get(i);
                    if (!filter.includesDialog(AccountInstance.getInstance(currentAccount), did)) {
                        isChecked = false;
                    }
                }
                cell.setChecked(isChecked);
            } else {
                cell.getImageView().setColorFilter(null);
                Drawable drawable1 = context.getResources().getDrawable(R.drawable.poll_add_circle);
                Drawable drawable2 = context.getResources().getDrawable(R.drawable.poll_add_plus);
                drawable1.setColorFilter(new PorterDuffColorFilter(Theme.getColor(Theme.key_switchTrackChecked), PorterDuff.Mode.MULTIPLY));
                drawable2.setColorFilter(new PorterDuffColorFilter(Theme.getColor(Theme.key_checkboxCheck), PorterDuff.Mode.MULTIPLY));
                CombinedDrawable combinedDrawable = new CombinedDrawable(drawable1, drawable2);
                cell.setTextColor(Theme.getColor(Theme.key_windowBackgroundWhiteBlueText4));
                cell.setTextAndIcon(LocaleController.getString(R.string.CreateNewFilter), combinedDrawable);
            }
        }
    }
}<|MERGE_RESOLUTION|>--- conflicted
+++ resolved
@@ -434,18 +434,14 @@
                     icon = R.drawable.msg_bots;
                 } else {
                     icon = R.drawable.msg_folders;
-<<<<<<< HEAD
                 }*/
-                // cell.setTextAndIcon(filter.name, icon);
-                cell.setTextAndIcon(Emoji.replaceEmoji(filter.name, cell.getTextView().getPaint().getFontMetricsInt(), false), 0, new FolderDrawable(getContext(), icon, filter.color), false);
-=======
-                }
+                // cell.setTextAndIcon(Emoji.replaceEmoji(filter.name, cell.getTextView().getPaint().getFontMetricsInt(), false), 0, new FolderDrawable(getContext(), icon, filter.color), false);
+
                 CharSequence title = filter.name;
                 title = Emoji.replaceEmoji(title, cell.getTextView().getPaint().getFontMetricsInt(), false);
                 title = MessageObject.replaceAnimatedEmoji(title, filter.entities, cell.getTextView().getPaint().getFontMetricsInt());
                 cell.setTextAndIcon(title, 0, new FolderDrawable(getContext(), icon, filter.color), false);
                 cell.getTextView().setEmojiColor(Theme.getColor(Theme.key_featuredStickers_addButton, resourcesProvider));
->>>>>>> eee720ef
                 boolean isChecked = true;
                 for (int i = 0; i < selectedDialogs.size(); ++i) {
                     long did = selectedDialogs.get(i);
