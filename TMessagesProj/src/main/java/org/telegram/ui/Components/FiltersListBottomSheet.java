--- conflicted
+++ resolved
@@ -434,11 +434,8 @@
                     icon = R.drawable.msg_bots;
                 } else {
                     icon = R.drawable.msg_folders;
-<<<<<<< HEAD
                 }*/
-                cell.setTextAndIcon(filter.name, icon);
-=======
-                }
+                // cell.setTextAndIcon(filter.name, icon);
                 cell.setTextAndIcon(Emoji.replaceEmoji(filter.name, cell.getTextView().getPaint().getFontMetricsInt(), false), 0, new FolderDrawable(getContext(), icon, filter.color), false);
                 boolean isChecked = true;
                 for (int i = 0; i < selectedDialogs.size(); ++i) {
@@ -448,7 +445,6 @@
                     }
                 }
                 cell.setChecked(isChecked);
->>>>>>> d62d2ed5
             } else {
                 cell.getImageView().setColorFilter(null);
                 Drawable drawable1 = context.getResources().getDrawable(R.drawable.poll_add_circle);
