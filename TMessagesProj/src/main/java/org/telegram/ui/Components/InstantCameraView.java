--- conflicted
+++ resolved
@@ -750,14 +750,11 @@
         cameraReady = false;
         selectedCamera = null;
         if (!fromPaused) {
-<<<<<<< HEAD
-            isFrontface = !OctoConfig.INSTANCE.startWithRearCamera.getValue();
-=======
+            isFrontface = !OctoConfig.INSTANCE.startWithRearCamera.getValue(); // TODO: CHECK
             if (!useCamera2) {
                 isFrontface = true;
             }
             updateFlash();
->>>>>>> 3409cb1c
             recordedTime = 0;
             progress = 0;
         }
