/*
 * This is the source code of Telegram for Android v. 5.x.x.
 * It is licensed under GNU GPL v. 2 or later.
 * You should have received a copy of the license in this archive (see LICENSE).
 *
 * Copyright Nikolai Kudashov, 2013-2018.
 */

package org.telegram.ui.Components;

import android.animation.Animator;
import android.animation.AnimatorListenerAdapter;
import android.animation.AnimatorSet;
import android.animation.ObjectAnimator;
import android.animation.ValueAnimator;
import android.annotation.SuppressLint;
import android.annotation.TargetApi;
import android.app.Activity;
import android.bluetooth.BluetoothAdapter;
import android.bluetooth.BluetoothProfile;
import android.content.Context;
import android.graphics.Bitmap;
import android.graphics.BitmapFactory;
import android.graphics.Canvas;
import android.graphics.Color;
import android.graphics.ImageFormat;
import android.graphics.Outline;
import android.graphics.Paint;
import android.graphics.Path;
import android.graphics.PorterDuff;
import android.graphics.PorterDuffXfermode;
import android.graphics.RectF;
import android.graphics.SurfaceTexture;
import android.graphics.drawable.AnimatedVectorDrawable;
import android.hardware.Camera;
import android.media.AudioFormat;
import android.media.AudioManager;
import android.media.AudioRecord;
import android.media.AudioTimestamp;
import android.media.MediaCodec;
import android.media.MediaCodecInfo;
import android.media.MediaFormat;
import android.media.MediaRecorder;
import android.net.Uri;
import android.opengl.EGL14;
import android.opengl.EGLExt;
import android.opengl.GLES11Ext;
import android.opengl.GLES20;
import android.opengl.GLUtils;
import android.os.Build;
import android.os.Handler;
import android.os.Looper;
import android.os.Message;
import android.util.Log;
import android.view.Gravity;
import android.view.HapticFeedbackConstants;
import android.view.MotionEvent;
import android.view.Surface;
import android.view.TextureView;
import android.view.View;
import android.view.ViewGroup;
import android.view.ViewOutlineProvider;
import android.view.WindowManager;
import android.view.animation.DecelerateInterpolator;
import android.widget.FrameLayout;
import android.widget.ImageView;

import androidx.annotation.RequiresApi;
import androidx.core.content.ContextCompat;
import androidx.core.graphics.ColorUtils;

import com.google.android.exoplayer2.ExoPlayer;

import org.telegram.messenger.AndroidUtilities;
import org.telegram.messenger.ApplicationLoader;
import org.telegram.messenger.AutoDeleteMediaTask;
import org.telegram.messenger.BuildVars;
import org.telegram.messenger.DispatchQueue;
import org.telegram.messenger.FileLoader;
import org.telegram.messenger.FileLog;
import org.telegram.messenger.ImageLoader;
import org.telegram.messenger.ImageReceiver;
import org.telegram.messenger.LocaleController;
import org.telegram.messenger.MediaController;
import org.telegram.messenger.MessagesController;
import org.telegram.messenger.NotificationCenter;
import org.telegram.messenger.R;
import org.telegram.messenger.SharedConfig;
import org.telegram.messenger.UserConfig;
import org.telegram.messenger.Utilities;
import org.telegram.messenger.VideoEditedInfo;
import org.telegram.messenger.camera.CameraController;
import org.telegram.messenger.camera.CameraInfo;
import org.telegram.messenger.camera.CameraSession;
import org.telegram.messenger.camera.Size;
import org.telegram.messenger.video.MP4Builder;
import org.telegram.messenger.video.Mp4Movie;
import org.telegram.tgnet.ConnectionsManager;
import org.telegram.tgnet.TLRPC;
import org.telegram.ui.ActionBar.Theme;
import org.telegram.ui.Components.voip.CellFlickerDrawable;
import org.telegram.ui.Stories.recorder.StoryEntry;

import java.io.File;
import java.io.FileOutputStream;
import java.io.IOException;
import java.lang.ref.WeakReference;
import java.nio.ByteBuffer;
import java.nio.ByteOrder;
import java.nio.FloatBuffer;
import java.util.ArrayList;
import java.util.Collections;
import java.util.Timer;
import java.util.TimerTask;
import java.util.concurrent.ArrayBlockingQueue;
import java.util.concurrent.CountDownLatch;

import javax.microedition.khronos.egl.EGL10;
import javax.microedition.khronos.egl.EGLConfig;
import javax.microedition.khronos.egl.EGLContext;
import javax.microedition.khronos.egl.EGLDisplay;
import javax.microedition.khronos.egl.EGLSurface;

import it.octogram.android.OctoConfig;

@TargetApi(18)
public class InstantCameraView extends FrameLayout implements NotificationCenter.NotificationCenterDelegate {

    public boolean WRITE_TO_FILE_IN_BACKGROUND;

    private int currentAccount = UserConfig.selectedAccount;
    private InstantViewCameraContainer cameraContainer;
    private Delegate delegate;
    private Paint paint;
    private RectF rect;
    private ImageView switchCameraButton;
    AnimatedVectorDrawable switchCameraDrawable = null;
    private ImageView muteImageView;
    private float progress;
    private CameraInfo selectedCamera;
    private boolean isFrontface = !OctoConfig.INSTANCE.startWithRearCamera.getValue();
    private volatile boolean cameraReady;
    private AnimatorSet muteAnimation;
    private TLRPC.InputFile file;
    private TLRPC.InputEncryptedFile encryptedFile;
    private byte[] key;
    private byte[] iv;
    private long size;
    private boolean isSecretChat;
    private VideoEditedInfo videoEditedInfo;
    private VideoPlayer videoPlayer;
    private Bitmap lastBitmap;
    private int recordingGuid;

    private int[] position = new int[2];
    private int[] cameraTexture = new int[1];
    private int[] oldCameraTexture = new int[1];
    private float cameraTextureAlpha = 1.0f;

    private AnimatorSet animatorSet;

    private boolean deviceHasGoodCamera;
    private boolean requestingPermissions;
    private File cameraFile;
    private File previewFile;
    private long recordStartTime;
    private long recordPlusTime;
    private boolean recording;
    private long recordedTime;
    private boolean cancelled;

    private CameraGLThread cameraThread;
    private Size previewSize;
    private Size pictureSize;
    private Size aspectRatio = SharedConfig.roundCamera16to9 ? new Size(16, 9) : new Size(4, 3);
    private TextureView textureView;
    private BackupImageView textureOverlayView;
    private CameraSession cameraSession;
    private boolean needDrawFlickerStub;

    private float panTranslationY;
    private float animationTranslationY;

    private final float[] mMVPMatrix = new float[16];
    private final float[] mSTMatrix = new float[16];
    private final float[] moldSTMatrix = new float[16];
    private static final String VERTEX_SHADER =
            "uniform mat4 uMVPMatrix;\n" +
                    "uniform mat4 uSTMatrix;\n" +
                    "attribute vec4 aPosition;\n" +
                    "attribute vec4 aTextureCoord;\n" +
                    "varying vec2 vTextureCoord;\n" +
                    "void main() {\n" +
                    "   gl_Position = uMVPMatrix * aPosition;\n" +
                    "   vTextureCoord = (uSTMatrix * aTextureCoord).xy;\n" +
                    "}\n";

    private static final String FRAGMENT_SCREEN_SHADER =
            "#extension GL_OES_EGL_image_external : require\n" +
                    "precision lowp float;\n" +
                    "varying vec2 vTextureCoord;\n" +
                    "uniform samplerExternalOES sTexture;\n" +
                    "void main() {\n" +
                    "   gl_FragColor = texture2D(sTexture, vTextureCoord);\n" +
                    "}\n";

    private FloatBuffer vertexBuffer;
    private FloatBuffer textureBuffer;
    private FloatBuffer oldTextureTextureBuffer;
    private float scaleX;
    private float scaleY;

    private Size oldTexturePreviewSize;

    private boolean flipAnimationInProgress;

    private View parentView;
    public boolean opened;

    private BlurBehindDrawable blurBehindDrawable;

    float pinchStartDistance;

    float pinchScale;

    boolean isInPinchToZoomTouchMode;
    boolean maybePinchToZoomTouchMode;

    private int pointerId1, pointerId2;
    private int textureViewSize;
    private boolean isMessageTransition;
    private boolean updateTextureViewSize;
    private final Theme.ResourcesProvider resourcesProvider;

    private final static int audioSampleRate = 48000;
    public boolean drawBlur = true;

    private static final int[] ALLOW_BIG_CAMERA_WHITELIST = {
            285904780, // XIAOMI (Redmi Note 7)
            -1394191079 // samsung a31
    };
    private boolean allowSendingWhileRecording;


    @SuppressLint("ClickableViewAccessibility")
    public InstantCameraView(Context context, Delegate delegate, Theme.ResourcesProvider resourcesProvider) {
        super(context);
        WRITE_TO_FILE_IN_BACKGROUND = false;//SharedConfig.deviceIsAboveAverage();
        this.resourcesProvider = resourcesProvider;
        parentView = delegate.getFragmentView();
        setWillNotDraw(false);

        this.delegate = delegate;
        recordingGuid = delegate.getClassGuid();
        isSecretChat = delegate.isSecretChat();
        paint = new Paint(Paint.ANTI_ALIAS_FLAG) {
            @Override
            public void setAlpha(int a) {
                super.setAlpha(a);
                invalidate();
            }
        };
        paint.setStyle(Paint.Style.STROKE);
        paint.setStrokeCap(Paint.Cap.ROUND);
        paint.setStrokeWidth(AndroidUtilities.dp(3));
        paint.setColor(0xffffffff);

        rect = new RectF();

        if (Build.VERSION.SDK_INT >= 21) {
            cameraContainer = new InstantViewCameraContainer(context) {
                @Override
                public void setScaleX(float scaleX) {
                    super.setScaleX(scaleX);
                    InstantCameraView.this.invalidate();
                }

                @Override
                public void setAlpha(float alpha) {
                    super.setAlpha(alpha);
                    InstantCameraView.this.invalidate();
                }
            };
            cameraContainer.setOutlineProvider(new ViewOutlineProvider() {
                @TargetApi(Build.VERSION_CODES.LOLLIPOP)
                @Override
                public void getOutline(View view, Outline outline) {
                    outline.setOval(0, 0, textureViewSize, textureViewSize);
                }
            });
            cameraContainer.setClipToOutline(true);
            cameraContainer.setWillNotDraw(false);
        } else {
            final Path path = new Path();
            final Paint paint = new Paint(Paint.ANTI_ALIAS_FLAG);
            paint.setColor(0xff000000);
            paint.setXfermode(new PorterDuffXfermode(PorterDuff.Mode.CLEAR));
            cameraContainer = new InstantViewCameraContainer(context) {

                @Override
                public void setScaleX(float scaleX) {
                    super.setScaleX(scaleX);
                    InstantCameraView.this.invalidate();
                }

                @Override
                protected void onSizeChanged(int w, int h, int oldw, int oldh) {
                    super.onSizeChanged(w, h, oldw, oldh);
                    path.reset();
                    path.addCircle(w / 2, h / 2, w / 2, Path.Direction.CW);
                    path.toggleInverseFillType();
                }

                @Override
                protected void dispatchDraw(Canvas canvas) {
                    try {
                        super.dispatchDraw(canvas);
                        canvas.drawPath(path, paint);
                    } catch (Exception ignore) {

                    }
                }
            };
            cameraContainer.setWillNotDraw(false);
            cameraContainer.setLayerType(View.LAYER_TYPE_HARDWARE, null);
        }

        addView(cameraContainer, new LayoutParams(AndroidUtilities.roundPlayingMessageSize, AndroidUtilities.roundPlayingMessageSize, Gravity.CENTER));

        switchCameraButton = new ImageView(context);
        switchCameraButton.setScaleType(ImageView.ScaleType.CENTER);
        switchCameraButton.setContentDescription(LocaleController.getString("AccDescrSwitchCamera", R.string.AccDescrSwitchCamera));
        addView(switchCameraButton, LayoutHelper.createFrame(62, 62, Gravity.LEFT | Gravity.BOTTOM, 8, 0, 0, 0));
        switchCameraButton.setOnClickListener(v -> {
            if (!cameraReady || cameraSession == null || !cameraSession.isInitied() || cameraThread == null) {
                return;
            }
            switchCamera();
            if (switchCameraDrawable != null) {
                switchCameraDrawable.start();
            }
            flipAnimationInProgress = true;
            ValueAnimator valueAnimator = ValueAnimator.ofFloat(0, 1f);
            valueAnimator.setDuration(300);
            valueAnimator.setInterpolator(CubicBezierInterpolator.DEFAULT);
            valueAnimator.addUpdateListener(new ValueAnimator.AnimatorUpdateListener() {
                @Override
                public void onAnimationUpdate(ValueAnimator valueAnimator) {
                    float p = (float) valueAnimator.getAnimatedValue();
                    if (p < 0.5f) {
                        p = (1f - p / 0.5f);
                    } else {
                        p = (p - 0.5f) / 0.5f;
                    }
                    float scaleDown = 0.9f + 0.1f * p;
                    cameraContainer.setScaleX(p * scaleDown);
                    cameraContainer.setScaleY(scaleDown);
                    textureOverlayView.setScaleX(p * scaleDown);
                    textureOverlayView.setScaleY(scaleDown);
                }
            });
            valueAnimator.addListener(new AnimatorListenerAdapter() {
                @Override
                public void onAnimationEnd(Animator animation) {
                    super.onAnimationEnd(animation);
                    cameraContainer.setScaleX(1f);
                    cameraContainer.setScaleY(1f);
                    textureOverlayView.setScaleY(1f);
                    textureOverlayView.setScaleX(1f);
                    flipAnimationInProgress = false;
                    invalidate();
                }
            });
            valueAnimator.start();
        });

        muteImageView = new ImageView(context);
        muteImageView.setScaleType(ImageView.ScaleType.CENTER);
        muteImageView.setImageResource(R.drawable.video_mute);
        muteImageView.setAlpha(0.0f);
        addView(muteImageView, LayoutHelper.createFrame(48, 48, Gravity.CENTER));

        Paint blackoutPaint = new Paint(Paint.ANTI_ALIAS_FLAG);
        blackoutPaint.setColor(ColorUtils.setAlphaComponent(Color.BLACK, 40));
        textureOverlayView = new BackupImageView(getContext()) {

            CellFlickerDrawable flickerDrawable = new CellFlickerDrawable();

            @Override
            protected void onDraw(Canvas canvas) {
                super.onDraw(canvas);
                if (needDrawFlickerStub) {
                    flickerDrawable.setParentWidth(textureViewSize);
                    AndroidUtilities.rectTmp.set(0, 0, textureViewSize, textureViewSize);
                    float rad = AndroidUtilities.rectTmp.width() / 2f;
                    canvas.drawRoundRect(AndroidUtilities.rectTmp, rad, rad, blackoutPaint);
                    AndroidUtilities.rectTmp.inset(AndroidUtilities.dp(1), AndroidUtilities.dp(1));
                    flickerDrawable.draw(canvas, AndroidUtilities.rectTmp, rad, null);
                    invalidate();
                }
            }
        };
        addView(textureOverlayView, new LayoutParams(AndroidUtilities.roundPlayingMessageSize, AndroidUtilities.roundPlayingMessageSize, Gravity.CENTER));

        setVisibilityFromPause = false;
        setVisibility(INVISIBLE);
        blurBehindDrawable = new BlurBehindDrawable(parentView, this, 0, resourcesProvider);
    }

    @Override
    protected void onMeasure(int widthMeasureSpec, int heightMeasureSpec) {
        if (updateTextureViewSize) {
            int newSize;
            if (MeasureSpec.getSize(heightMeasureSpec) > MeasureSpec.getSize(widthMeasureSpec) * 1.3f) {
                newSize = AndroidUtilities.roundPlayingMessageSize;
            } else {
                newSize = AndroidUtilities.roundMessageSize;
            }
            if (newSize != textureViewSize) {
                textureViewSize = newSize;
                textureOverlayView.getLayoutParams().width = textureOverlayView.getLayoutParams().height = textureViewSize;
                cameraContainer.getLayoutParams().width = cameraContainer.getLayoutParams().height = textureViewSize;
                ((LayoutParams) muteImageView.getLayoutParams()).topMargin = textureViewSize / 2 - AndroidUtilities.dp(24);
                textureOverlayView.setRoundRadius(textureViewSize / 2);
                if (Build.VERSION.SDK_INT >= Build.VERSION_CODES.LOLLIPOP) {
                    cameraContainer.invalidateOutline();
                }
            }
            updateTextureViewSize = false;
        }

        super.onMeasure(widthMeasureSpec, heightMeasureSpec);
    }

    private boolean checkPointerIds(MotionEvent ev) {
        if (ev.getPointerCount() < 2) {
            return false;
        }
        if (pointerId1 == ev.getPointerId(0) && pointerId2 == ev.getPointerId(1)) {
            return true;
        }
        if (pointerId1 == ev.getPointerId(1) && pointerId2 == ev.getPointerId(0)) {
            return true;
        }
        return false;
    }

    @Override
    public boolean onInterceptTouchEvent(MotionEvent ev) {
        getParent().requestDisallowInterceptTouchEvent(true);
        return super.onInterceptTouchEvent(ev);
    }

    @Override
    protected void onSizeChanged(int w, int h, int oldw, int oldh) {
        super.onSizeChanged(w, h, oldw, oldh);
        if (getVisibility() != VISIBLE) {
            animationTranslationY = getMeasuredHeight() / 2;
            updateTranslationY();
        }
        blurBehindDrawable.checkSizes();
    }

    @Override
    protected void onAttachedToWindow() {
        super.onAttachedToWindow();
        NotificationCenter.getInstance(currentAccount).addObserver(this, NotificationCenter.fileUploaded);
    }

    @Override
    protected void onDetachedFromWindow() {
        super.onDetachedFromWindow();
        NotificationCenter.getInstance(currentAccount).removeObserver(this, NotificationCenter.fileUploaded);
    }

    @Override
    public void didReceivedNotification(int id, int account, Object... args) {
        if (id == NotificationCenter.fileUploaded) {
            final String location = (String) args[0];
            if (cameraFile != null && cameraFile.getAbsolutePath().equals(location)) {
                file = (TLRPC.InputFile) args[1];
                encryptedFile = (TLRPC.InputEncryptedFile) args[2];
                size = (Long) args[5];
                if (encryptedFile != null) {
                    key = (byte[]) args[3];
                    iv = (byte[]) args[4];
                }
            }
        }
    }

    public void destroy(boolean async, final Runnable beforeDestroyRunnable) {
        if (cameraSession != null) {
            cameraSession.destroy();
            CameraController.getInstance().close(cameraSession, !async ? new CountDownLatch(1) : null, beforeDestroyRunnable);
        }
    }

    protected void clipBlur(Canvas canvas) {

    }

    @Override
    protected void onDraw(Canvas canvas) {
        if (drawBlur) {
            canvas.save();
            clipBlur(canvas);
            blurBehindDrawable.draw(canvas);
            canvas.restore();
        }

        float x = cameraContainer.getX();
        float y = cameraContainer.getY();
        rect.set(x - AndroidUtilities.dp(8), y - AndroidUtilities.dp(8), x + cameraContainer.getMeasuredWidth() + AndroidUtilities.dp(8), y + cameraContainer.getMeasuredHeight() + AndroidUtilities.dp(8));
        if (recording) {
            recordedTime = System.currentTimeMillis() - recordStartTime + recordPlusTime;
            progress = Math.min(1f, recordedTime / 60000.0f);
            invalidate();
        }

        if (progress != 0) {
            canvas.save();
            if (!flipAnimationInProgress) {
                canvas.scale(cameraContainer.getScaleX(), cameraContainer.getScaleY(), rect.centerX(), rect.centerY());
            }
            canvas.drawArc(rect, -90, 360 * progress, false, paint);
            canvas.restore();
        }
    }

    private boolean setVisibilityFromPause;
    @Override
    public void setVisibility(int visibility) {
        super.setVisibility(visibility);
        if (visibility != View.VISIBLE && blurBehindDrawable != null) {
            blurBehindDrawable.clear();
        }
        switchCameraButton.setAlpha(0.0f);
        cameraContainer.setAlpha(0.0f);
        textureOverlayView.setAlpha(0.0f);
        muteImageView.setAlpha(0.0f);
        muteImageView.setScaleX(1.0f);
        muteImageView.setScaleY(1.0f);
        cameraContainer.setScaleX(setVisibilityFromPause ? 1f : 0.1f);
        cameraContainer.setScaleY(setVisibilityFromPause ? 1f : 0.1f);
        textureOverlayView.setScaleX(setVisibilityFromPause ? 1f : 0.1f);
        textureOverlayView.setScaleY(setVisibilityFromPause ? 1f : 0.1f);
        if (cameraContainer.getMeasuredWidth() != 0) {
            cameraContainer.setPivotX(cameraContainer.getMeasuredWidth() / 2);
            cameraContainer.setPivotY(cameraContainer.getMeasuredHeight() / 2);
            textureOverlayView.setPivotX(textureOverlayView.getMeasuredWidth() / 2);
            textureOverlayView.setPivotY(textureOverlayView.getMeasuredHeight() / 2);
        }
        try {
            if (visibility == VISIBLE) {
                ((Activity) getContext()).getWindow().addFlags(WindowManager.LayoutParams.FLAG_KEEP_SCREEN_ON);
            } else {
                ((Activity) getContext()).getWindow().clearFlags(WindowManager.LayoutParams.FLAG_KEEP_SCREEN_ON);
            }
        } catch (Exception e) {
            FileLog.e(e);
        }
    }

    public void togglePause() {
        if (recording) {
            cancelled = recordedTime < 800;
            recording = false;
            if (cameraThread != null) {
                NotificationCenter.getInstance(currentAccount).postNotificationName(NotificationCenter.recordStopped, recordingGuid, cancelled ? 4 : 2);
                saveLastCameraBitmap();
                cameraThread.shutdown(cancelled ? 0 : 2, cancelled ? 0 : -2);
                cameraThread = null;
            }
            if (cancelled) {
                NotificationCenter.getInstance(currentAccount).postNotificationName(NotificationCenter.audioRecordTooShort, recordingGuid, true, (int) recordedTime);
                startAnimation(false, false);
                MediaController.getInstance().requestAudioFocus(false);
            } else {
                videoEncoder.pause();
            }
        } else if (videoEncoder != null) {
            videoEncoder.resume();
            hideCamera(false);
            if (videoPlayer != null) {
                videoPlayer.releasePlayer(true);
                videoPlayer = null;
            }
            showCamera(true);
            try {
                performHapticFeedback(HapticFeedbackConstants.KEYBOARD_TAP, HapticFeedbackConstants.FLAG_IGNORE_GLOBAL_SETTING);
            } catch (Exception ignore) {}
            AndroidUtilities.lockOrientation(delegate.getParentActivity());
            invalidate();
            NotificationCenter.getInstance(currentAccount).postNotificationName(NotificationCenter.recordResumed);
        }
    }

    public void showCamera(boolean fromPaused) {
        if (textureView != null) {
            return;
        }


        if (android.os.Build.VERSION.SDK_INT >= android.os.Build.VERSION_CODES.LOLLIPOP) {
            switchCameraDrawable = (AnimatedVectorDrawable) ContextCompat.getDrawable(getContext(), R.drawable.avd_flip);
            switchCameraButton.setImageDrawable(switchCameraDrawable);
        } else {
            switchCameraButton.setImageResource(R.drawable.vd_flip);
        }

        textureOverlayView.setAlpha(1.0f);
        textureOverlayView.invalidate();
        if (lastBitmap == null) {
            try {
                File file = new File(ApplicationLoader.getFilesDirFixed(), "icthumb.jpg");
                lastBitmap = BitmapFactory.decodeFile(file.getAbsolutePath());
            } catch (Throwable ignore) {

            }
        }
        if (lastBitmap != null) {
            textureOverlayView.setImageBitmap(lastBitmap);
        } else {
            textureOverlayView.setImageResource(R.drawable.icplaceholder);
        }
        cameraReady = false;
<<<<<<< HEAD
        isFrontface = !OctoConfig.INSTANCE.startWithRearCamera.getValue();
=======
>>>>>>> 928146c3
        selectedCamera = null;
        if (!fromPaused) {
            isFrontface = true;
            recordedTime = 0;
            progress = 0;
        }
        cancelled = false;
        file = null;
        encryptedFile = null;
        key = null;
        iv = null;
        needDrawFlickerStub = true;

        if (!initCamera()) {
            return;
        }
        if (MediaController.getInstance().getPlayingMessageObject() != null) {
            if (MediaController.getInstance().getPlayingMessageObject().isVideo() || MediaController.getInstance().getPlayingMessageObject().isRoundVideo()) {
                MediaController.getInstance().cleanupPlayer(true, true);
            } else {
                MediaController.getInstance().pauseMessage(MediaController.getInstance().getPlayingMessageObject());
            }
        }

        if (!fromPaused) {
            cameraFile = new File(FileLoader.getDirectory(FileLoader.MEDIA_DIR_DOCUMENT), System.currentTimeMillis() + "_" + SharedConfig.getLastLocalId() + ".mp4") {
                @Override
                public boolean delete() {
                    if (BuildVars.LOGS_ENABLED) {
                        FileLog.e("delete camera file");
                    }
                    return super.delete();
                }
            };
        }

        SharedConfig.saveConfig();
        AutoDeleteMediaTask.lockFile(cameraFile);

        if (BuildVars.LOGS_ENABLED) {
            FileLog.d("InstantCamera show round camera " + cameraFile.getAbsolutePath());
        }

        textureView = new TextureView(getContext());
        textureView.setSurfaceTextureListener(new TextureView.SurfaceTextureListener() {
            @Override
            public void onSurfaceTextureAvailable(SurfaceTexture surface, int width, int height) {
                if (BuildVars.LOGS_ENABLED) {
                    FileLog.d("InstantCamera camera surface available");
                }
                if (cameraThread == null && surface != null) {
                    if (cancelled) {
                        return;
                    }
                    if (BuildVars.LOGS_ENABLED) {
                        FileLog.d("InstantCamera start create thread");
                    }
                    cameraThread = new CameraGLThread(surface, width, height);
                }
            }

            @Override
            public void onSurfaceTextureSizeChanged(SurfaceTexture surface, final int width, final int height) {
                if (cameraThread != null) {
                    cameraThread.surfaceWidth = width;
                    cameraThread.surfaceHeight = height;
                    cameraThread.updateScale();
                }
            }

            @Override
            public boolean onSurfaceTextureDestroyed(SurfaceTexture surface) {
                if (cameraThread != null) {
                    cameraThread.shutdown(0, 0);
                    cameraThread = null;
                }
                if (cameraSession != null) {
                    CameraController.getInstance().close(cameraSession, null, null);
                }
                return true;
            }

            @Override
            public void onSurfaceTextureUpdated(SurfaceTexture surface) {

            }
        });
        cameraContainer.addView(textureView, LayoutHelper.createFrame(LayoutHelper.MATCH_PARENT, LayoutHelper.MATCH_PARENT));

        updateTextureViewSize = true;
        setVisibilityFromPause = fromPaused;
        setVisibility(VISIBLE);

        startAnimation(true, fromPaused);
        MediaController.getInstance().requestAudioFocus(true);
    }

    public InstantViewCameraContainer getCameraContainer() {
        return cameraContainer;
    }

    public void startAnimation(boolean open, boolean fromPaused) {
        if (animatorSet != null) {
            animatorSet.removeAllListeners();
            animatorSet.cancel();
        }
        PipRoundVideoView pipRoundVideoView = PipRoundVideoView.getInstance();
        if (pipRoundVideoView != null) {
            pipRoundVideoView.showTemporary(!open);
        }
        if (open && !opened) {
            cameraContainer.setTranslationX(0);
            textureOverlayView.setTranslationX(0);

            animationTranslationY = fromPaused ? 0 : getMeasuredHeight() / 2f;
            updateTranslationY();
        }
        opened = open;
        if (parentView != null) {
            parentView.invalidate();
        }
        blurBehindDrawable.show(open);
        animatorSet = new AnimatorSet();
        float toX = 0;
        if (!open) {
            toX = recordedTime > 300 ? AndroidUtilities.dp(24) - getMeasuredWidth() / 2f : 0;
        }
        ValueAnimator translationYAnimator = ValueAnimator.ofFloat(open ? 1f : 0f, open ? 0 : 1f);
        translationYAnimator.addUpdateListener(animation -> {
            animationTranslationY = fromPaused ? 0 : (getMeasuredHeight() / 2f) * (float) animation.getAnimatedValue();
            updateTranslationY();
        });
        animatorSet.playTogether(
                ObjectAnimator.ofFloat(switchCameraButton, View.ALPHA, open ? 1.0f : 0.0f),
                ObjectAnimator.ofFloat(muteImageView, View.ALPHA, 0.0f),
                ObjectAnimator.ofInt(paint, AnimationProperties.PAINT_ALPHA, open ? 255 : 0),
                ObjectAnimator.ofFloat(cameraContainer, View.ALPHA, open ? 1.0f : 0.0f),
                ObjectAnimator.ofFloat(cameraContainer, View.SCALE_X, open ? 1.0f : 0.1f),
                ObjectAnimator.ofFloat(cameraContainer, View.SCALE_Y, open ? 1.0f : 0.1f),
                ObjectAnimator.ofFloat(cameraContainer, View.TRANSLATION_X, toX),
                ObjectAnimator.ofFloat(textureOverlayView, View.ALPHA, open ? 1.0f : 0.0f),
                ObjectAnimator.ofFloat(textureOverlayView, View.SCALE_X, open ? 1.0f : 0.1f),
                ObjectAnimator.ofFloat(textureOverlayView, View.SCALE_Y, open ? 1.0f : 0.1f),
                ObjectAnimator.ofFloat(textureOverlayView, View.TRANSLATION_X, toX),
                translationYAnimator
        );
        if (!open) {
            animatorSet.addListener(new AnimatorListenerAdapter() {
                @Override
                public void onAnimationEnd(Animator animation) {
                    if (animation.equals(animatorSet)) {
                        hideCamera(true);
                        setVisibilityFromPause = false;
                        setVisibility(INVISIBLE);
                    }
                }
            });
        } else {
            setTranslationX(0);
        }
        animatorSet.setDuration(180);
        animatorSet.setInterpolator(new DecelerateInterpolator());
        animatorSet.start();
    }

    private void updateTranslationY() {
        textureOverlayView.setTranslationY(animationTranslationY + panTranslationY);
        cameraContainer.setTranslationY(animationTranslationY + panTranslationY);
    }

    public Rect getCameraRect() {
        cameraContainer.getLocationOnScreen(position);
        return new Rect(position[0], position[1], cameraContainer.getWidth(), cameraContainer.getHeight());
    }

    public void changeVideoPreviewState(int state, float progress) {
        if (videoPlayer == null) {
            return;
        }
        if (state == 0) {
            startProgressTimer();
            videoPlayer.play();
        } else if (state == 1) {
            stopProgressTimer();
            videoPlayer.pause();
        } else if (state == 2) {
            videoPlayer.seekTo((long) (progress * videoPlayer.getDuration()));
        }
    }

    public void send(int state, boolean notify, int scheduleDate, int ttl) {
        if (textureView == null) {
            return;
        }
        stopProgressTimer();
        if (videoPlayer != null) {
            videoPlayer.releasePlayer(true);
            videoPlayer = null;
        }
        if (state == 4) {
            if (videoEncoder != null && recordedTime > 800) {
                videoEncoder.stopRecording(VideoRecorder.ENCODER_SEND_SEND, ttl);
                return;
            }
            if (BuildVars.DEBUG_VERSION && !cameraFile.exists()) {
                FileLog.e(new RuntimeException("file not found :( round video"));
            }
            if (videoEditedInfo.needConvert()) {
                file = null;
                encryptedFile = null;
                key = null;
                iv = null;
                double totalDuration = videoEditedInfo.estimatedDuration;
                long startTime = videoEditedInfo.startTime >= 0 ? videoEditedInfo.startTime : 0;
                long endTime = videoEditedInfo.endTime >= 0 ? videoEditedInfo.endTime : videoEditedInfo.estimatedDuration;
                videoEditedInfo.estimatedDuration = endTime - startTime;
                videoEditedInfo.estimatedSize = Math.max(1, (long) (size * (videoEditedInfo.estimatedDuration / totalDuration)));
                videoEditedInfo.bitrate = 1000000;
                if (videoEditedInfo.startTime > 0) {
                    videoEditedInfo.startTime *= 1000;
                }
                if (videoEditedInfo.endTime > 0) {
                    videoEditedInfo.endTime *= 1000;
                }
                FileLoader.getInstance(currentAccount).cancelFileUpload(cameraFile.getAbsolutePath(), false);
            } else {
                videoEditedInfo.estimatedSize = Math.max(1, size);
            }
            videoEditedInfo.file = file;
            videoEditedInfo.encryptedFile = encryptedFile;
            videoEditedInfo.key = key;
            videoEditedInfo.iv = iv;
            MediaController.PhotoEntry entry = new MediaController.PhotoEntry(0, 0, 0, cameraFile.getAbsolutePath(), 0, true, 0, 0, 0);
            entry.ttl = ttl;
            delegate.sendMedia(entry, videoEditedInfo, notify, scheduleDate, false);
            if (scheduleDate != 0) {
                startAnimation(false, false);
            }
            MediaController.getInstance().requestAudioFocus(false);
        } else {
            cancelled = recordedTime < 800;
            recording = false;
            int reason;
            if (cancelled) {
                reason = 4;
            } else {
                reason = state == 3 ? 2 : 5;
            }
            if (cameraThread != null) {
                NotificationCenter.getInstance(currentAccount).postNotificationName(NotificationCenter.recordStopped, recordingGuid, reason);
                int send;
                if (cancelled) {
                    send = 0;
                } else if (state == 3) {
                    send = 2;
                } else {
                    send = 1;
                }
                saveLastCameraBitmap();
                cameraThread.shutdown(send, ttl);
                cameraThread = null;
            }
            if (cancelled) {
                NotificationCenter.getInstance(currentAccount).postNotificationName(NotificationCenter.audioRecordTooShort, recordingGuid, true, (int) recordedTime);
                startAnimation(false, false);
                MediaController.getInstance().requestAudioFocus(false);
            }
        }
    }

    private void saveLastCameraBitmap() {
        Bitmap bitmap = textureView.getBitmap();
        if (bitmap != null && bitmap.getPixel(0, 0) != 0) {
            lastBitmap = Bitmap.createScaledBitmap(textureView.getBitmap(), 50, 50, true);
            if (lastBitmap != null) {
                Utilities.blurBitmap(lastBitmap, 7, 1, lastBitmap.getWidth(), lastBitmap.getHeight(), lastBitmap.getRowBytes());
                try {
                    File file = new File(ApplicationLoader.getFilesDirFixed(), "icthumb.jpg");
                    FileOutputStream stream = new FileOutputStream(file);
                    lastBitmap.compress(Bitmap.CompressFormat.JPEG, 87, stream);
                    stream.close();
                } catch (Throwable ignore) {

                }
            }
        }
    }

    public void cancel(boolean byGesture) {
        stopProgressTimer();
        if (videoPlayer != null) {
            videoPlayer.releasePlayer(true);
            videoPlayer = null;
        }
        if (textureView == null) {
            return;
        }
        cancelled = true;
        recording = false;
        NotificationCenter.getInstance(currentAccount).postNotificationName(NotificationCenter.recordStopped, recordingGuid, byGesture ? 0 : 6);
        if (cameraThread != null) {
            saveLastCameraBitmap();
            cameraThread.shutdown(0, 0);
            cameraThread = null;
        } else if (videoEncoder != null) {
            videoEncoder.stopRecording(VideoRecorder.ENCODER_SEND_CANCEL, 0);
        }
        if (cameraFile != null) {
            if (BuildVars.LOGS_ENABLED) {
                FileLog.e("delete camera file by cancel");
            }
            cameraFile.delete();
            AutoDeleteMediaTask.unlockFile(cameraFile);
            cameraFile = null;
        }
        MediaController.getInstance().requestAudioFocus(false);
        startAnimation(false, false);
        blurBehindDrawable.show(false);
        invalidate();
    }

    public View getSwitchButtonView() {
        return switchCameraButton;
    }

    public View getMuteImageView() {
        return muteImageView;
    }

    public Paint getPaint() {
        return paint;
    }

    public void hideCamera(boolean async) {
        destroy(async, null);
        cameraContainer.setTranslationX(0);
        textureOverlayView.setTranslationX(0);
        animationTranslationY = 0;
        updateTranslationY();
        MediaController.getInstance().playMessage(MediaController.getInstance().getPlayingMessageObject());

        if (textureView != null) {
            ViewGroup parent = (ViewGroup) textureView.getParent();
            if (parent != null) {
                parent.removeView(textureView);
            }
        }
        textureView = null;
        cameraContainer.setImageReceiver(null);
    }

    private void switchCamera() {
        saveLastCameraBitmap();
        if (lastBitmap != null) {
            needDrawFlickerStub = false;
            textureOverlayView.setImageBitmap(lastBitmap);
            textureOverlayView.setAlpha(1f);
        }
        if (cameraSession != null) {
            cameraSession.destroy();
            CameraController.getInstance().close(cameraSession, null, null);
            cameraSession = null;
        }
        isFrontface = !isFrontface;
        initCamera();
        cameraReady = false;
        cameraThread.reinitForNewCamera();
    }

    private boolean initCamera() {
        ArrayList<CameraInfo> cameraInfos = CameraController.getInstance().getCameras();
        if (cameraInfos == null) {
            return false;
        }
        CameraInfo notFrontface = null;
        for (int a = 0; a < cameraInfos.size(); a++) {
            CameraInfo cameraInfo = cameraInfos.get(a);
            if (!cameraInfo.isFrontface()) {
                notFrontface = cameraInfo;
            }
            if (isFrontface && cameraInfo.isFrontface() || !isFrontface && !cameraInfo.isFrontface()) {
                selectedCamera = cameraInfo;
                break;
            } else {
                notFrontface = cameraInfo;
            }
        }
        if (selectedCamera == null) {
            selectedCamera = notFrontface;
        }
        if (selectedCamera == null) {
            return false;
        }

        ArrayList<Size> previewSizes = selectedCamera.getPreviewSizes();
        ArrayList<Size> pictureSizes = selectedCamera.getPictureSizes();
        previewSize = chooseOptimalSize(previewSizes);
        pictureSize = chooseOptimalSize(pictureSizes);
        if (previewSize.mWidth != pictureSize.mWidth) {
            boolean found = false;
            for (int a = previewSizes.size() - 1; a >= 0; a--) {
                Size preview = previewSizes.get(a);
                for (int b = pictureSizes.size() - 1; b >= 0; b--) {
                    Size picture = pictureSizes.get(b);
                    if (preview.mWidth >= pictureSize.mWidth && preview.mHeight >= pictureSize.mHeight && preview.mWidth == picture.mWidth && preview.mHeight == picture.mHeight) {
                        previewSize = preview;
                        pictureSize = picture;
                        found = true;
                        break;
                    }
                }
                if (found) {
                    break;
                }
            }

            if (!found) {
                for (int a = previewSizes.size() - 1; a >= 0; a--) {
                    Size preview = previewSizes.get(a);
                    for (int b = pictureSizes.size() - 1; b >= 0; b--) {
                        Size picture = pictureSizes.get(b);
                        if (preview.mWidth >= 360 && preview.mHeight >= 360 && preview.mWidth == picture.mWidth && preview.mHeight == picture.mHeight) {
                            previewSize = preview;
                            pictureSize = picture;
                            found = true;
                            break;
                        }
                    }
                    if (found) {
                        break;
                    }
                }
            }
        }
        if (BuildVars.LOGS_ENABLED) {
            FileLog.d("InstantCamera preview w = " + previewSize.mWidth + " h = " + previewSize.mHeight);
        }
        return true;
    }

    private Size chooseOptimalSize(ArrayList<Size> previewSizes) {
        ArrayList<Size> sortedSizes = new ArrayList<>();
        boolean allowBigSizeCamera = allowBigSizeCamera();
        int maxVideoSize = allowBigSizeCamera ? 1440 : 1200;
        if (Build.MANUFACTURER.equalsIgnoreCase("Samsung")) {
            //1440 lead to gl crashes on samsung s9
            maxVideoSize = 1200;
        }
        for (int i = 0; i < previewSizes.size(); i++) {
            if (Math.max(previewSizes.get(i).mHeight, previewSizes.get(i).mWidth) <= maxVideoSize && Math.min(previewSizes.get(i).mHeight, previewSizes.get(i).mWidth) >= 320) {
                sortedSizes.add(previewSizes.get(i));
            }
        }
        if (sortedSizes.isEmpty() || !allowBigSizeCamera()) {
            ArrayList<Size> sizes = sortedSizes;
            if (!sortedSizes.isEmpty()) {
                sizes = sortedSizes;
            } else {
                sizes = previewSizes;
            }
            if (Build.MANUFACTURER.equalsIgnoreCase("Xiaomi")) {
                return CameraController.chooseOptimalSize(sizes, 640, 480, aspectRatio, false);
            } else {
                return CameraController.chooseOptimalSize(sizes, 480, 270, aspectRatio, false);
            }
        }
        Collections.sort(sortedSizes, (o1, o2) -> {
            float a1 = Math.abs(1f - Math.min(o1.mHeight, o1.mWidth) / (float) Math.max(o1.mHeight, o1.mWidth));
            float a2 = Math.abs(1f - Math.min(o2.mHeight, o2.mWidth) / (float) Math.max(o2.mHeight, o2.mWidth));

            if (a1 < a2) {
                return -1;
            } else if (a1 > a2) {
                return 1;
            }
            return 0;
        });
        return sortedSizes.get(0);
    }

    private boolean allowBigSizeCamera() {
        if (SharedConfig.bigCameraForRound) {
            return true;
        }
        if (SharedConfig.deviceIsAboveAverage()) {
            return true;
        }
        int devicePerformanceClass = Math.max(SharedConfig.getDevicePerformanceClass(), SharedConfig.getLegacyDevicePerformanceClass());
        if (devicePerformanceClass == SharedConfig.PERFORMANCE_CLASS_HIGH) {
            return true;
        }
        int hash = (Build.MANUFACTURER + " " + Build.DEVICE).toUpperCase().hashCode();
        for (int i = 0; i < ALLOW_BIG_CAMERA_WHITELIST.length; ++i) {
            if (ALLOW_BIG_CAMERA_WHITELIST[i] == hash) {
                return true;
            }
        }
        return false;
    }

    public static boolean allowBigSizeCameraDebug() {
        int devicePerformanceClass = Math.max(SharedConfig.getDevicePerformanceClass(), SharedConfig.getLegacyDevicePerformanceClass());
        if (devicePerformanceClass == SharedConfig.PERFORMANCE_CLASS_HIGH) {
            return true;
        }
        int hash = (Build.MANUFACTURER + " " + Build.DEVICE).toUpperCase().hashCode();
        for (int i = 0; i < ALLOW_BIG_CAMERA_WHITELIST.length; ++i) {
            if (ALLOW_BIG_CAMERA_WHITELIST[i] == hash) {
                return true;
            }
        }
        return false;
    }

    private void createCamera(final SurfaceTexture surfaceTexture) {
        AndroidUtilities.runOnUIThread(() -> {
            if (cameraThread == null) {
                return;
            }
            if (BuildVars.LOGS_ENABLED) {
                FileLog.d("InstantCamera create camera session");
            }

            surfaceTexture.setDefaultBufferSize(previewSize.getWidth(), previewSize.getHeight());
            cameraSession = new CameraSession(selectedCamera, previewSize, pictureSize, ImageFormat.JPEG, true);
            cameraThread.setCurrentSession(cameraSession);
            CameraController.getInstance().openRound(cameraSession, surfaceTexture, () -> {
                if (cameraSession != null) {
                    boolean updateScale = false;
                    try {
                        Camera.Size size = cameraSession.getCurrentPreviewSize();
                        if (size.width != previewSize.getWidth() || size.height != previewSize.getHeight()) {
                            previewSize = new Size(size.width, size.height);
                            FileLog.d("InstantCamera change preview size to w = " + previewSize.getWidth() + " h = " + previewSize.getHeight());
                        }
                    } catch (Exception e) {
                        FileLog.e(e);
                    }

                    try {
                        Camera.Size size = cameraSession.getCurrentPictureSize();
                        if (size.width != pictureSize.getWidth() || size.height != pictureSize.getHeight()) {
                            pictureSize = new Size(size.width, size.height);
                            FileLog.d("InstantCamera change picture size to w = " + pictureSize.getWidth() + " h = " + pictureSize.getHeight());
                            updateScale = true;
                        }
                    } catch (Exception e) {
                        FileLog.e(e);
                    }
                    if (BuildVars.LOGS_ENABLED) {
                        FileLog.d("InstantCamera camera initied");
                    }
                    cameraSession.setInitied();
                    if (updateScale) {
                        if (cameraThread != null) {
                            cameraThread.reinitForNewCamera();
                        }
                    }
                }
            }, () -> {
                if (cameraThread != null) {
                    cameraThread.setCurrentSession(cameraSession);
                }
            });
        });
    }

    private int loadShader(int type, String shaderCode) {
        int shader = GLES20.glCreateShader(type);
        GLES20.glShaderSource(shader, shaderCode);
        GLES20.glCompileShader(shader);
        int[] compileStatus = new int[1];
        GLES20.glGetShaderiv(shader, GLES20.GL_COMPILE_STATUS, compileStatus, 0);
        if (compileStatus[0] == 0) {
            if (BuildVars.LOGS_ENABLED) {
                FileLog.e(GLES20.glGetShaderInfoLog(shader));
            }
            GLES20.glDeleteShader(shader);
            shader = 0;
        }
        return shader;
    }

    private Timer progressTimer;

    private void startProgressTimer() {
        if (progressTimer != null) {
            try {
                progressTimer.cancel();
                progressTimer = null;
            } catch (Exception e) {
                FileLog.e(e);
            }
        }
        progressTimer = new Timer();
        progressTimer.schedule(new TimerTask() {
            @Override
            public void run() {
                AndroidUtilities.runOnUIThread(() -> {
                    try {
                        if (videoPlayer != null && videoEditedInfo != null && videoEditedInfo.endTime > 0 && videoPlayer.getCurrentPosition() >= videoEditedInfo.endTime) {
                            videoPlayer.seekTo(videoEditedInfo.startTime > 0 ? videoEditedInfo.startTime : 0);
                        }
                    } catch (Exception e) {
                        FileLog.e(e);
                    }
                });
            }
        }, 0, 17);
    }

    private void stopProgressTimer() {
        if (progressTimer != null) {
            try {
                progressTimer.cancel();
                progressTimer = null;
            } catch (Exception e) {
                FileLog.e(e);
            }
        }
    }

    public boolean blurFullyDrawing() {
        return blurBehindDrawable != null && blurBehindDrawable.isFullyDrawing() && opened;
    }

    public void invalidateBlur() {
        if (blurBehindDrawable != null) {
            blurBehindDrawable.invalidate();
        }
    }

    public void cancelBlur() {
        blurBehindDrawable.show(false);
        invalidate();
    }

    public void onPanTranslationUpdate(float y) {
        panTranslationY = y / 2f;
        updateTranslationY();
        blurBehindDrawable.onPanTranslationUpdate(y);
    }

    public TextureView getTextureView() {
        return textureView;
    }

    public void setIsMessageTransition(boolean isMessageTransition) {
        this.isMessageTransition = isMessageTransition;
    }

    public void resetCameraFile() {
        cameraFile = null;
    }

    private VideoRecorder videoEncoder;

    private Bitmap firstFrameThumb;

    public class CameraGLThread extends DispatchQueue {

        private final static int EGL_CONTEXT_CLIENT_VERSION = 0x3098;
        private final static int EGL_OPENGL_ES2_BIT = 4;
        private SurfaceTexture surfaceTexture;
        private EGL10 egl10;
        private EGLDisplay eglDisplay;
        private EGLContext eglContext;
        private EGLSurface eglSurface;
        private boolean initied;

        private CameraSession currentSession;

        private SurfaceTexture cameraSurface;

        private final int DO_RENDER_MESSAGE = 0;
        private final int DO_SHUTDOWN_MESSAGE = 1;
        private final int DO_REINIT_MESSAGE = 2;
        private final int DO_SETSESSION_MESSAGE = 3;

        private int drawProgram;
        private int vertexMatrixHandle;
        private int textureMatrixHandle;
        private int positionHandle;
        private int textureHandle;

        private boolean recording;

        private Integer cameraId = 0;

        private int surfaceWidth;
        private int surfaceHeight;

        public CameraGLThread(SurfaceTexture surface, int surfaceWidth, int surfaceHeight) {
            super("CameraGLThread");
            surfaceTexture = surface;

            this.surfaceWidth = surfaceWidth;
            this.surfaceHeight = surfaceHeight;

            updateScale();
        }

        private void updateScale() {
            int width = previewSize.getWidth();
            int height = previewSize.getHeight();

            float scale = surfaceWidth / (float) Math.min(width, height);

            width *= scale;
            height *= scale;

            if (width == height) {
                scaleX = 1f;
                scaleY = 1f;
            } else if (width > height) {
                scaleX = 1.0f;
                scaleY = width / (float) surfaceHeight;
            } else {
                scaleX = height / (float) surfaceWidth;
                scaleY = 1.0f;
            }
            FileLog.d("InstantCamera camera scaleX = " + scaleX + " scaleY = " + scaleY);

        }

        private boolean initGL() {
            if (BuildVars.LOGS_ENABLED) {
                FileLog.d("InstantCamera start init gl");
            }
            egl10 = (EGL10) EGLContext.getEGL();

            eglDisplay = egl10.eglGetDisplay(EGL10.EGL_DEFAULT_DISPLAY);
            if (eglDisplay == EGL10.EGL_NO_DISPLAY) {
                if (BuildVars.LOGS_ENABLED) {
                    FileLog.e("InstantCamera eglGetDisplay failed " + GLUtils.getEGLErrorString(egl10.eglGetError()));
                }
                finish();
                return false;
            }

            int[] version = new int[2];
            if (!egl10.eglInitialize(eglDisplay, version)) {
                if (BuildVars.LOGS_ENABLED) {
                    FileLog.e("InstantCamera eglInitialize failed " + GLUtils.getEGLErrorString(egl10.eglGetError()));
                }
                finish();
                return false;
            }

            int[] configsCount = new int[1];
            EGLConfig[] configs = new EGLConfig[1];
            int[] configSpec = new int[]{
                    EGL10.EGL_RENDERABLE_TYPE, EGL_OPENGL_ES2_BIT,
                    EGL10.EGL_RED_SIZE, 8,
                    EGL10.EGL_GREEN_SIZE, 8,
                    EGL10.EGL_BLUE_SIZE, 8,
                    EGL10.EGL_ALPHA_SIZE, 0,
                    EGL10.EGL_DEPTH_SIZE, 0,
                    EGL10.EGL_STENCIL_SIZE, 0,
                    EGL10.EGL_NONE
            };
            EGLConfig eglConfig;
            if (!egl10.eglChooseConfig(eglDisplay, configSpec, configs, 1, configsCount)) {
                if (BuildVars.LOGS_ENABLED) {
                    FileLog.e("InstantCamera eglChooseConfig failed " + GLUtils.getEGLErrorString(egl10.eglGetError()));
                }
                finish();
                return false;
            } else if (configsCount[0] > 0) {
                eglConfig = configs[0];
            } else {
                if (BuildVars.LOGS_ENABLED) {
                    FileLog.e("InstantCamera eglConfig not initialized");
                }
                finish();
                return false;
            }

            int[] attrib_list = {EGL_CONTEXT_CLIENT_VERSION, 2, EGL10.EGL_NONE};
            eglContext = egl10.eglCreateContext(eglDisplay, eglConfig, EGL10.EGL_NO_CONTEXT, attrib_list);
            if (eglContext == null) {
                if (BuildVars.LOGS_ENABLED) {
                    FileLog.e("InstantCamera eglCreateContext failed " + GLUtils.getEGLErrorString(egl10.eglGetError()));
                }
                finish();
                return false;
            }

            if (surfaceTexture instanceof SurfaceTexture) {
                eglSurface = egl10.eglCreateWindowSurface(eglDisplay, eglConfig, surfaceTexture, null);
            } else {
                finish();
                return false;
            }

            if (eglSurface == null || eglSurface == EGL10.EGL_NO_SURFACE) {
                if (BuildVars.LOGS_ENABLED) {
                    FileLog.e("InstantCamera createWindowSurface failed " + GLUtils.getEGLErrorString(egl10.eglGetError()));
                }
                finish();
                return false;
            }
            if (!egl10.eglMakeCurrent(eglDisplay, eglSurface, eglSurface, eglContext)) {
                if (BuildVars.LOGS_ENABLED) {
                    FileLog.e("InstantCamera eglMakeCurrent failed " + GLUtils.getEGLErrorString(egl10.eglGetError()));
                }
                finish();
                return false;
            }

            float tX = 1.0f / scaleX / 2.0f;
            float tY = 1.0f / scaleY / 2.0f;
            float[] verticesData = {
                    -1.0f, -1.0f, 0,
                    1.0f, -1.0f, 0,
                    -1.0f, 1.0f, 0,
                    1.0f, 1.0f, 0
            };
            float[] texData = {
                    0.5f - tX, 0.5f - tY,
                    0.5f + tX, 0.5f - tY,
                    0.5f - tX, 0.5f + tY,
                    0.5f + tX, 0.5f + tY
            };

            if (videoEncoder == null) {
                videoEncoder = new VideoRecorder();
            }

            vertexBuffer = ByteBuffer.allocateDirect(verticesData.length * 4).order(ByteOrder.nativeOrder()).asFloatBuffer();
            vertexBuffer.put(verticesData).position(0);

            textureBuffer = ByteBuffer.allocateDirect(texData.length * 4).order(ByteOrder.nativeOrder()).asFloatBuffer();
            textureBuffer.put(texData).position(0);

            android.opengl.Matrix.setIdentityM(mSTMatrix, 0);

            int vertexShader = loadShader(GLES20.GL_VERTEX_SHADER, VERTEX_SHADER);
            int fragmentShader = loadShader(GLES20.GL_FRAGMENT_SHADER, FRAGMENT_SCREEN_SHADER);
            if (vertexShader != 0 && fragmentShader != 0) {
                drawProgram = GLES20.glCreateProgram();
                GLES20.glAttachShader(drawProgram, vertexShader);
                GLES20.glAttachShader(drawProgram, fragmentShader);
                GLES20.glLinkProgram(drawProgram);
                int[] linkStatus = new int[1];
                GLES20.glGetProgramiv(drawProgram, GLES20.GL_LINK_STATUS, linkStatus, 0);
                if (linkStatus[0] == 0) {
                    if (BuildVars.LOGS_ENABLED) {
                        FileLog.e("InstantCamera failed link shader");
                    }
                    GLES20.glDeleteProgram(drawProgram);
                    drawProgram = 0;
                } else {
                    positionHandle = GLES20.glGetAttribLocation(drawProgram, "aPosition");
                    textureHandle = GLES20.glGetAttribLocation(drawProgram, "aTextureCoord");
                    vertexMatrixHandle = GLES20.glGetUniformLocation(drawProgram, "uMVPMatrix");
                    textureMatrixHandle = GLES20.glGetUniformLocation(drawProgram, "uSTMatrix");
                }
            } else {
                if (BuildVars.LOGS_ENABLED) {
                    FileLog.e("InstantCamera failed creating shader");
                }
                finish();
                return false;
            }

            GLES20.glGenTextures(1, cameraTexture, 0);
            GLES20.glBindTexture(GLES11Ext.GL_TEXTURE_EXTERNAL_OES, cameraTexture[0]);
            GLES20.glTexParameteri(GLES11Ext.GL_TEXTURE_EXTERNAL_OES, GLES20.GL_TEXTURE_MIN_FILTER, GLES20.GL_LINEAR);
            GLES20.glTexParameteri(GLES11Ext.GL_TEXTURE_EXTERNAL_OES, GLES20.GL_TEXTURE_MAG_FILTER, GLES20.GL_LINEAR);
            GLES20.glTexParameteri(GLES11Ext.GL_TEXTURE_EXTERNAL_OES, GLES20.GL_TEXTURE_WRAP_S, GLES20.GL_CLAMP_TO_EDGE);
            GLES20.glTexParameteri(GLES11Ext.GL_TEXTURE_EXTERNAL_OES, GLES20.GL_TEXTURE_WRAP_T, GLES20.GL_CLAMP_TO_EDGE);

            android.opengl.Matrix.setIdentityM(mMVPMatrix, 0);

            cameraSurface = new SurfaceTexture(cameraTexture[0]);
            cameraSurface.setOnFrameAvailableListener(surfaceTexture -> requestRender());
            createCamera(cameraSurface);
            if (BuildVars.LOGS_ENABLED) {
                FileLog.e("InstantCamera gl initied");
            }

            return true;
        }

        public void reinitForNewCamera() {
            Handler handler = getHandler();
            if (handler != null) {
                sendMessage(handler.obtainMessage(DO_REINIT_MESSAGE), 0);
            }
            updateScale();
        }

        public void finish() {
            if (cameraSurface != null) {
                cameraSurface.release();
                cameraSurface = null;
            }
            if (eglSurface != null && eglContext != null) {
                if (!eglContext.equals(egl10.eglGetCurrentContext()) || !eglSurface.equals(egl10.eglGetCurrentSurface(EGL10.EGL_DRAW))) {
                    egl10.eglMakeCurrent(eglDisplay, eglSurface, eglSurface, eglContext);
                }
                if (cameraTexture[0] != 0) {
                    GLES20.glDeleteTextures(1, cameraTexture, 0);
                    cameraTexture[0] = 0;
                }
            }
            if (eglSurface != null) {
                egl10.eglMakeCurrent(eglDisplay, EGL10.EGL_NO_SURFACE, EGL10.EGL_NO_SURFACE, EGL10.EGL_NO_CONTEXT);
                egl10.eglDestroySurface(eglDisplay, eglSurface);
                eglSurface = null;
            }
            if (eglContext != null) {
                egl10.eglDestroyContext(eglDisplay, eglContext);
                eglContext = null;
            }
            if (eglDisplay != null) {
                egl10.eglTerminate(eglDisplay);
                eglDisplay = null;
            }
        }

        public void setCurrentSession(CameraSession session) {
            Handler handler = getHandler();
            if (handler != null) {
                sendMessage(handler.obtainMessage(DO_SETSESSION_MESSAGE, session), 0);
            }
        }

        private void onDraw(Integer cameraId) {
            if (!initied) {
                return;
            }

            if (!eglContext.equals(egl10.eglGetCurrentContext()) || !eglSurface.equals(egl10.eglGetCurrentSurface(EGL10.EGL_DRAW))) {
                if (!egl10.eglMakeCurrent(eglDisplay, eglSurface, eglSurface, eglContext)) {
                    if (BuildVars.LOGS_ENABLED) {
                        FileLog.e("eglMakeCurrent failed " + GLUtils.getEGLErrorString(egl10.eglGetError()));
                    }
                    return;
                }
            }
            cameraSurface.updateTexImage();

            boolean captureFirstFrameThumb = false;
            if (!recording) {
                if (videoEncoder == null) {
                    videoEncoder = new VideoRecorder();
                }
                if (videoEncoder.started) {
                    if (!cameraReady) {
                        cameraReady = true;
                        AndroidUtilities.runOnUIThread(() -> textureOverlayView.animate().setDuration(120).alpha(0.0f).setInterpolator(new DecelerateInterpolator()).start());
                    }
                } else {
                    captureFirstFrameThumb = true;
                }
                videoEncoder.startRecording(cameraFile, EGL14.eglGetCurrentContext());
                int orientation = currentSession.getCurrentOrientation();
                if (orientation == 90 || orientation == 270) {
                    float temp = scaleX;
                    scaleX = scaleY;
                    scaleY = temp;
                }
                recording = true;
            }

            if (videoEncoder != null) {
                videoEncoder.frameAvailable(cameraSurface, cameraId, System.nanoTime());
            }

            cameraSurface.getTransformMatrix(mSTMatrix);

            GLES20.glUseProgram(drawProgram);
            GLES20.glActiveTexture(GLES20.GL_TEXTURE0);
            GLES20.glBindTexture(GLES11Ext.GL_TEXTURE_EXTERNAL_OES, cameraTexture[0]);

            GLES20.glVertexAttribPointer(positionHandle, 3, GLES20.GL_FLOAT, false, 12, vertexBuffer);
            GLES20.glEnableVertexAttribArray(positionHandle);

            GLES20.glVertexAttribPointer(textureHandle, 2, GLES20.GL_FLOAT, false, 8, textureBuffer);
            GLES20.glEnableVertexAttribArray(textureHandle);

            GLES20.glUniformMatrix4fv(textureMatrixHandle, 1, false, mSTMatrix, 0);
            GLES20.glUniformMatrix4fv(vertexMatrixHandle, 1, false, mMVPMatrix, 0);

            GLES20.glDrawArrays(GLES20.GL_TRIANGLE_STRIP, 0, 4);

            GLES20.glDisableVertexAttribArray(positionHandle);
            GLES20.glDisableVertexAttribArray(textureHandle);
            GLES20.glBindTexture(GLES11Ext.GL_TEXTURE_EXTERNAL_OES, 0);
            GLES20.glUseProgram(0);

            egl10.eglSwapBuffers(eglDisplay, eglSurface);

            if (captureFirstFrameThumb) {
                AndroidUtilities.runOnUIThread(() -> {
                    if (textureView == null) {
                        return;
                    }
                    if (firstFrameThumb != null) {
                        firstFrameThumb.recycle();
                        firstFrameThumb = null;
                    }
                    firstFrameThumb = textureView.getBitmap();
                });
            }
        }

        @Override
        public void run() {
            initied = initGL();
            super.run();
        }

        @Override
        public void handleMessage(Message inputMessage) {
            int what = inputMessage.what;

            switch (what) {
                case DO_RENDER_MESSAGE:
                    onDraw((Integer) inputMessage.obj);
                    break;
                case DO_SHUTDOWN_MESSAGE:
                    finish();
                    if (recording && inputMessage.arg2 != -2) {
                        videoEncoder.stopRecording(inputMessage.arg1, inputMessage.arg2);
                    }
                    Looper looper = Looper.myLooper();
                    if (looper != null) {
                        looper.quit();
                    }
                    break;
                case DO_REINIT_MESSAGE: {
                    if (!egl10.eglMakeCurrent(eglDisplay, eglSurface, eglSurface, eglContext)) {
                        if (BuildVars.LOGS_ENABLED) {
                            FileLog.d("InstantCamera eglMakeCurrent failed " + GLUtils.getEGLErrorString(egl10.eglGetError()));
                        }
                        return;
                    }

                    if (cameraSurface != null) {
                        cameraSurface.getTransformMatrix(moldSTMatrix);
                        cameraSurface.setOnFrameAvailableListener(null);
                        cameraSurface.release();
                        oldCameraTexture[0] = cameraTexture[0];
                        cameraTextureAlpha = 0.0f;
                        cameraTexture[0] = 0;
                        oldTextureTextureBuffer = textureBuffer.duplicate();
                        oldTexturePreviewSize = previewSize;
                    }
                    cameraId++;
                    cameraReady = false;

                    GLES20.glGenTextures(1, cameraTexture, 0);
                    GLES20.glBindTexture(GLES11Ext.GL_TEXTURE_EXTERNAL_OES, cameraTexture[0]);
                    GLES20.glTexParameteri(GLES11Ext.GL_TEXTURE_EXTERNAL_OES, GLES20.GL_TEXTURE_MIN_FILTER, GLES20.GL_LINEAR);
                    GLES20.glTexParameteri(GLES11Ext.GL_TEXTURE_EXTERNAL_OES, GLES20.GL_TEXTURE_MAG_FILTER, GLES20.GL_LINEAR);
                    GLES20.glTexParameteri(GLES11Ext.GL_TEXTURE_EXTERNAL_OES, GLES20.GL_TEXTURE_WRAP_S, GLES20.GL_CLAMP_TO_EDGE);
                    GLES20.glTexParameteri(GLES11Ext.GL_TEXTURE_EXTERNAL_OES, GLES20.GL_TEXTURE_WRAP_T, GLES20.GL_CLAMP_TO_EDGE);

                    cameraSurface = new SurfaceTexture(cameraTexture[0]);
                    cameraSurface.setOnFrameAvailableListener(surfaceTexture -> requestRender());
                    createCamera(cameraSurface);

                    cameraThread.updateScale();

                    float tX = 1.0f / scaleX / 2.0f;
                    float tY = 1.0f / scaleY / 2.0f;

                    float[] texData = {
                            0.5f - tX, 0.5f - tY,
                            0.5f + tX, 0.5f - tY,
                            0.5f - tX, 0.5f + tY,
                            0.5f + tX, 0.5f + tY
                    };

                    textureBuffer = ByteBuffer.allocateDirect(texData.length * 4).order(ByteOrder.nativeOrder()).asFloatBuffer();
                    textureBuffer.put(texData).position(0);
                    break;
                }
                case DO_SETSESSION_MESSAGE: {
                    if (BuildVars.LOGS_ENABLED) {
                        FileLog.d("InstantCamera set gl rednderer session");
                    }
                    CameraSession newSession = (CameraSession) inputMessage.obj;
                    if (currentSession == newSession) {
                        int rotationAngle = currentSession.getWorldAngle();
                        android.opengl.Matrix.setIdentityM(mMVPMatrix, 0);
                        if (rotationAngle != 0) {
                            android.opengl.Matrix.rotateM(mMVPMatrix, 0, rotationAngle, 0, 0, 1);
                        }
                    } else {
                        currentSession = newSession;
                    }
                    break;
                }
            }
        }

        public void shutdown(int send, int ttl) {
            Handler handler = getHandler();
            if (handler != null) {
                sendMessage(handler.obtainMessage(DO_SHUTDOWN_MESSAGE, send, ttl), 0);
            }
        }

        public void requestRender() {
            Handler handler = getHandler();
            if (handler != null) {
                sendMessage(handler.obtainMessage(DO_RENDER_MESSAGE, cameraId), 0);
            }
        }
    }

    private static final int MSG_START_RECORDING = 0;
    private static final int MSG_STOP_RECORDING = 1;
    private static final int MSG_VIDEOFRAME_AVAILABLE = 2;
    private static final int MSG_AUDIOFRAME_AVAILABLE = 3;
    private static final int MSG_PAUSE_RECORDING = 4;
    private static final int MSG_RESUME_RECORDING = 5;

    private static class EncoderHandler extends Handler {
        private WeakReference<VideoRecorder> mWeakEncoder;

        public EncoderHandler(VideoRecorder encoder) {
            mWeakEncoder = new WeakReference<>(encoder);
        }

        @Override
        public void handleMessage(Message inputMessage) {
            int what = inputMessage.what;
            Object obj = inputMessage.obj;

            VideoRecorder encoder = mWeakEncoder.get();
            if (encoder == null) {
                return;
            }

            switch (what) {
                case MSG_START_RECORDING: {
                    try {
                        if (BuildVars.LOGS_ENABLED) {
                            FileLog.e("InstantCamera start encoder");
                        }
                        encoder.prepareEncoder(inputMessage.arg1 == 1);
                    } catch (Exception e) {
                        FileLog.e(e);
                        encoder.handleStopRecording(0, 0);
                        Looper.myLooper().quit();
                    }
                    break;
                }
                case MSG_STOP_RECORDING: {
                    if (BuildVars.LOGS_ENABLED) {
                        FileLog.e("InstantCamera stop encoder");
                    }
                    encoder.handleStopRecording(inputMessage.arg1, inputMessage.arg2);
                    break;
                }
                case MSG_PAUSE_RECORDING: {
                    if (BuildVars.LOGS_ENABLED) {
                        FileLog.e("InstantCamera pause encoder");
                    }
                    encoder.handlePauseRecording();
                    break;
                }
                case MSG_RESUME_RECORDING: {
                    if (BuildVars.LOGS_ENABLED) {
                        FileLog.e("InstantCamera resume encoder");
                    }
                    encoder.handleResumeRecording();
                    break;
                }
                case MSG_VIDEOFRAME_AVAILABLE: {
                    long timestamp = (((long) inputMessage.arg1) << 32) | (((long) inputMessage.arg2) & 0xffffffffL);
                    Integer cameraId = (Integer) inputMessage.obj;
                    encoder.handleVideoFrameAvailable(timestamp, cameraId);
                    break;
                }
                case MSG_AUDIOFRAME_AVAILABLE: {
                    encoder.handleAudioFrameAvailable((AudioBufferInfo) inputMessage.obj);
                    break;
                }
            }
        }

        public void exit() {
            Looper.myLooper().quit();
        }
    }

    public static class AudioBufferInfo {
        public final static int MAX_SAMPLES = 10;
        public ByteBuffer[] buffer = new ByteBuffer[MAX_SAMPLES];
        public long[] offset = new long[MAX_SAMPLES];
        public int[] read = new int[MAX_SAMPLES];
        public int results;
        public int lastWroteBuffer;
        public boolean last;

        public AudioBufferInfo() {
            for (int i = 0; i < MAX_SAMPLES; i++) {
                buffer[i] = ByteBuffer.allocateDirect(2048);
                buffer[i].order(ByteOrder.nativeOrder());
            }
        }
    }

    private class VideoRecorder implements Runnable {

        private static final String VIDEO_MIME_TYPE = "video/avc";
        private static final String AUDIO_MIME_TYPE = "audio/mp4a-latm";
        private static final int FRAME_RATE = 30;
        private static final int IFRAME_INTERVAL = 1;

        private File videoFile;
        private File fileToWrite;
        private boolean writingToDifferentFile;
        private int videoWidth;
        private int videoHeight;
        private int videoBitrate;
        private boolean videoConvertFirstWrite = true;
        private boolean blendEnabled;

        private Surface surface;
        private android.opengl.EGLDisplay eglDisplay = EGL14.EGL_NO_DISPLAY;
        private android.opengl.EGLContext eglContext = EGL14.EGL_NO_CONTEXT;
        private android.opengl.EGLContext sharedEglContext;
        private android.opengl.EGLConfig eglConfig;
        private android.opengl.EGLSurface eglSurface = EGL14.EGL_NO_SURFACE;

        private MediaCodec videoEncoder;
        private MediaCodec audioEncoder;

        private int prependHeaderSize;
        private boolean firstEncode;

        private MediaCodec.BufferInfo videoBufferInfo;
        private MediaCodec.BufferInfo audioBufferInfo;
        private MP4Builder mediaMuxer;
        private ArrayList<AudioBufferInfo> buffersToWrite = new ArrayList<>();
        private int videoTrackIndex = -5;
        private int audioTrackIndex = -5;

        private long lastCommitedFrameTime;
        private long audioStartTime = -1;
        private boolean firstVideoFrameSincePause;

        private long currentTimestamp = 0;
        private long lastTimestamp = -1;

        private volatile EncoderHandler handler;

        private final Object sync = new Object();
        private boolean ready;
        private volatile boolean running;
        private volatile int sendWhenDone;
        private volatile int sendWhenDoneTTL;
        private long skippedTime;
        private boolean skippedFirst;

        private long desyncTime;
        private long videoFirst = -1;
        private long videoLast;
        private long videoLastDt;
        private long videoDiff;
        private long prevVideoLast = -1;
        private long audioFirst = -1;
        private long audioLast = -1;
        private long audioLastDt = 0;
        private long prevAudioLast = -1;
        private long audioDiff;
        private boolean audioStopedByTime;

        private int drawProgram;
        private int vertexMatrixHandle;
        private int textureMatrixHandle;
        private int positionHandle;
        private int textureHandle;
        private int resolutionHandle;
        private int previewSizeHandle;
        private int alphaHandle;
        private int zeroTimeStamps;
        private Integer lastCameraId = 0;

        private AudioRecord audioRecorder;

        private ArrayBlockingQueue<AudioBufferInfo> buffers = new ArrayBlockingQueue<>(10);
        private ArrayList<Bitmap> keyframeThumbs = new ArrayList<>();
        private DispatchQueue generateKeyframeThumbsQueue;
        private int frameCount;

        DispatchQueue fileWriteQueue;

        private volatile boolean pauseRecorder;
        private Runnable recorderRunnable = new Runnable() {

            @RequiresApi(api = Build.VERSION_CODES.N)
            @Override
            public void run() {
                long audioPresentationTimeUs = -1;
                int readResult;
                boolean done = false;
                AudioTimestamp audioTimestamp = new AudioTimestamp();
                boolean shouldUseTimestamp = Build.VERSION.SDK_INT >= Build.VERSION_CODES.N;

                while (!done) {
                    if ((!running || pauseRecorder) && audioRecorder.getRecordingState() != AudioRecord.RECORDSTATE_STOPPED) {
                        try {
                            audioRecorder.stop();
                        } catch (Exception e) {
                            done = true;
                        }
                        if (sendWhenDone == 0) {
                            break;
                        }
                    }
                    AudioBufferInfo buffer;
                    if (buffers.isEmpty()) {
                        try {
                            buffer = new AudioBufferInfo();
                        } catch (OutOfMemoryError error) {
                            System.gc();
                            buffer = new AudioBufferInfo();
                        }
                    } else {
                        buffer = buffers.poll();
                    }
                    buffer.lastWroteBuffer = 0;
                    buffer.results = AudioBufferInfo.MAX_SAMPLES;
                    for (int a = 0; a < AudioBufferInfo.MAX_SAMPLES; a++) {
                        if (audioPresentationTimeUs == -1 && !shouldUseTimestamp) {
                            audioPresentationTimeUs = System.nanoTime() / 1000;
                        }

                        ByteBuffer byteBuffer = buffer.buffer[a];
                        byteBuffer.rewind();
                        readResult = audioRecorder.read(byteBuffer, 2048);
                        if (readResult > 0 && a % 2 == 0) {
                            byteBuffer.limit(readResult);
                            double s = 0;
                            for (int i = 0; i < readResult / 2; i++) {
                                short p = byteBuffer.getShort();
                                s += p * p;
                            }
                            double amplitude = Math.sqrt(s / readResult / 2);
                            AndroidUtilities.runOnUIThread(() -> NotificationCenter.getInstance(currentAccount).postNotificationName(NotificationCenter.recordProgressChanged, recordingGuid, amplitude));
                            byteBuffer.position(0);
                        }
                        if (readResult <= 0) {
                            buffer.results = a;
                            if (!running) {
                                buffer.last = true;
                            }
                            break;
                        }
                        long timestamp;
                        if (shouldUseTimestamp) {
                            audioRecorder.getTimestamp(audioTimestamp, AudioTimestamp.TIMEBASE_MONOTONIC);
                            timestamp = audioTimestamp.nanoTime / 1000;
                        } else {
                            timestamp = audioPresentationTimeUs;
                        }
                        buffer.offset[a] = timestamp;

                        buffer.read[a] = readResult;
                        int bufferDurationUs = 1000000 * readResult / audioSampleRate / 2;
                        if (!shouldUseTimestamp) {
                            audioPresentationTimeUs += bufferDurationUs;
                        }
                    }
                    if (buffer.results >= 0 || buffer.last) {
                        if (!running && buffer.results < AudioBufferInfo.MAX_SAMPLES) {
                            done = true;
                        }
                        handler.sendMessage(handler.obtainMessage(MSG_AUDIOFRAME_AVAILABLE, buffer));
                    } else {
                        if (!running) {
                            done = true;
                        } else {
                            try {
                                buffers.put(buffer);
                            } catch (Exception ignore) {

                            }
                        }
                    }
                }
                try {
                    audioRecorder.release();
                } catch (Exception e) {
                    FileLog.e(e);
                }
                if (!pauseRecorder) {
                    handler.sendMessage(handler.obtainMessage(MSG_STOP_RECORDING, sendWhenDone, sendWhenDoneTTL));
                }
            }
        };

        private boolean started;

        public void startRecording(File outputFile, android.opengl.EGLContext sharedContext) {
            if (started) {
                sharedEglContext = sharedContext;
                handler.sendMessage(handler.obtainMessage(MSG_START_RECORDING, 1, 0));
                return;
            }

            started = true;
            int resolution = MessagesController.getInstance(currentAccount).roundVideoSize;
            int bitrate = MessagesController.getInstance(currentAccount).roundVideoBitrate * 1024;
            AndroidUtilities.runOnUIThread(() -> {
                NotificationCenter.getInstance(currentAccount).postNotificationName(NotificationCenter.stopAllHeavyOperations, 512);
            });

            videoFile = outputFile;
            videoWidth = resolution;
            videoHeight = resolution;
            videoBitrate = bitrate;
            sharedEglContext = sharedContext;

            synchronized (sync) {
                if (running) {
                    return;
                }
                running = true;
                Thread thread = new Thread(this, "TextureMovieEncoder");
                thread.setPriority(Thread.MAX_PRIORITY);
                thread.start();
                while (!ready) {
                    try {
                        sync.wait();
                    } catch (InterruptedException ie) {
                        // ignore
                    }
                }
            }

            if (WRITE_TO_FILE_IN_BACKGROUND) {
                fileWriteQueue = new DispatchQueue("IVR_FileWriteQueue");
                fileWriteQueue.setPriority(Thread.MAX_PRIORITY);
            }

            keyframeThumbs.clear();
            frameCount = 0;
            if (generateKeyframeThumbsQueue != null) {
                generateKeyframeThumbsQueue.cleanupQueue();
                generateKeyframeThumbsQueue.recycle();
            }
            generateKeyframeThumbsQueue = new DispatchQueue("keyframes_thumb_queue");
            handler.sendMessage(handler.obtainMessage(MSG_START_RECORDING));
        }

        public void stopRecording(int send, int ttl) {
            handler.sendMessage(handler.obtainMessage(MSG_STOP_RECORDING, send, ttl));
            AndroidUtilities.runOnUIThread(() -> {
                NotificationCenter.getInstance(currentAccount).postNotificationName(NotificationCenter.stopAllHeavyOperations, 512);
            });
        }

        public void pause() {
            handler.sendMessage(handler.obtainMessage(MSG_PAUSE_RECORDING));
        }

        public void resume() {
            handler.sendMessage(handler.obtainMessage(MSG_RESUME_RECORDING));
        }

        long prevTimestamp;
        public void frameAvailable(SurfaceTexture st, Integer cameraId, long timestampInternal) {
            synchronized (sync) {
                if (!ready) {
                    return;
                }
            }

            long timestamp = st.getTimestamp();
            if (timestamp == 0) {
                zeroTimeStamps++;
                if (zeroTimeStamps > 1) {
                    if (BuildVars.LOGS_ENABLED) {
                        FileLog.d("InstantCamera fix timestamp enabled");
                    }
                    timestamp = timestampInternal;
                } else {
                    return;
                }
            } else {
                zeroTimeStamps = 0;
            }
            prevTimestamp = timestamp;
            handler.sendMessage(handler.obtainMessage(MSG_VIDEOFRAME_AVAILABLE, (int) (timestamp >> 32), (int) timestamp, cameraId));
        }

        @Override
        public void run() {
            Looper.prepare();
            synchronized (sync) {
                handler = new EncoderHandler(this);
                ready = true;
                sync.notify();
            }
            Looper.loop();

            synchronized (sync) {
                ready = false;
            }
        }

        private void handleAudioFrameAvailable(AudioBufferInfo input) {
            if (pauseRecorder) {
                return;
            }
            if (audioStopedByTime) {
                return;
            }
            buffersToWrite.add(input);
            if (audioFirst == -1) {
                if (videoFirst == -1) {
                    if (BuildVars.LOGS_ENABLED) {
                        FileLog.d("InstantCamera video record not yet started");
                    }
                    return;
                }
                while (true) {
                    boolean ok = false;
                    for (int a = 0; a < input.results; a++) {
                        if (a == 0 && Math.abs(videoFirst - input.offset[a]) > 10_000_000L) {
                            desyncTime = videoFirst - input.offset[a];
                            audioFirst = input.offset[a];
                            ok = true;
                            if (BuildVars.LOGS_ENABLED) {
                                FileLog.d("InstantCamera detected desync between audio and video " + desyncTime);
                            }
                            break;
                        }
                        if (input.offset[a] >= videoFirst) {
                            input.lastWroteBuffer = a;
                            audioFirst = input.offset[a];
                            ok = true;
                            if (BuildVars.LOGS_ENABLED) {
                                FileLog.d("InstantCamera found first audio frame at " + a + " timestamp = " + input.offset[a]);
                            }
                            break;
                        } else {
                            if (BuildVars.LOGS_ENABLED) {
                                FileLog.d("InstantCamera ignore first audio frame at " + a + " timestamp = " + input.offset[a]);
                            }
                        }
                    }
                    if (!ok) {
                        if (BuildVars.LOGS_ENABLED) {
                            FileLog.d("InstantCamera first audio frame not found, removing buffers " + input.results);
                        }
                        buffersToWrite.remove(input);
                    } else {
                        break;
                    }
                    if (!buffersToWrite.isEmpty()) {
                        input = buffersToWrite.get(0);
                    } else {
                        return;
                    }
                }
            }

            if (audioStartTime == -1) {
                audioStartTime = input.offset[input.lastWroteBuffer];
            }
            if (buffersToWrite.size() > 1) {
                input = buffersToWrite.get(0);
            }
            try {
                drainEncoder(false);
            } catch (Exception e) {
                FileLog.e(e);
            }
            try {
                boolean isLast = false;
                while (input != null) {
                    int inputBufferIndex = audioEncoder.dequeueInputBuffer(0);
                    if (inputBufferIndex >= 0) {
                        ByteBuffer inputBuffer;
                        if (Build.VERSION.SDK_INT >= 21) {
                            inputBuffer = audioEncoder.getInputBuffer(inputBufferIndex);
                        } else {
                            ByteBuffer[] inputBuffers = audioEncoder.getInputBuffers();
                            inputBuffer = inputBuffers[inputBufferIndex];
                            inputBuffer.clear();
                        }
                        long startWriteTime = input.offset[input.lastWroteBuffer];
                        for (int a = input.lastWroteBuffer; a <= input.results; a++) {
                            if (a < input.results) {
                                long totalTime = input.offset[a] - audioStartTime;
                                if (!running && (input.offset[a] >= videoLast - desyncTime || totalTime >= 60_000000)) {
                                    if (BuildVars.LOGS_ENABLED) {
                                        if (totalTime >= 60_000000) {
                                            FileLog.d("InstantCamera stop audio encoding because recorded time more than 60s");
                                        } else {
                                            FileLog.d("InstantCamera stop audio encoding because of stoped video recording at " + input.offset[a] + " last video " + videoLast);
                                        }

                                    }
                                    audioStopedByTime = true;
                                    isLast = true;
                                    input = null;
                                    buffersToWrite.clear();
                                    break;
                                }
                                if (inputBuffer.remaining() < input.read[a]) {
                                    input.lastWroteBuffer = a;
                                    input = null;
                                    break;
                                }
                                inputBuffer.put(input.buffer[a]);
                            }
                            if (a >= input.results - 1) {
                                buffersToWrite.remove(input);
                                if (running) {
                                    buffers.put(input);
                                }
                                if (!buffersToWrite.isEmpty()) {
                                    input = buffersToWrite.get(0);
                                } else {
                                    isLast = input.last;
                                    input = null;
                                    break;
                                }
                            }
                        }
                        long time = startWriteTime == 0 ? 0 : startWriteTime - audioStartTime;
                        long realtime = time;
                        if (prevAudioLast >= 0) {
                            time += prevAudioLast;
                        }
                        audioLastDt = time - audioLast;
                        audioLast = time;
                        audioEncoder.queueInputBuffer(inputBufferIndex, 0, inputBuffer.position(), time, isLast ? MediaCodec.BUFFER_FLAG_END_OF_STREAM : 0);
                    }
                }
            } catch (Throwable e) {
                FileLog.e(e);
            }
        }

        private void handleVideoFrameAvailable(long timestampNanos, Integer cameraId) {
            if (pauseRecorder) {
                return;
            }
            try {
                drainEncoder(false);
            } catch (Exception e) {
                FileLog.e(e);
            }
            long dt, alphaDt;
            boolean cameraChanged = false;
            if (!lastCameraId.equals(cameraId)) {
                cameraChanged = true;
                lastCameraId = cameraId;
            }
            if (prevVideoLast >= 0) {
                if (videoDiff == -1) {
                    videoDiff = timestampNanos - prevVideoLast;
                }
                timestampNanos -= videoDiff;
            }
            if (cameraChanged || lastTimestamp == -1) {
                if (currentTimestamp != 0 && !firstVideoFrameSincePause) {
                    //real dt lead to asynchron aduio and video
                    //surface may return wrong measured timestamp so big or negative
                    // `\_(._.)_/`
                    long dtTimestamps = (timestampNanos - lastTimestamp);
                    long dtReal = (System.currentTimeMillis() - lastCommitedFrameTime) * 1000000;
                    if (dtTimestamps < 0 || Math.abs(dtReal - dtTimestamps) > 100_000_000) {
                        dt = dtReal;
                    } else {
                        dt = dtTimestamps;
                    }
                    if (dt < 0) {
                        dt = 0;
                    }
                    alphaDt = 0;
                } else {
                    alphaDt = dt = 0;
                }
                lastTimestamp = timestampNanos;
            } else {
                alphaDt = dt = (timestampNanos - lastTimestamp);
                lastTimestamp = timestampNanos;
            }
            firstVideoFrameSincePause = false;
            lastCommitedFrameTime = System.currentTimeMillis();
            if (!skippedFirst) {
                skippedTime += dt;
                if (skippedTime < 200000000) {
                    return;
                }
                skippedFirst = true;
            }
            currentTimestamp += dt;
            if (videoFirst == -1) {
                videoFirst = timestampNanos / 1000;
                if (BuildVars.LOGS_ENABLED) {
                    FileLog.d("InstantCamera first video frame was at " + videoFirst);
                }
            }
            videoLastDt = timestampNanos - videoLast;
            videoLast = timestampNanos;

            FloatBuffer textureBuffer = InstantCameraView.this.textureBuffer;
            FloatBuffer vertexBuffer = InstantCameraView.this.vertexBuffer;
            FloatBuffer oldTextureBuffer = oldTextureTextureBuffer;
            if (textureBuffer == null || vertexBuffer == null) {
                FileLog.d("InstantCamera handleVideoFrameAvailable skip frame " + textureBuffer + " " + vertexBuffer);
                return;
            }

            GLES20.glUseProgram(drawProgram);
            GLES20.glActiveTexture(GLES20.GL_TEXTURE0);
            GLES20.glVertexAttribPointer(positionHandle, 3, GLES20.GL_FLOAT, false, 12, vertexBuffer);
            GLES20.glEnableVertexAttribArray(positionHandle);
            GLES20.glVertexAttribPointer(textureHandle, 2, GLES20.GL_FLOAT, false, 8, textureBuffer);
            GLES20.glEnableVertexAttribArray(textureHandle);
            GLES20.glUniformMatrix4fv(vertexMatrixHandle, 1, false, mMVPMatrix, 0);

            GLES20.glUniform2f(resolutionHandle, videoWidth, videoHeight);

            if (oldCameraTexture[0] != 0 && oldTextureBuffer != null) {
                if (!blendEnabled) {
                    GLES20.glEnable(GLES20.GL_BLEND);
                    blendEnabled = true;
                }
                if (oldTexturePreviewSize != null) {
                    GLES20.glUniform2f(previewSizeHandle, oldTexturePreviewSize.getWidth(), oldTexturePreviewSize.getHeight());
                }
                GLES20.glVertexAttribPointer(textureHandle, 2, GLES20.GL_FLOAT, false, 8, oldTextureBuffer);

                GLES20.glUniformMatrix4fv(textureMatrixHandle, 1, false, moldSTMatrix, 0);
                GLES20.glUniform1f(alphaHandle, 1.0f);
                GLES20.glBindTexture(GLES11Ext.GL_TEXTURE_EXTERNAL_OES, oldCameraTexture[0]);
                GLES20.glDrawArrays(GLES20.GL_TRIANGLE_STRIP, 0, 4);
            }

            if (previewSize != null) {
                GLES20.glUniform2f(previewSizeHandle, previewSize.getWidth(), previewSize.getHeight());
            }

            GLES20.glUniformMatrix4fv(textureMatrixHandle, 1, false, mSTMatrix, 0);
            GLES20.glUniform1f(alphaHandle, cameraTextureAlpha);
            GLES20.glBindTexture(GLES11Ext.GL_TEXTURE_EXTERNAL_OES, cameraTexture[0]);
            GLES20.glDrawArrays(GLES20.GL_TRIANGLE_STRIP, 0, 4);

            GLES20.glDisableVertexAttribArray(positionHandle);
            GLES20.glDisableVertexAttribArray(textureHandle);
            GLES20.glBindTexture(GLES11Ext.GL_TEXTURE_EXTERNAL_OES, 0);
            GLES20.glUseProgram(0);

            EGLExt.eglPresentationTimeANDROID(eglDisplay, eglSurface, currentTimestamp);
            EGL14.eglSwapBuffers(eglDisplay, eglSurface);

            createKeyframeThumb();
            frameCount++;

            if (oldCameraTexture[0] != 0 && cameraTextureAlpha < 1.0f) {
                cameraTextureAlpha += alphaDt / 200000000.0f;
                if (cameraTextureAlpha > 1) {
                    GLES20.glDisable(GLES20.GL_BLEND);
                    blendEnabled = false;
                    cameraTextureAlpha = 1;
                    GLES20.glDeleteTextures(1, oldCameraTexture, 0);
                    oldCameraTexture[0] = 0;
                    if (!cameraReady) {
                        cameraReady = true;
                        AndroidUtilities.runOnUIThread(() -> textureOverlayView.animate().setDuration(120).alpha(0.0f).setInterpolator(new DecelerateInterpolator()).start());
                    }
                }
            } else if (!cameraReady) {
                cameraReady = true;
                AndroidUtilities.runOnUIThread(() -> textureOverlayView.animate().setDuration(120).alpha(0.0f).setInterpolator(new DecelerateInterpolator()).start());
            }
        }

        private void createKeyframeThumb() {
            if (generateKeyframeThumbsQueue != null && Build.VERSION.SDK_INT >= Build.VERSION_CODES.LOLLIPOP && SharedConfig.getDevicePerformanceClass() == SharedConfig.PERFORMANCE_CLASS_HIGH && frameCount % 33 == 0) {
                GenerateKeyframeThumbTask task = new GenerateKeyframeThumbTask();
                generateKeyframeThumbsQueue.postRunnable(task);
            }
        }

        private class GenerateKeyframeThumbTask implements Runnable {
            @Override
            public void run() {
                final TextureView textureView = InstantCameraView.this.textureView;
                if (textureView != null) {
                    try {
                        final Bitmap bitmap = textureView.getBitmap(AndroidUtilities.dp(56), AndroidUtilities.dp(56));
                        AndroidUtilities.runOnUIThread(() -> {
                            if ((bitmap == null || bitmap.getPixel(0, 0) == 0) && keyframeThumbs.size() > 1) {
                                keyframeThumbs.add(keyframeThumbs.get(keyframeThumbs.size() - 1));
                            } else {
                                keyframeThumbs.add(bitmap);
                            }
                        });
                    } catch (Exception e) {
                        FileLog.e(e);
                    }

                }
            }
        }

        private void handlePauseRecording() {
            pauseRecorder = true;
            if (previewFile != null) {
                previewFile.delete();
                previewFile = null;
            }
            previewFile = StoryEntry.makeCacheFile(currentAccount, true);
            try {
                FileLog.d("InstantCamera handlePauseRecording drain encoders");
                drainEncoder(false);
            } catch (Exception e) {
                FileLog.e(e);
            }
//            if (videoEncoder != null) {
//                try {
//                    videoEncoder.stop();
//                    videoEncoder.release();
//                    videoEncoder = null;
//                } catch (Exception e) {
//                    FileLog.e(e);
//                }
//            }
//            if (audioEncoder != null) {
//                try {
//                    audioEncoder.stop();
//                    audioEncoder.release();
//                    audioEncoder = null;
//
//                    setBluetoothScoOn(false);
//                } catch (Exception e) {
//                    FileLog.e(e);
//                }
//            }
            if (mediaMuxer != null) {
                if (WRITE_TO_FILE_IN_BACKGROUND) {
                    CountDownLatch countDownLatch = new CountDownLatch(1);
                    fileWriteQueue.postRunnable(() -> {
                        try {
                            mediaMuxer.finishMovie(previewFile);
                        } catch (Exception e) {
                            e.printStackTrace();
                        }
                        countDownLatch.countDown();
                    });
                    try {
                        countDownLatch.await();
                    } catch (InterruptedException e) {
                        e.printStackTrace();
                    }
                } else {
                    try {
                        mediaMuxer.finishMovie(previewFile);
                    } catch (Exception e) {
                        FileLog.e(e);
                    }
                }
            }
//            FileLoader.getInstance(currentAccount).cancelFileUpload(videoFile.getAbsolutePath(), false);
            AndroidUtilities.runOnUIThread(() -> {
                videoEditedInfo = new VideoEditedInfo();
                videoEditedInfo.roundVideo = true;
                videoEditedInfo.startTime = -1;
                videoEditedInfo.endTime = -1;
                videoEditedInfo.file = file;
                videoEditedInfo.encryptedFile = encryptedFile;
                videoEditedInfo.key = key;
                videoEditedInfo.iv = iv;
                videoEditedInfo.estimatedSize = Math.max(1, size);
                videoEditedInfo.framerate = 25;
                videoEditedInfo.resultWidth = videoEditedInfo.originalWidth = 360;
                videoEditedInfo.resultHeight = videoEditedInfo.originalHeight = 360;
                videoEditedInfo.originalPath = previewFile.getAbsolutePath();
                setupVideoPlayer(previewFile);
                videoEditedInfo.estimatedDuration = recordedTime;
                NotificationCenter.getInstance(currentAccount).postNotificationName(NotificationCenter.audioDidSent, recordingGuid, videoEditedInfo, previewFile.getAbsolutePath(), keyframeThumbs);
            });
        }

        private void handleResumeRecording() {
            pauseRecorder = false;
        }

        private void setupVideoPlayer(File file) {
            videoPlayer = new VideoPlayer();
            videoPlayer.setDelegate(new VideoPlayer.VideoPlayerDelegate() {
                @Override
                public void onStateChanged(boolean playWhenReady, int playbackState) {
                    if (videoPlayer == null) {
                        return;
                    }
                    if (videoPlayer.isPlaying() && playbackState == ExoPlayer.STATE_ENDED) {
                        videoPlayer.seekTo(videoEditedInfo.startTime > 0 ? videoEditedInfo.startTime : 0);
                    }
                }

                @Override
                public void onError(VideoPlayer player, Exception e) {
                    FileLog.e(e);
                }

                @Override
                public void onVideoSizeChanged(int width, int height, int unappliedRotationDegrees, float pixelWidthHeightRatio) {

                }

                @Override
                public void onRenderedFirstFrame() {

                }

                @Override
                public boolean onSurfaceDestroyed(SurfaceTexture surfaceTexture) {
                    return false;
                }

                @Override
                public void onSurfaceTextureUpdated(SurfaceTexture surfaceTexture) {

                }
            });
            videoPlayer.setTextureView(textureView);
            videoPlayer.preparePlayer(Uri.fromFile(file), "other");
            videoPlayer.play();
            videoPlayer.setMute(true);
            startProgressTimer();

            AnimatorSet animatorSet = new AnimatorSet();
            animatorSet.playTogether(
                    ObjectAnimator.ofFloat(switchCameraButton, View.ALPHA, 0.0f),
                    ObjectAnimator.ofInt(paint, AnimationProperties.PAINT_ALPHA, 0),
                    ObjectAnimator.ofFloat(muteImageView, View.ALPHA, 1.0f));
            animatorSet.setDuration(180);
            animatorSet.setInterpolator(new DecelerateInterpolator());
            animatorSet.start();

            EGL14.eglDestroySurface(eglDisplay, eglSurface);
            eglSurface = EGL14.EGL_NO_SURFACE;
            if (surface != null) {
                surface.release();
                surface = null;
            }
            if (eglDisplay != EGL14.EGL_NO_DISPLAY) {
                EGL14.eglMakeCurrent(eglDisplay, EGL14.EGL_NO_SURFACE, EGL14.EGL_NO_SURFACE, EGL14.EGL_NO_CONTEXT);
                EGL14.eglDestroyContext(eglDisplay, eglContext);
                EGL14.eglReleaseThread();
                EGL14.eglTerminate(eglDisplay);
            }
            eglDisplay = EGL14.EGL_NO_DISPLAY;
            eglContext = EGL14.EGL_NO_CONTEXT;
            eglConfig = null;
        }

        public static final int ENCODER_SEND_CANCEL = 0;
        public static final int ENCODER_SEND_SEND = 1;
        public static final int ENCODER_SEND_PLAYER = 2;

        private boolean sentMedia;

        private void handleStopRecording(final int send, final int ttl) {
            final boolean runDone;
            if (send == ENCODER_SEND_SEND && (videoEditedInfo == null || !videoEditedInfo.needConvert()) && !delegate.isInScheduleMode()) {
                runDone = false;
                if (!sentMedia) {
                    sentMedia = true;
                    AndroidUtilities.runOnUIThread(() -> {
                        videoEditedInfo = new VideoEditedInfo();
                        videoEditedInfo.startTime = -1;
                        videoEditedInfo.endTime = -1;
                        videoEditedInfo.estimatedSize = Math.max(1, size);
                        videoEditedInfo.roundVideo = true;
                        videoEditedInfo.file = file;
                        videoEditedInfo.encryptedFile = encryptedFile;
                        videoEditedInfo.key = key;
                        videoEditedInfo.iv = iv;
                        videoEditedInfo.framerate = 25;
                        videoEditedInfo.resultWidth = videoEditedInfo.originalWidth = 360;
                        videoEditedInfo.resultHeight = videoEditedInfo.originalHeight = 360;
                        videoEditedInfo.originalPath = videoFile.getAbsolutePath();
                        videoEditedInfo.notReadyYet = true;
                        videoEditedInfo.thumb = firstFrameThumb;
                        videoEditedInfo.estimatedDuration = recordedTime;
                        firstFrameThumb = null;
                        MediaController.PhotoEntry entry = new MediaController.PhotoEntry(0, 0, 0, videoFile.getAbsolutePath(), 0, true, 0, 0, 0);
                        entry.ttl = ttl;
                        delegate.sendMedia(entry, videoEditedInfo, true, 0, false);
                    });
                }
            } else {
                runDone = true;
            }
            if (running && !pauseRecorder) {
                FileLog.d("InstantCamera handleStopRecording running=false");
                sendWhenDone = send;
                sendWhenDoneTTL = ttl;
                running = false;
                return;
            }
            try {
                FileLog.d("InstantCamera handleStopRecording drain encoders");
                drainEncoder(true);
            } catch (Exception e) {
                FileLog.e(e);
            }
            if (videoEncoder != null) {
                try {
                    videoEncoder.stop();
                    videoEncoder.release();
                    videoEncoder = null;
                } catch (Exception e) {
                    FileLog.e(e);
                }
            }
            if (audioEncoder != null) {
                try {
                    audioEncoder.stop();
                    audioEncoder.release();
                    audioEncoder = null;

                    setBluetoothScoOn(false);
                } catch (Exception e) {
                    FileLog.e(e);
                }
            }
            if (previewFile != null) {
                previewFile.delete();
                previewFile = null;
            }
            if (mediaMuxer != null) {
                if (WRITE_TO_FILE_IN_BACKGROUND) {
                    CountDownLatch countDownLatch = new CountDownLatch(1);
                    fileWriteQueue.postRunnable(() -> {
                        try {
                            mediaMuxer.finishMovie();
                        } catch (Exception e) {
                            e.printStackTrace();
                        }
                        countDownLatch.countDown();
                    });
                    try {
                        countDownLatch.await();
                    } catch (InterruptedException e) {
                        e.printStackTrace();
                    }
                } else {
                    try {
                        mediaMuxer.finishMovie();
                    } catch (Exception e) {
                        FileLog.e(e);
                    }
                }
                FileLog.d("InstantCamera handleStopRecording finish muxer");
                if (writingToDifferentFile) {
                    if (videoFile.exists()) {
                        try {
                            videoFile.delete();
                        } catch (Exception e) {
                            FileLog.e("InstantCamera copying fileToWrite to videoFile, deleting videoFile error " + videoFile);
                            FileLog.e(e);
                        }
                    }
                    if (!fileToWrite.renameTo(videoFile)) {
                        FileLog.e("InstantCamera unable to rename file, try move file");
                        try {
                            AndroidUtilities.copyFile(fileToWrite, videoFile);
                            fileToWrite.delete();
                        } catch (IOException e) {
                            FileLog.e(e);
                            FileLog.e("InstantCamera unable to move file");
                        }
                    }
                }
            }
            if (send != 2) {
                if (generateKeyframeThumbsQueue != null) {
                    generateKeyframeThumbsQueue.cleanupQueue();
                    generateKeyframeThumbsQueue.recycle();
                    generateKeyframeThumbsQueue = null;
                }
            }
            FileLog.d("InstantCamera handleStopRecording send " + send);
            if (send == ENCODER_SEND_CANCEL) {
                FileLoader.getInstance(currentAccount).cancelFileUpload(videoFile.getAbsolutePath(), false);
                try {
                    fileToWrite.delete();
                } catch (Throwable ignore) {}
                try {
                    videoFile.delete();
                } catch (Throwable ignore) {}
            } else {
                if (runDone && (send != ENCODER_SEND_SEND || !sentMedia)) {
                    sentMedia = true;
                    AndroidUtilities.runOnUIThread(() -> {
                        if (videoEditedInfo == null) {
                            videoEditedInfo = new VideoEditedInfo();
                            videoEditedInfo.startTime = -1;
                            videoEditedInfo.endTime = -1;
                        }
                        if (videoEditedInfo.needConvert()) {
                            file = null;
                            encryptedFile = null;
                            key = null;
                            iv = null;
                            double totalDuration = videoEditedInfo.estimatedDuration;
                            long startTime = videoEditedInfo.startTime >= 0 ? videoEditedInfo.startTime : 0;
                            long endTime = videoEditedInfo.endTime >= 0 ? videoEditedInfo.endTime : videoEditedInfo.estimatedDuration;
                            videoEditedInfo.estimatedDuration = endTime - startTime;
                            videoEditedInfo.estimatedSize = Math.max(1, (long) (size * (videoEditedInfo.estimatedDuration / totalDuration)));
                            videoEditedInfo.bitrate = 1000000;
                            if (videoEditedInfo.startTime > 0) {
                                videoEditedInfo.startTime *= 1000;
                            }
                            if (videoEditedInfo.endTime > 0) {
                                videoEditedInfo.endTime *= 1000;
                            }
                            FileLoader.getInstance(currentAccount).cancelFileUpload(cameraFile.getAbsolutePath(), false);
                        } else {
                            videoEditedInfo.estimatedSize = Math.max(1, size);
                        }
                        videoEditedInfo.roundVideo = true;
                        videoEditedInfo.file = file;
                        videoEditedInfo.encryptedFile = encryptedFile;
                        videoEditedInfo.key = key;
                        videoEditedInfo.iv = iv;
                        videoEditedInfo.framerate = 25;
                        videoEditedInfo.resultWidth = videoEditedInfo.originalWidth = 360;
                        videoEditedInfo.resultHeight = videoEditedInfo.originalHeight = 360;
                        videoEditedInfo.originalPath = videoFile.getAbsolutePath();
                        if (send == ENCODER_SEND_SEND) {
                            if (delegate.isInScheduleMode()) {
                                AlertsCreator.createScheduleDatePickerDialog(delegate.getParentActivity(), delegate.getDialogId(), (notify, scheduleDate) -> {
                                    MediaController.PhotoEntry entry = new MediaController.PhotoEntry(0, 0, 0, videoFile.getAbsolutePath(), 0, true, 0, 0, 0);
                                    entry.ttl = ttl;
                                    delegate.sendMedia(entry, videoEditedInfo, notify, scheduleDate, false);
                                    startAnimation(false, false);
                                }, () -> {
                                    startAnimation(false, false);
                                }, resourcesProvider);
                            } else {
                                MediaController.PhotoEntry entry = new MediaController.PhotoEntry(0, 0, 0, videoFile.getAbsolutePath(), 0, true, 0, 0, 0);
                                entry.ttl = ttl;
                                delegate.sendMedia(entry, videoEditedInfo, true, 0, false);
                            }
                        } else {
                            setupVideoPlayer(videoFile);
                            videoEditedInfo.estimatedDuration = recordedTime;
                            NotificationCenter.getInstance(currentAccount).postNotificationName(NotificationCenter.audioDidSent, recordingGuid, videoEditedInfo, videoFile.getAbsolutePath(), keyframeThumbs);
                        }
                    });
                }
                AndroidUtilities.runOnUIThread(() -> {
                    if (sentMedia && videoEditedInfo != null) {
                        videoEditedInfo.notReadyYet = false;
                    }
                    didWriteData(videoFile, 0, true);
                    MediaController.getInstance().requestAudioFocus(false);
                });
            }
            EGL14.eglDestroySurface(eglDisplay, eglSurface);
            eglSurface = EGL14.EGL_NO_SURFACE;
            if (surface != null) {
                surface.release();
                surface = null;
            }
            if (eglDisplay != EGL14.EGL_NO_DISPLAY) {
                EGL14.eglMakeCurrent(eglDisplay, EGL14.EGL_NO_SURFACE, EGL14.EGL_NO_SURFACE, EGL14.EGL_NO_CONTEXT);
                EGL14.eglDestroyContext(eglDisplay, eglContext);
                EGL14.eglReleaseThread();
                EGL14.eglTerminate(eglDisplay);
            }
            eglDisplay = EGL14.EGL_NO_DISPLAY;
            eglContext = EGL14.EGL_NO_CONTEXT;
            eglConfig = null;
            handler.exit();
            AndroidUtilities.runOnUIThread(() -> {
                InstantCameraView.this.videoEncoder = null;
            });
        }

        private void setBluetoothScoOn(boolean scoOn) {
            AudioManager am = (AudioManager) ApplicationLoader.applicationContext.getSystemService(Context.AUDIO_SERVICE);
            if (am.isBluetoothScoAvailableOffCall() && SharedConfig.recordViaSco || !scoOn) {
                BluetoothAdapter btAdapter = BluetoothAdapter.getDefaultAdapter();
                try {
                    if (btAdapter != null && btAdapter.getProfileConnectionState(BluetoothProfile.HEADSET) == BluetoothProfile.STATE_CONNECTED || !scoOn) {
                        if (scoOn && !am.isBluetoothScoOn()) {
                            am.startBluetoothSco();
                        } else if (!scoOn && am.isBluetoothScoOn()) {
                            am.stopBluetoothSco();
                        }
                    }
                } catch (SecurityException ignored) {
                } catch (Throwable e) {
                    FileLog.e(e);
                }
            }
        }

        private void prepareEncoder(boolean fromPause) {
            setBluetoothScoOn(true);

            try {
                int recordBufferSize = AudioRecord.getMinBufferSize(audioSampleRate, AudioFormat.CHANNEL_IN_MONO, AudioFormat.ENCODING_PCM_16BIT);
                if (recordBufferSize <= 0) {
                    recordBufferSize = 3584;
                }
                int bufferSize = 2048 * 24;
                if (bufferSize < recordBufferSize) {
                    bufferSize = ((recordBufferSize / 2048) + 1) * 2048 * 2;
                }
                buffers.clear();
                for (int a = 0; a < 3; a++) {
                    buffers.add(new AudioBufferInfo());
                }

                if (fromPause) {
                    prevVideoLast = videoLast + videoLastDt;
                    prevAudioLast = audioLast + audioLastDt;
                    firstVideoFrameSincePause = true;
                } else {
                    prevVideoLast = -1;
                    prevAudioLast = -1;
                    currentTimestamp = 0;
                }
                lastTimestamp = -1;
                lastCommitedFrameTime = 0;
                audioStartTime = -1;
                audioFirst = -1;
                videoFirst = -1;
                videoLast = -1;
                videoDiff = -1;
                audioLast = -1;
                audioDiff = -1;
                skippedFirst = false;

                audioRecorder = new AudioRecord(MediaRecorder.AudioSource.DEFAULT, audioSampleRate, AudioFormat.CHANNEL_IN_MONO, AudioFormat.ENCODING_PCM_16BIT, bufferSize);
                audioRecorder.startRecording();
                if (BuildVars.LOGS_ENABLED) {
                    FileLog.d("InstantCamera initied audio record with channels " + audioRecorder.getChannelCount() + " sample rate = " + audioRecorder.getSampleRate() + " bufferSize = " + bufferSize);
                }
                pauseRecorder = false;
                Thread thread = new Thread(recorderRunnable);
                thread.setPriority(Thread.MAX_PRIORITY);
                thread.start();

                audioBufferInfo = new MediaCodec.BufferInfo();
                videoBufferInfo = new MediaCodec.BufferInfo();

                MediaFormat audioFormat = new MediaFormat();
                audioFormat.setString(MediaFormat.KEY_MIME, AUDIO_MIME_TYPE);
                audioFormat.setInteger(MediaFormat.KEY_SAMPLE_RATE, audioSampleRate);
                audioFormat.setInteger(MediaFormat.KEY_CHANNEL_COUNT, 1);
                audioFormat.setInteger(MediaFormat.KEY_BIT_RATE, MessagesController.getInstance(currentAccount).roundAudioBitrate * 1024);
                audioFormat.setInteger(MediaFormat.KEY_MAX_INPUT_SIZE, 2048 * AudioBufferInfo.MAX_SAMPLES);

                audioEncoder = MediaCodec.createEncoderByType(AUDIO_MIME_TYPE);
                audioEncoder.configure(audioFormat, null, null, MediaCodec.CONFIGURE_FLAG_ENCODE);
                audioEncoder.start();

                videoEncoder = MediaCodec.createEncoderByType(VIDEO_MIME_TYPE);
                firstEncode = true;

                MediaFormat format = MediaFormat.createVideoFormat(VIDEO_MIME_TYPE, videoWidth, videoHeight);

                format.setInteger(MediaFormat.KEY_COLOR_FORMAT, MediaCodecInfo.CodecCapabilities.COLOR_FormatSurface);
                format.setInteger(MediaFormat.KEY_BIT_RATE, videoBitrate);
                format.setInteger(MediaFormat.KEY_FRAME_RATE, FRAME_RATE);
                format.setInteger(MediaFormat.KEY_I_FRAME_INTERVAL, IFRAME_INTERVAL);
                    /*if (Build.VERSION.SDK_INT >= 21) {
                        format.setInteger(MediaFormat.KEY_PROFILE, MediaCodecInfo.CodecProfileLevel.AVCProfileHigh);
                        if (Build.VERSION.SDK_INT >= 23) {
                            format.setInteger(MediaFormat.KEY_LEVEL, MediaCodecInfo.CodecProfileLevel.AVCLevel5);
                        }
                    }*/

                videoEncoder.configure(format, null, null, MediaCodec.CONFIGURE_FLAG_ENCODE);
                surface = videoEncoder.createInputSurface();
                videoEncoder.start();

                if (!fromPause) {
                    boolean isSdCard = ImageLoader.isSdCardPath(videoFile);
                    fileToWrite = videoFile;
                    if (isSdCard) {
                        try {
                            fileToWrite = new File(ApplicationLoader.getFilesDirFixed(), "camera_tmp.mp4");
                            if (fileToWrite.exists()) {
                                fileToWrite.delete();
                            }
                            writingToDifferentFile = true;
                        } catch (Throwable e) {
                            FileLog.e(e);
                            fileToWrite = videoFile;
                            writingToDifferentFile = false;
                        }
                    }
                    Mp4Movie movie = new Mp4Movie();
                    movie.setCacheFile(fileToWrite);
                    movie.setRotation(0);
                    movie.setSize(videoWidth, videoHeight);
                    mediaMuxer = new MP4Builder().createMovie(movie, isSecretChat, false);
                    mediaMuxer.setAllowSyncFiles(allowSendingWhileRecording = SharedConfig.deviceIsHigh());
                }

                AndroidUtilities.runOnUIThread(() -> {
                    if (cancelled) {
                        return;
                    }
                    try {
                        performHapticFeedback(HapticFeedbackConstants.KEYBOARD_TAP, HapticFeedbackConstants.FLAG_IGNORE_GLOBAL_SETTING);
                    } catch (Exception ignore) {

                    }
                    AndroidUtilities.lockOrientation(delegate.getParentActivity());
                    recordPlusTime = fromPause ? recordedTime : 0;
                    recordStartTime = System.currentTimeMillis();
                    recording = true;
                    invalidate();
                    NotificationCenter.getInstance(currentAccount).postNotificationName(NotificationCenter.recordStarted, recordingGuid, false);
                });
            } catch (Exception ioe) {
                throw new RuntimeException(ioe);
            }

            if (eglDisplay != EGL14.EGL_NO_DISPLAY) {
                throw new RuntimeException("EGL already set up");
            }

            eglDisplay = EGL14.eglGetDisplay(EGL14.EGL_DEFAULT_DISPLAY);
            if (eglDisplay == EGL14.EGL_NO_DISPLAY) {
                throw new RuntimeException("unable to get EGL14 display");
            }
            int[] version = new int[2];
            if (!EGL14.eglInitialize(eglDisplay, version, 0, version, 1)) {
                eglDisplay = null;
                throw new RuntimeException("unable to initialize EGL14");
            }

            if (eglContext == EGL14.EGL_NO_CONTEXT) {
                int renderableType = EGL14.EGL_OPENGL_ES2_BIT;

                int[] attribList = {
                        EGL14.EGL_RED_SIZE, 8,
                        EGL14.EGL_GREEN_SIZE, 8,
                        EGL14.EGL_BLUE_SIZE, 8,
                        EGL14.EGL_ALPHA_SIZE, 8,
                        EGL14.EGL_RENDERABLE_TYPE, renderableType,
                        0x3142, 1,
                        EGL14.EGL_NONE
                };
                android.opengl.EGLConfig[] configs = new android.opengl.EGLConfig[1];
                int[] numConfigs = new int[1];
                if (!EGL14.eglChooseConfig(eglDisplay, attribList, 0, configs, 0, configs.length, numConfigs, 0)) {
                    throw new RuntimeException("Unable to find a suitable EGLConfig");
                }

                int[] attrib2_list = {
                        EGL14.EGL_CONTEXT_CLIENT_VERSION, 2,
                        EGL14.EGL_NONE
                };
                eglContext = EGL14.eglCreateContext(eglDisplay, configs[0], sharedEglContext, attrib2_list, 0);
                eglConfig = configs[0];
            }

            int[] values = new int[1];
            EGL14.eglQueryContext(eglDisplay, eglContext, EGL14.EGL_CONTEXT_CLIENT_VERSION, values, 0);

            if (eglSurface != EGL14.EGL_NO_SURFACE) {
                throw new IllegalStateException("surface already created");
            }

            int[] surfaceAttribs = {
                    EGL14.EGL_NONE
            };
            eglSurface = EGL14.eglCreateWindowSurface(eglDisplay, eglConfig, surface, surfaceAttribs, 0);
            if (eglSurface == null) {
                throw new RuntimeException("surface was null");
            }

            if (!EGL14.eglMakeCurrent(eglDisplay, eglSurface, eglSurface, eglContext)) {
                if (BuildVars.LOGS_ENABLED) {
                    FileLog.e("eglMakeCurrent failed " + GLUtils.getEGLErrorString(EGL14.eglGetError()));
                }
                throw new RuntimeException("eglMakeCurrent failed");
            }
            GLES20.glBlendFunc(GLES20.GL_SRC_ALPHA, GLES20.GL_ONE_MINUS_SRC_ALPHA);

            int vertexShader = loadShader(GLES20.GL_VERTEX_SHADER, VERTEX_SHADER);
            int fragmentShader = loadShader(GLES20.GL_FRAGMENT_SHADER, createFragmentShader(previewSize));
            if (vertexShader != 0 && fragmentShader != 0) {
                drawProgram = GLES20.glCreateProgram();
                GLES20.glAttachShader(drawProgram, vertexShader);
                GLES20.glAttachShader(drawProgram, fragmentShader);
                GLES20.glLinkProgram(drawProgram);
                int[] linkStatus = new int[1];
                GLES20.glGetProgramiv(drawProgram, GLES20.GL_LINK_STATUS, linkStatus, 0);
                if (linkStatus[0] == 0) {
                    GLES20.glDeleteProgram(drawProgram);
                    drawProgram = 0;
                } else {
                    positionHandle = GLES20.glGetAttribLocation(drawProgram, "aPosition");
                    textureHandle = GLES20.glGetAttribLocation(drawProgram, "aTextureCoord");
                    previewSizeHandle = GLES20.glGetUniformLocation(drawProgram, "preview");
                    resolutionHandle = GLES20.glGetUniformLocation(drawProgram, "resolution");
                    alphaHandle = GLES20.glGetUniformLocation(drawProgram, "alpha");
                    vertexMatrixHandle = GLES20.glGetUniformLocation(drawProgram, "uMVPMatrix");
                    textureMatrixHandle = GLES20.glGetUniformLocation(drawProgram, "uSTMatrix");
                }
            }
        }

        public Surface getInputSurface() {
            return surface;
        }

        private void didWriteData(File file, long availableSize, boolean last) {
            if (videoConvertFirstWrite) {
                FileLoader.getInstance(currentAccount).uploadFile(file.toString(), isSecretChat, false, 1, ConnectionsManager.FileTypeVideo, false);
                videoConvertFirstWrite = false;
                if (last) {
                    FileLoader.getInstance(currentAccount).checkUploadNewDataAvailable(file.toString(), isSecretChat, availableSize, last ? file.length() : 0);
                }
            } else {
                FileLoader.getInstance(currentAccount).checkUploadNewDataAvailable(file.toString(), isSecretChat, availableSize, last ? file.length() : 0);
            }
        }

        public void drainEncoder(boolean endOfStream) throws Exception {
            if (endOfStream) {
                videoEncoder.signalEndOfInputStream();
            }

            ByteBuffer[] encoderOutputBuffers = null;
            if (Build.VERSION.SDK_INT < 21) {
                encoderOutputBuffers = videoEncoder.getOutputBuffers();
            }
            while (true) {
                int encoderStatus = videoEncoder.dequeueOutputBuffer(videoBufferInfo, 10000);
                if (encoderStatus == MediaCodec.INFO_TRY_AGAIN_LATER) {
                    if (!endOfStream || pauseRecorder) {
                        break;
                    }
                } else if (encoderStatus == MediaCodec.INFO_OUTPUT_BUFFERS_CHANGED) {
                    if (Build.VERSION.SDK_INT < 21) {
                        encoderOutputBuffers = videoEncoder.getOutputBuffers();
                    }
                } else if (encoderStatus == MediaCodec.INFO_OUTPUT_FORMAT_CHANGED) {
                    MediaFormat newFormat = videoEncoder.getOutputFormat();
                    if (videoTrackIndex == -5) {
                        videoTrackIndex = mediaMuxer.addTrack(newFormat, false);
                        if (newFormat.containsKey(MediaFormat.KEY_PREPEND_HEADER_TO_SYNC_FRAMES) && newFormat.getInteger(MediaFormat.KEY_PREPEND_HEADER_TO_SYNC_FRAMES) == 1) {
                            ByteBuffer spsBuff = newFormat.getByteBuffer("csd-0");
                            ByteBuffer ppsBuff = newFormat.getByteBuffer("csd-1");
                            prependHeaderSize = spsBuff.limit() + ppsBuff.limit();
                        }
                    }
                } else if (encoderStatus >= 0) {
                    ByteBuffer encodedData;
                    if (Build.VERSION.SDK_INT < 21) {
                        encodedData = encoderOutputBuffers[encoderStatus];
                    } else {
                        encodedData = videoEncoder.getOutputBuffer(encoderStatus);
                    }
                    if (encodedData == null) {
                        throw new RuntimeException("encoderOutputBuffer " + encoderStatus + " was null");
                    }
                    if (videoBufferInfo.size > 1) {
                        if ((videoBufferInfo.flags & MediaCodec.BUFFER_FLAG_CODEC_CONFIG) == 0) {
                            if (prependHeaderSize != 0 && (videoBufferInfo.flags & MediaCodec.BUFFER_FLAG_KEY_FRAME) != 0) {
                                videoBufferInfo.offset += prependHeaderSize;
                                videoBufferInfo.size -= prependHeaderSize;
                            }
                            if (firstEncode && (videoBufferInfo.flags & MediaCodec.BUFFER_FLAG_KEY_FRAME) != 0) {
                                if (videoBufferInfo.size > 100) {
                                    encodedData.position(videoBufferInfo.offset);
                                    byte[] temp = new byte[100];
                                    encodedData.get(temp);
                                    int nalCount = 0;
                                    for (int a = 0; a < temp.length - 4; a++) {
                                        if (temp[a] == 0 && temp[a + 1] == 0 && temp[a + 2] == 0 && temp[a + 3] == 1) {
                                            nalCount++;
                                            if (nalCount > 1) {
                                                videoBufferInfo.offset += a;
                                                videoBufferInfo.size -= a;
                                                break;
                                            }
                                        }
                                    }
                                }
                                firstEncode = false;
                            }
                            if (WRITE_TO_FILE_IN_BACKGROUND) {
                                MediaCodec.BufferInfo bufferInfo = new MediaCodec.BufferInfo();
                                bufferInfo.size = videoBufferInfo.size;
                                bufferInfo.offset = videoBufferInfo.offset;
                                bufferInfo.flags = videoBufferInfo.flags;
                                bufferInfo.presentationTimeUs = videoBufferInfo.presentationTimeUs;
                                ByteBuffer byteBuffer = AndroidUtilities.cloneByteBuffer(encodedData);
                                fileWriteQueue.postRunnable(() -> {
                                    long availableSize = 0;
                                    try {
                                        availableSize = mediaMuxer.writeSampleData(videoTrackIndex, byteBuffer, bufferInfo, true);
                                    } catch (Exception e) {
                                        e.printStackTrace();
                                    }
                                    if (availableSize != 0 && !writingToDifferentFile && allowSendingWhileRecording) {
                                        didWriteData(videoFile, availableSize, false);
                                    }
                                });
                            } else {
                                long availableSize = mediaMuxer.writeSampleData(videoTrackIndex, encodedData, videoBufferInfo, true);
                                if (availableSize != 0 && !writingToDifferentFile && allowSendingWhileRecording) {
                                    didWriteData(videoFile, availableSize, false);
                                }
                            }
                        } else if (videoTrackIndex == -5) {
                            byte[] csd = new byte[videoBufferInfo.size];
                            encodedData.limit(videoBufferInfo.offset + videoBufferInfo.size);
                            encodedData.position(videoBufferInfo.offset);
                            encodedData.get(csd);
                            ByteBuffer sps = null;
                            ByteBuffer pps = null;
                            for (int a = videoBufferInfo.size - 1; a >= 0; a--) {
                                if (a > 3) {
                                    if (csd[a] == 1 && csd[a - 1] == 0 && csd[a - 2] == 0 && csd[a - 3] == 0) {
                                        sps = ByteBuffer.allocate(a - 3);
                                        pps = ByteBuffer.allocate(videoBufferInfo.size - (a - 3));
                                        sps.put(csd, 0, a - 3).position(0);
                                        pps.put(csd, a - 3, videoBufferInfo.size - (a - 3)).position(0);
                                        break;
                                    }
                                } else {
                                    break;
                                }
                            }

                            MediaFormat newFormat = MediaFormat.createVideoFormat("video/avc", videoWidth, videoHeight);
                            if (sps != null && pps != null) {
                                newFormat.setByteBuffer("csd-0", sps);
                                newFormat.setByteBuffer("csd-1", pps);
                            }
                            videoTrackIndex = mediaMuxer.addTrack(newFormat, false);
                        }
                    }
                    videoEncoder.releaseOutputBuffer(encoderStatus, false);
                    if ((videoBufferInfo.flags & MediaCodec.BUFFER_FLAG_END_OF_STREAM) != 0) {
                        break;
                    }
                }
            }

            if (Build.VERSION.SDK_INT < 21) {
                encoderOutputBuffers = audioEncoder.getOutputBuffers();
            }
            while (true) {
                int encoderStatus = audioEncoder.dequeueOutputBuffer(audioBufferInfo, 0);
                if (encoderStatus == MediaCodec.INFO_TRY_AGAIN_LATER) {
                    if (!endOfStream || !running && sendWhenDone == ENCODER_SEND_CANCEL || pauseRecorder) {
                        break;
                    }
                } else if (encoderStatus == MediaCodec.INFO_OUTPUT_BUFFERS_CHANGED) {
                    if (Build.VERSION.SDK_INT < 21) {
                        encoderOutputBuffers = audioEncoder.getOutputBuffers();
                    }
                } else if (encoderStatus == MediaCodec.INFO_OUTPUT_FORMAT_CHANGED) {
                    MediaFormat newFormat = audioEncoder.getOutputFormat();
                    if (audioTrackIndex == -5) {
                        audioTrackIndex = mediaMuxer.addTrack(newFormat, true);
                    }
                } else if (encoderStatus >= 0) {
                    ByteBuffer encodedData;
                    if (Build.VERSION.SDK_INT < 21) {
                        encodedData = encoderOutputBuffers[encoderStatus];
                    } else {
                        encodedData = audioEncoder.getOutputBuffer(encoderStatus);
                    }
                    if (encodedData == null) {
                        throw new RuntimeException("encoderOutputBuffer " + encoderStatus + " was null");
                    }
                    if ((audioBufferInfo.flags & MediaCodec.BUFFER_FLAG_CODEC_CONFIG) != 0) {
                        audioBufferInfo.size = 0;
                    }
                    if (audioBufferInfo.size != 0) {
                        if (WRITE_TO_FILE_IN_BACKGROUND) {
                            MediaCodec.BufferInfo bufferInfo = new MediaCodec.BufferInfo();
                            bufferInfo.size = audioBufferInfo.size;
                            bufferInfo.offset = audioBufferInfo.offset;
                            bufferInfo.flags = audioBufferInfo.flags;
                            bufferInfo.presentationTimeUs = audioBufferInfo.presentationTimeUs;
                            ByteBuffer byteBuffer = AndroidUtilities.cloneByteBuffer(encodedData);
                            fileWriteQueue.postRunnable(() -> {
                                long availableSize = 0;
                                try {
                                    availableSize = mediaMuxer.writeSampleData(audioTrackIndex, byteBuffer, bufferInfo, false);
                                } catch (Exception e) {
                                    e.printStackTrace();
                                }
                                if (availableSize != 0 && !writingToDifferentFile && allowSendingWhileRecording) {
                                    didWriteData(videoFile, availableSize, false);
                                }
                            });
                            if (audioEncoder != null) {
                                audioEncoder.releaseOutputBuffer(encoderStatus, false);
                            }
                        } else {
                            long availableSize = mediaMuxer.writeSampleData(audioTrackIndex, encodedData, audioBufferInfo, false);
                            if (availableSize != 0 && !writingToDifferentFile && allowSendingWhileRecording) {
                                didWriteData(videoFile, availableSize, false);
                            }
                            if (audioEncoder != null) {
                                audioEncoder.releaseOutputBuffer(encoderStatus, false);
                            }
                        }
                    } else if (audioEncoder != null) {
                        audioEncoder.releaseOutputBuffer(encoderStatus, false);
                    }
                    if ((audioBufferInfo.flags & MediaCodec.BUFFER_FLAG_END_OF_STREAM) != 0) {
                        break;
                    }
                }
            }
        }


        @Override
        protected void finalize() throws Throwable {
            if (fileWriteQueue != null) {
                fileWriteQueue.recycle();
                fileWriteQueue = null;
            }
            try {
                if (eglDisplay != EGL14.EGL_NO_DISPLAY) {
                    EGL14.eglMakeCurrent(eglDisplay, EGL14.EGL_NO_SURFACE, EGL14.EGL_NO_SURFACE, EGL14.EGL_NO_CONTEXT);
                    EGL14.eglDestroyContext(eglDisplay, eglContext);
                    EGL14.eglReleaseThread();
                    EGL14.eglTerminate(eglDisplay);
                    eglDisplay = EGL14.EGL_NO_DISPLAY;
                    eglContext = EGL14.EGL_NO_CONTEXT;
                    eglConfig = null;
                }
            } finally {
                super.finalize();
            }
        }
    }

    private String createFragmentShader(Size previewSize) {
        if (SharedConfig.deviceIsLow() || !allowBigSizeCamera() || Math.max(previewSize.getHeight(), previewSize.getWidth()) * 0.7f < MessagesController.getInstance(currentAccount).roundVideoSize) {
            return "#extension GL_OES_EGL_image_external : require\n" +
                    "precision highp float;\n" +
                    "varying vec2 vTextureCoord;\n" +
                    "uniform float alpha;\n" +
                    "uniform vec2 preview;\n" +
                    "uniform vec2 resolution;\n" +
                    "uniform samplerExternalOES sTexture;\n" +
                    "void main() {\n" +
                    "   vec4 textColor = texture2D(sTexture, vTextureCoord);\n" +
                    "   vec2 coord = resolution * 0.5;\n" +
                    "   float radius = 0.51 * resolution.x;\n" +
                    "   float d = length(coord - gl_FragCoord.xy) - radius;\n" +
                    "   float t = clamp(d, 0.0, 1.0);\n" +
                    "   vec3 color = mix(textColor.rgb, vec3(1, 1, 1), t);\n" +
                    "   gl_FragColor = vec4(color * alpha, alpha);\n" +
                    "}\n";
        }
        //apply bilinear filtering
        return "#extension GL_OES_EGL_image_external : require\n" +
                "precision highp float;\n" +
                "varying vec2 vTextureCoord;\n" + //uv
                "uniform vec2 resolution;\n" + //rendering texture
                "uniform vec2 preview;\n" + //original texture size
                "uniform float alpha;\n" +

                "uniform samplerExternalOES sTexture;\n" +
                "void main() {\n" +
                "   vec2 coord = resolution * 0.5;\n" +
                "   float radius = 0.51 * resolution.x;\n" +
                "   float d = length(coord - gl_FragCoord.xy) - radius;\n" +
                "   float t = clamp(d, 0.0, 1.0);\n" +
                "   if (t == 0.0) {\n" +
                "       vec2 c_textureSize = preview;\n" +
                "       vec2 c_onePixel = (1.0 / c_textureSize);\n" +
                "       vec2 uv = vTextureCoord;\n" +
                "       vec2 pixel = uv * c_textureSize + 0.5;\n" +

                "       vec2 frac = fract(pixel);\n" +
                "       pixel = (floor(pixel) / c_textureSize) - vec2(c_onePixel);\n" +

                "       vec4 tl = texture2D(sTexture, pixel + vec2(0.0         , 0.0));\n" +
                "       vec4 tr = texture2D(sTexture, pixel + vec2(c_onePixel.x, 0.0));\n" +
                "       vec4 bl = texture2D(sTexture, pixel + vec2(0.0         , c_onePixel.y));\n" +
                "       vec4 br = texture2D(sTexture, pixel + vec2(c_onePixel.x, c_onePixel.y));\n" +

                "       vec4 x1 = mix(tl, tr, frac.x);\n" +
                "       vec4 x2 = mix(bl, br, frac.x);\n" +
                "       gl_FragColor = mix(x1, x2, frac.y) * alpha;" +
                "   } else {\n" +
                "       gl_FragColor = vec4(1, 1, 1, alpha);\n" +
                "   }\n" +
                "}\n";
    }

    public class InstantViewCameraContainer extends FrameLayout {

        ImageReceiver imageReceiver;
        float imageProgress;

        public InstantViewCameraContainer(Context context) {
            super(context);
            InstantCameraView.this.setWillNotDraw(false);
        }

        public void setImageReceiver(ImageReceiver imageReceiver) {
            if (this.imageReceiver == null) {
                imageProgress = 0;
            }
            this.imageReceiver = imageReceiver;
            invalidate();
        }

        @Override
        protected void dispatchDraw(Canvas canvas) {
            super.dispatchDraw(canvas);
            if (imageProgress != 1f) {
                imageProgress += 16 / 250.0f;
                if (imageProgress > 1f) {
                    imageProgress = 1f;
                }
                invalidate();
            }
            if (imageReceiver != null) {
                canvas.save();
                if (imageReceiver.getImageWidth() != textureViewSize) {
                    float s = textureViewSize / imageReceiver.getImageWidth();
                    canvas.scale(s, s);
                }
                canvas.translate(-imageReceiver.getImageX(), -imageReceiver.getImageY());
                float oldAlpha = imageReceiver.getAlpha();
                imageReceiver.setAlpha(imageProgress);
                imageReceiver.draw(canvas);
                imageReceiver.setAlpha(oldAlpha);
                canvas.restore();
            }
        }
    }


    @Override
    public boolean onTouchEvent(MotionEvent ev) {
        if (ev.getAction() == MotionEvent.ACTION_DOWN && delegate != null) {
            if (videoPlayer != null) {
                boolean mute = !videoPlayer.isMuted();
                videoPlayer.setMute(mute);
                if (muteAnimation != null) {
                    muteAnimation.cancel();
                }
                muteAnimation = new AnimatorSet();
                muteAnimation.playTogether(
                        ObjectAnimator.ofFloat(muteImageView, View.ALPHA, mute ? 1.0f : 0.0f),
                        ObjectAnimator.ofFloat(muteImageView, View.SCALE_X, mute ? 1.0f : 0.5f),
                        ObjectAnimator.ofFloat(muteImageView, View.SCALE_Y, mute ? 1.0f : 0.5f));
                muteAnimation.addListener(new AnimatorListenerAdapter() {
                    @Override
                    public void onAnimationEnd(Animator animation) {
                        if (animation.equals(muteAnimation)) {
                            muteAnimation = null;
                        }
                    }
                });
                muteAnimation.setDuration(180);
                muteAnimation.setInterpolator(new DecelerateInterpolator());
                muteAnimation.start();
            } else {
                //baseFragment.checkRecordLocked(false);
            }
        }

        if (ev.getActionMasked() == MotionEvent.ACTION_DOWN || ev.getActionMasked() == MotionEvent.ACTION_POINTER_DOWN) {
            if (maybePinchToZoomTouchMode && !isInPinchToZoomTouchMode && ev.getPointerCount() == 2 && finishZoomTransition == null && recording) {
                pinchStartDistance = (float) Math.hypot(ev.getX(1) - ev.getX(0), ev.getY(1) - ev.getY(0));

                pinchScale = 1f;

                pointerId1 = ev.getPointerId(0);
                pointerId2 = ev.getPointerId(1);
                isInPinchToZoomTouchMode = true;
            }
            if (ev.getActionMasked() == MotionEvent.ACTION_DOWN) {
                AndroidUtilities.rectTmp.set(cameraContainer.getX(), cameraContainer.getY(), cameraContainer.getX() + cameraContainer.getMeasuredWidth(), cameraContainer.getY() + cameraContainer.getMeasuredHeight());
                maybePinchToZoomTouchMode = AndroidUtilities.rectTmp.contains(ev.getX(), ev.getY());
            }
            return true;
        } else if (ev.getActionMasked() == MotionEvent.ACTION_MOVE && isInPinchToZoomTouchMode) {
            int index1 = -1;
            int index2 = -1;
            for (int i = 0; i < ev.getPointerCount(); i++) {
                if (pointerId1 == ev.getPointerId(i)) {
                    index1 = i;
                }
                if (pointerId2 == ev.getPointerId(i)) {
                    index2 = i;
                }
            }
            if (index1 == -1 || index2 == -1) {
                isInPinchToZoomTouchMode = false;

                finishZoom();
                return false;
            }
            pinchScale = (float) Math.hypot(ev.getX(index2) - ev.getX(index1), ev.getY(index2) - ev.getY(index1)) / pinchStartDistance;
            float zoom = Math.min(1f, Math.max(0, pinchScale - 1f));

            cameraSession.setZoom(zoom);
        } else if ((ev.getActionMasked() == MotionEvent.ACTION_UP || (ev.getActionMasked() == MotionEvent.ACTION_POINTER_UP && checkPointerIds(ev)) || ev.getActionMasked() == MotionEvent.ACTION_CANCEL) && isInPinchToZoomTouchMode) {
            isInPinchToZoomTouchMode = false;
            finishZoom();
        }
        return true;
    }

    ValueAnimator finishZoomTransition;

    public void finishZoom() {
        if (finishZoomTransition != null) {
            return;
        }

        float zoom = Math.min(1f, Math.max(0, pinchScale - 1f));

        if (zoom > 0f) {
            finishZoomTransition = ValueAnimator.ofFloat(zoom, 0);
            finishZoomTransition.addUpdateListener(valueAnimator -> {
                if (cameraSession != null) {
                    cameraSession.setZoom((float) valueAnimator.getAnimatedValue());
                }
            });
            finishZoomTransition.addListener(new AnimatorListenerAdapter() {
                @Override
                public void onAnimationEnd(Animator animation) {
                    if (finishZoomTransition != null) {
                        finishZoomTransition = null;
                    }
                }
            });

            finishZoomTransition.setDuration(350);
            finishZoomTransition.setInterpolator(CubicBezierInterpolator.DEFAULT);
            finishZoomTransition.start();
        }
    }

    public interface Delegate {

        View getFragmentView();
        void sendMedia(MediaController.PhotoEntry entry, VideoEditedInfo videoEditedInfo, boolean b, int i, boolean b1);
        Activity getParentActivity();
        int getClassGuid();
        long getDialogId();

        default boolean isSecretChat() {
            return false;
        }

        default boolean isInScheduleMode() {
            return false;
        }
    }
}<|MERGE_RESOLUTION|>--- conflicted
+++ resolved
@@ -625,13 +625,10 @@
             textureOverlayView.setImageResource(R.drawable.icplaceholder);
         }
         cameraReady = false;
-<<<<<<< HEAD
         isFrontface = !OctoConfig.INSTANCE.startWithRearCamera.getValue();
-=======
->>>>>>> 928146c3
         selectedCamera = null;
         if (!fromPaused) {
-            isFrontface = true;
+            isFrontface = true; // TODO: Check 
             recordedTime = 0;
             progress = 0;
         }
