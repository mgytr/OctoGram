/*
 * This is the source code of Telegram for Android v. 5.x.x.
 * It is licensed under GNU GPL v. 2 or later.
 * You should have received a copy of the license in this archive (see LICENSE).
 *
 * Copyright Nikolai Kudashov, 2013-2018.
 */

package org.telegram.ui.Components;

import android.animation.Animator;
import android.animation.AnimatorListenerAdapter;
import android.animation.AnimatorSet;
import android.animation.ObjectAnimator;
import android.animation.ValueAnimator;
import android.annotation.SuppressLint;
import android.annotation.TargetApi;
import android.app.Activity;
import android.bluetooth.BluetoothAdapter;
import android.bluetooth.BluetoothProfile;
import android.content.Context;
import android.graphics.Bitmap;
import android.graphics.BitmapFactory;
import android.graphics.Canvas;
import android.graphics.Color;
import android.graphics.ImageFormat;
import android.graphics.Outline;
import android.graphics.Paint;
import android.graphics.Path;
import android.graphics.PorterDuff;
import android.graphics.PorterDuffXfermode;
import android.graphics.RectF;
import android.graphics.SurfaceTexture;
import android.graphics.drawable.AnimatedVectorDrawable;
import android.hardware.Camera;
import android.media.AudioFormat;
import android.media.AudioManager;
import android.media.AudioRecord;
import android.media.AudioTimestamp;
import android.media.MediaCodec;
import android.media.MediaCodecInfo;
import android.media.MediaFormat;
import android.media.MediaRecorder;
import android.net.Uri;
import android.opengl.EGL14;
import android.opengl.EGLExt;
import android.opengl.GLES11Ext;
import android.opengl.GLES20;
import android.opengl.GLUtils;
import android.os.Build;
import android.os.Handler;
import android.os.Looper;
import android.os.Message;
import android.view.Gravity;
import android.view.HapticFeedbackConstants;
import android.view.MotionEvent;
import android.view.Surface;
import android.view.TextureView;
import android.view.View;
import android.view.ViewGroup;
import android.view.ViewOutlineProvider;
import android.view.WindowManager;
import android.view.animation.DecelerateInterpolator;
import android.widget.FrameLayout;
import android.widget.ImageView;

import androidx.annotation.RequiresApi;
import androidx.core.content.ContextCompat;
import androidx.core.graphics.ColorUtils;

import com.google.android.exoplayer2.ExoPlayer;

import org.telegram.messenger.AndroidUtilities;
import org.telegram.messenger.ApplicationLoader;
import org.telegram.messenger.AutoDeleteMediaTask;
import org.telegram.messenger.BuildVars;
import org.telegram.messenger.DispatchQueue;
import org.telegram.messenger.FileLoader;
import org.telegram.messenger.FileLog;
import org.telegram.messenger.ImageLoader;
import org.telegram.messenger.ImageReceiver;
import org.telegram.messenger.LocaleController;
import org.telegram.messenger.MediaController;
import org.telegram.messenger.MessagesController;
import org.telegram.messenger.NotificationCenter;
import org.telegram.messenger.R;
import org.telegram.messenger.SharedConfig;
import org.telegram.messenger.UserConfig;
import org.telegram.messenger.Utilities;
import org.telegram.messenger.VideoEditedInfo;
import org.telegram.messenger.camera.Camera2Session;
import org.telegram.messenger.camera.CameraController;
import org.telegram.messenger.camera.CameraInfo;
import org.telegram.messenger.camera.CameraSession;
import org.telegram.messenger.camera.Size;
import org.telegram.messenger.video.MP4Builder;
import org.telegram.messenger.video.Mp4Movie;
import org.telegram.tgnet.ConnectionsManager;
import org.telegram.tgnet.TLRPC;
import org.telegram.ui.ActionBar.Theme;
import org.telegram.ui.Components.voip.CellFlickerDrawable;
import org.telegram.ui.Stories.recorder.DualCameraView;
import org.telegram.ui.Stories.recorder.StoryEntry;

import java.io.File;
import java.io.FileOutputStream;
import java.io.IOException;
import java.lang.ref.WeakReference;
import java.nio.ByteBuffer;
import java.nio.ByteOrder;
import java.nio.FloatBuffer;
import java.util.ArrayList;
import java.util.Collections;
import java.util.Timer;
import java.util.TimerTask;
import java.util.concurrent.ArrayBlockingQueue;
import java.util.concurrent.CountDownLatch;

import javax.microedition.khronos.egl.EGL10;
import javax.microedition.khronos.egl.EGLConfig;
import javax.microedition.khronos.egl.EGLContext;
import javax.microedition.khronos.egl.EGLDisplay;
import javax.microedition.khronos.egl.EGLSurface;

import it.octogram.android.OctoConfig;

@TargetApi(18)
public class InstantCameraView extends FrameLayout implements NotificationCenter.NotificationCenterDelegate {

    public boolean WRITE_TO_FILE_IN_BACKGROUND;

    private int currentAccount = UserConfig.selectedAccount;
    private InstantViewCameraContainer cameraContainer;
    private Delegate delegate;
    private Paint paint;
    private RectF rect;
    private ImageView switchCameraButton;
    AnimatedVectorDrawable switchCameraDrawable = null;
    private ImageView muteImageView;
    private float progress;
    private CameraInfo selectedCamera;
    private boolean isFrontface = !OctoConfig.INSTANCE.startWithRearCamera.getValue();
    private volatile boolean cameraReady;
    private AnimatorSet muteAnimation;
    private TLRPC.InputFile file;
    private TLRPC.InputEncryptedFile encryptedFile;
    private byte[] key;
    private byte[] iv;
    private long size;
    private boolean isSecretChat;
    private VideoEditedInfo videoEditedInfo;
    private VideoPlayer videoPlayer;
    private Bitmap lastBitmap;
    private int recordingGuid;

    private volatile boolean cameraTextureAvailable;
    private int[] position = new int[2];
    private int[] cameraTexture = new int[2];
    private int[] oldCameraTexture = new int[1];
    private float cameraTextureAlpha = 1.0f;

    private AnimatorSet animatorSet;

    private boolean deviceHasGoodCamera;
    private boolean requestingPermissions;
    private File cameraFile;
    private File previewFile;
    private long recordStartTime;
    private long recordPlusTime;
    private boolean recording;
    private long recordedTime;
    private boolean cancelled;

    private CameraGLThread cameraThread;
    private Size[] previewSize = new Size[2];
    private Size pictureSize;
    private Size aspectRatio = SharedConfig.roundCamera16to9 ? new Size(16, 9) : new Size(4, 3);
    private TextureView textureView;
    private BackupImageView textureOverlayView;
<<<<<<< HEAD
    private final boolean useCamera2 = false; //Build.VERSION.SDK_INT >= Build.VERSION_CODES.LOLLIPOP && SharedConfig.useCamera2;
=======
    private final boolean useCamera2 = Build.VERSION.SDK_INT >= Build.VERSION_CODES.LOLLIPOP && SharedConfig.isUsingCamera2(currentAccount);
>>>>>>> d494ea8c
    private CameraSession cameraSession;
    private boolean bothCameras;
    private Camera2Session[] camera2Sessions = new Camera2Session[2];
    private Camera2Session camera2SessionCurrent;
    private boolean needDrawFlickerStub;

    private boolean isCameraSessionInitiated() {
        if (useCamera2) {
            return camera2SessionCurrent != null && camera2SessionCurrent.isInitiated();
        } else {
            return cameraSession != null && cameraSession.isInitied();
        }
    }

    private float panTranslationY;
    private float animationTranslationY;

    private final float[] mMVPMatrix = new float[16];
    private final float[] mSTMatrix = new float[16];
    private final float[] moldSTMatrix = new float[16];
    private static final String VERTEX_SHADER =
            "uniform mat4 uMVPMatrix;\n" +
                    "uniform mat4 uSTMatrix;\n" +
                    "attribute vec4 aPosition;\n" +
                    "attribute vec4 aTextureCoord;\n" +
                    "varying vec2 vTextureCoord;\n" +
                    "void main() {\n" +
                    "   gl_Position = uMVPMatrix * aPosition;\n" +
                    "   vTextureCoord = (uSTMatrix * aTextureCoord).xy;\n" +
                    "}\n";

    private static final String FRAGMENT_SCREEN_SHADER =
            "#extension GL_OES_EGL_image_external : require\n" +
                    "precision lowp float;\n" +
                    "varying vec2 vTextureCoord;\n" +
                    "uniform samplerExternalOES sTexture;\n" +
                    "void main() {\n" +
                    "   gl_FragColor = texture2D(sTexture, vTextureCoord);\n" +
                    "}\n";

    private FloatBuffer vertexBuffer;
    private FloatBuffer textureBuffer;
    private FloatBuffer oldTextureTextureBuffer;
    private float scaleX;
    private float scaleY;

    private Size oldTexturePreviewSize;

    private boolean flipAnimationInProgress;

    private View parentView;
    public boolean opened;

    private BlurBehindDrawable blurBehindDrawable;

    float pinchStartDistance;

    float pinchScale;

    boolean isInPinchToZoomTouchMode;
    boolean maybePinchToZoomTouchMode;

    private int pointerId1, pointerId2;
    private int textureViewSize;
    private boolean isMessageTransition;
    private boolean updateTextureViewSize;
    private final Theme.ResourcesProvider resourcesProvider;

    private final static int audioSampleRate = 48000;
    public boolean drawBlur = true;

    private static final int[] ALLOW_BIG_CAMERA_WHITELIST = {
            285904780, // XIAOMI (Redmi Note 7)
            -1394191079 // samsung a31
    };
    private boolean allowSendingWhileRecording;


    @SuppressLint("ClickableViewAccessibility")
    public InstantCameraView(Context context, Delegate delegate, Theme.ResourcesProvider resourcesProvider) {
        super(context);
        WRITE_TO_FILE_IN_BACKGROUND = false;//SharedConfig.deviceIsAboveAverage();
        this.resourcesProvider = resourcesProvider;
        parentView = delegate.getFragmentView();
        setWillNotDraw(false);

        this.delegate = delegate;
        recordingGuid = delegate.getClassGuid();
        isSecretChat = delegate.isSecretChat();
        paint = new Paint(Paint.ANTI_ALIAS_FLAG) {
            @Override
            public void setAlpha(int a) {
                super.setAlpha(a);
                invalidate();
            }
        };
        paint.setStyle(Paint.Style.STROKE);
        paint.setStrokeCap(Paint.Cap.ROUND);
        paint.setStrokeWidth(AndroidUtilities.dp(3));
        paint.setColor(0xffffffff);

        rect = new RectF();

        if (Build.VERSION.SDK_INT >= 21) {
            cameraContainer = new InstantViewCameraContainer(context) {
                @Override
                public void setRotationY(float rotationY) {
                    super.setRotationY(rotationY);
                    InstantCameraView.this.invalidate();
                }

                @Override
                public void setAlpha(float alpha) {
                    super.setAlpha(alpha);
                    InstantCameraView.this.invalidate();
                }
            };
            cameraContainer.setOutlineProvider(new ViewOutlineProvider() {
                @TargetApi(Build.VERSION_CODES.LOLLIPOP)
                @Override
                public void getOutline(View view, Outline outline) {
                    outline.setOval(0, 0, textureViewSize, textureViewSize);
                }
            });
            cameraContainer.setClipToOutline(true);
            cameraContainer.setWillNotDraw(false);
        } else {
            final Path path = new Path();
            final Paint paint = new Paint(Paint.ANTI_ALIAS_FLAG);
            paint.setColor(0xff000000);
            paint.setXfermode(new PorterDuffXfermode(PorterDuff.Mode.CLEAR));
            cameraContainer = new InstantViewCameraContainer(context) {
                @Override
                public void setRotationY(float rotationY) {
                    super.setRotationY(rotationY);
                    InstantCameraView.this.invalidate();
                }

                @Override
                protected void onSizeChanged(int w, int h, int oldw, int oldh) {
                    super.onSizeChanged(w, h, oldw, oldh);
                    path.reset();
                    path.addCircle(w / 2, h / 2, w / 2, Path.Direction.CW);
                    path.toggleInverseFillType();
                }

                @Override
                protected void dispatchDraw(Canvas canvas) {
                    try {
                        super.dispatchDraw(canvas);
                        canvas.drawPath(path, paint);
                    } catch (Exception ignore) {

                    }
                }
            };
            cameraContainer.setWillNotDraw(false);
            cameraContainer.setLayerType(View.LAYER_TYPE_HARDWARE, null);
        }

        addView(cameraContainer, new LayoutParams(AndroidUtilities.roundPlayingMessageSize, AndroidUtilities.roundPlayingMessageSize, Gravity.CENTER));

        switchCameraButton = new ImageView(context);
        switchCameraButton.setScaleType(ImageView.ScaleType.CENTER);
        switchCameraButton.setContentDescription(LocaleController.getString("AccDescrSwitchCamera", R.string.AccDescrSwitchCamera));
        addView(switchCameraButton, LayoutHelper.createFrame(62, 62, Gravity.LEFT | Gravity.BOTTOM, 8, 0, 0, 0));
        switchCameraButton.setOnClickListener(v -> {
            if (!cameraReady || !isCameraSessionInitiated() || cameraThread == null) {
                return;
            }
            if (!bothCameras) {
                switchCamera();
            }
            if (switchCameraDrawable != null) {
                switchCameraDrawable.start();
            }
            flipAnimationInProgress = true;
            ValueAnimator valueAnimator = ValueAnimator.ofFloat(0, 1f);
            valueAnimator.setDuration(580);
            valueAnimator.setInterpolator(CubicBezierInterpolator.EASE_OUT_QUINT);
            final boolean[] didSwap = new boolean[1];
            Runnable doSwap = () -> {
                if (bothCameras) {
                    switchCamera();
                }
            };
            cameraContainer.setCameraDistance(cameraContainer.getMeasuredHeight() * 8f);
            textureOverlayView.setCameraDistance(textureOverlayView.getMeasuredHeight() * 8f);
            valueAnimator.addUpdateListener(new ValueAnimator.AnimatorUpdateListener() {
                @Override
                public void onAnimationUpdate(ValueAnimator valueAnimator) {
                    float p = (float) valueAnimator.getAnimatedValue();
                    if (p > 0.5f && !didSwap[0]) {
                        didSwap[0] = true;
                        doSwap.run();
                    }
                    float rotation = p < 0.5f ? p : p - 1f;
                    rotation *= 180;
                    cameraContainer.setRotationY(rotation);
                    textureOverlayView.setRotationY(rotation);
                }
            });
            valueAnimator.addListener(new AnimatorListenerAdapter() {
                @Override
                public void onAnimationEnd(Animator animation) {
                    super.onAnimationEnd(animation);
                    if (!didSwap[0]) {
                        didSwap[0] = true;
                        doSwap.run();
                    }
                    cameraContainer.setRotationY(0f);
                    textureOverlayView.setRotationY(0f);
                    flipAnimationInProgress = false;
                    invalidate();
                }
            });
            valueAnimator.start();
        });

        muteImageView = new ImageView(context);
        muteImageView.setScaleType(ImageView.ScaleType.CENTER);
        muteImageView.setImageResource(R.drawable.video_mute);
        muteImageView.setAlpha(0.0f);
        addView(muteImageView, LayoutHelper.createFrame(48, 48, Gravity.CENTER));

        Paint blackoutPaint = new Paint(Paint.ANTI_ALIAS_FLAG);
        blackoutPaint.setColor(ColorUtils.setAlphaComponent(Color.BLACK, 40));
        textureOverlayView = new BackupImageView(getContext()) {

            CellFlickerDrawable flickerDrawable = new CellFlickerDrawable();

            @Override
            protected void onDraw(Canvas canvas) {
                super.onDraw(canvas);
                if (needDrawFlickerStub) {
                    flickerDrawable.setParentWidth(textureViewSize);
                    AndroidUtilities.rectTmp.set(0, 0, textureViewSize, textureViewSize);
                    float rad = AndroidUtilities.rectTmp.width() / 2f;
                    canvas.drawRoundRect(AndroidUtilities.rectTmp, rad, rad, blackoutPaint);
                    AndroidUtilities.rectTmp.inset(AndroidUtilities.dp(1), AndroidUtilities.dp(1));
                    flickerDrawable.draw(canvas, AndroidUtilities.rectTmp, rad, null);
                    invalidate();
                }
            }
        };
        addView(textureOverlayView, new LayoutParams(AndroidUtilities.roundPlayingMessageSize, AndroidUtilities.roundPlayingMessageSize, Gravity.CENTER));

        setVisibilityFromPause = false;
        setVisibility(INVISIBLE);
        blurBehindDrawable = new BlurBehindDrawable(parentView, this, 0, resourcesProvider);
    }

    @Override
    protected void onMeasure(int widthMeasureSpec, int heightMeasureSpec) {
        if (updateTextureViewSize) {
            int newSize;
            if (MeasureSpec.getSize(heightMeasureSpec) > MeasureSpec.getSize(widthMeasureSpec) * 1.3f) {
                newSize = AndroidUtilities.roundPlayingMessageSize;
            } else {
                newSize = AndroidUtilities.roundMessageSize;
            }
            if (newSize != textureViewSize) {
                textureViewSize = newSize;
                textureOverlayView.getLayoutParams().width = textureOverlayView.getLayoutParams().height = textureViewSize;
                cameraContainer.getLayoutParams().width = cameraContainer.getLayoutParams().height = textureViewSize;
                ((LayoutParams) muteImageView.getLayoutParams()).topMargin = textureViewSize / 2 - AndroidUtilities.dp(24);
                textureOverlayView.setRoundRadius(textureViewSize / 2);
                if (Build.VERSION.SDK_INT >= Build.VERSION_CODES.LOLLIPOP) {
                    cameraContainer.invalidateOutline();
                }
            }
            updateTextureViewSize = false;
        }

        super.onMeasure(widthMeasureSpec, heightMeasureSpec);
    }

    private boolean checkPointerIds(MotionEvent ev) {
        if (ev.getPointerCount() < 2) {
            return false;
        }
        if (pointerId1 == ev.getPointerId(0) && pointerId2 == ev.getPointerId(1)) {
            return true;
        }
        if (pointerId1 == ev.getPointerId(1) && pointerId2 == ev.getPointerId(0)) {
            return true;
        }
        return false;
    }

    @Override
    public boolean onInterceptTouchEvent(MotionEvent ev) {
        getParent().requestDisallowInterceptTouchEvent(true);
        return super.onInterceptTouchEvent(ev);
    }

    @Override
    protected void onSizeChanged(int w, int h, int oldw, int oldh) {
        super.onSizeChanged(w, h, oldw, oldh);
        if (getVisibility() != VISIBLE) {
            animationTranslationY = getMeasuredHeight() / 2;
            updateTranslationY();
        }
        blurBehindDrawable.checkSizes();
    }

    @Override
    protected void onAttachedToWindow() {
        super.onAttachedToWindow();
        NotificationCenter.getInstance(currentAccount).addObserver(this, NotificationCenter.fileUploaded);
    }

    @Override
    protected void onDetachedFromWindow() {
        super.onDetachedFromWindow();
        NotificationCenter.getInstance(currentAccount).removeObserver(this, NotificationCenter.fileUploaded);
    }

    @Override
    public void didReceivedNotification(int id, int account, Object... args) {
        if (id == NotificationCenter.fileUploaded) {
            final String location = (String) args[0];
            if (cameraFile != null && cameraFile.getAbsolutePath().equals(location)) {
                file = (TLRPC.InputFile) args[1];
                encryptedFile = (TLRPC.InputEncryptedFile) args[2];
                size = (Long) args[5];
                if (encryptedFile != null) {
                    key = (byte[]) args[3];
                    iv = (byte[]) args[4];
                }
            }
        }
    }

    public void destroy(boolean async) {
        if (useCamera2) {
            for (int a = 0; a < camera2Sessions.length; ++a) {
                if (camera2Sessions[a] != null) {
                    camera2Sessions[a].destroy(async);
                    camera2Sessions[a] = null;
                }
            }
        } else {
            if (cameraSession != null) {
                cameraSession.destroy();
                CameraController.getInstance().close(cameraSession, !async ? new CountDownLatch(1) : null, null);
            }
        }
    }

    protected void clipBlur(Canvas canvas) {

    }

    @Override
    protected void onDraw(Canvas canvas) {
        if (drawBlur) {
            canvas.save();
            clipBlur(canvas);
            blurBehindDrawable.draw(canvas);
            canvas.restore();
        }

        float x = cameraContainer.getX();
        float y = cameraContainer.getY();
        rect.set(x - AndroidUtilities.dp(8), y - AndroidUtilities.dp(8), x + cameraContainer.getMeasuredWidth() + AndroidUtilities.dp(8), y + cameraContainer.getMeasuredHeight() + AndroidUtilities.dp(8));
        if (recording) {
            recordedTime = System.currentTimeMillis() - recordStartTime + recordPlusTime;
            progress = Math.min(1f, recordedTime / 60000.0f);
            invalidate();
        }

        if (progress != 0) {
            canvas.save();
            if (!flipAnimationInProgress) {
                canvas.scale(cameraContainer.getScaleX(), cameraContainer.getScaleY(), rect.centerX(), rect.centerY());
            }
            canvas.drawArc(rect, -90, 360 * progress, false, paint);
            canvas.restore();
        }
    }

    private boolean setVisibilityFromPause;
    @Override
    public void setVisibility(int visibility) {
        super.setVisibility(visibility);
        if (visibility != View.VISIBLE && blurBehindDrawable != null) {
            blurBehindDrawable.clear();
        }
        switchCameraButton.setAlpha(0.0f);
        cameraContainer.setAlpha(0.0f);
        textureOverlayView.setAlpha(0.0f);
        muteImageView.setAlpha(0.0f);
        muteImageView.setScaleX(1.0f);
        muteImageView.setScaleY(1.0f);
        cameraContainer.setScaleX(setVisibilityFromPause ? 1f : 0.1f);
        cameraContainer.setScaleY(setVisibilityFromPause ? 1f : 0.1f);
        textureOverlayView.setScaleX(setVisibilityFromPause ? 1f : 0.1f);
        textureOverlayView.setScaleY(setVisibilityFromPause ? 1f : 0.1f);
        if (cameraContainer.getMeasuredWidth() != 0) {
            cameraContainer.setPivotX(cameraContainer.getMeasuredWidth() / 2);
            cameraContainer.setPivotY(cameraContainer.getMeasuredHeight() / 2);
            textureOverlayView.setPivotX(textureOverlayView.getMeasuredWidth() / 2);
            textureOverlayView.setPivotY(textureOverlayView.getMeasuredHeight() / 2);
        }
        try {
            if (visibility == VISIBLE) {
                ((Activity) getContext()).getWindow().addFlags(WindowManager.LayoutParams.FLAG_KEEP_SCREEN_ON);
            } else {
                ((Activity) getContext()).getWindow().clearFlags(WindowManager.LayoutParams.FLAG_KEEP_SCREEN_ON);
            }
        } catch (Exception e) {
            FileLog.e(e);
        }
    }

    public void togglePause() {
        if (recording) {
            cancelled = recordedTime < 800;
            recording = false;
            if (cameraThread != null) {
                NotificationCenter.getInstance(currentAccount).postNotificationName(NotificationCenter.recordStopped, recordingGuid, cancelled ? 4 : 2);
                saveLastCameraBitmap();
                cameraThread.shutdown(cancelled ? 0 : 2, cancelled ? 0 : -2);
                cameraThread = null;
            }
            if (cancelled) {
                NotificationCenter.getInstance(currentAccount).postNotificationName(NotificationCenter.audioRecordTooShort, recordingGuid, true, (int) recordedTime);
                startAnimation(false, false);
                MediaController.getInstance().requestAudioFocus(false);
            } else {
                videoEncoder.pause();
            }
        } else if (videoEncoder != null) {
            videoEncoder.resume();
            hideCamera(false);
            if (videoPlayer != null) {
                videoPlayer.releasePlayer(true);
                videoPlayer = null;
            }
            showCamera(true);
            try {
                performHapticFeedback(HapticFeedbackConstants.KEYBOARD_TAP, HapticFeedbackConstants.FLAG_IGNORE_GLOBAL_SETTING);
            } catch (Exception ignore) {}
            AndroidUtilities.lockOrientation(delegate.getParentActivity());
            invalidate();
            NotificationCenter.getInstance(currentAccount).postNotificationName(NotificationCenter.recordResumed);
        }
    }

    public void showCamera(boolean fromPaused) {
        if (textureView != null) {
            return;
        }


        if (android.os.Build.VERSION.SDK_INT >= android.os.Build.VERSION_CODES.LOLLIPOP) {
            switchCameraDrawable = (AnimatedVectorDrawable) ContextCompat.getDrawable(getContext(), R.drawable.avd_flip);
            switchCameraButton.setImageDrawable(switchCameraDrawable);
        } else {
            switchCameraButton.setImageResource(R.drawable.vd_flip);
        }

        textureOverlayView.setAlpha(1.0f);
        textureOverlayView.invalidate();
        if (lastBitmap == null) {
            try {
                File file = new File(ApplicationLoader.getFilesDirFixed(), "icthumb.jpg");
                lastBitmap = BitmapFactory.decodeFile(file.getAbsolutePath());
            } catch (Throwable ignore) {

            }
        }
        if (lastBitmap != null) {
            textureOverlayView.setImageBitmap(lastBitmap);
        } else {
            textureOverlayView.setImageResource(R.drawable.icplaceholder);
        }
        cameraReady = false;
        selectedCamera = null;
        if (!fromPaused) {
            isFrontface = !OctoConfig.INSTANCE.startWithRearCamera.getValue();
            recordedTime = 0;
            progress = 0;
        }
        cancelled = false;
        file = null;
        encryptedFile = null;
        key = null;
        iv = null;
        needDrawFlickerStub = true;

        if (!initCamera()) {
            return;
        }
        if (MediaController.getInstance().getPlayingMessageObject() != null) {
            if (MediaController.getInstance().getPlayingMessageObject().isVideo() || MediaController.getInstance().getPlayingMessageObject().isRoundVideo()) {
                MediaController.getInstance().cleanupPlayer(true, true);
            } else {
                MediaController.getInstance().pauseMessage(MediaController.getInstance().getPlayingMessageObject());
            }
        }

        if (!fromPaused) {
            cameraFile = new File(FileLoader.getDirectory(FileLoader.MEDIA_DIR_DOCUMENT), System.currentTimeMillis() + "_" + SharedConfig.getLastLocalId() + ".mp4") {
                @Override
                public boolean delete() {
                    if (BuildVars.LOGS_ENABLED) {
                        FileLog.e("delete camera file");
                    }
                    return super.delete();
                }
            };
        }

        SharedConfig.saveConfig();
        AutoDeleteMediaTask.lockFile(cameraFile);

        if (BuildVars.LOGS_ENABLED) {
            FileLog.d("InstantCamera show round camera " + cameraFile.getAbsolutePath());
        }

        if (useCamera2) {
            bothCameras = DualCameraView.roundDualAvailableStatic(getContext());
            if (bothCameras) {
                for (int a = 0; a < 2; ++a) {
                    if (camera2Sessions[a] == null) {
                        camera2Sessions[a] = Camera2Session.create(a == 0, MessagesController.getInstance(UserConfig.selectedAccount).roundVideoSize, MessagesController.getInstance(UserConfig.selectedAccount).roundVideoSize);
                        if (camera2Sessions[a] != null) {
                            camera2Sessions[a].setRecordingVideo(true);
                            previewSize[a] = new Size(camera2Sessions[a].getPreviewWidth(), camera2Sessions[a].getPreviewHeight());
                        }
                    }
                }
                camera2SessionCurrent = camera2Sessions[isFrontface ? 0 : 1];
                if (camera2SessionCurrent != null && camera2Sessions[isFrontface ? 1 : 0] == null) {
                    bothCameras = false;
                }
                if (camera2SessionCurrent == null) return;
            } else {
                camera2SessionCurrent = camera2Sessions[isFrontface ? 0 : 1] = Camera2Session.create(isFrontface, MessagesController.getInstance(UserConfig.selectedAccount).roundVideoSize, MessagesController.getInstance(UserConfig.selectedAccount).roundVideoSize);
                if (camera2SessionCurrent == null) return;
                camera2SessionCurrent.setRecordingVideo(true);
                previewSize[0] = new Size(camera2SessionCurrent.getPreviewWidth(), camera2SessionCurrent.getPreviewHeight());
            }
        }
        textureView = new TextureView(getContext());
        textureView.setSurfaceTextureListener(new TextureView.SurfaceTextureListener() {
            @Override
            public void onSurfaceTextureAvailable(SurfaceTexture surface, int width, int height) {
                if (BuildVars.LOGS_ENABLED) {
                    FileLog.d("InstantCamera camera surface available");
                }
                if (cameraThread == null && surface != null) {
                    if (cancelled) {
                        return;
                    }
                    if (BuildVars.LOGS_ENABLED) {
                        FileLog.d("InstantCamera start create thread");
                    }
                    cameraThread = new CameraGLThread(surface, width, height);
                }
            }

            @Override
            public void onSurfaceTextureSizeChanged(SurfaceTexture surface, final int width, final int height) {
                if (cameraThread != null) {
                    cameraThread.surfaceWidth = width;
                    cameraThread.surfaceHeight = height;
                    cameraThread.updateScale();
                }
            }

            @Override
            public boolean onSurfaceTextureDestroyed(SurfaceTexture surface) {
                if (cameraThread != null) {
                    cameraThread.shutdown(0, 0);
                    cameraThread = null;
                }
                if (useCamera2) {
                    for (int a = 0; a < camera2Sessions.length; ++a) {
                        if (camera2Sessions[a] != null) {
                            camera2Sessions[a].destroy(false);
                            camera2Sessions[a] = null;
                        }
                    }
                } else {
                    if (cameraSession != null) {
                        CameraController.getInstance().close(cameraSession, null, null);
                    }
                }
                return true;
            }

            @Override
            public void onSurfaceTextureUpdated(SurfaceTexture surface) {

            }
        });
        cameraContainer.addView(textureView, LayoutHelper.createFrame(LayoutHelper.MATCH_PARENT, LayoutHelper.MATCH_PARENT));

        updateTextureViewSize = true;
        setVisibilityFromPause = fromPaused;
        setVisibility(VISIBLE);

        startAnimation(true, fromPaused);
        MediaController.getInstance().requestAudioFocus(true);
    }

    public InstantViewCameraContainer getCameraContainer() {
        return cameraContainer;
    }

    public void startAnimation(boolean open, boolean fromPaused) {
        if (animatorSet != null) {
            animatorSet.removeAllListeners();
            animatorSet.cancel();
        }
        PipRoundVideoView pipRoundVideoView = PipRoundVideoView.getInstance();
        if (pipRoundVideoView != null) {
            pipRoundVideoView.showTemporary(!open);
        }
        if (open && !opened) {
            cameraContainer.setTranslationX(0);
            textureOverlayView.setTranslationX(0);

            animationTranslationY = fromPaused ? 0 : getMeasuredHeight() / 2f;
            updateTranslationY();
        }
        opened = open;
        if (parentView != null) {
            parentView.invalidate();
        }
        blurBehindDrawable.show(open);
        animatorSet = new AnimatorSet();
        float toX = 0;
        if (!open) {
            toX = recordedTime > 300 ? AndroidUtilities.dp(24) - getMeasuredWidth() / 2f : 0;
        }
        ValueAnimator translationYAnimator = ValueAnimator.ofFloat(open ? 1f : 0f, open ? 0 : 1f);
        translationYAnimator.addUpdateListener(animation -> {
            animationTranslationY = fromPaused ? 0 : (getMeasuredHeight() / 2f) * (float) animation.getAnimatedValue();
            updateTranslationY();
        });
        animatorSet.playTogether(
                ObjectAnimator.ofFloat(switchCameraButton, View.ALPHA, open ? 1.0f : 0.0f),
                ObjectAnimator.ofFloat(muteImageView, View.ALPHA, 0.0f),
                ObjectAnimator.ofInt(paint, AnimationProperties.PAINT_ALPHA, open ? 255 : 0),
                ObjectAnimator.ofFloat(cameraContainer, View.ALPHA, open ? 1.0f : 0.0f),
                ObjectAnimator.ofFloat(cameraContainer, View.SCALE_X, open ? 1.0f : 0.1f),
                ObjectAnimator.ofFloat(cameraContainer, View.SCALE_Y, open ? 1.0f : 0.1f),
                ObjectAnimator.ofFloat(cameraContainer, View.TRANSLATION_X, toX),
                ObjectAnimator.ofFloat(textureOverlayView, View.ALPHA, open ? 1.0f : 0.0f),
                ObjectAnimator.ofFloat(textureOverlayView, View.SCALE_X, open ? 1.0f : 0.1f),
                ObjectAnimator.ofFloat(textureOverlayView, View.SCALE_Y, open ? 1.0f : 0.1f),
                ObjectAnimator.ofFloat(textureOverlayView, View.TRANSLATION_X, toX),
                translationYAnimator
        );
        if (!open) {
            animatorSet.addListener(new AnimatorListenerAdapter() {
                @Override
                public void onAnimationEnd(Animator animation) {
                    if (animation.equals(animatorSet)) {
                        hideCamera(true);
                        setVisibilityFromPause = false;
                        setVisibility(INVISIBLE);
                    }
                }
            });
        } else {
            setTranslationX(0);
        }
        animatorSet.setDuration(180);
        animatorSet.setInterpolator(new DecelerateInterpolator());
        animatorSet.start();
    }

    private void updateTranslationY() {
        textureOverlayView.setTranslationY(animationTranslationY + panTranslationY);
        cameraContainer.setTranslationY(animationTranslationY + panTranslationY);
    }

    public Rect getCameraRect() {
        cameraContainer.getLocationOnScreen(position);
        return new Rect(position[0], position[1], cameraContainer.getWidth(), cameraContainer.getHeight());
    }

    public void changeVideoPreviewState(int state, float progress) {
        if (videoPlayer == null) {
            return;
        }
        if (state == 0) {
            startProgressTimer();
            videoPlayer.play();
        } else if (state == 1) {
            stopProgressTimer();
            videoPlayer.pause();
        } else if (state == 2) {
            videoPlayer.seekTo((long) (progress * videoPlayer.getDuration()));
        }
    }

    public void send(int state, boolean notify, int scheduleDate, int ttl) {
        if (textureView == null) {
            return;
        }
        stopProgressTimer();
        if (videoPlayer != null) {
            videoPlayer.releasePlayer(true);
            videoPlayer = null;
        }
        if (state == 4) {
            if (videoEncoder != null && recordedTime > 800) {
                videoEncoder.stopRecording(VideoRecorder.ENCODER_SEND_SEND, ttl);
                return;
            }
            if (BuildVars.DEBUG_VERSION && !cameraFile.exists()) {
                FileLog.e(new RuntimeException("file not found :( round video"));
            }
            if (videoEditedInfo.needConvert()) {
                file = null;
                encryptedFile = null;
                key = null;
                iv = null;
                double totalDuration = videoEditedInfo.estimatedDuration;
                long startTime = videoEditedInfo.startTime >= 0 ? videoEditedInfo.startTime : 0;
                long endTime = videoEditedInfo.endTime >= 0 ? videoEditedInfo.endTime : videoEditedInfo.estimatedDuration;
                videoEditedInfo.estimatedDuration = endTime - startTime;
                videoEditedInfo.estimatedSize = Math.max(1, (long) (size * (videoEditedInfo.estimatedDuration / totalDuration)));
                videoEditedInfo.bitrate = 1000000;
                if (videoEditedInfo.startTime > 0) {
                    videoEditedInfo.startTime *= 1000;
                }
                if (videoEditedInfo.endTime > 0) {
                    videoEditedInfo.endTime *= 1000;
                }
                FileLoader.getInstance(currentAccount).cancelFileUpload(cameraFile.getAbsolutePath(), false);
            } else {
                videoEditedInfo.estimatedSize = Math.max(1, size);
            }
            videoEditedInfo.file = file;
            videoEditedInfo.encryptedFile = encryptedFile;
            videoEditedInfo.key = key;
            videoEditedInfo.iv = iv;
            MediaController.PhotoEntry entry = new MediaController.PhotoEntry(0, 0, 0, cameraFile.getAbsolutePath(), 0, true, 0, 0, 0);
            entry.ttl = ttl;
            delegate.sendMedia(entry, videoEditedInfo, notify, scheduleDate, false);
            if (scheduleDate != 0) {
                startAnimation(false, false);
            }
            MediaController.getInstance().requestAudioFocus(false);
        } else {
            cancelled = recordedTime < 800;
            recording = false;
            int reason;
            if (cancelled) {
                reason = 4;
            } else {
                reason = state == 3 ? 2 : 5;
            }
            if (cameraThread != null) {
                NotificationCenter.getInstance(currentAccount).postNotificationName(NotificationCenter.recordStopped, recordingGuid, reason);
                int send;
                if (cancelled) {
                    send = 0;
                } else if (state == 3) {
                    send = 2;
                } else {
                    send = 1;
                }
                saveLastCameraBitmap();
                cameraThread.shutdown(send, ttl);
                cameraThread = null;
            }
            if (cancelled) {
                NotificationCenter.getInstance(currentAccount).postNotificationName(NotificationCenter.audioRecordTooShort, recordingGuid, true, (int) recordedTime);
                startAnimation(false, false);
                MediaController.getInstance().requestAudioFocus(false);
            }
        }
    }

    private void saveLastCameraBitmap() {
        Bitmap bitmap = textureView.getBitmap();
        if (bitmap != null && bitmap.getPixel(0, 0) != 0) {
            lastBitmap = Bitmap.createScaledBitmap(textureView.getBitmap(), 50, 50, true);
            if (lastBitmap != null) {
                Utilities.blurBitmap(lastBitmap, 7, 1, lastBitmap.getWidth(), lastBitmap.getHeight(), lastBitmap.getRowBytes());
                try {
                    File file = new File(ApplicationLoader.getFilesDirFixed(), "icthumb.jpg");
                    FileOutputStream stream = new FileOutputStream(file);
                    lastBitmap.compress(Bitmap.CompressFormat.JPEG, 87, stream);
                    stream.close();
                } catch (Throwable ignore) {

                }
            }
        }
    }

    public void cancel(boolean byGesture) {
        stopProgressTimer();
        if (videoPlayer != null) {
            videoPlayer.releasePlayer(true);
            videoPlayer = null;
        }
        if (textureView == null) {
            return;
        }
        cancelled = true;
        recording = false;
        NotificationCenter.getInstance(currentAccount).postNotificationName(NotificationCenter.recordStopped, recordingGuid, byGesture ? 0 : 6);
        if (cameraThread != null) {
            saveLastCameraBitmap();
            cameraThread.shutdown(0, 0);
            cameraThread = null;
        } else if (videoEncoder != null) {
            videoEncoder.stopRecording(VideoRecorder.ENCODER_SEND_CANCEL, 0);
        }
        if (cameraFile != null) {
            if (BuildVars.LOGS_ENABLED) {
                FileLog.e("delete camera file by cancel");
            }
            cameraFile.delete();
            AutoDeleteMediaTask.unlockFile(cameraFile);
            cameraFile = null;
        }
        MediaController.getInstance().requestAudioFocus(false);
        startAnimation(false, false);
        blurBehindDrawable.show(false);
        invalidate();
    }

    public View getSwitchButtonView() {
        return switchCameraButton;
    }

    public View getMuteImageView() {
        return muteImageView;
    }

    public Paint getPaint() {
        return paint;
    }

    public void hideCamera(boolean async) {
        destroy(async);
        cameraContainer.setTranslationX(0);
        textureOverlayView.setTranslationX(0);
        animationTranslationY = 0;
        updateTranslationY();
        MediaController.getInstance().playMessage(MediaController.getInstance().getPlayingMessageObject());

        if (textureView != null) {
            ViewGroup parent = (ViewGroup) textureView.getParent();
            if (parent != null) {
                parent.removeView(textureView);
            }
        }
        textureView = null;
        cameraContainer.setImageReceiver(null);
    }

    private void switchCamera() {
        if (!(useCamera2 && bothCameras)) {
            saveLastCameraBitmap();
            if (lastBitmap != null) {
                needDrawFlickerStub = false;
                textureOverlayView.setImageBitmap(lastBitmap);
                textureOverlayView.setAlpha(1f);
            }
        }
        isFrontface = !isFrontface;
        if (useCamera2) {
            if (bothCameras) {
                camera2SessionCurrent = camera2Sessions[isFrontface ? 0 : 1];
                cameraThread.flipSurfaces();
                return;
            } else {
                if (camera2SessionCurrent != null) {
                    camera2SessionCurrent.destroy(false);
                    camera2SessionCurrent = null;
                    camera2Sessions[isFrontface ? 1 : 0] = null;
                }
                camera2SessionCurrent = camera2Sessions[isFrontface ? 0 : 1] = Camera2Session.create(isFrontface, MessagesController.getInstance(UserConfig.selectedAccount).roundVideoSize, MessagesController.getInstance(UserConfig.selectedAccount).roundVideoSize);
                if (camera2SessionCurrent == null) return;
                camera2SessionCurrent.setRecordingVideo(true);
                previewSize[0] = new Size(camera2SessionCurrent.getPreviewWidth(), camera2SessionCurrent.getPreviewHeight());
                cameraThread.setCurrentSession(camera2SessionCurrent);
            }
        } else {
            if (cameraSession != null) {
                cameraSession.destroy();
                CameraController.getInstance().close(cameraSession, null, null);
                cameraSession = null;
            }
        }
        initCamera();
        cameraReady = false;
        cameraThread.reinitForNewCamera();
    }

    // Old Camera1 API
    @Deprecated
    private boolean initCamera() {
        if (useCamera2) {
            return true;
        }
        ArrayList<CameraInfo> cameraInfos = CameraController.getInstance().getCameras();
        if (cameraInfos == null) {
            return false;
        }
        CameraInfo notFrontface = null;
        for (int a = 0; a < cameraInfos.size(); a++) {
            CameraInfo cameraInfo = cameraInfos.get(a);
            if (!cameraInfo.isFrontface()) {
                notFrontface = cameraInfo;
            }
            if (isFrontface && cameraInfo.isFrontface() || !isFrontface && !cameraInfo.isFrontface()) {
                selectedCamera = cameraInfo;
                break;
            } else {
                notFrontface = cameraInfo;
            }
        }
        if (selectedCamera == null) {
            selectedCamera = notFrontface;
        }
        if (selectedCamera == null) {
            return false;
        }

        ArrayList<Size> previewSizes = selectedCamera.getPreviewSizes();
        ArrayList<Size> pictureSizes = selectedCamera.getPictureSizes();
        previewSize[0] = chooseOptimalSize(previewSizes);
        pictureSize = chooseOptimalSize(pictureSizes);
        if (previewSize[0].mWidth != pictureSize.mWidth) {
            boolean found = false;
            for (int a = previewSizes.size() - 1; a >= 0; a--) {
                Size preview = previewSizes.get(a);
                for (int b = pictureSizes.size() - 1; b >= 0; b--) {
                    Size picture = pictureSizes.get(b);
                    if (preview.mWidth >= pictureSize.mWidth && preview.mHeight >= pictureSize.mHeight && preview.mWidth == picture.mWidth && preview.mHeight == picture.mHeight) {
                        previewSize[0] = preview;
                        pictureSize = picture;
                        found = true;
                        break;
                    }
                }
                if (found) {
                    break;
                }
            }

            if (!found) {
                for (int a = previewSizes.size() - 1; a >= 0; a--) {
                    Size preview = previewSizes.get(a);
                    for (int b = pictureSizes.size() - 1; b >= 0; b--) {
                        Size picture = pictureSizes.get(b);
                        if (preview.mWidth >= 360 && preview.mHeight >= 360 && preview.mWidth == picture.mWidth && preview.mHeight == picture.mHeight) {
                            previewSize[0] = preview;
                            pictureSize = picture;
                            found = true;
                            break;
                        }
                    }
                    if (found) {
                        break;
                    }
                }
            }
        }
        if (BuildVars.LOGS_ENABLED) {
            FileLog.d("InstantCamera preview w = " + previewSize[0].mWidth + " h = " + previewSize[0].mHeight);
        }
        return true;
    }

    @Deprecated // used for old Camera1 API only
    private Size chooseOptimalSize(ArrayList<Size> previewSizes) {
        ArrayList<Size> sortedSizes = new ArrayList<>();
        boolean allowBigSizeCamera = allowBigSizeCamera();
        int maxVideoSize = allowBigSizeCamera ? 1440 : 1200;
        if (Build.MANUFACTURER.equalsIgnoreCase("Samsung")) {
            //1440 lead to gl crashes on samsung s9
            maxVideoSize = 1200;
        }
        for (int i = 0; i < previewSizes.size(); i++) {
            if (Math.max(previewSizes.get(i).mHeight, previewSizes.get(i).mWidth) <= maxVideoSize && Math.min(previewSizes.get(i).mHeight, previewSizes.get(i).mWidth) >= 320) {
                sortedSizes.add(previewSizes.get(i));
            }
        }
        if (sortedSizes.isEmpty() || !allowBigSizeCamera()) {
            ArrayList<Size> sizes = sortedSizes;
            if (!sortedSizes.isEmpty()) {
                sizes = sortedSizes;
            } else {
                sizes = previewSizes;
            }
            if (Build.MANUFACTURER.equalsIgnoreCase("Xiaomi")) {
                return CameraController.chooseOptimalSize(sizes, 640, 480, aspectRatio, false);
            } else {
                return CameraController.chooseOptimalSize(sizes, 480, 270, aspectRatio, false);
            }
        }
        Collections.sort(sortedSizes, (o1, o2) -> {
            float a1 = Math.abs(1f - Math.min(o1.mHeight, o1.mWidth) / (float) Math.max(o1.mHeight, o1.mWidth));
            float a2 = Math.abs(1f - Math.min(o2.mHeight, o2.mWidth) / (float) Math.max(o2.mHeight, o2.mWidth));

            if (a1 < a2) {
                return -1;
            } else if (a1 > a2) {
                return 1;
            }
            return 0;
        });
        return sortedSizes.get(0);
    }

    @Deprecated // used for old Camera1 API only
    private boolean allowBigSizeCamera() {
        if (SharedConfig.bigCameraForRound) {
            return true;
        }
        if (SharedConfig.deviceIsAboveAverage()) {
            return true;
        }
        int devicePerformanceClass = Math.max(SharedConfig.getDevicePerformanceClass(), SharedConfig.getLegacyDevicePerformanceClass());
        if (devicePerformanceClass == SharedConfig.PERFORMANCE_CLASS_HIGH) {
            return true;
        }
        int hash = (Build.MANUFACTURER + " " + Build.DEVICE).toUpperCase().hashCode();
        for (int i = 0; i < ALLOW_BIG_CAMERA_WHITELIST.length; ++i) {
            if (ALLOW_BIG_CAMERA_WHITELIST[i] == hash) {
                return true;
            }
        }
        return false;
    }

    @Deprecated // used for old Camera1 API only
    public static boolean allowBigSizeCameraDebug() {
        int devicePerformanceClass = Math.max(SharedConfig.getDevicePerformanceClass(), SharedConfig.getLegacyDevicePerformanceClass());
        if (devicePerformanceClass == SharedConfig.PERFORMANCE_CLASS_HIGH) {
            return true;
        }
        int hash = (Build.MANUFACTURER + " " + Build.DEVICE).toUpperCase().hashCode();
        for (int i = 0; i < ALLOW_BIG_CAMERA_WHITELIST.length; ++i) {
            if (ALLOW_BIG_CAMERA_WHITELIST[i] == hash) {
                return true;
            }
        }
        return false;
    }

    private void createCamera(final int index, final SurfaceTexture surfaceTexture) {
        AndroidUtilities.runOnUIThread(() -> {
            if (cameraThread == null) {
                return;
            }
            if (BuildVars.LOGS_ENABLED) {
                FileLog.d("InstantCamera create camera session " + index);
            }

            if (useCamera2) {
                if (bothCameras) {
                    if (camera2Sessions[index] != null) {
                        camera2Sessions[index].open(surfaceTexture);
                    }
                } else {
                    if (index == 1) return;
                    cameraThread.setCurrentSession(camera2SessionCurrent);
                    camera2SessionCurrent.open(surfaceTexture);
                }
            } else {
                if (index == 1) return;
                surfaceTexture.setDefaultBufferSize(previewSize[0].getWidth(), previewSize[0].getHeight());
                cameraSession = new CameraSession(selectedCamera, previewSize[0], pictureSize, ImageFormat.JPEG, true);
                cameraThread.setCurrentSession(cameraSession);
                CameraController.getInstance().openRound(cameraSession, surfaceTexture, () -> {
                    if (cameraSession != null) {
                        boolean updateScale = false;
                        try {
                            Camera.Size size = cameraSession.getCurrentPreviewSize();
                            if (size.width != previewSize[0].getWidth() || size.height != previewSize[0].getHeight()) {
                                previewSize[0] = new Size(size.width, size.height);
                                FileLog.d("InstantCamera change preview size to w = " + previewSize[0].getWidth() + " h = " + previewSize[0].getHeight());
                            }
                        } catch (Exception e) {
                            FileLog.e(e);
                        }

                        try {
                            Camera.Size size = cameraSession.getCurrentPictureSize();
                            if (size.width != pictureSize.getWidth() || size.height != pictureSize.getHeight()) {
                                pictureSize = new Size(size.width, size.height);
                                FileLog.d("InstantCamera change picture size to w = " + pictureSize.getWidth() + " h = " + pictureSize.getHeight());
                                updateScale = true;
                            }
                        } catch (Exception e) {
                            FileLog.e(e);
                        }
                        if (BuildVars.LOGS_ENABLED) {
                            FileLog.d("InstantCamera camera initied");
                        }
                        cameraSession.setInitied();
                        if (updateScale) {
                            if (cameraThread != null) {
                                cameraThread.reinitForNewCamera();
                            }
                        }
                    }
                }, () -> {
                    if (cameraThread != null) {
                        cameraThread.setCurrentSession(cameraSession);
                    }
                });
            }
        });
    }

    private int loadShader(int type, String shaderCode) {
        int shader = GLES20.glCreateShader(type);
        GLES20.glShaderSource(shader, shaderCode);
        GLES20.glCompileShader(shader);
        int[] compileStatus = new int[1];
        GLES20.glGetShaderiv(shader, GLES20.GL_COMPILE_STATUS, compileStatus, 0);
        if (compileStatus[0] == 0) {
            if (BuildVars.LOGS_ENABLED) {
                FileLog.e(GLES20.glGetShaderInfoLog(shader));
            }
            GLES20.glDeleteShader(shader);
            shader = 0;
        }
        return shader;
    }

    private Timer progressTimer;

    private void startProgressTimer() {
        if (progressTimer != null) {
            try {
                progressTimer.cancel();
                progressTimer = null;
            } catch (Exception e) {
                FileLog.e(e);
            }
        }
        progressTimer = new Timer();
        progressTimer.schedule(new TimerTask() {
            @Override
            public void run() {
                AndroidUtilities.runOnUIThread(() -> {
                    try {
                        if (videoPlayer != null && videoEditedInfo != null && videoEditedInfo.endTime > 0 && videoPlayer.getCurrentPosition() >= videoEditedInfo.endTime) {
                            videoPlayer.seekTo(videoEditedInfo.startTime > 0 ? videoEditedInfo.startTime : 0);
                        }
                    } catch (Exception e) {
                        FileLog.e(e);
                    }
                });
            }
        }, 0, 17);
    }

    private void stopProgressTimer() {
        if (progressTimer != null) {
            try {
                progressTimer.cancel();
                progressTimer = null;
            } catch (Exception e) {
                FileLog.e(e);
            }
        }
    }

    public boolean blurFullyDrawing() {
        return blurBehindDrawable != null && blurBehindDrawable.isFullyDrawing() && opened;
    }

    public void invalidateBlur() {
        if (blurBehindDrawable != null) {
            blurBehindDrawable.invalidate();
        }
    }

    public void cancelBlur() {
        blurBehindDrawable.show(false);
        invalidate();
    }

    public void onPanTranslationUpdate(float y) {
        panTranslationY = y / 2f;
        updateTranslationY();
        blurBehindDrawable.onPanTranslationUpdate(y);
    }

    public TextureView getTextureView() {
        return textureView;
    }

    public void setIsMessageTransition(boolean isMessageTransition) {
        this.isMessageTransition = isMessageTransition;
    }

    public void resetCameraFile() {
        cameraFile = null;
    }

    private VideoRecorder videoEncoder;

    private Bitmap firstFrameThumb;
    private volatile int surfaceIndex;

    public class CameraGLThread extends DispatchQueue {

        private final static int EGL_CONTEXT_CLIENT_VERSION = 0x3098;
        private final static int EGL_OPENGL_ES2_BIT = 4;
        private SurfaceTexture surfaceTexture;
        private EGL10 egl10;
        private EGLDisplay eglDisplay;
        private EGLContext eglContext;
        private EGLSurface eglSurface;
        private boolean initied;

        private Object currentSession;

        private SurfaceTexture[] cameraSurface = new SurfaceTexture[2];

        private final int DO_RENDER_MESSAGE = 0;
        private final int DO_SHUTDOWN_MESSAGE = 1;
        private final int DO_REINIT_MESSAGE = 2;
        private final int DO_SETSESSION_MESSAGE = 3;
        private final int DO_FLIP = 4;

        private int drawProgram;
        private int vertexMatrixHandle;
        private int textureMatrixHandle;
        private int positionHandle;
        private int textureHandle;

        private boolean recording;

        private Integer cameraId = 0;

        private int surfaceWidth;
        private int surfaceHeight;

        public CameraGLThread(SurfaceTexture surface, int surfaceWidth, int surfaceHeight) {
            super("CameraGLThread");
            surfaceTexture = surface;

            this.surfaceWidth = surfaceWidth;
            this.surfaceHeight = surfaceHeight;
        }

        private void updateScale() {
            int width, height;
            if (previewSize[surfaceIndex] != null) {
                width = previewSize[surfaceIndex].getWidth();
                height = previewSize[surfaceIndex].getHeight();
            } else {
                return;
            }

            float scale = surfaceWidth / (float) Math.min(width, height);

            width *= scale;
            height *= scale;

            if (width == height) {
                scaleX = 1f;
                scaleY = 1f;
            } else if (width > height) {
                scaleX = 1.0f;
                scaleY = width / (float) surfaceHeight;
            } else {
                scaleX = height / (float) surfaceWidth;
                scaleY = 1.0f;
            }
            FileLog.d("InstantCamera camera scaleX = " + scaleX + " scaleY = " + scaleY);

        }

        private boolean initGL() {
            if (BuildVars.LOGS_ENABLED) {
                FileLog.d("InstantCamera start init gl");
            }
            egl10 = (EGL10) EGLContext.getEGL();

            eglDisplay = egl10.eglGetDisplay(EGL10.EGL_DEFAULT_DISPLAY);
            if (eglDisplay == EGL10.EGL_NO_DISPLAY) {
                if (BuildVars.LOGS_ENABLED) {
                    FileLog.e("InstantCamera eglGetDisplay failed " + GLUtils.getEGLErrorString(egl10.eglGetError()));
                }
                finish();
                return false;
            }

            int[] version = new int[2];
            if (!egl10.eglInitialize(eglDisplay, version)) {
                if (BuildVars.LOGS_ENABLED) {
                    FileLog.e("InstantCamera eglInitialize failed " + GLUtils.getEGLErrorString(egl10.eglGetError()));
                }
                finish();
                return false;
            }

            int[] configsCount = new int[1];
            EGLConfig[] configs = new EGLConfig[1];
            int[] configSpec = new int[]{
                    EGL10.EGL_RENDERABLE_TYPE, EGL_OPENGL_ES2_BIT,
                    EGL10.EGL_RED_SIZE, 8,
                    EGL10.EGL_GREEN_SIZE, 8,
                    EGL10.EGL_BLUE_SIZE, 8,
                    EGL10.EGL_ALPHA_SIZE, 0,
                    EGL10.EGL_DEPTH_SIZE, 0,
                    EGL10.EGL_STENCIL_SIZE, 0,
                    EGL10.EGL_NONE
            };
            EGLConfig eglConfig;
            if (!egl10.eglChooseConfig(eglDisplay, configSpec, configs, 1, configsCount)) {
                if (BuildVars.LOGS_ENABLED) {
                    FileLog.e("InstantCamera eglChooseConfig failed " + GLUtils.getEGLErrorString(egl10.eglGetError()));
                }
                finish();
                return false;
            } else if (configsCount[0] > 0) {
                eglConfig = configs[0];
            } else {
                if (BuildVars.LOGS_ENABLED) {
                    FileLog.e("InstantCamera eglConfig not initialized");
                }
                finish();
                return false;
            }

            int[] attrib_list = {EGL_CONTEXT_CLIENT_VERSION, 2, EGL10.EGL_NONE};
            eglContext = egl10.eglCreateContext(eglDisplay, eglConfig, EGL10.EGL_NO_CONTEXT, attrib_list);
            if (eglContext == null) {
                if (BuildVars.LOGS_ENABLED) {
                    FileLog.e("InstantCamera eglCreateContext failed " + GLUtils.getEGLErrorString(egl10.eglGetError()));
                }
                finish();
                return false;
            }

            if (surfaceTexture instanceof SurfaceTexture) {
                eglSurface = egl10.eglCreateWindowSurface(eglDisplay, eglConfig, surfaceTexture, null);
            } else {
                finish();
                return false;
            }

            if (eglSurface == null || eglSurface == EGL10.EGL_NO_SURFACE) {
                if (BuildVars.LOGS_ENABLED) {
                    FileLog.e("InstantCamera createWindowSurface failed " + GLUtils.getEGLErrorString(egl10.eglGetError()));
                }
                finish();
                return false;
            }
            if (!egl10.eglMakeCurrent(eglDisplay, eglSurface, eglSurface, eglContext)) {
                if (BuildVars.LOGS_ENABLED) {
                    FileLog.e("InstantCamera eglMakeCurrent failed " + GLUtils.getEGLErrorString(egl10.eglGetError()));
                }
                finish();
                return false;
            }

            updateScale();

            float tX = 1.0f / scaleX / 2.0f;
            float tY = 1.0f / scaleY / 2.0f;
            float[] verticesData = {
                    -1.0f, -1.0f, 0,
                    1.0f, -1.0f, 0,
                    -1.0f, 1.0f, 0,
                    1.0f, 1.0f, 0
            };
            float[] texData = {
                    0.5f - tX, 0.5f - tY,
                    0.5f + tX, 0.5f - tY,
                    0.5f - tX, 0.5f + tY,
                    0.5f + tX, 0.5f + tY
            };

            if (videoEncoder == null) {
                videoEncoder = new VideoRecorder();
            }

            vertexBuffer = ByteBuffer.allocateDirect(verticesData.length * 4).order(ByteOrder.nativeOrder()).asFloatBuffer();
            vertexBuffer.put(verticesData).position(0);

            textureBuffer = ByteBuffer.allocateDirect(texData.length * 4).order(ByteOrder.nativeOrder()).asFloatBuffer();
            textureBuffer.put(texData).position(0);

            android.opengl.Matrix.setIdentityM(mSTMatrix, 0);

            int vertexShader = loadShader(GLES20.GL_VERTEX_SHADER, VERTEX_SHADER);
            int fragmentShader = loadShader(GLES20.GL_FRAGMENT_SHADER, FRAGMENT_SCREEN_SHADER);
            if (vertexShader != 0 && fragmentShader != 0) {
                drawProgram = GLES20.glCreateProgram();
                GLES20.glAttachShader(drawProgram, vertexShader);
                GLES20.glAttachShader(drawProgram, fragmentShader);
                GLES20.glLinkProgram(drawProgram);
                int[] linkStatus = new int[1];
                GLES20.glGetProgramiv(drawProgram, GLES20.GL_LINK_STATUS, linkStatus, 0);
                if (linkStatus[0] == 0) {
                    if (BuildVars.LOGS_ENABLED) {
                        FileLog.e("InstantCamera failed link shader");
                    }
                    GLES20.glDeleteProgram(drawProgram);
                    drawProgram = 0;
                } else {
                    positionHandle = GLES20.glGetAttribLocation(drawProgram, "aPosition");
                    textureHandle = GLES20.glGetAttribLocation(drawProgram, "aTextureCoord");
                    vertexMatrixHandle = GLES20.glGetUniformLocation(drawProgram, "uMVPMatrix");
                    textureMatrixHandle = GLES20.glGetUniformLocation(drawProgram, "uSTMatrix");
                }
            } else {
                if (BuildVars.LOGS_ENABLED) {
                    FileLog.e("InstantCamera failed creating shader");
                }
                finish();
                return false;
            }

            android.opengl.Matrix.setIdentityM(mMVPMatrix, 0);

            GLES20.glGenTextures(2, cameraTexture, 0);
            for (int a = 0; a < 2; ++a) {
                GLES20.glBindTexture(GLES11Ext.GL_TEXTURE_EXTERNAL_OES, cameraTexture[a]);
                GLES20.glTexParameteri(GLES11Ext.GL_TEXTURE_EXTERNAL_OES, GLES20.GL_TEXTURE_MIN_FILTER, GLES20.GL_LINEAR);
                GLES20.glTexParameteri(GLES11Ext.GL_TEXTURE_EXTERNAL_OES, GLES20.GL_TEXTURE_MAG_FILTER, GLES20.GL_LINEAR);
                GLES20.glTexParameteri(GLES11Ext.GL_TEXTURE_EXTERNAL_OES, GLES20.GL_TEXTURE_WRAP_S, GLES20.GL_CLAMP_TO_EDGE);
                GLES20.glTexParameteri(GLES11Ext.GL_TEXTURE_EXTERNAL_OES, GLES20.GL_TEXTURE_WRAP_T, GLES20.GL_CLAMP_TO_EDGE);

                cameraSurface[a] = new SurfaceTexture(cameraTexture[a]);
                final int i = a;
                cameraSurface[a].setOnFrameAvailableListener(surfaceTexture -> {
                    cameraTextureAvailable = true;
                    requestRender(i == 0, i == 1);
                });
                createCamera(a, cameraSurface[a]);
            }

            if (BuildVars.LOGS_ENABLED) {
                FileLog.e("InstantCamera gl initied");
            }

            return true;
        }

        public void reinitForNewCamera() {
            Handler handler = getHandler();
            if (handler != null) {
                sendMessage(handler.obtainMessage(DO_REINIT_MESSAGE), 0);
            }
        }

        public void finish() {
            for (int a = 0; a < 2; ++a) {
                if (cameraSurface[a] != null) {
                    cameraSurface[a].release();
                    cameraSurface[a] = null;
                }
            }
            cameraTextureAvailable = false;
            if (eglSurface != null && eglContext != null) {
                if (!eglContext.equals(egl10.eglGetCurrentContext()) || !eglSurface.equals(egl10.eglGetCurrentSurface(EGL10.EGL_DRAW))) {
                    egl10.eglMakeCurrent(eglDisplay, eglSurface, eglSurface, eglContext);
                }
                if (cameraTexture[0] != 0) {
                    GLES20.glDeleteTextures(1, cameraTexture, 0);
                    cameraTexture[0] = 0;
                }
            }
            if (eglSurface != null) {
                egl10.eglMakeCurrent(eglDisplay, EGL10.EGL_NO_SURFACE, EGL10.EGL_NO_SURFACE, EGL10.EGL_NO_CONTEXT);
                egl10.eglDestroySurface(eglDisplay, eglSurface);
                eglSurface = null;
            }
            if (eglContext != null) {
                egl10.eglDestroyContext(eglDisplay, eglContext);
                eglContext = null;
            }
            if (eglDisplay != null) {
                egl10.eglTerminate(eglDisplay);
                eglDisplay = null;
            }
        }

        public void setCurrentSession(CameraSession session) {
            Handler handler = getHandler();
            if (handler != null) {
                sendMessage(handler.obtainMessage(DO_SETSESSION_MESSAGE, session), 0);
            }
        }

        public void setCurrentSession(Camera2Session session) {
            Handler handler = getHandler();
            if (handler != null) {
                sendMessage(handler.obtainMessage(DO_SETSESSION_MESSAGE, session), 0);
            }
        }

        public void flipSurfaces() {
            Handler handler = getHandler();
            if (handler != null) {
                sendMessage(handler.obtainMessage(DO_FLIP), 0);
                requestRender(true, true);
            }
        }

        private void onDraw(Integer cameraId, boolean updateTexImage1, boolean updateTexImage2) {
            if (!initied) {
                return;
            }

            if (!eglContext.equals(egl10.eglGetCurrentContext()) || !eglSurface.equals(egl10.eglGetCurrentSurface(EGL10.EGL_DRAW))) {
                if (!egl10.eglMakeCurrent(eglDisplay, eglSurface, eglSurface, eglContext)) {
                    if (BuildVars.LOGS_ENABLED) {
                        FileLog.e("eglMakeCurrent failed " + GLUtils.getEGLErrorString(egl10.eglGetError()));
                    }
                    return;
                }
            }
            if (updateTexImage1) {
                cameraSurface[0].updateTexImage();
            }
            if (updateTexImage2) {
                cameraSurface[1].updateTexImage();
            }

            boolean captureFirstFrameThumb = false;
            if (!recording) {
                if (videoEncoder == null) {
                    videoEncoder = new VideoRecorder();
                }
                if (videoEncoder.started) {
                    if (!cameraReady) {
                        cameraReady = true;
                        AndroidUtilities.runOnUIThread(() -> textureOverlayView.animate().setDuration(120).alpha(0.0f).setInterpolator(new DecelerateInterpolator()).start());
                    }
                } else {
                    captureFirstFrameThumb = true;
                }
                videoEncoder.startRecording(cameraFile, EGL14.eglGetCurrentContext());
                int orientation;
                if (currentSession instanceof CameraSession) {
                    orientation = ((CameraSession) currentSession).getCurrentOrientation();
                } else if (currentSession instanceof Camera2Session) {
                    orientation = ((Camera2Session) currentSession).getCurrentOrientation();
                } else {
                    orientation = 0;
                }
                if (orientation == 90 || orientation == 270) {
                    float temp = scaleX;
                    scaleX = scaleY;
                    scaleY = temp;
                }
                recording = true;
            }

            if (videoEncoder != null && (surfaceIndex == 0 && updateTexImage1 || surfaceIndex == 1 && updateTexImage2)) {
                videoEncoder.frameAvailable(cameraSurface[surfaceIndex], bothCameras ? surfaceIndex : cameraId, System.nanoTime());
            }

            cameraSurface[surfaceIndex].getTransformMatrix(mSTMatrix);

            GLES20.glUseProgram(drawProgram);
            GLES20.glActiveTexture(GLES20.GL_TEXTURE0);
            GLES20.glBindTexture(GLES11Ext.GL_TEXTURE_EXTERNAL_OES, cameraTexture[surfaceIndex]);

            GLES20.glVertexAttribPointer(positionHandle, 3, GLES20.GL_FLOAT, false, 12, vertexBuffer);
            GLES20.glEnableVertexAttribArray(positionHandle);

            GLES20.glVertexAttribPointer(textureHandle, 2, GLES20.GL_FLOAT, false, 8, textureBuffer);
            GLES20.glEnableVertexAttribArray(textureHandle);

            GLES20.glUniformMatrix4fv(textureMatrixHandle, 1, false, mSTMatrix, 0);
            GLES20.glUniformMatrix4fv(vertexMatrixHandle, 1, false, mMVPMatrix, 0);

            GLES20.glDrawArrays(GLES20.GL_TRIANGLE_STRIP, 0, 4);

            GLES20.glDisableVertexAttribArray(positionHandle);
            GLES20.glDisableVertexAttribArray(textureHandle);
            GLES20.glBindTexture(GLES11Ext.GL_TEXTURE_EXTERNAL_OES, 0);
            GLES20.glUseProgram(0);

            egl10.eglSwapBuffers(eglDisplay, eglSurface);

            if (captureFirstFrameThumb) {
                AndroidUtilities.runOnUIThread(() -> {
                    if (textureView == null) {
                        return;
                    }
                    if (firstFrameThumb != null) {
                        firstFrameThumb.recycle();
                        firstFrameThumb = null;
                    }
                    firstFrameThumb = textureView.getBitmap();
                });
            }
        }

        @Override
        public void run() {
            initied = initGL();
            super.run();
        }

        @Override
        public void handleMessage(Message inputMessage) {
            int what = inputMessage.what;

            switch (what) {
                case DO_RENDER_MESSAGE:
                    onDraw(inputMessage.arg1, (inputMessage.arg2 & 1) != 0, (inputMessage.arg2 & 2) != 0);
                    break;
                case DO_SHUTDOWN_MESSAGE:
                    finish();
                    if (recording && inputMessage.arg2 != -2 && videoEncoder != null) {
                        videoEncoder.stopRecording(inputMessage.arg1, inputMessage.arg2);
                    }
                    Looper looper = Looper.myLooper();
                    if (looper != null) {
                        looper.quit();
                    }
                    break;
                case DO_REINIT_MESSAGE: {
                    if (!egl10.eglMakeCurrent(eglDisplay, eglSurface, eglSurface, eglContext)) {
                        if (BuildVars.LOGS_ENABLED) {
                            FileLog.d("InstantCamera eglMakeCurrent failed " + GLUtils.getEGLErrorString(egl10.eglGetError()));
                        }
                        return;
                    }

                    if (cameraSurface[0] != null) {
                        cameraSurface[0].getTransformMatrix(moldSTMatrix);
                        cameraSurface[0].setOnFrameAvailableListener(null);
                        cameraSurface[0].release();
                        oldCameraTexture[0] = cameraTexture[0];
                        cameraTextureAlpha = 0.0f;
                        cameraTexture[0] = 0;
                        oldTextureTextureBuffer = textureBuffer.duplicate();
                        oldTexturePreviewSize = previewSize[0];
                    }
                    cameraId++;
                    cameraReady = false;

                    GLES20.glGenTextures(1, cameraTexture, 0);
                    GLES20.glBindTexture(GLES11Ext.GL_TEXTURE_EXTERNAL_OES, cameraTexture[0]);
                    GLES20.glTexParameteri(GLES11Ext.GL_TEXTURE_EXTERNAL_OES, GLES20.GL_TEXTURE_MIN_FILTER, GLES20.GL_LINEAR);
                    GLES20.glTexParameteri(GLES11Ext.GL_TEXTURE_EXTERNAL_OES, GLES20.GL_TEXTURE_MAG_FILTER, GLES20.GL_LINEAR);
                    GLES20.glTexParameteri(GLES11Ext.GL_TEXTURE_EXTERNAL_OES, GLES20.GL_TEXTURE_WRAP_S, GLES20.GL_CLAMP_TO_EDGE);
                    GLES20.glTexParameteri(GLES11Ext.GL_TEXTURE_EXTERNAL_OES, GLES20.GL_TEXTURE_WRAP_T, GLES20.GL_CLAMP_TO_EDGE);

                    cameraSurface[0] = new SurfaceTexture(cameraTexture[0]);
                    cameraSurface[0].setOnFrameAvailableListener(surfaceTexture -> requestRender(true, false));
                    createCamera(0, cameraSurface[0]);

                    updateScale();

                    float tX = 1.0f / scaleX / 2.0f;
                    float tY = 1.0f / scaleY / 2.0f;

                    float[] texData = {
                            0.5f - tX, 0.5f - tY,
                            0.5f + tX, 0.5f - tY,
                            0.5f - tX, 0.5f + tY,
                            0.5f + tX, 0.5f + tY
                    };

                    textureBuffer = ByteBuffer.allocateDirect(texData.length * 4).order(ByteOrder.nativeOrder()).asFloatBuffer();
                    textureBuffer.put(texData).position(0);
                    break;
                }
                case DO_SETSESSION_MESSAGE: {
                    if (BuildVars.LOGS_ENABLED) {
                        FileLog.d("InstantCamera set gl renderer session");
                    }
                    Object newSession = inputMessage.obj;
                    if (currentSession == newSession) {
                        int rotationAngle;
                        if (currentSession instanceof CameraSession) {
                            rotationAngle = ((CameraSession) currentSession).getWorldAngle();
                        } else if (currentSession instanceof Camera2Session) {
                            rotationAngle = ((Camera2Session) currentSession).getWorldAngle();
                        } else {
                            rotationAngle = 0;
                        }
                        android.opengl.Matrix.setIdentityM(mMVPMatrix, 0);
                        if (rotationAngle != 0) {
                            android.opengl.Matrix.rotateM(mMVPMatrix, 0, rotationAngle, 0, 0, 1);
                        }
                    } else {
                        currentSession = newSession;
                    }
                    break;
                }
                case DO_FLIP: {
                    surfaceIndex = 1 - surfaceIndex;

                    updateScale();

                    float tX = 1.0f / scaleX / 2.0f;
                    float tY = 1.0f / scaleY / 2.0f;

                    float[] texData = {
                            0.5f - tX, 0.5f - tY,
                            0.5f + tX, 0.5f - tY,
                            0.5f - tX, 0.5f + tY,
                            0.5f + tX, 0.5f + tY
                    };

                    textureBuffer = ByteBuffer.allocateDirect(texData.length * 4).order(ByteOrder.nativeOrder()).asFloatBuffer();
                    textureBuffer.put(texData).position(0);
                    break;
                }
            }
        }

        public void shutdown(int send, int ttl) {
            Handler handler = getHandler();
            if (handler != null) {
                sendMessage(handler.obtainMessage(DO_SHUTDOWN_MESSAGE, send, ttl), 0);
            }
        }

        public void requestRender(boolean updateTexImage1, boolean updateTexImage2) {
            Handler handler = getHandler();
            if (handler != null) {
                sendMessage(handler.obtainMessage(DO_RENDER_MESSAGE, cameraId, (updateTexImage1 ? 1 : 0) + (updateTexImage2 ? 2 : 0)), 0);
            }
        }
    }

    private static final int MSG_START_RECORDING = 0;
    private static final int MSG_STOP_RECORDING = 1;
    private static final int MSG_VIDEOFRAME_AVAILABLE = 2;
    private static final int MSG_AUDIOFRAME_AVAILABLE = 3;
    private static final int MSG_PAUSE_RECORDING = 4;
    private static final int MSG_RESUME_RECORDING = 5;

    private static class EncoderHandler extends Handler {
        private WeakReference<VideoRecorder> mWeakEncoder;

        public EncoderHandler(VideoRecorder encoder) {
            mWeakEncoder = new WeakReference<>(encoder);
        }

        @Override
        public void handleMessage(Message inputMessage) {
            int what = inputMessage.what;
            Object obj = inputMessage.obj;

            VideoRecorder encoder = mWeakEncoder.get();
            if (encoder == null) {
                return;
            }

            switch (what) {
                case MSG_START_RECORDING: {
                    try {
                        if (BuildVars.LOGS_ENABLED) {
                            FileLog.e("InstantCamera start encoder");
                        }
                        encoder.prepareEncoder(inputMessage.arg1 == 1);
                    } catch (Exception e) {
                        FileLog.e(e);
                        encoder.handleStopRecording(0, 0);
                        Looper.myLooper().quit();
                    }
                    break;
                }
                case MSG_STOP_RECORDING: {
                    if (BuildVars.LOGS_ENABLED) {
                        FileLog.e("InstantCamera stop encoder");
                    }
                    encoder.handleStopRecording(inputMessage.arg1, inputMessage.arg2);
                    break;
                }
                case MSG_PAUSE_RECORDING: {
                    if (BuildVars.LOGS_ENABLED) {
                        FileLog.e("InstantCamera pause encoder");
                    }
                    encoder.handlePauseRecording();
                    break;
                }
                case MSG_RESUME_RECORDING: {
                    if (BuildVars.LOGS_ENABLED) {
                        FileLog.e("InstantCamera resume encoder");
                    }
                    encoder.handleResumeRecording();
                    break;
                }
                case MSG_VIDEOFRAME_AVAILABLE: {
                    long timestamp = (((long) inputMessage.arg1) << 32) | (((long) inputMessage.arg2) & 0xffffffffL);
                    Integer cameraId = (Integer) inputMessage.obj;
                    encoder.handleVideoFrameAvailable(timestamp, cameraId);
                    break;
                }
                case MSG_AUDIOFRAME_AVAILABLE: {
                    encoder.handleAudioFrameAvailable((AudioBufferInfo) inputMessage.obj);
                    break;
                }
            }
        }

        public void exit() {
            Looper.myLooper().quit();
        }
    }

    public static class AudioBufferInfo {
        public final static int MAX_SAMPLES = 10;
        public ByteBuffer[] buffer = new ByteBuffer[MAX_SAMPLES];
        public long[] offset = new long[MAX_SAMPLES];
        public int[] read = new int[MAX_SAMPLES];
        public int results;
        public int lastWroteBuffer;
        public boolean last;

        public AudioBufferInfo() {
            for (int i = 0; i < MAX_SAMPLES; i++) {
                buffer[i] = ByteBuffer.allocateDirect(2048);
                buffer[i].order(ByteOrder.nativeOrder());
            }
        }
    }

    private class VideoRecorder implements Runnable {

        private static final String VIDEO_MIME_TYPE = "video/avc";
        private static final String AUDIO_MIME_TYPE = "audio/mp4a-latm";
        private static final int FRAME_RATE = 30;
        private static final int IFRAME_INTERVAL = 1;

        private File videoFile;
        private File fileToWrite;
        private boolean writingToDifferentFile;
        private int videoWidth;
        private int videoHeight;
        private int videoBitrate;
        private boolean videoConvertFirstWrite = true;
        private boolean blendEnabled;

        private Surface surface;
        private android.opengl.EGLDisplay eglDisplay = EGL14.EGL_NO_DISPLAY;
        private android.opengl.EGLContext eglContext = EGL14.EGL_NO_CONTEXT;
        private android.opengl.EGLContext sharedEglContext;
        private android.opengl.EGLConfig eglConfig;
        private android.opengl.EGLSurface eglSurface = EGL14.EGL_NO_SURFACE;

        private MediaCodec videoEncoder;
        private MediaCodec audioEncoder;

        private int prependHeaderSize;
        private boolean firstEncode;

        private MediaCodec.BufferInfo videoBufferInfo;
        private MediaCodec.BufferInfo audioBufferInfo;
        private MP4Builder mediaMuxer;
        private ArrayList<AudioBufferInfo> buffersToWrite = new ArrayList<>();
        private int videoTrackIndex = -5;
        private int audioTrackIndex = -5;

        private long lastCommitedFrameTime;
        private long audioStartTime = -1;
        private boolean firstVideoFrameSincePause;

        private long currentTimestamp = 0;
        private long lastTimestamp = -1;

        private volatile EncoderHandler handler;

        private final Object sync = new Object();
        private boolean ready;
        private volatile boolean running;
        private volatile int sendWhenDone;
        private volatile int sendWhenDoneTTL;
        private long skippedTime;
        private boolean skippedFirst;

        private long desyncTime;
        private long videoFirst = -1;
        private long videoLast;
        private long videoLastDt;
        private long videoDiff;
        private long prevVideoLast = -1;
        private long audioFirst = -1;
        private long audioLast = -1;
        private long audioLastDt = 0;
        private long prevAudioLast = -1;
        private long audioDiff;
        private boolean audioStopedByTime;

        private int drawProgram;
        private int vertexMatrixHandle;
        private int textureMatrixHandle;
        private int positionHandle;
        private int textureHandle;
        private int resolutionHandle;
        private int previewSizeHandle;
        private int texelSizeHandle;
        private int alphaHandle;
        private int zeroTimeStamps;
        private Integer lastCameraId = 0;

        private AudioRecord audioRecorder;

        private ArrayBlockingQueue<AudioBufferInfo> buffers = new ArrayBlockingQueue<>(10);
        private ArrayList<Bitmap> keyframeThumbs = new ArrayList<>();
        private DispatchQueue generateKeyframeThumbsQueue;
        private int frameCount;

        DispatchQueue fileWriteQueue;

        private volatile boolean pauseRecorder;
        private Runnable recorderRunnable = new Runnable() {

            @RequiresApi(api = Build.VERSION_CODES.N)
            @Override
            public void run() {
                long audioPresentationTimeUs = -1;
                int readResult;
                boolean done = false;
                AudioTimestamp audioTimestamp = new AudioTimestamp();
                boolean shouldUseTimestamp = Build.VERSION.SDK_INT >= Build.VERSION_CODES.N;

                while (!done) {
                    if ((!running || pauseRecorder) && audioRecorder.getRecordingState() != AudioRecord.RECORDSTATE_STOPPED) {
                        try {
                            audioRecorder.stop();
                        } catch (Exception e) {
                            done = true;
                        }
                        if (sendWhenDone == 0) {
                            break;
                        }
                    }
                    AudioBufferInfo buffer;
                    if (buffers.isEmpty()) {
                        try {
                            buffer = new AudioBufferInfo();
                        } catch (OutOfMemoryError error) {
                            System.gc();
                            buffer = new AudioBufferInfo();
                        }
                    } else {
                        buffer = buffers.poll();
                    }
                    buffer.lastWroteBuffer = 0;
                    buffer.results = AudioBufferInfo.MAX_SAMPLES;
                    for (int a = 0; a < AudioBufferInfo.MAX_SAMPLES; a++) {
                        if (audioPresentationTimeUs == -1 && !shouldUseTimestamp) {
                            audioPresentationTimeUs = System.nanoTime() / 1000;
                        }

                        ByteBuffer byteBuffer = buffer.buffer[a];
                        byteBuffer.rewind();
                        readResult = audioRecorder.read(byteBuffer, 2048);
                        if (readResult > 0 && a % 2 == 0) {
                            byteBuffer.limit(readResult);
                            double s = 0;
                            for (int i = 0; i < readResult / 2; i++) {
                                short p = byteBuffer.getShort();
                                s += p * p;
                            }
                            double amplitude = Math.sqrt(s / readResult / 2);
                            AndroidUtilities.runOnUIThread(() -> NotificationCenter.getInstance(currentAccount).postNotificationName(NotificationCenter.recordProgressChanged, recordingGuid, amplitude));
                            byteBuffer.position(0);
                        }
                        if (readResult <= 0) {
                            buffer.results = a;
                            if (!running) {
                                buffer.last = true;
                            }
                            break;
                        }
                        long timestamp;
                        if (shouldUseTimestamp) {
                            audioRecorder.getTimestamp(audioTimestamp, AudioTimestamp.TIMEBASE_MONOTONIC);
                            timestamp = audioTimestamp.nanoTime / 1000;
                        } else {
                            timestamp = audioPresentationTimeUs;
                        }
                        buffer.offset[a] = timestamp;

                        buffer.read[a] = readResult;
                        int bufferDurationUs = 1000000 * readResult / audioSampleRate / 2;
                        if (!shouldUseTimestamp) {
                            audioPresentationTimeUs += bufferDurationUs;
                        }
                    }
                    if (buffer.results >= 0 || buffer.last) {
                        if (!running && buffer.results < AudioBufferInfo.MAX_SAMPLES) {
                            done = true;
                        }
                        handler.sendMessage(handler.obtainMessage(MSG_AUDIOFRAME_AVAILABLE, buffer));
                    } else {
                        if (!running) {
                            done = true;
                        } else {
                            try {
                                buffers.put(buffer);
                            } catch (Exception ignore) {

                            }
                        }
                    }
                }
                try {
                    audioRecorder.release();
                } catch (Exception e) {
                    FileLog.e(e);
                }
                if (!pauseRecorder) {
                    handler.sendMessage(handler.obtainMessage(MSG_STOP_RECORDING, sendWhenDone, sendWhenDoneTTL));
                }
            }
        };

        private boolean started;

        public void startRecording(File outputFile, android.opengl.EGLContext sharedContext) {
            if (started) {
                sharedEglContext = sharedContext;
                handler.sendMessage(handler.obtainMessage(MSG_START_RECORDING, 1, 0));
                return;
            }

            started = true;
            int resolution = MessagesController.getInstance(currentAccount).roundVideoSize;
            int bitrate = MessagesController.getInstance(currentAccount).roundVideoBitrate * 1024;
            AndroidUtilities.runOnUIThread(() -> {
                NotificationCenter.getInstance(currentAccount).postNotificationName(NotificationCenter.stopAllHeavyOperations, 512);
            });

            videoFile = outputFile;
            videoWidth = resolution;
            videoHeight = resolution;
            videoBitrate = bitrate;
            sharedEglContext = sharedContext;

            synchronized (sync) {
                if (running) {
                    return;
                }
                running = true;
                Thread thread = new Thread(this, "TextureMovieEncoder");
                thread.setPriority(Thread.MAX_PRIORITY);
                thread.start();
                while (!ready) {
                    try {
                        sync.wait();
                    } catch (InterruptedException ie) {
                        // ignore
                    }
                }
            }

            if (WRITE_TO_FILE_IN_BACKGROUND) {
                fileWriteQueue = new DispatchQueue("IVR_FileWriteQueue");
                fileWriteQueue.setPriority(Thread.MAX_PRIORITY);
            }

            keyframeThumbs.clear();
            frameCount = 0;
            if (generateKeyframeThumbsQueue != null) {
                generateKeyframeThumbsQueue.cleanupQueue();
                generateKeyframeThumbsQueue.recycle();
            }
            generateKeyframeThumbsQueue = new DispatchQueue("keyframes_thumb_queue");
            handler.sendMessage(handler.obtainMessage(MSG_START_RECORDING));
        }

        public void stopRecording(int send, int ttl) {
            handler.sendMessage(handler.obtainMessage(MSG_STOP_RECORDING, send, ttl));
            AndroidUtilities.runOnUIThread(() -> {
                NotificationCenter.getInstance(currentAccount).postNotificationName(NotificationCenter.stopAllHeavyOperations, 512);
            });
        }

        public void pause() {
            handler.sendMessage(handler.obtainMessage(MSG_PAUSE_RECORDING));
        }

        public void resume() {
            handler.sendMessage(handler.obtainMessage(MSG_RESUME_RECORDING));
        }

        long prevTimestamp;
        public void frameAvailable(SurfaceTexture st, Integer cameraId, long timestampInternal) {
            synchronized (sync) {
                if (!ready) {
                    return;
                }
            }

            long timestamp = st.getTimestamp();
            if (timestamp == 0) {
                zeroTimeStamps++;
                if (zeroTimeStamps > 1) {
                    if (BuildVars.LOGS_ENABLED) {
                        FileLog.d("InstantCamera fix timestamp enabled");
                    }
                    timestamp = timestampInternal;
                } else {
                    return;
                }
            } else {
                zeroTimeStamps = 0;
            }
            prevTimestamp = timestamp;
            handler.sendMessage(handler.obtainMessage(MSG_VIDEOFRAME_AVAILABLE, (int) (timestamp >> 32), (int) timestamp, cameraId));
        }

        @Override
        public void run() {
            Looper.prepare();
            synchronized (sync) {
                handler = new EncoderHandler(this);
                ready = true;
                sync.notify();
            }
            Looper.loop();

            synchronized (sync) {
                ready = false;
            }
        }

        private void handleAudioFrameAvailable(AudioBufferInfo input) {
            if (pauseRecorder) {
                return;
            }
            if (audioStopedByTime) {
                return;
            }
            buffersToWrite.add(input);
            if (audioFirst == -1) {
                if (videoFirst == -1) {
                    if (BuildVars.LOGS_ENABLED) {
                        FileLog.d("InstantCamera video record not yet started");
                    }
                    return;
                }
                while (true) {
                    boolean ok = false;
                    for (int a = 0; a < input.results; a++) {
                        if (a == 0 && Math.abs(videoFirst - input.offset[a]) > 10_000_000L) {
                            desyncTime = videoFirst - input.offset[a];
                            audioFirst = input.offset[a];
                            ok = true;
                            if (BuildVars.LOGS_ENABLED) {
                                FileLog.d("InstantCamera detected desync between audio and video " + desyncTime);
                            }
                            break;
                        }
                        if (input.offset[a] >= videoFirst) {
                            input.lastWroteBuffer = a;
                            audioFirst = input.offset[a];
                            ok = true;
                            if (BuildVars.LOGS_ENABLED) {
                                FileLog.d("InstantCamera found first audio frame at " + a + " timestamp = " + input.offset[a]);
                            }
                            break;
                        } else {
                            if (BuildVars.LOGS_ENABLED) {
                                FileLog.d("InstantCamera ignore first audio frame at " + a + " timestamp = " + input.offset[a]);
                            }
                        }
                    }
                    if (!ok) {
                        if (BuildVars.LOGS_ENABLED) {
                            FileLog.d("InstantCamera first audio frame not found, removing buffers " + input.results);
                        }
                        buffersToWrite.remove(input);
                    } else {
                        break;
                    }
                    if (!buffersToWrite.isEmpty()) {
                        input = buffersToWrite.get(0);
                    } else {
                        return;
                    }
                }
            }

            if (audioStartTime == -1) {
                audioStartTime = input.offset[input.lastWroteBuffer];
            }
            if (buffersToWrite.size() > 1) {
                input = buffersToWrite.get(0);
            }
            try {
                drainEncoder(false);
            } catch (Exception e) {
                FileLog.e(e);
            }
            try {
                boolean isLast = false;
                while (input != null) {
                    int inputBufferIndex = audioEncoder.dequeueInputBuffer(0);
                    if (inputBufferIndex >= 0) {
                        ByteBuffer inputBuffer;
                        if (Build.VERSION.SDK_INT >= 21) {
                            inputBuffer = audioEncoder.getInputBuffer(inputBufferIndex);
                        } else {
                            ByteBuffer[] inputBuffers = audioEncoder.getInputBuffers();
                            inputBuffer = inputBuffers[inputBufferIndex];
                            inputBuffer.clear();
                        }
                        long startWriteTime = input.offset[input.lastWroteBuffer];
                        for (int a = input.lastWroteBuffer; a <= input.results; a++) {
                            if (a < input.results) {
                                long totalTime = input.offset[a] - audioStartTime;
                                if (!running && (input.offset[a] >= videoLast - desyncTime || totalTime >= 60_000000)) {
                                    if (BuildVars.LOGS_ENABLED) {
                                        if (totalTime >= 60_000000) {
                                            FileLog.d("InstantCamera stop audio encoding because recorded time more than 60s");
                                        } else {
                                            FileLog.d("InstantCamera stop audio encoding because of stoped video recording at " + input.offset[a] + " last video " + videoLast);
                                        }

                                    }
                                    audioStopedByTime = true;
                                    isLast = true;
                                    input = null;
                                    buffersToWrite.clear();
                                    break;
                                }
                                if (inputBuffer.remaining() < input.read[a]) {
                                    input.lastWroteBuffer = a;
                                    input = null;
                                    break;
                                }
                                inputBuffer.put(input.buffer[a]);
                            }
                            if (a >= input.results - 1) {
                                buffersToWrite.remove(input);
                                if (running) {
                                    buffers.put(input);
                                }
                                if (!buffersToWrite.isEmpty()) {
                                    input = buffersToWrite.get(0);
                                } else {
                                    isLast = input.last;
                                    input = null;
                                    break;
                                }
                            }
                        }
                        long time = startWriteTime == 0 ? 0 : startWriteTime - audioStartTime;
                        long realtime = time;
                        if (prevAudioLast >= 0) {
                            time += prevAudioLast;
                        }
                        audioLastDt = time - audioLast;
                        audioLast = time;
                        audioEncoder.queueInputBuffer(inputBufferIndex, 0, inputBuffer.position(), time, isLast ? MediaCodec.BUFFER_FLAG_END_OF_STREAM : 0);
                    }
                }
            } catch (Throwable e) {
                FileLog.e(e);
            }
        }

        private void handleVideoFrameAvailable(long timestampNanos, Integer cameraId) {
            if (pauseRecorder || !cameraTextureAvailable) {
                return;
            }
            try {
                drainEncoder(false);
            } catch (Exception e) {
                FileLog.e(e);
            }
            long dt, alphaDt;
            boolean cameraChanged = false;
            if (!lastCameraId.equals(cameraId)) {
                cameraChanged = true;
                lastCameraId = cameraId;
            }
            if (prevVideoLast >= 0) {
                if (videoDiff == -1) {
                    videoDiff = timestampNanos - prevVideoLast;
                }
                timestampNanos -= videoDiff;
            }
            if (cameraChanged || lastTimestamp == -1) {
                if (currentTimestamp != 0 && !firstVideoFrameSincePause) {
                    //real dt lead to asynchron aduio and video
                    //surface may return wrong measured timestamp so big or negative
                    // `\_(._.)_/`
                    long dtTimestamps = (timestampNanos - lastTimestamp);
                    long dtReal = (System.currentTimeMillis() - lastCommitedFrameTime) * 1000000;
                    if (dtTimestamps < 0 || Math.abs(dtReal - dtTimestamps) > 100_000_000) {
                        dt = dtReal;
                    } else {
                        dt = dtTimestamps;
                    }
                    if (dt < 0) {
                        dt = 0;
                    }
                    alphaDt = 0;
                } else {
                    alphaDt = dt = 0;
                }
                lastTimestamp = timestampNanos;
            } else {
                alphaDt = dt = (timestampNanos - lastTimestamp);
                lastTimestamp = timestampNanos;
            }
            firstVideoFrameSincePause = false;
            lastCommitedFrameTime = System.currentTimeMillis();
            if (!skippedFirst) {
                skippedTime += dt;
                if (skippedTime < 200000000) {
                    return;
                }
                skippedFirst = true;
            }
            currentTimestamp += dt;
            if (videoFirst == -1) {
                videoFirst = timestampNanos / 1000;
                if (BuildVars.LOGS_ENABLED) {
                    FileLog.d("InstantCamera first video frame was at " + videoFirst);
                }
            }
            videoLastDt = timestampNanos - videoLast;
            videoLast = timestampNanos;

            FloatBuffer textureBuffer = InstantCameraView.this.textureBuffer;
            FloatBuffer vertexBuffer = InstantCameraView.this.vertexBuffer;
            FloatBuffer oldTextureBuffer = oldTextureTextureBuffer;
            if (textureBuffer == null || vertexBuffer == null) {
                FileLog.d("InstantCamera handleVideoFrameAvailable skip frame " + textureBuffer + " " + vertexBuffer);
                return;
            }

            GLES20.glUseProgram(drawProgram);
            GLES20.glActiveTexture(GLES20.GL_TEXTURE0);
            GLES20.glVertexAttribPointer(positionHandle, 3, GLES20.GL_FLOAT, false, 12, vertexBuffer);
            GLES20.glEnableVertexAttribArray(positionHandle);
            GLES20.glVertexAttribPointer(textureHandle, 2, GLES20.GL_FLOAT, false, 8, textureBuffer);
            GLES20.glEnableVertexAttribArray(textureHandle);
            GLES20.glUniformMatrix4fv(vertexMatrixHandle, 1, false, mMVPMatrix, 0);

            GLES20.glUniform2f(resolutionHandle, videoWidth, videoHeight);

            if (oldCameraTexture[0] != 0 && oldTextureBuffer != null && !bothCameras) {
                if (!blendEnabled) {
                    GLES20.glEnable(GLES20.GL_BLEND);
                    blendEnabled = true;
                }
                if (oldTexturePreviewSize != null) {
                    GLES20.glUniform2f(previewSizeHandle, oldTexturePreviewSize.getWidth(), oldTexturePreviewSize.getHeight());
                }
                GLES20.glVertexAttribPointer(textureHandle, 2, GLES20.GL_FLOAT, false, 8, oldTextureBuffer);

                GLES20.glUniformMatrix4fv(textureMatrixHandle, 1, false, moldSTMatrix, 0);
                GLES20.glUniform1f(alphaHandle, 1.0f);
                GLES20.glBindTexture(GLES11Ext.GL_TEXTURE_EXTERNAL_OES, oldCameraTexture[0]);
                GLES20.glDrawArrays(GLES20.GL_TRIANGLE_STRIP, 0, 4);
            }

            if (previewSize != null) {
                GLES20.glUniform2f(previewSizeHandle, previewSize[surfaceIndex].getWidth(), previewSize[surfaceIndex].getHeight());
                GLES20.glUniform2f(texelSizeHandle, (float) 1f / previewSize[surfaceIndex].getWidth(), (float) 1f / previewSize[surfaceIndex].getHeight());
            }

            GLES20.glUniformMatrix4fv(textureMatrixHandle, 1, false, mSTMatrix, 0);
            GLES20.glUniform1f(alphaHandle, cameraTextureAlpha);
            GLES20.glBindTexture(GLES11Ext.GL_TEXTURE_EXTERNAL_OES, cameraTexture[surfaceIndex]);
            GLES20.glDrawArrays(GLES20.GL_TRIANGLE_STRIP, 0, 4);

            GLES20.glDisableVertexAttribArray(positionHandle);
            GLES20.glDisableVertexAttribArray(textureHandle);
            GLES20.glBindTexture(GLES11Ext.GL_TEXTURE_EXTERNAL_OES, 0);
            GLES20.glUseProgram(0);

            EGLExt.eglPresentationTimeANDROID(eglDisplay, eglSurface, currentTimestamp);
            EGL14.eglSwapBuffers(eglDisplay, eglSurface);

            createKeyframeThumb();
            frameCount++;

            if (oldCameraTexture[0] != 0 && cameraTextureAlpha < 1.0f && !bothCameras) {
                cameraTextureAlpha += alphaDt / 200000000.0f;
                if (cameraTextureAlpha > 1) {
                    GLES20.glDisable(GLES20.GL_BLEND);
                    blendEnabled = false;
                    cameraTextureAlpha = 1;
                    GLES20.glDeleteTextures(1, oldCameraTexture, 0);
                    oldCameraTexture[0] = 0;
                    if (!cameraReady) {
                        cameraReady = true;
                        AndroidUtilities.runOnUIThread(() -> textureOverlayView.animate().setDuration(120).alpha(0.0f).setInterpolator(new DecelerateInterpolator()).start());
                    }
                }
            } else if (!cameraReady) {
                cameraReady = true;
                AndroidUtilities.runOnUIThread(() -> textureOverlayView.animate().setDuration(120).alpha(0.0f).setInterpolator(new DecelerateInterpolator()).start());
            }
        }

        private void createKeyframeThumb() {
            if (generateKeyframeThumbsQueue != null && Build.VERSION.SDK_INT >= Build.VERSION_CODES.LOLLIPOP && SharedConfig.getDevicePerformanceClass() == SharedConfig.PERFORMANCE_CLASS_HIGH && frameCount % 33 == 0) {
                GenerateKeyframeThumbTask task = new GenerateKeyframeThumbTask();
                generateKeyframeThumbsQueue.postRunnable(task);
            }
        }

        private class GenerateKeyframeThumbTask implements Runnable {
            @Override
            public void run() {
                final TextureView textureView = InstantCameraView.this.textureView;
                if (textureView != null) {
                    try {
                        final Bitmap bitmap = textureView.getBitmap(AndroidUtilities.dp(56), AndroidUtilities.dp(56));
                        AndroidUtilities.runOnUIThread(() -> {
                            if ((bitmap == null || bitmap.getPixel(0, 0) == 0) && keyframeThumbs.size() > 1) {
                                keyframeThumbs.add(keyframeThumbs.get(keyframeThumbs.size() - 1));
                            } else {
                                keyframeThumbs.add(bitmap);
                            }
                        });
                    } catch (Exception e) {
                        FileLog.e(e);
                    }

                }
            }
        }

        private void handlePauseRecording() {
            pauseRecorder = true;
            if (previewFile != null) {
                previewFile.delete();
                previewFile = null;
            }
            previewFile = StoryEntry.makeCacheFile(currentAccount, true);
            try {
                FileLog.d("InstantCamera handlePauseRecording drain encoders");
                drainEncoder(false);
            } catch (Exception e) {
                FileLog.e(e);
            }
//            if (videoEncoder != null) {
//                try {
//                    videoEncoder.stop();
//                    videoEncoder.release();
//                    videoEncoder = null;
//                } catch (Exception e) {
//                    FileLog.e(e);
//                }
//            }
//            if (audioEncoder != null) {
//                try {
//                    audioEncoder.stop();
//                    audioEncoder.release();
//                    audioEncoder = null;
//
//                    setBluetoothScoOn(false);
//                } catch (Exception e) {
//                    FileLog.e(e);
//                }
//            }
            if (mediaMuxer != null) {
                if (WRITE_TO_FILE_IN_BACKGROUND) {
                    CountDownLatch countDownLatch = new CountDownLatch(1);
                    fileWriteQueue.postRunnable(() -> {
                        try {
                            mediaMuxer.finishMovie(previewFile);
                        } catch (Exception e) {
                            e.printStackTrace();
                        }
                        countDownLatch.countDown();
                    });
                    try {
                        countDownLatch.await();
                    } catch (InterruptedException e) {
                        e.printStackTrace();
                    }
                } else {
                    try {
                        mediaMuxer.finishMovie(previewFile);
                    } catch (Exception e) {
                        FileLog.e(e);
                    }
                }
            }
//            FileLoader.getInstance(currentAccount).cancelFileUpload(videoFile.getAbsolutePath(), false);
            AndroidUtilities.runOnUIThread(() -> {
                videoEditedInfo = new VideoEditedInfo();
                videoEditedInfo.roundVideo = true;
                videoEditedInfo.startTime = -1;
                videoEditedInfo.endTime = -1;
                videoEditedInfo.file = file;
                videoEditedInfo.encryptedFile = encryptedFile;
                videoEditedInfo.key = key;
                videoEditedInfo.iv = iv;
                videoEditedInfo.estimatedSize = Math.max(1, size);
                videoEditedInfo.framerate = 25;
                videoEditedInfo.resultWidth = videoEditedInfo.originalWidth = 360;
                videoEditedInfo.resultHeight = videoEditedInfo.originalHeight = 360;
                videoEditedInfo.originalPath = previewFile.getAbsolutePath();
                setupVideoPlayer(previewFile);
                videoEditedInfo.estimatedDuration = recordedTime;
                NotificationCenter.getInstance(currentAccount).postNotificationName(NotificationCenter.audioDidSent, recordingGuid, videoEditedInfo, previewFile.getAbsolutePath(), keyframeThumbs);
            });
        }

        private void handleResumeRecording() {
            pauseRecorder = false;
        }

        private void setupVideoPlayer(File file) {
            videoPlayer = new VideoPlayer();
            videoPlayer.setDelegate(new VideoPlayer.VideoPlayerDelegate() {
                @Override
                public void onStateChanged(boolean playWhenReady, int playbackState) {
                    if (videoPlayer == null) {
                        return;
                    }
                    if (videoPlayer.isPlaying() && playbackState == ExoPlayer.STATE_ENDED) {
                        videoPlayer.seekTo(videoEditedInfo.startTime > 0 ? videoEditedInfo.startTime : 0);
                    }
                }

                @Override
                public void onError(VideoPlayer player, Exception e) {
                    FileLog.e(e);
                }

                @Override
                public void onVideoSizeChanged(int width, int height, int unappliedRotationDegrees, float pixelWidthHeightRatio) {

                }

                @Override
                public void onRenderedFirstFrame() {

                }

                @Override
                public boolean onSurfaceDestroyed(SurfaceTexture surfaceTexture) {
                    return false;
                }

                @Override
                public void onSurfaceTextureUpdated(SurfaceTexture surfaceTexture) {

                }
            });
            videoPlayer.setTextureView(textureView);
            videoPlayer.preparePlayer(Uri.fromFile(file), "other");
            videoPlayer.play();
            videoPlayer.setMute(true);
            startProgressTimer();

            AnimatorSet animatorSet = new AnimatorSet();
            animatorSet.playTogether(
                    ObjectAnimator.ofFloat(switchCameraButton, View.ALPHA, 0.0f),
                    ObjectAnimator.ofInt(paint, AnimationProperties.PAINT_ALPHA, 0),
                    ObjectAnimator.ofFloat(muteImageView, View.ALPHA, 1.0f));
            animatorSet.setDuration(180);
            animatorSet.setInterpolator(new DecelerateInterpolator());
            animatorSet.start();

            EGL14.eglDestroySurface(eglDisplay, eglSurface);
            eglSurface = EGL14.EGL_NO_SURFACE;
            if (surface != null) {
                surface.release();
                surface = null;
            }
            if (eglDisplay != EGL14.EGL_NO_DISPLAY) {
                EGL14.eglMakeCurrent(eglDisplay, EGL14.EGL_NO_SURFACE, EGL14.EGL_NO_SURFACE, EGL14.EGL_NO_CONTEXT);
                EGL14.eglDestroyContext(eglDisplay, eglContext);
                EGL14.eglReleaseThread();
                EGL14.eglTerminate(eglDisplay);
            }
            eglDisplay = EGL14.EGL_NO_DISPLAY;
            eglContext = EGL14.EGL_NO_CONTEXT;
            eglConfig = null;
        }

        public static final int ENCODER_SEND_CANCEL = 0;
        public static final int ENCODER_SEND_SEND = 1;
        public static final int ENCODER_SEND_PLAYER = 2;

        private boolean sentMedia;

        private void handleStopRecording(final int send, final int ttl) {
            final boolean runDone;
            if (send == ENCODER_SEND_SEND && (videoEditedInfo == null || !videoEditedInfo.needConvert()) && !delegate.isInScheduleMode()) {
                runDone = false;
                if (!sentMedia) {
                    sentMedia = true;
                    AndroidUtilities.runOnUIThread(() -> {
                        videoEditedInfo = new VideoEditedInfo();
                        videoEditedInfo.startTime = -1;
                        videoEditedInfo.endTime = -1;
                        videoEditedInfo.estimatedSize = Math.max(1, size);
                        videoEditedInfo.roundVideo = true;
                        videoEditedInfo.file = file;
                        videoEditedInfo.encryptedFile = encryptedFile;
                        videoEditedInfo.key = key;
                        videoEditedInfo.iv = iv;
                        videoEditedInfo.framerate = 25;
                        videoEditedInfo.resultWidth = videoEditedInfo.originalWidth = 360;
                        videoEditedInfo.resultHeight = videoEditedInfo.originalHeight = 360;
                        videoEditedInfo.originalPath = videoFile.getAbsolutePath();
                        videoEditedInfo.notReadyYet = true;
                        videoEditedInfo.thumb = firstFrameThumb;
                        videoEditedInfo.estimatedDuration = recordedTime;
                        firstFrameThumb = null;
                        MediaController.PhotoEntry entry = new MediaController.PhotoEntry(0, 0, 0, videoFile.getAbsolutePath(), 0, true, 0, 0, 0);
                        entry.ttl = ttl;
                        delegate.sendMedia(entry, videoEditedInfo, true, 0, false);
                    });
                }
            } else {
                runDone = true;
            }
            if (running && !pauseRecorder) {
                FileLog.d("InstantCamera handleStopRecording running=false");
                sendWhenDone = send;
                sendWhenDoneTTL = ttl;
                running = false;
                return;
            }
            try {
                FileLog.d("InstantCamera handleStopRecording drain encoders");
                drainEncoder(true);
            } catch (Exception e) {
                FileLog.e(e);
            }
            if (videoEncoder != null) {
                try {
                    videoEncoder.stop();
                    videoEncoder.release();
                    videoEncoder = null;
                } catch (Exception e) {
                    FileLog.e(e);
                }
            }
            if (audioEncoder != null) {
                try {
                    audioEncoder.stop();
                    audioEncoder.release();
                    audioEncoder = null;

                    setBluetoothScoOn(false);
                } catch (Exception e) {
                    FileLog.e(e);
                }
            }
            if (previewFile != null) {
                previewFile.delete();
                previewFile = null;
            }
            if (mediaMuxer != null) {
                if (WRITE_TO_FILE_IN_BACKGROUND) {
                    CountDownLatch countDownLatch = new CountDownLatch(1);
                    fileWriteQueue.postRunnable(() -> {
                        try {
                            mediaMuxer.finishMovie();
                        } catch (Exception e) {
                            e.printStackTrace();
                        }
                        countDownLatch.countDown();
                    });
                    try {
                        countDownLatch.await();
                    } catch (InterruptedException e) {
                        e.printStackTrace();
                    }
                } else {
                    try {
                        mediaMuxer.finishMovie();
                    } catch (Exception e) {
                        FileLog.e(e);
                    }
                }
                FileLog.d("InstantCamera handleStopRecording finish muxer");
                if (writingToDifferentFile) {
                    if (videoFile.exists()) {
                        try {
                            videoFile.delete();
                        } catch (Exception e) {
                            FileLog.e("InstantCamera copying fileToWrite to videoFile, deleting videoFile error " + videoFile);
                            FileLog.e(e);
                        }
                    }
                    if (!fileToWrite.renameTo(videoFile)) {
                        FileLog.e("InstantCamera unable to rename file, try move file");
                        try {
                            AndroidUtilities.copyFile(fileToWrite, videoFile);
                            fileToWrite.delete();
                        } catch (IOException e) {
                            FileLog.e(e);
                            FileLog.e("InstantCamera unable to move file");
                        }
                    }
                }
            }
            if (send != 2) {
                if (generateKeyframeThumbsQueue != null) {
                    generateKeyframeThumbsQueue.cleanupQueue();
                    generateKeyframeThumbsQueue.recycle();
                    generateKeyframeThumbsQueue = null;
                }
            }
            FileLog.d("InstantCamera handleStopRecording send " + send);
            if (send == ENCODER_SEND_CANCEL) {
                FileLoader.getInstance(currentAccount).cancelFileUpload(videoFile.getAbsolutePath(), false);
                try {
                    fileToWrite.delete();
                } catch (Throwable ignore) {}
                try {
                    videoFile.delete();
                } catch (Throwable ignore) {}
            } else {
                if (runDone && (send != ENCODER_SEND_SEND || !sentMedia)) {
                    sentMedia = true;
                    AndroidUtilities.runOnUIThread(() -> {
                        if (videoEditedInfo == null) {
                            videoEditedInfo = new VideoEditedInfo();
                            videoEditedInfo.startTime = -1;
                            videoEditedInfo.endTime = -1;
                        }
                        if (videoEditedInfo.needConvert()) {
                            file = null;
                            encryptedFile = null;
                            key = null;
                            iv = null;
                            double totalDuration = videoEditedInfo.estimatedDuration;
                            long startTime = videoEditedInfo.startTime >= 0 ? videoEditedInfo.startTime : 0;
                            long endTime = videoEditedInfo.endTime >= 0 ? videoEditedInfo.endTime : videoEditedInfo.estimatedDuration;
                            videoEditedInfo.estimatedDuration = endTime - startTime;
                            videoEditedInfo.estimatedSize = Math.max(1, (long) (size * (videoEditedInfo.estimatedDuration / totalDuration)));
                            videoEditedInfo.bitrate = 1000000;
                            if (videoEditedInfo.startTime > 0) {
                                videoEditedInfo.startTime *= 1000;
                            }
                            if (videoEditedInfo.endTime > 0) {
                                videoEditedInfo.endTime *= 1000;
                            }
                            FileLoader.getInstance(currentAccount).cancelFileUpload(cameraFile.getAbsolutePath(), false);
                        } else {
                            videoEditedInfo.estimatedSize = Math.max(1, size);
                        }
                        videoEditedInfo.roundVideo = true;
                        videoEditedInfo.file = file;
                        videoEditedInfo.encryptedFile = encryptedFile;
                        videoEditedInfo.key = key;
                        videoEditedInfo.iv = iv;
                        videoEditedInfo.framerate = 25;
                        videoEditedInfo.resultWidth = videoEditedInfo.originalWidth = 360;
                        videoEditedInfo.resultHeight = videoEditedInfo.originalHeight = 360;
                        videoEditedInfo.originalPath = videoFile.getAbsolutePath();
                        if (send == ENCODER_SEND_SEND) {
                            if (delegate.isInScheduleMode()) {
                                AlertsCreator.createScheduleDatePickerDialog(delegate.getParentActivity(), delegate.getDialogId(), (notify, scheduleDate) -> {
                                    MediaController.PhotoEntry entry = new MediaController.PhotoEntry(0, 0, 0, videoFile.getAbsolutePath(), 0, true, 0, 0, 0);
                                    entry.ttl = ttl;
                                    delegate.sendMedia(entry, videoEditedInfo, notify, scheduleDate, false);
                                    startAnimation(false, false);
                                }, () -> {
                                    startAnimation(false, false);
                                }, resourcesProvider);
                            } else {
                                MediaController.PhotoEntry entry = new MediaController.PhotoEntry(0, 0, 0, videoFile.getAbsolutePath(), 0, true, 0, 0, 0);
                                entry.ttl = ttl;
                                delegate.sendMedia(entry, videoEditedInfo, true, 0, false);
                            }
                        } else {
                            setupVideoPlayer(videoFile);
                            videoEditedInfo.estimatedDuration = recordedTime;
                            NotificationCenter.getInstance(currentAccount).postNotificationName(NotificationCenter.audioDidSent, recordingGuid, videoEditedInfo, videoFile.getAbsolutePath(), keyframeThumbs);
                        }
                    });
                }
                AndroidUtilities.runOnUIThread(() -> {
                    if (sentMedia && videoEditedInfo != null) {
                        videoEditedInfo.notReadyYet = false;
                    }
                    didWriteData(videoFile, 0, true);
                    MediaController.getInstance().requestAudioFocus(false);
                });
            }
            EGL14.eglDestroySurface(eglDisplay, eglSurface);
            eglSurface = EGL14.EGL_NO_SURFACE;
            if (surface != null) {
                surface.release();
                surface = null;
            }
            if (eglDisplay != EGL14.EGL_NO_DISPLAY) {
                EGL14.eglMakeCurrent(eglDisplay, EGL14.EGL_NO_SURFACE, EGL14.EGL_NO_SURFACE, EGL14.EGL_NO_CONTEXT);
                EGL14.eglDestroyContext(eglDisplay, eglContext);
                EGL14.eglReleaseThread();
                EGL14.eglTerminate(eglDisplay);
            }
            eglDisplay = EGL14.EGL_NO_DISPLAY;
            eglContext = EGL14.EGL_NO_CONTEXT;
            eglConfig = null;
            handler.exit();
            AndroidUtilities.runOnUIThread(() -> {
                InstantCameraView.this.videoEncoder = null;
            });
        }

        private void setBluetoothScoOn(boolean scoOn) {
            AudioManager am = (AudioManager) ApplicationLoader.applicationContext.getSystemService(Context.AUDIO_SERVICE);
            if (am.isBluetoothScoAvailableOffCall() && SharedConfig.recordViaSco || !scoOn) {
                BluetoothAdapter btAdapter = BluetoothAdapter.getDefaultAdapter();
                try {
                    if (btAdapter != null && btAdapter.getProfileConnectionState(BluetoothProfile.HEADSET) == BluetoothProfile.STATE_CONNECTED || !scoOn) {
                        if (scoOn && !am.isBluetoothScoOn()) {
                            am.startBluetoothSco();
                        } else if (!scoOn && am.isBluetoothScoOn()) {
                            am.stopBluetoothSco();
                        }
                    }
                } catch (SecurityException ignored) {
                } catch (Throwable e) {
                    FileLog.e(e);
                }
            }
        }

        private void prepareEncoder(boolean fromPause) {
            setBluetoothScoOn(true);

            try {
                int recordBufferSize = AudioRecord.getMinBufferSize(audioSampleRate, AudioFormat.CHANNEL_IN_MONO, AudioFormat.ENCODING_PCM_16BIT);
                if (recordBufferSize <= 0) {
                    recordBufferSize = 3584;
                }
                int bufferSize = 2048 * 24;
                if (bufferSize < recordBufferSize) {
                    bufferSize = ((recordBufferSize / 2048) + 1) * 2048 * 2;
                }
                buffers.clear();
                for (int a = 0; a < 3; a++) {
                    buffers.add(new AudioBufferInfo());
                }

                if (fromPause) {
                    prevVideoLast = videoLast + videoLastDt;
                    prevAudioLast = audioLast + audioLastDt;
                    firstVideoFrameSincePause = true;
                } else {
                    prevVideoLast = -1;
                    prevAudioLast = -1;
                    currentTimestamp = 0;
                }
                lastTimestamp = -1;
                lastCommitedFrameTime = 0;
                audioStartTime = -1;
                audioFirst = -1;
                videoFirst = -1;
                videoLast = -1;
                videoDiff = -1;
                audioLast = -1;
                audioDiff = -1;
                skippedFirst = false;
                skippedTime = 0;

                audioRecorder = new AudioRecord(MediaRecorder.AudioSource.DEFAULT, audioSampleRate, AudioFormat.CHANNEL_IN_MONO, AudioFormat.ENCODING_PCM_16BIT, bufferSize);
                audioRecorder.startRecording();
                if (BuildVars.LOGS_ENABLED) {
                    FileLog.d("InstantCamera initied audio record with channels " + audioRecorder.getChannelCount() + " sample rate = " + audioRecorder.getSampleRate() + " bufferSize = " + bufferSize);
                }
                pauseRecorder = false;
                Thread thread = new Thread(recorderRunnable);
                thread.setPriority(Thread.MAX_PRIORITY);
                thread.start();

                audioBufferInfo = new MediaCodec.BufferInfo();
                videoBufferInfo = new MediaCodec.BufferInfo();

                MediaFormat audioFormat = new MediaFormat();
                audioFormat.setString(MediaFormat.KEY_MIME, AUDIO_MIME_TYPE);
                audioFormat.setInteger(MediaFormat.KEY_SAMPLE_RATE, audioSampleRate);
                audioFormat.setInteger(MediaFormat.KEY_CHANNEL_COUNT, 1);
                audioFormat.setInteger(MediaFormat.KEY_BIT_RATE, MessagesController.getInstance(currentAccount).roundAudioBitrate * 1024);
                audioFormat.setInteger(MediaFormat.KEY_MAX_INPUT_SIZE, 2048 * AudioBufferInfo.MAX_SAMPLES);

                audioEncoder = MediaCodec.createEncoderByType(AUDIO_MIME_TYPE);
                audioEncoder.configure(audioFormat, null, null, MediaCodec.CONFIGURE_FLAG_ENCODE);
                audioEncoder.start();

                videoEncoder = MediaCodec.createEncoderByType(VIDEO_MIME_TYPE);
                firstEncode = true;

                MediaFormat format = MediaFormat.createVideoFormat(VIDEO_MIME_TYPE, videoWidth, videoHeight);

                format.setInteger(MediaFormat.KEY_COLOR_FORMAT, MediaCodecInfo.CodecCapabilities.COLOR_FormatSurface);
                format.setInteger(MediaFormat.KEY_BIT_RATE, videoBitrate);
                format.setInteger(MediaFormat.KEY_FRAME_RATE, FRAME_RATE);
                format.setInteger(MediaFormat.KEY_I_FRAME_INTERVAL, IFRAME_INTERVAL);
                    /*if (Build.VERSION.SDK_INT >= 21) {
                        format.setInteger(MediaFormat.KEY_PROFILE, MediaCodecInfo.CodecProfileLevel.AVCProfileHigh);
                        if (Build.VERSION.SDK_INT >= 23) {
                            format.setInteger(MediaFormat.KEY_LEVEL, MediaCodecInfo.CodecProfileLevel.AVCLevel5);
                        }
                    }*/

                videoEncoder.configure(format, null, null, MediaCodec.CONFIGURE_FLAG_ENCODE);
                surface = videoEncoder.createInputSurface();
                videoEncoder.start();

                if (!fromPause) {
                    boolean isSdCard = ImageLoader.isSdCardPath(videoFile);
                    fileToWrite = videoFile;
                    if (isSdCard) {
                        try {
                            fileToWrite = new File(ApplicationLoader.getFilesDirFixed(), "camera_tmp.mp4");
                            if (fileToWrite.exists()) {
                                fileToWrite.delete();
                            }
                            writingToDifferentFile = true;
                        } catch (Throwable e) {
                            FileLog.e(e);
                            fileToWrite = videoFile;
                            writingToDifferentFile = false;
                        }
                    }
                    Mp4Movie movie = new Mp4Movie();
                    movie.setCacheFile(fileToWrite);
                    movie.setRotation(0);
                    movie.setSize(videoWidth, videoHeight);
                    mediaMuxer = new MP4Builder().createMovie(movie, isSecretChat, false);
                    mediaMuxer.setAllowSyncFiles(allowSendingWhileRecording = SharedConfig.deviceIsHigh());
                }

                AndroidUtilities.runOnUIThread(() -> {
                    if (cancelled) {
                        return;
                    }
                    try {
                        performHapticFeedback(HapticFeedbackConstants.KEYBOARD_TAP, HapticFeedbackConstants.FLAG_IGNORE_GLOBAL_SETTING);
                    } catch (Exception ignore) {

                    }
                    AndroidUtilities.lockOrientation(delegate.getParentActivity());
                    recordPlusTime = fromPause ? recordedTime : 0;
                    recordStartTime = System.currentTimeMillis();
                    recording = true;
                    invalidate();
                    NotificationCenter.getInstance(currentAccount).postNotificationName(NotificationCenter.recordStarted, recordingGuid, false);
                });
            } catch (Exception ioe) {
                throw new RuntimeException(ioe);
            }

            if (eglDisplay != EGL14.EGL_NO_DISPLAY) {
                throw new RuntimeException("EGL already set up");
            }

            eglDisplay = EGL14.eglGetDisplay(EGL14.EGL_DEFAULT_DISPLAY);
            if (eglDisplay == EGL14.EGL_NO_DISPLAY) {
                throw new RuntimeException("unable to get EGL14 display");
            }
            int[] version = new int[2];
            if (!EGL14.eglInitialize(eglDisplay, version, 0, version, 1)) {
                eglDisplay = null;
                throw new RuntimeException("unable to initialize EGL14");
            }

            if (eglContext == EGL14.EGL_NO_CONTEXT) {
                int renderableType = EGL14.EGL_OPENGL_ES2_BIT;

                int[] attribList = {
                        EGL14.EGL_RED_SIZE, 8,
                        EGL14.EGL_GREEN_SIZE, 8,
                        EGL14.EGL_BLUE_SIZE, 8,
                        EGL14.EGL_ALPHA_SIZE, 8,
                        EGL14.EGL_RENDERABLE_TYPE, renderableType,
                        0x3142, 1,
                        EGL14.EGL_NONE
                };
                android.opengl.EGLConfig[] configs = new android.opengl.EGLConfig[1];
                int[] numConfigs = new int[1];
                if (!EGL14.eglChooseConfig(eglDisplay, attribList, 0, configs, 0, configs.length, numConfigs, 0)) {
                    throw new RuntimeException("Unable to find a suitable EGLConfig");
                }

                int[] attrib2_list = {
                        EGL14.EGL_CONTEXT_CLIENT_VERSION, 2,
                        EGL14.EGL_NONE
                };
                eglContext = EGL14.eglCreateContext(eglDisplay, configs[0], sharedEglContext, attrib2_list, 0);
                eglConfig = configs[0];
            }

            int[] values = new int[1];
            EGL14.eglQueryContext(eglDisplay, eglContext, EGL14.EGL_CONTEXT_CLIENT_VERSION, values, 0);

            if (eglSurface != EGL14.EGL_NO_SURFACE) {
                throw new IllegalStateException("surface already created");
            }

            int[] surfaceAttribs = {
                    EGL14.EGL_NONE
            };
            eglSurface = EGL14.eglCreateWindowSurface(eglDisplay, eglConfig, surface, surfaceAttribs, 0);
            if (eglSurface == null) {
                throw new RuntimeException("surface was null");
            }

            if (!EGL14.eglMakeCurrent(eglDisplay, eglSurface, eglSurface, eglContext)) {
                if (BuildVars.LOGS_ENABLED) {
                    FileLog.e("eglMakeCurrent failed " + GLUtils.getEGLErrorString(EGL14.eglGetError()));
                }
                throw new RuntimeException("eglMakeCurrent failed");
            }
            GLES20.glBlendFunc(GLES20.GL_SRC_ALPHA, GLES20.GL_ONE_MINUS_SRC_ALPHA);

            String vertexShaderSource, fragmentShaderSource;
            if (useCamera2) {
                vertexShaderSource = RLottieDrawable.readRes(null, R.raw.instant_lanczos_vert);
                fragmentShaderSource = RLottieDrawable.readRes(null, R.raw.instant_lanczos_frag_oes);
            } else {
                vertexShaderSource = VERTEX_SHADER;
                fragmentShaderSource = createFragmentShader(previewSize[0]);
            }
            int vertexShader = loadShader(GLES20.GL_VERTEX_SHADER, vertexShaderSource);
            int fragmentShader = loadShader(GLES20.GL_FRAGMENT_SHADER, fragmentShaderSource);
            if (vertexShader != 0 && fragmentShader != 0) {
                drawProgram = GLES20.glCreateProgram();
                GLES20.glAttachShader(drawProgram, vertexShader);
                GLES20.glAttachShader(drawProgram, fragmentShader);
                GLES20.glLinkProgram(drawProgram);
                int[] linkStatus = new int[1];
                GLES20.glGetProgramiv(drawProgram, GLES20.GL_LINK_STATUS, linkStatus, 0);
                if (linkStatus[0] == 0) {
                    GLES20.glDeleteProgram(drawProgram);
                    drawProgram = 0;
                } else {
                    positionHandle = GLES20.glGetAttribLocation(drawProgram, "aPosition");
                    textureHandle = GLES20.glGetAttribLocation(drawProgram, "aTextureCoord");
                    previewSizeHandle = GLES20.glGetUniformLocation(drawProgram, "preview");
                    resolutionHandle = GLES20.glGetUniformLocation(drawProgram, "resolution");
                    alphaHandle = GLES20.glGetUniformLocation(drawProgram, "alpha");
                    vertexMatrixHandle = GLES20.glGetUniformLocation(drawProgram, "uMVPMatrix");
                    textureMatrixHandle = GLES20.glGetUniformLocation(drawProgram, "uSTMatrix");
                    texelSizeHandle = GLES20.glGetUniformLocation(drawProgram, "texelSize");
                }
            }
        }

        public Surface getInputSurface() {
            return surface;
        }

        private void didWriteData(File file, long availableSize, boolean last) {
            if (videoConvertFirstWrite) {
                FileLoader.getInstance(currentAccount).uploadFile(file.toString(), isSecretChat, false, 1, ConnectionsManager.FileTypeVideo, false);
                videoConvertFirstWrite = false;
                if (last) {
                    FileLoader.getInstance(currentAccount).checkUploadNewDataAvailable(file.toString(), isSecretChat, availableSize, last ? file.length() : 0);
                }
            } else {
                FileLoader.getInstance(currentAccount).checkUploadNewDataAvailable(file.toString(), isSecretChat, availableSize, last ? file.length() : 0);
            }
        }

        public void drainEncoder(boolean endOfStream) throws Exception {
            if (endOfStream) {
                videoEncoder.signalEndOfInputStream();
            }

            ByteBuffer[] encoderOutputBuffers = null;
            if (Build.VERSION.SDK_INT < 21) {
                encoderOutputBuffers = videoEncoder.getOutputBuffers();
            }
            while (true) {
                int encoderStatus = videoEncoder.dequeueOutputBuffer(videoBufferInfo, 10000);
                if (encoderStatus == MediaCodec.INFO_TRY_AGAIN_LATER) {
                    if (!endOfStream || pauseRecorder) {
                        break;
                    }
                } else if (encoderStatus == MediaCodec.INFO_OUTPUT_BUFFERS_CHANGED) {
                    if (Build.VERSION.SDK_INT < 21) {
                        encoderOutputBuffers = videoEncoder.getOutputBuffers();
                    }
                } else if (encoderStatus == MediaCodec.INFO_OUTPUT_FORMAT_CHANGED) {
                    MediaFormat newFormat = videoEncoder.getOutputFormat();
                    if (videoTrackIndex == -5) {
                        videoTrackIndex = mediaMuxer.addTrack(newFormat, false);
                        if (newFormat.containsKey(MediaFormat.KEY_PREPEND_HEADER_TO_SYNC_FRAMES) && newFormat.getInteger(MediaFormat.KEY_PREPEND_HEADER_TO_SYNC_FRAMES) == 1) {
                            ByteBuffer spsBuff = newFormat.getByteBuffer("csd-0");
                            ByteBuffer ppsBuff = newFormat.getByteBuffer("csd-1");
                            prependHeaderSize = spsBuff.limit() + ppsBuff.limit();
                        }
                    }
                } else if (encoderStatus >= 0) {
                    ByteBuffer encodedData;
                    if (Build.VERSION.SDK_INT < 21) {
                        encodedData = encoderOutputBuffers[encoderStatus];
                    } else {
                        encodedData = videoEncoder.getOutputBuffer(encoderStatus);
                    }
                    if (encodedData == null) {
                        throw new RuntimeException("encoderOutputBuffer " + encoderStatus + " was null");
                    }
                    if (videoBufferInfo.size > 1) {
                        if ((videoBufferInfo.flags & MediaCodec.BUFFER_FLAG_CODEC_CONFIG) == 0) {
                            if (prependHeaderSize != 0 && (videoBufferInfo.flags & MediaCodec.BUFFER_FLAG_KEY_FRAME) != 0) {
                                videoBufferInfo.offset += prependHeaderSize;
                                videoBufferInfo.size -= prependHeaderSize;
                            }
                            if (firstEncode && (videoBufferInfo.flags & MediaCodec.BUFFER_FLAG_KEY_FRAME) != 0) {
                                if (videoBufferInfo.size > 100) {
                                    encodedData.position(videoBufferInfo.offset);
                                    byte[] temp = new byte[100];
                                    encodedData.get(temp);
                                    int nalCount = 0;
                                    for (int a = 0; a < temp.length - 4; a++) {
                                        if (temp[a] == 0 && temp[a + 1] == 0 && temp[a + 2] == 0 && temp[a + 3] == 1) {
                                            nalCount++;
                                            if (nalCount > 1) {
                                                videoBufferInfo.offset += a;
                                                videoBufferInfo.size -= a;
                                                break;
                                            }
                                        }
                                    }
                                }
                                firstEncode = false;
                            }
                            if (WRITE_TO_FILE_IN_BACKGROUND) {
                                MediaCodec.BufferInfo bufferInfo = new MediaCodec.BufferInfo();
                                bufferInfo.size = videoBufferInfo.size;
                                bufferInfo.offset = videoBufferInfo.offset;
                                bufferInfo.flags = videoBufferInfo.flags;
                                bufferInfo.presentationTimeUs = videoBufferInfo.presentationTimeUs;
                                ByteBuffer byteBuffer = AndroidUtilities.cloneByteBuffer(encodedData);
                                fileWriteQueue.postRunnable(() -> {
                                    long availableSize = 0;
                                    try {
                                        availableSize = mediaMuxer.writeSampleData(videoTrackIndex, byteBuffer, bufferInfo, true);
                                    } catch (Exception e) {
                                        e.printStackTrace();
                                    }
                                    if (availableSize != 0 && !writingToDifferentFile && allowSendingWhileRecording) {
                                        didWriteData(videoFile, availableSize, false);
                                    }
                                });
                            } else {
                                long availableSize = mediaMuxer.writeSampleData(videoTrackIndex, encodedData, videoBufferInfo, true);
                                if (availableSize != 0 && !writingToDifferentFile && allowSendingWhileRecording) {
                                    didWriteData(videoFile, availableSize, false);
                                }
                            }
                        } else if (videoTrackIndex == -5) {
                            byte[] csd = new byte[videoBufferInfo.size];
                            encodedData.limit(videoBufferInfo.offset + videoBufferInfo.size);
                            encodedData.position(videoBufferInfo.offset);
                            encodedData.get(csd);
                            ByteBuffer sps = null;
                            ByteBuffer pps = null;
                            for (int a = videoBufferInfo.size - 1; a >= 0; a--) {
                                if (a > 3) {
                                    if (csd[a] == 1 && csd[a - 1] == 0 && csd[a - 2] == 0 && csd[a - 3] == 0) {
                                        sps = ByteBuffer.allocate(a - 3);
                                        pps = ByteBuffer.allocate(videoBufferInfo.size - (a - 3));
                                        sps.put(csd, 0, a - 3).position(0);
                                        pps.put(csd, a - 3, videoBufferInfo.size - (a - 3)).position(0);
                                        break;
                                    }
                                } else {
                                    break;
                                }
                            }

                            MediaFormat newFormat = MediaFormat.createVideoFormat("video/avc", videoWidth, videoHeight);
                            if (sps != null && pps != null) {
                                newFormat.setByteBuffer("csd-0", sps);
                                newFormat.setByteBuffer("csd-1", pps);
                            }
                            videoTrackIndex = mediaMuxer.addTrack(newFormat, false);
                        }
                    }
                    videoEncoder.releaseOutputBuffer(encoderStatus, false);
                    if ((videoBufferInfo.flags & MediaCodec.BUFFER_FLAG_END_OF_STREAM) != 0) {
                        break;
                    }
                }
            }

            if (Build.VERSION.SDK_INT < 21) {
                encoderOutputBuffers = audioEncoder.getOutputBuffers();
            }
            while (true) {
                int encoderStatus = audioEncoder.dequeueOutputBuffer(audioBufferInfo, 0);
                if (encoderStatus == MediaCodec.INFO_TRY_AGAIN_LATER) {
                    if (!endOfStream || !running && sendWhenDone == ENCODER_SEND_CANCEL || pauseRecorder) {
                        break;
                    }
                } else if (encoderStatus == MediaCodec.INFO_OUTPUT_BUFFERS_CHANGED) {
                    if (Build.VERSION.SDK_INT < 21) {
                        encoderOutputBuffers = audioEncoder.getOutputBuffers();
                    }
                } else if (encoderStatus == MediaCodec.INFO_OUTPUT_FORMAT_CHANGED) {
                    MediaFormat newFormat = audioEncoder.getOutputFormat();
                    if (audioTrackIndex == -5) {
                        audioTrackIndex = mediaMuxer.addTrack(newFormat, true);
                    }
                } else if (encoderStatus >= 0) {
                    ByteBuffer encodedData;
                    if (Build.VERSION.SDK_INT < 21) {
                        encodedData = encoderOutputBuffers[encoderStatus];
                    } else {
                        encodedData = audioEncoder.getOutputBuffer(encoderStatus);
                    }
                    if (encodedData == null) {
                        throw new RuntimeException("encoderOutputBuffer " + encoderStatus + " was null");
                    }
                    if ((audioBufferInfo.flags & MediaCodec.BUFFER_FLAG_CODEC_CONFIG) != 0) {
                        audioBufferInfo.size = 0;
                    }
                    if (audioBufferInfo.size != 0) {
                        if (WRITE_TO_FILE_IN_BACKGROUND) {
                            MediaCodec.BufferInfo bufferInfo = new MediaCodec.BufferInfo();
                            bufferInfo.size = audioBufferInfo.size;
                            bufferInfo.offset = audioBufferInfo.offset;
                            bufferInfo.flags = audioBufferInfo.flags;
                            bufferInfo.presentationTimeUs = audioBufferInfo.presentationTimeUs;
                            ByteBuffer byteBuffer = AndroidUtilities.cloneByteBuffer(encodedData);
                            fileWriteQueue.postRunnable(() -> {
                                long availableSize = 0;
                                try {
                                    availableSize = mediaMuxer.writeSampleData(audioTrackIndex, byteBuffer, bufferInfo, false);
                                } catch (Exception e) {
                                    e.printStackTrace();
                                }
                                if (availableSize != 0 && !writingToDifferentFile && allowSendingWhileRecording) {
                                    didWriteData(videoFile, availableSize, false);
                                }
                            });
                            if (audioEncoder != null) {
                                audioEncoder.releaseOutputBuffer(encoderStatus, false);
                            }
                        } else {
                            long availableSize = mediaMuxer.writeSampleData(audioTrackIndex, encodedData, audioBufferInfo, false);
                            if (availableSize != 0 && !writingToDifferentFile && allowSendingWhileRecording) {
                                didWriteData(videoFile, availableSize, false);
                            }
                            if (audioEncoder != null) {
                                audioEncoder.releaseOutputBuffer(encoderStatus, false);
                            }
                        }
                    } else if (audioEncoder != null) {
                        audioEncoder.releaseOutputBuffer(encoderStatus, false);
                    }
                    if ((audioBufferInfo.flags & MediaCodec.BUFFER_FLAG_END_OF_STREAM) != 0) {
                        break;
                    }
                }
            }
        }


        @Override
        protected void finalize() throws Throwable {
            if (fileWriteQueue != null) {
                fileWriteQueue.recycle();
                fileWriteQueue = null;
            }
            try {
                if (eglDisplay != EGL14.EGL_NO_DISPLAY) {
                    EGL14.eglMakeCurrent(eglDisplay, EGL14.EGL_NO_SURFACE, EGL14.EGL_NO_SURFACE, EGL14.EGL_NO_CONTEXT);
                    EGL14.eglDestroyContext(eglDisplay, eglContext);
                    EGL14.eglReleaseThread();
                    EGL14.eglTerminate(eglDisplay);
                    eglDisplay = EGL14.EGL_NO_DISPLAY;
                    eglContext = EGL14.EGL_NO_CONTEXT;
                    eglConfig = null;
                }
            } finally {
                super.finalize();
            }
        }
    }

    private String createFragmentShader(Size previewSize) {
        if (SharedConfig.deviceIsLow() || !allowBigSizeCamera() || previewSize != null && Math.max(previewSize.getHeight(), previewSize.getWidth()) * 0.7f < MessagesController.getInstance(currentAccount).roundVideoSize) {
            return "#extension GL_OES_EGL_image_external : require\n" +
                    "precision highp float;\n" +
                    "varying vec2 vTextureCoord;\n" +
                    "uniform float alpha;\n" +
                    "uniform vec2 preview;\n" +
                    "uniform vec2 resolution;\n" +
                    "uniform samplerExternalOES sTexture;\n" +
                    "void main() {\n" +
                    "   vec4 textColor = texture2D(sTexture, vTextureCoord);\n" +
                    "   vec2 coord = resolution * 0.5;\n" +
                    "   float radius = 0.51 * resolution.x;\n" +
                    "   float d = length(coord - gl_FragCoord.xy) - radius;\n" +
                    "   float t = clamp(d, 0.0, 1.0);\n" +
                    "   vec3 color = mix(textColor.rgb, vec3(1, 1, 1), t);\n" +
                    "   gl_FragColor = vec4(color * alpha, alpha);\n" +
                    "}\n";
        }
        //apply bilinear filtering
        return "#extension GL_OES_EGL_image_external : require\n" +
                "precision highp float;\n" +
                "varying vec2 vTextureCoord;\n" + //uv
                "uniform vec2 resolution;\n" + //rendering texture
                "uniform vec2 preview;\n" + //original texture size
                "uniform float alpha;\n" +

                "uniform samplerExternalOES sTexture;\n" +
                "void main() {\n" +
                "   vec2 coord = resolution * 0.5;\n" +
                "   float radius = 0.51 * resolution.x;\n" +
                "   float d = length(coord - gl_FragCoord.xy) - radius;\n" +
                "   float t = clamp(d, 0.0, 1.0);\n" +
                "   if (t == 0.0) {\n" +
                "       vec2 c_textureSize = preview;\n" +
                "       vec2 c_onePixel = (1.0 / c_textureSize);\n" +
                "       vec2 uv = vTextureCoord;\n" +
                "       vec2 pixel = uv * c_textureSize + 0.5;\n" +

                "       vec2 frac = fract(pixel);\n" +
                "       pixel = (floor(pixel) / c_textureSize) - vec2(c_onePixel);\n" +

                "       vec4 tl = texture2D(sTexture, pixel + vec2(0.0         , 0.0));\n" +
                "       vec4 tr = texture2D(sTexture, pixel + vec2(c_onePixel.x, 0.0));\n" +
                "       vec4 bl = texture2D(sTexture, pixel + vec2(0.0         , c_onePixel.y));\n" +
                "       vec4 br = texture2D(sTexture, pixel + vec2(c_onePixel.x, c_onePixel.y));\n" +

                "       vec4 x1 = mix(tl, tr, frac.x);\n" +
                "       vec4 x2 = mix(bl, br, frac.x);\n" +
                "       gl_FragColor = mix(x1, x2, frac.y) * alpha;" +
                "   } else {\n" +
                "       gl_FragColor = vec4(1, 1, 1, alpha);\n" +
                "   }\n" +
                "}\n";
    }

    public class InstantViewCameraContainer extends FrameLayout {

        ImageReceiver imageReceiver;
        float imageProgress;

        public InstantViewCameraContainer(Context context) {
            super(context);
            InstantCameraView.this.setWillNotDraw(false);
        }

        public void setImageReceiver(ImageReceiver imageReceiver) {
            if (this.imageReceiver == null) {
                imageProgress = 0;
            }
            this.imageReceiver = imageReceiver;
            invalidate();
        }

        @Override
        protected void dispatchDraw(Canvas canvas) {
            super.dispatchDraw(canvas);
            if (imageProgress != 1f) {
                imageProgress += 16 / 250.0f;
                if (imageProgress > 1f) {
                    imageProgress = 1f;
                }
                invalidate();
            }
            if (imageReceiver != null) {
                canvas.save();
                if (imageReceiver.getImageWidth() != textureViewSize) {
                    float s = textureViewSize / imageReceiver.getImageWidth();
                    canvas.scale(s, s);
                }
                canvas.translate(-imageReceiver.getImageX(), -imageReceiver.getImageY());
                float oldAlpha = imageReceiver.getAlpha();
                imageReceiver.setAlpha(imageProgress);
                imageReceiver.draw(canvas);
                imageReceiver.setAlpha(oldAlpha);
                canvas.restore();
            }
        }
    }


    @Override
    public boolean onTouchEvent(MotionEvent ev) {
        if (ev.getAction() == MotionEvent.ACTION_DOWN && delegate != null) {
            if (videoPlayer != null) {
                boolean mute = !videoPlayer.isMuted();
                videoPlayer.setMute(mute);
                if (muteAnimation != null) {
                    muteAnimation.cancel();
                }
                muteAnimation = new AnimatorSet();
                muteAnimation.playTogether(
                        ObjectAnimator.ofFloat(muteImageView, View.ALPHA, mute ? 1.0f : 0.0f),
                        ObjectAnimator.ofFloat(muteImageView, View.SCALE_X, mute ? 1.0f : 0.5f),
                        ObjectAnimator.ofFloat(muteImageView, View.SCALE_Y, mute ? 1.0f : 0.5f));
                muteAnimation.addListener(new AnimatorListenerAdapter() {
                    @Override
                    public void onAnimationEnd(Animator animation) {
                        if (animation.equals(muteAnimation)) {
                            muteAnimation = null;
                        }
                    }
                });
                muteAnimation.setDuration(180);
                muteAnimation.setInterpolator(new DecelerateInterpolator());
                muteAnimation.start();
            } else {
                //baseFragment.checkRecordLocked(false);
            }
        }

        if (ev.getActionMasked() == MotionEvent.ACTION_DOWN || ev.getActionMasked() == MotionEvent.ACTION_POINTER_DOWN) {
            if (maybePinchToZoomTouchMode && !isInPinchToZoomTouchMode && ev.getPointerCount() == 2 && finishZoomTransition == null && recording) {
                pinchStartDistance = (float) Math.hypot(ev.getX(1) - ev.getX(0), ev.getY(1) - ev.getY(0));

                pinchScale = 1f;

                pointerId1 = ev.getPointerId(0);
                pointerId2 = ev.getPointerId(1);
                isInPinchToZoomTouchMode = true;
            }
            if (ev.getActionMasked() == MotionEvent.ACTION_DOWN) {
                AndroidUtilities.rectTmp.set(cameraContainer.getX(), cameraContainer.getY(), cameraContainer.getX() + cameraContainer.getMeasuredWidth(), cameraContainer.getY() + cameraContainer.getMeasuredHeight());
                maybePinchToZoomTouchMode = AndroidUtilities.rectTmp.contains(ev.getX(), ev.getY());
            }
            return true;
        } else if (ev.getActionMasked() == MotionEvent.ACTION_MOVE && isInPinchToZoomTouchMode) {
            int index1 = -1;
            int index2 = -1;
            for (int i = 0; i < ev.getPointerCount(); i++) {
                if (pointerId1 == ev.getPointerId(i)) {
                    index1 = i;
                }
                if (pointerId2 == ev.getPointerId(i)) {
                    index2 = i;
                }
            }
            if (index1 == -1 || index2 == -1) {
                isInPinchToZoomTouchMode = false;

                finishZoom();
                return false;
            }
            pinchScale = (float) Math.hypot(ev.getX(index2) - ev.getX(index1), ev.getY(index2) - ev.getY(index1)) / pinchStartDistance;
            if (useCamera2) {
                if (camera2SessionCurrent != null) {
                    float zoom = Utilities.clamp(pinchScale, camera2SessionCurrent.getMaxZoom(), camera2SessionCurrent.getMinZoom());
                    camera2SessionCurrent.setZoom(zoom);
                }
            } else {
                float zoom = Math.min(1f, Math.max(0, pinchScale - 1f));
                cameraSession.setZoom(zoom);
            }
        } else if ((ev.getActionMasked() == MotionEvent.ACTION_UP || (ev.getActionMasked() == MotionEvent.ACTION_POINTER_UP && checkPointerIds(ev)) || ev.getActionMasked() == MotionEvent.ACTION_CANCEL) && isInPinchToZoomTouchMode) {
            isInPinchToZoomTouchMode = false;
            finishZoom();
        }
        return true;
    }

    ValueAnimator finishZoomTransition;

    public void finishZoom() {
        if (finishZoomTransition != null) {
            return;
        }

        float zoom;
        if (useCamera2) {
            if (camera2SessionCurrent == null) return;
            zoom = Utilities.clamp(pinchScale, camera2SessionCurrent.getMaxZoom(), camera2SessionCurrent.getMinZoom());
        } else {
            zoom = Math.min(1f, Math.max(0, pinchScale - 1f));
        }

        if (zoom > 0f) {
            finishZoomTransition = ValueAnimator.ofFloat(zoom, 0);
            finishZoomTransition.addUpdateListener(valueAnimator -> {
                if (useCamera2) {
                    if (camera2SessionCurrent != null) {
                        camera2SessionCurrent.setZoom((float) valueAnimator.getAnimatedValue());
                    }
                } else {
                    if (cameraSession != null) {
                        cameraSession.setZoom((float) valueAnimator.getAnimatedValue());
                    }
                }
            });
            finishZoomTransition.addListener(new AnimatorListenerAdapter() {
                @Override
                public void onAnimationEnd(Animator animation) {
                    if (finishZoomTransition != null) {
                        finishZoomTransition = null;
                    }
                }
            });

            finishZoomTransition.setDuration(350);
            finishZoomTransition.setInterpolator(CubicBezierInterpolator.DEFAULT);
            finishZoomTransition.start();
        }
    }

    public interface Delegate {

        View getFragmentView();
        void sendMedia(MediaController.PhotoEntry entry, VideoEditedInfo videoEditedInfo, boolean b, int i, boolean b1);
        Activity getParentActivity();
        int getClassGuid();
        long getDialogId();

        default boolean isSecretChat() {
            return false;
        }

        default boolean isInScheduleMode() {
            return false;
        }
    }
}<|MERGE_RESOLUTION|>--- conflicted
+++ resolved
@@ -177,11 +177,7 @@
     private Size aspectRatio = SharedConfig.roundCamera16to9 ? new Size(16, 9) : new Size(4, 3);
     private TextureView textureView;
     private BackupImageView textureOverlayView;
-<<<<<<< HEAD
-    private final boolean useCamera2 = false; //Build.VERSION.SDK_INT >= Build.VERSION_CODES.LOLLIPOP && SharedConfig.useCamera2;
-=======
-    private final boolean useCamera2 = Build.VERSION.SDK_INT >= Build.VERSION_CODES.LOLLIPOP && SharedConfig.isUsingCamera2(currentAccount);
->>>>>>> d494ea8c
+    private final boolean useCamera2 = false; //Build.VERSION.SDK_INT >= Build.VERSION_CODES.LOLLIPOP && SharedConfig.isUsingCamera2(currentAccount);
     private CameraSession cameraSession;
     private boolean bothCameras;
     private Camera2Session[] camera2Sessions = new Camera2Session[2];
