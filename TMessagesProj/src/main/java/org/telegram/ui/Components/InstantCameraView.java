--- conflicted
+++ resolved
@@ -178,12 +178,7 @@
     private Size aspectRatio = SharedConfig.roundCamera16to9 ? new Size(16, 9) : new Size(4, 3);
     private TextureView textureView;
     private BackupImageView textureOverlayView;
-<<<<<<< HEAD
     private final boolean useCamera2 = false; //Build.VERSION.SDK_INT >= Build.VERSION_CODES.LOLLIPOP && SharedConfig.useCamera2;
-    private final boolean supportHotSwap = useCamera2 && DualCameraView.dualAvailableStatic(ApplicationLoader.applicationContext);
-=======
-    private final boolean useCamera2 = Build.VERSION.SDK_INT >= Build.VERSION_CODES.LOLLIPOP && SharedConfig.useCamera2;
->>>>>>> a906f12a
     private CameraSession cameraSession;
     private boolean bothCameras;
     private Camera2Session[] camera2Sessions = new Camera2Session[2];
