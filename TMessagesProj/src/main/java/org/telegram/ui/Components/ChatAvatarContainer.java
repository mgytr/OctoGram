--- conflicted
+++ resolved
@@ -262,15 +262,10 @@
         titleTextView.setTypeface(AndroidUtilities.bold());
         titleTextView.setLeftDrawableTopPadding(-dp(1.3f));
         titleTextView.setCanHideRightDrawable(false);
-<<<<<<< HEAD
         //titleTextView.setRightDrawableOutside(true);
         titleTextView.setRightDrawableOutside(!isCentered());
         titleTextView.setScrollNonFitText(isCentered());
-        titleTextView.setPadding(0, AndroidUtilities.dp(6), 0, AndroidUtilities.dp(12));
-=======
-        titleTextView.setRightDrawableOutside(true);
         titleTextView.setPadding(0, dp(6), 0, dp(12));
->>>>>>> eee720ef
         addView(titleTextView);
 
         if (useAnimatedSubtitle()) {
@@ -279,17 +274,10 @@
             animatedSubtitleTextView.setEllipsizeByGradient(true);
             animatedSubtitleTextView.setTextColor(getThemedColor(Theme.key_actionBarDefaultSubtitle));
             animatedSubtitleTextView.setTag(Theme.key_actionBarDefaultSubtitle);
-<<<<<<< HEAD
-            animatedSubtitleTextView.setTextSize(AndroidUtilities.dp(14));
+            animatedSubtitleTextView.setTextSize(dp(14));
             animatedSubtitleTextView.setGravity(isCentered() ? Gravity.CENTER_HORIZONTAL : Gravity.LEFT);
-            animatedSubtitleTextView.setPadding(0, 0, isCentered() ? 0 : AndroidUtilities.dp(10), 0);
-            animatedSubtitleTextView.setTranslationY(-AndroidUtilities.dp(1));
-=======
-            animatedSubtitleTextView.setTextSize(dp(14));
-            animatedSubtitleTextView.setGravity(Gravity.LEFT);
-            animatedSubtitleTextView.setPadding(0, 0, dp(10), 0);
+            animatedSubtitleTextView.setPadding(0, 0, isCentered() ? 0 : dp(10), 0);
             animatedSubtitleTextView.setTranslationY(-dp(1));
->>>>>>> eee720ef
             addView(animatedSubtitleTextView);
         } else {
             subtitleTextView = new SimpleTextConnectedView(context, subtitleTextLargerCopyView);
@@ -297,13 +285,8 @@
             subtitleTextView.setTextColor(getThemedColor(Theme.key_actionBarDefaultSubtitle));
             subtitleTextView.setTag(Theme.key_actionBarDefaultSubtitle);
             subtitleTextView.setTextSize(14);
-<<<<<<< HEAD
             subtitleTextView.setGravity(isCentered() ? Gravity.CENTER_HORIZONTAL : Gravity.LEFT);
-            subtitleTextView.setPadding(0, 0, isCentered() ? 0 : AndroidUtilities.dp(10), 0);
-=======
-            subtitleTextView.setGravity(Gravity.LEFT);
-            subtitleTextView.setPadding(0, 0, dp(10), 0);
->>>>>>> eee720ef
+            subtitleTextView.setPadding(0, 0, isCentered() ? 0 : dp(10), 0);
             addView(subtitleTextView);
         }
 
@@ -445,11 +428,7 @@
     }
 
     public void setTitleExpand(boolean titleExpand) {
-<<<<<<< HEAD
-        int newRightPadding = (titleExpand && !isCentered()) ? AndroidUtilities.dp(10) : 0;
-=======
-        int newRightPadding = titleExpand ? dp(10) : 0;
->>>>>>> eee720ef
+        int newRightPadding = (titleExpand && !isCentered()) ? dp(10) : 0;
         if (titleTextView.getPaddingRight() != newRightPadding) {
             titleTextView.setPadding(0, dp(6), newRightPadding, dp(12));
             requestLayout();
@@ -627,29 +606,18 @@
 
     @Override
     protected void onMeasure(int widthMeasureSpec, int heightMeasureSpec) {
-<<<<<<< HEAD
-        int padding = isCentered() ? AndroidUtilities.dp(10) : 0;
+        int padding = isCentered() ? dp(10) : 0;
         int width = MeasureSpec.getSize(widthMeasureSpec) + (isCentered() ? 0 : titleTextView.getPaddingRight());
-        int availableWidth = width - AndroidUtilities.dp(((avatarImageView.getVisibility() == VISIBLE || isCentered()) ? 54 : 0) + 16);
+        int availableWidth = width - dp(((avatarImageView.getVisibility() == VISIBLE || isCentered()) ? 54 : 0) + 16);
 
         Log.d("AVATARCONTAINER", "onmeasure - prev: "+isPreviewMode() + " - cent: "+isCentered());
 
-        avatarImageView.measure(MeasureSpec.makeMeasureSpec(AndroidUtilities.dp(42), MeasureSpec.EXACTLY), MeasureSpec.makeMeasureSpec(AndroidUtilities.dp(42), MeasureSpec.EXACTLY));
-        titleTextView.measure(MeasureSpec.makeMeasureSpec(availableWidth - padding, MeasureSpec.AT_MOST), MeasureSpec.makeMeasureSpec(AndroidUtilities.dp(24 + 8) + titleTextView.getPaddingRight(), MeasureSpec.AT_MOST));
+        avatarImageView.measure(MeasureSpec.makeMeasureSpec(dp(42), MeasureSpec.EXACTLY), MeasureSpec.makeMeasureSpec(dp(42), MeasureSpec.EXACTLY));
+        titleTextView.measure(MeasureSpec.makeMeasureSpec(availableWidth - padding, MeasureSpec.AT_MOST), MeasureSpec.makeMeasureSpec(dp(24 + 8) + titleTextView.getPaddingRight(), MeasureSpec.AT_MOST));
         if (subtitleTextView != null) {
-            subtitleTextView.measure(MeasureSpec.makeMeasureSpec(availableWidth - padding, MeasureSpec.AT_MOST), MeasureSpec.makeMeasureSpec(AndroidUtilities.dp(20), MeasureSpec.AT_MOST));
+            subtitleTextView.measure(MeasureSpec.makeMeasureSpec(availableWidth - padding, MeasureSpec.AT_MOST), MeasureSpec.makeMeasureSpec(dp(20), MeasureSpec.AT_MOST));
         } else if (animatedSubtitleTextView != null) {
-            animatedSubtitleTextView.measure(MeasureSpec.makeMeasureSpec(availableWidth - padding, MeasureSpec.EXACTLY), MeasureSpec.makeMeasureSpec(AndroidUtilities.dp(20), MeasureSpec.AT_MOST));
-=======
-        int width = MeasureSpec.getSize(widthMeasureSpec) + titleTextView.getPaddingRight();
-        int availableWidth = width - dp((avatarImageView.getVisibility() == VISIBLE ? 54 : 0) + 16);
-        avatarImageView.measure(MeasureSpec.makeMeasureSpec(dp(42), MeasureSpec.EXACTLY), MeasureSpec.makeMeasureSpec(dp(42), MeasureSpec.EXACTLY));
-        titleTextView.measure(MeasureSpec.makeMeasureSpec(availableWidth, MeasureSpec.AT_MOST), MeasureSpec.makeMeasureSpec(dp(24 + 8) + titleTextView.getPaddingRight(), MeasureSpec.AT_MOST));
-        if (subtitleTextView != null) {
-            subtitleTextView.measure(MeasureSpec.makeMeasureSpec(availableWidth, MeasureSpec.AT_MOST), MeasureSpec.makeMeasureSpec(dp(20), MeasureSpec.AT_MOST));
-        } else if (animatedSubtitleTextView != null) {
-            animatedSubtitleTextView.measure(MeasureSpec.makeMeasureSpec(availableWidth, MeasureSpec.EXACTLY), MeasureSpec.makeMeasureSpec(dp(20), MeasureSpec.AT_MOST));
->>>>>>> eee720ef
+            animatedSubtitleTextView.measure(MeasureSpec.makeMeasureSpec(availableWidth - padding, MeasureSpec.EXACTLY), MeasureSpec.makeMeasureSpec(dp(20), MeasureSpec.AT_MOST));
         }
         if (timeItem != null) {
             timeItem.measure(MeasureSpec.makeMeasureSpec(dp(34), MeasureSpec.EXACTLY), MeasureSpec.makeMeasureSpec(dp(34), MeasureSpec.EXACTLY));
@@ -732,31 +700,25 @@
     @Override
     protected void onLayout(boolean changed, int left, int top, int right, int bottom) {
         int actionBarHeight = ActionBar.getCurrentActionBarHeight();
-<<<<<<< HEAD
-        int viewTop = (actionBarHeight - AndroidUtilities.dp(42)) / 2 + (Build.VERSION.SDK_INT >= 21 && occupyStatusBar ? AndroidUtilities.statusBarHeight : 0);
+        int viewTop = (actionBarHeight - dp(42)) / 2 + (Build.VERSION.SDK_INT >= 21 && occupyStatusBar ? AndroidUtilities.statusBarHeight : 0);
 
         int avatarLeft = leftPadding;
-        int avatarRight = leftPadding + AndroidUtilities.dp(42);
+        int avatarRight = leftPadding + dp(42);
 
         if (isCentered()) {
-            avatarLeft = getWidth() - leftPadding - AndroidUtilities.dp(42);
-            avatarRight = avatarLeft + AndroidUtilities.dp(42);
-        }
-
-        avatarImageView.layout(avatarLeft, viewTop + 1, avatarRight, viewTop + 1 + AndroidUtilities.dp(42));
-
-        int l = leftPadding + (avatarImageView.getVisibility() == VISIBLE && !isCentered() ? AndroidUtilities.dp( 54) : 0) + (isCentered() ? 0 : rightAvatarPadding);
+            avatarLeft = getWidth() - leftPadding - dp(42);
+            avatarRight = avatarLeft + dp(42);
+        }
+
+        avatarImageView.layout(avatarLeft, viewTop + 1, avatarRight, viewTop + 1 + dp(42));
+
+        int l = leftPadding + (avatarImageView.getVisibility() == VISIBLE && !isCentered() ? dp( 54) : 0) + (isCentered() ? 0 : rightAvatarPadding);
 
         Log.d("AVATARCONTAINER", "onlayout - prev: "+isPreviewMode() + " - cent: "+isCentered());
         if (isPreviewMode() && isCentered()) {
-            l += AndroidUtilities.dp(AndroidUtilities.isTablet() ? 80 : 72) / 2;
-        }
-
-=======
-        int viewTop = (actionBarHeight - dp(42)) / 2 + (Build.VERSION.SDK_INT >= 21 && occupyStatusBar ? AndroidUtilities.statusBarHeight : 0);
-        avatarImageView.layout(leftPadding, viewTop + 1, leftPadding + dp(42), viewTop + 1 + dp(42));
-        int l = leftPadding + (avatarImageView.getVisibility() == VISIBLE ? dp( 54) : 0) + rightAvatarPadding;
->>>>>>> eee720ef
+            l += dp(AndroidUtilities.isTablet() ? 80 : 72) / 2;
+        }
+
         SimpleTextView titleTextLargerCopyView = this.titleTextLargerCopyView.get();
         if (getSubtitleTextView().getVisibility() != GONE) {
             titleTextView.layout(l, viewTop + dp(1.3f) - titleTextView.getPaddingTop(), l + titleTextView.getMeasuredWidth(), viewTop + titleTextView.getTextHeight() + dp(1.3f) - titleTextView.getPaddingTop() + titleTextView.getPaddingBottom());
@@ -770,19 +732,15 @@
             }
         }
         if (timeItem != null) {
-<<<<<<< HEAD
-            int timeItemLeft = leftPadding + AndroidUtilities.dp(16);
-            int timeItemRight = leftPadding + AndroidUtilities.dp(16 + 34);
+            int timeItemLeft = leftPadding + dp(16);
+            int timeItemRight = leftPadding + dp(16 + 34);
             
             if (isCentered()) {
-                timeItemLeft = getWidth() - leftPadding - AndroidUtilities.dp(25);
-                timeItemRight = timeItemLeft + AndroidUtilities.dp(34);
+                timeItemLeft = getWidth() - leftPadding - dp(25);
+                timeItemRight = timeItemLeft + dp(34);
             }
             
-            timeItem.layout(timeItemLeft, viewTop + AndroidUtilities.dp(15), timeItemRight, viewTop + AndroidUtilities.dp(15 + 34));
-=======
-            timeItem.layout(leftPadding + dp(16), viewTop + dp(15), leftPadding + dp(16 + 34), viewTop + dp(15 + 34));
->>>>>>> eee720ef
+            timeItem.layout(timeItemLeft, viewTop + dp(15), timeItemRight, viewTop + dp(15 + 34));
         }
         if (starBgItem != null) {
             starBgItem.layout(leftPadding + dp(28), viewTop + dp(24), leftPadding + dp(28) + starBgItem.getMeasuredWidth(), viewTop + dp(24) + starBgItem.getMeasuredHeight());
