--- conflicted
+++ resolved
@@ -2360,12 +2360,9 @@
 
             @Override
             public void sendButtonPressed(int index, VideoEditedInfo videoEditedInfo, boolean notify, int scheduleDate, boolean forceDocument) {
-<<<<<<< HEAD
-                parentAlert.sent = true;
-                if (cameraPhotos.isEmpty() || parentAlert.baseFragment == null) {
-=======
+                // parentAlert.sent = true;
+                // if (cameraPhotos.isEmpty() || parentAlert.baseFragment == null) {
                 if (cameraPhotos.isEmpty() || parentAlert.destroyed) {
->>>>>>> 3733c88b
                     return;
                 }
                 if (videoEditedInfo != null && index >= 0 && index < cameraPhotos.size()) {
