/*
 * This is the source code of Telegram for Android v. 6.x.x.
 * It is licensed under GNU GPL v. 2 or later.
 * You should have received a copy of the license in this archive (see LICENSE).
 *
 * Copyright Nikolai Kudashov, 2013-2020.
 */

package org.telegram.ui.Components;

import static android.view.WindowManager.LayoutParams.FLAG_KEEP_SCREEN_ON;

import android.Manifest;
import android.animation.Animator;
import android.animation.AnimatorListenerAdapter;
import android.animation.AnimatorSet;
import android.animation.ObjectAnimator;
import android.animation.ValueAnimator;
import android.app.Activity;
import android.content.Context;
import android.content.Intent;
import android.content.pm.PackageManager;
import android.graphics.Bitmap;
import android.graphics.BitmapFactory;
import android.graphics.Canvas;
import android.graphics.Outline;
import android.graphics.Paint;
import android.graphics.PorterDuff;
import android.graphics.PorterDuffColorFilter;
import android.graphics.Rect;
import android.graphics.drawable.Drawable;
import android.hardware.Camera;
import android.media.MediaMetadataRetriever;
import android.net.Uri;
import android.os.Build;
import android.provider.MediaStore;
import android.provider.Settings;
import android.text.TextUtils;
import android.util.Log;
import android.util.Pair;
import android.util.TypedValue;
import android.view.Gravity;
import android.view.KeyEvent;
import android.view.MotionEvent;
import android.view.TextureView;
import android.view.View;
import android.view.ViewGroup;
import android.view.ViewOutlineProvider;
import android.view.ViewPropertyAnimator;
import android.view.accessibility.AccessibilityEvent;
import android.view.accessibility.AccessibilityNodeInfo;
import android.view.animation.DecelerateInterpolator;
import android.widget.FrameLayout;
import android.widget.ImageView;
import android.widget.LinearLayout;
import android.widget.TextView;

import androidx.annotation.Keep;
import androidx.exifinterface.media.ExifInterface;
import androidx.recyclerview.widget.GridLayoutManager;
import androidx.recyclerview.widget.LinearLayoutManager;
import androidx.recyclerview.widget.LinearSmoothScroller;
import androidx.recyclerview.widget.RecyclerView;

import org.telegram.messenger.AndroidUtilities;
import org.telegram.messenger.AnimationNotificationsLocker;
import org.telegram.messenger.ApplicationLoader;
import org.telegram.messenger.BuildVars;
import org.telegram.messenger.ChatObject;
import org.telegram.messenger.FileLoader;
import org.telegram.messenger.FileLog;
import org.telegram.messenger.ImageReceiver;
import org.telegram.messenger.LiteMode;
import org.telegram.messenger.LocaleController;
import org.telegram.messenger.MediaController;
import org.telegram.messenger.MediaDataController;
import org.telegram.messenger.MessageObject;
import org.telegram.messenger.NotificationCenter;
import org.telegram.messenger.R;
import org.telegram.messenger.SendMessagesHelper;
import org.telegram.messenger.SharedConfig;
import org.telegram.messenger.UserConfig;
import org.telegram.messenger.Utilities;
import org.telegram.messenger.VideoEditedInfo;
import org.telegram.messenger.camera.CameraController;
import org.telegram.messenger.camera.CameraSession;
import org.telegram.messenger.camera.CameraView;
import org.telegram.tgnet.TLRPC;
import org.telegram.ui.ActionBar.ActionBar;
import org.telegram.ui.ActionBar.ActionBarMenu;
import org.telegram.ui.ActionBar.ActionBarMenuItem;
import org.telegram.ui.ActionBar.ActionBarMenuSubItem;
import org.telegram.ui.ActionBar.BaseFragment;
import org.telegram.ui.ActionBar.Theme;
import org.telegram.ui.BasePermissionsActivity;
import org.telegram.ui.Cells.PhotoAttachCameraCell;
import org.telegram.ui.Cells.PhotoAttachPermissionCell;
import org.telegram.ui.Cells.PhotoAttachPhotoCell;
import org.telegram.ui.ChatActivity;
import org.telegram.ui.LaunchActivity;
import org.telegram.ui.PhotoViewer;
import org.telegram.ui.Stories.recorder.AlbumButton;

import java.io.ByteArrayOutputStream;
import java.io.File;
import java.io.FileOutputStream;
import java.io.IOException;
import java.util.ArrayList;
import java.util.Collections;
import java.util.HashMap;
import java.util.List;
import java.util.Map;

import it.octogram.android.BaseCameraView;
import it.octogram.android.OctoConfig;
import it.octogram.android.camerax.CameraXController;
import it.octogram.android.camerax.CameraXUtils;
import it.octogram.android.camerax.CameraXView;
import it.octogram.android.camerax.components.EffectSelectorView;
import it.octogram.android.camerax.components.LockAnimationView;
import it.octogram.android.camerax.components.SlideControlView;
import it.octogram.android.utils.PermissionsUtils;

public class ChatAttachAlertPhotoLayout extends ChatAttachAlert.AttachAlertLayout implements NotificationCenter.NotificationCenterDelegate {

    private static final int VIEW_TYPE_AVATAR_CONSTRUCTOR = 4;
    private static final int SHOW_FAST_SCROLL_MIN_COUNT = 30;
    private final boolean needCamera;

    private RecyclerListView cameraPhotoRecyclerView;
    private LinearLayoutManager cameraPhotoLayoutManager;
    private PhotoAttachAdapter cameraAttachAdapter;

    private ActionBarMenuItem dropDownContainer;
    public TextView dropDown;
    private Drawable dropDownDrawable;

    public RecyclerListView gridView;
    private GridLayoutManager layoutManager;
    private PhotoAttachAdapter adapter;
    private EmptyTextProgressView progressView;
    private RecyclerViewItemRangeSelector itemRangeSelector;
    private int gridExtraSpace;
    private boolean shouldSelect;
    private int alertOnlyOnce;

    private Drawable cameraDrawable;

    private int currentSelectedCount;

    private boolean isHidden;

    ValueAnimator paddingAnimator;
    private int animateToPadding;

    private AnimatorSet cameraInitAnimation;
    public BaseCameraView cameraView;
    protected FrameLayout cameraIcon;
    protected PhotoAttachCameraCell cameraCell;
    private TextView recordTime;
    private ImageView[] flashModeButton = new ImageView[2];
    private boolean flashAnimationInProgress;
    private float[] cameraViewLocation = new float[2];
    private int[] viewPosition = new int[2];
    private float cameraViewOffsetX;
    private float cameraViewOffsetY;
    private float cameraViewOffsetBottomY;
    private boolean cameraOpened;
    private boolean canSaveCameraPreview;
    private boolean cameraAnimationInProgress;
    private float cameraOpenProgress;
    private int[] animateCameraValues = new int[5];
    private int videoRecordTime;
    private Runnable videoRecordRunnable;
    private DecelerateInterpolator interpolator = new DecelerateInterpolator(1.5f);
    private FrameLayout cameraPanel;
    private ShutterButton shutterButton;
    private ZoomControlView zoomControlView;
    private final SlideControlView evControlView;
    private final EffectSelectorView effectSelector;
    private final LockAnimationView lockAnimationView;
    private AnimatorSet zoomControlAnimation;
    private Runnable zoomControlHideRunnable;
    private TextView counterTextView;
    private TextView tooltipTextView;
    private ImageView switchCameraButton;
    private boolean takingPhoto;
    private static boolean mediaFromExternalCamera;
    private static ArrayList<Object> cameraPhotos = new ArrayList<>();
    private static HashMap<Object, Object> selectedPhotos = new HashMap<>();
    private static ArrayList<Object> selectedPhotosOrder = new ArrayList<>();
    public static int lastImageId = -1;
    private boolean cancelTakingPhotos;
    private boolean checkCameraWhenShown;

    private boolean mediaEnabled;
    private boolean videoEnabled;
    private boolean photoEnabled;
    private boolean documentsEnabled;

    private float pinchStartDistance;
    private float cameraZoom;
    private boolean zooming;
    private boolean zoomWas;
    private android.graphics.Rect hitRect = new Rect();

    private float lastY;
    private boolean pressed;
    private boolean maybeStartDraging;
    private boolean dragging;

    private boolean cameraPhotoRecyclerViewIgnoreLayout;

    private int itemSize = AndroidUtilities.dp(80);
    private int lastItemSize = itemSize;
    private int itemsPerRow = 3;

    private boolean deviceHasGoodCamera;
    private boolean noCameraPermissions;
    private boolean noGalleryPermissions;
    private boolean requestingPermissions;
    private boolean needRebindCamera = false;

    private boolean ignoreLayout;
    private int lastNotifyWidth;

    private MediaController.AlbumEntry selectedAlbumEntry;
    private MediaController.AlbumEntry galleryAlbumEntry;
    private ArrayList<MediaController.AlbumEntry> dropDownAlbums;
    private float currentPanTranslationY;

    private boolean loading = true;

    public final static int group = 0;
    public final static int compress = 1;
    public final static int spoiler = 2;
    public final static int open_in = 3;
    public final static int preview_gap = 4;
    public final static int preview = 5;
    private boolean isExposureCompensationSupported = false;

    private ActionBarMenuSubItem spoilerItem;
    private ActionBarMenuSubItem compressItem;
    protected ActionBarMenuSubItem previewItem;

    boolean forceDarkTheme;
    private AnimationNotificationsLocker notificationsLocker = new AnimationNotificationsLocker();
    private boolean showAvatarConstructor;

    public void updateAvatarPicker() {
        showAvatarConstructor = parentAlert.avatarPicker != 0 && !parentAlert.isPhotoPicker;
    }

    private class BasePhotoProvider extends PhotoViewer.EmptyPhotoViewerProvider {
        @Override
        public boolean isPhotoChecked(int index) {
            MediaController.PhotoEntry photoEntry = getPhotoEntryAtPosition(index);
            return photoEntry != null && selectedPhotos.containsKey(photoEntry.imageId);
        }

        @Override
        public int setPhotoChecked(int index, VideoEditedInfo videoEditedInfo) {
            if (parentAlert.maxSelectedPhotos >= 0 && selectedPhotos.size() >= parentAlert.maxSelectedPhotos && !isPhotoChecked(index)) {
                return -1;
            }
            MediaController.PhotoEntry photoEntry = getPhotoEntryAtPosition(index);
            if (photoEntry == null) {
                return -1;
            }
            if (checkSendMediaEnabled(photoEntry)) {
                return -1;
            }
            boolean add = true;
            int num;
            if ((num = addToSelectedPhotos(photoEntry, -1)) == -1) {
                num = selectedPhotosOrder.indexOf(photoEntry.imageId);
            } else {
                add = false;
                photoEntry.editedInfo = null;
            }
            photoEntry.editedInfo = videoEditedInfo;

            int count = gridView.getChildCount();
            for (int a = 0; a < count; a++) {
                View view = gridView.getChildAt(a);
                if (view instanceof PhotoAttachPhotoCell) {
                    int tag = (Integer) view.getTag();
                    if (tag == index) {
                        if (parentAlert.baseFragment instanceof ChatActivity && parentAlert.allowOrder) {
                            ((PhotoAttachPhotoCell) view).setChecked(num, add, false);
                        } else {
                            ((PhotoAttachPhotoCell) view).setChecked(-1, add, false);
                        }
                        break;
                    }
                }
            }
            count = cameraPhotoRecyclerView.getChildCount();
            for (int a = 0; a < count; a++) {
                View view = cameraPhotoRecyclerView.getChildAt(a);
                if (view instanceof PhotoAttachPhotoCell) {
                    int tag = (Integer) view.getTag();
                    if (tag == index) {
                        if (parentAlert.baseFragment instanceof ChatActivity && parentAlert.allowOrder) {
                            ((PhotoAttachPhotoCell) view).setChecked(num, add, false);
                        } else {
                            ((PhotoAttachPhotoCell) view).setChecked(-1, add, false);
                        }
                        break;
                    }
                }
            }
            parentAlert.updateCountButton(add ? 1 : 2);
            return num;
        }

        @Override
        public int getSelectedCount() {
            return selectedPhotos.size();
        }

        @Override
        public ArrayList<Object> getSelectedPhotosOrder() {
            return selectedPhotosOrder;
        }

        @Override
        public HashMap<Object, Object> getSelectedPhotos() {
            return selectedPhotos;
        }

        @Override
        public int getPhotoIndex(int index) {
            MediaController.PhotoEntry photoEntry = getPhotoEntryAtPosition(index);
            if (photoEntry == null) {
                return -1;
            }
            return selectedPhotosOrder.indexOf(photoEntry.imageId);
        }
    }

    private void setCurrentSpoilerVisible(int i, boolean visible) {
        PhotoViewer photoViewer = PhotoViewer.getInstance();
        int index = i == -1 ? photoViewer.getCurrentIndex() : i;
        List<Object> photos = photoViewer.getImagesArrLocals();
        boolean hasSpoiler = photos != null && !photos.isEmpty() && index < photos.size() && photos.get(index) instanceof MediaController.PhotoEntry && ((MediaController.PhotoEntry) photos.get(index)).hasSpoiler;

        if (hasSpoiler) {
            MediaController.PhotoEntry entry = (MediaController.PhotoEntry) photos.get(index);

            gridView.forAllChild(view -> {
                if (view instanceof PhotoAttachPhotoCell) {
                    PhotoAttachPhotoCell cell = (PhotoAttachPhotoCell) view;
                    if (cell.getPhotoEntry() == entry) {
                        cell.setHasSpoiler(visible, 250f);
                    }
                }
            });
        }
    }

    private PhotoViewer.PhotoViewerProvider photoViewerProvider = new BasePhotoProvider() {
        @Override
        public void onOpen() {
            pauseCameraPreview();
            setCurrentSpoilerVisible(-1, true);
        }

        @Override
        public void onPreClose() {
            setCurrentSpoilerVisible(-1, false);
        }

        @Override
        public void onClose() {
            resumeCameraPreview();
            AndroidUtilities.runOnUIThread(()-> setCurrentSpoilerVisible(-1, true), 150);
        }
        
        @Override
        public PhotoViewer.PlaceProviderObject getPlaceForPhoto(MessageObject messageObject, TLRPC.FileLocation fileLocation, int index, boolean needPreview) {
            PhotoAttachPhotoCell cell = getCellForIndex(index);
            if (cell != null) {
                int[] coords = new int[2];
                cell.getImageView().getLocationInWindow(coords);
                if (Build.VERSION.SDK_INT < 26) {
                    coords[0] -= parentAlert.getLeftInset();
                }
                PhotoViewer.PlaceProviderObject object = new PhotoViewer.PlaceProviderObject();
                object.viewX = coords[0];
                object.viewY = coords[1];
                object.parentView = gridView;
                object.imageReceiver = cell.getImageView().getImageReceiver();
                object.thumb = object.imageReceiver.getBitmapSafe();
                object.scale = cell.getScale();
                object.clipBottomAddition = (int) parentAlert.getClipLayoutBottom();
                cell.showCheck(false);
                return object;
            }

            return null;
        }

        @Override
        public void updatePhotoAtIndex(int index) {
            PhotoAttachPhotoCell cell = getCellForIndex(index);
            if (cell != null) {
                cell.getImageView().setOrientation(0, true);
                MediaController.PhotoEntry photoEntry = getPhotoEntryAtPosition(index);
                if (photoEntry == null) {
                    return;
                }
                if (photoEntry.thumbPath != null) {
                    cell.getImageView().setImage(photoEntry.thumbPath, null, Theme.chat_attachEmptyDrawable);
                } else if (photoEntry.path != null) {
                    cell.getImageView().setOrientation(photoEntry.orientation, photoEntry.invert, true);
                    if (photoEntry.isVideo) {
                        cell.getImageView().setImage("vthumb://" + photoEntry.imageId + ":" + photoEntry.path, null, Theme.chat_attachEmptyDrawable);
                    } else {
                        cell.getImageView().setImage("thumb://" + photoEntry.imageId + ":" + photoEntry.path, null, Theme.chat_attachEmptyDrawable);
                    }
                } else {
                    cell.getImageView().setImageDrawable(Theme.chat_attachEmptyDrawable);
                }
            }
        }

        @Override
        public ImageReceiver.BitmapHolder getThumbForPhoto(MessageObject messageObject, TLRPC.FileLocation fileLocation, int index) {
            PhotoAttachPhotoCell cell = getCellForIndex(index);
            if (cell != null) {
                return cell.getImageView().getImageReceiver().getBitmapSafe();
            }
            return null;
        }

        @Override
        public void willSwitchFromPhoto(MessageObject messageObject, TLRPC.FileLocation fileLocation, int index) {
            PhotoAttachPhotoCell cell = getCellForIndex(index);
            if (cell != null) {
                cell.showCheck(true);
            }
        }

        @Override
        public void willHidePhotoViewer() {
            int count = gridView.getChildCount();
            for (int a = 0; a < count; a++) {
                View view = gridView.getChildAt(a);
                if (view instanceof PhotoAttachPhotoCell) {
                    PhotoAttachPhotoCell cell = (PhotoAttachPhotoCell) view;
                    cell.showCheck(true);
                }
            }
        }

        @Override
        public void onApplyCaption(CharSequence caption) {
            if (selectedPhotos.size() > 0 && selectedPhotosOrder.size() > 0) {
                Object o = selectedPhotos.get(selectedPhotosOrder.get(0));
                CharSequence firstPhotoCaption = null;
                if (o instanceof MediaController.PhotoEntry) {
                    MediaController.PhotoEntry photoEntry1 = (MediaController.PhotoEntry) o;
                    firstPhotoCaption = photoEntry1.caption;
                }
                if (o instanceof MediaController.SearchImage) {
                    MediaController.SearchImage photoEntry1 = (MediaController.SearchImage) o;
                    firstPhotoCaption = photoEntry1.caption;
                }
                parentAlert.commentTextView.setText(AnimatedEmojiSpan.cloneSpans(firstPhotoCaption, AnimatedEmojiDrawable.CACHE_TYPE_ALERT_PREVIEW));
            }
        }

        @Override
        public boolean cancelButtonPressed() {
            return false;
        }

        @Override
        public void sendButtonPressed(int index, VideoEditedInfo videoEditedInfo, boolean notify, int scheduleDate, boolean forceDocument) {
            MediaController.PhotoEntry photoEntry = getPhotoEntryAtPosition(index);
            if (photoEntry != null) {
                photoEntry.editedInfo = videoEditedInfo;
            }
            if (selectedPhotos.isEmpty() && photoEntry != null) {
                addToSelectedPhotos(photoEntry, -1);
            }
            if (parentAlert.checkCaption(parentAlert.commentTextView.getText())) {
                return;
            }
            parentAlert.applyCaption();
            if (PhotoViewer.getInstance().hasCaptionForAllMedia) {
                HashMap<Object, Object> selectedPhotos = getSelectedPhotos();
                ArrayList<Object> selectedPhotosOrder = getSelectedPhotosOrder();
                if (!selectedPhotos.isEmpty()) {
                    for (int a = 0; a < selectedPhotosOrder.size(); a++) {
                        Object o = selectedPhotos.get(selectedPhotosOrder.get(a));
                        if (o instanceof MediaController.PhotoEntry) {
                            MediaController.PhotoEntry photoEntry1 = (MediaController.PhotoEntry) o;
                            if (a == 0) {
                                photoEntry1.caption = PhotoViewer.getInstance().captionForAllMedia;
                                if (parentAlert.checkCaption(photoEntry1.caption)) {
                                    return;
                                }
                            } else {
                                photoEntry1.caption = null;
                            }
                        }
                    }
                }
            }
            parentAlert.delegate.didPressedButton(7, true, notify, scheduleDate, forceDocument);
            selectedPhotos.clear();
            cameraPhotos.clear();
            selectedPhotosOrder.clear();
            selectedPhotos.clear();
        }
    };

    protected void updateCheckedPhotoIndices() {
        if (!(parentAlert.baseFragment instanceof ChatActivity)) {
            return;
        }
        int count = gridView.getChildCount();
        for (int a = 0; a < count; a++) {
            View view = gridView.getChildAt(a);
            if (view instanceof PhotoAttachPhotoCell) {
                PhotoAttachPhotoCell cell = (PhotoAttachPhotoCell) view;
                MediaController.PhotoEntry photoEntry = getPhotoEntryAtPosition((Integer) cell.getTag());
                if (photoEntry != null) {
                    cell.setNum(selectedPhotosOrder.indexOf(photoEntry.imageId));
                }
            }
        }
        count = cameraPhotoRecyclerView.getChildCount();
        for (int a = 0; a < count; a++) {
            View view = cameraPhotoRecyclerView.getChildAt(a);
            if (view instanceof PhotoAttachPhotoCell) {
                PhotoAttachPhotoCell cell = (PhotoAttachPhotoCell) view;
                MediaController.PhotoEntry photoEntry = getPhotoEntryAtPosition((Integer) cell.getTag());
                if (photoEntry != null) {
                    cell.setNum(selectedPhotosOrder.indexOf(photoEntry.imageId));
                }
            }
        }
    }

    private MediaController.PhotoEntry getPhotoEntryAtPosition(int position) {
        if (position < 0) {
            return null;
        }
        int cameraCount = cameraPhotos.size();
        if (position < cameraCount) {
            return (MediaController.PhotoEntry) cameraPhotos.get(position);
        }
        position -= cameraCount;
        if (selectedAlbumEntry != null && position < selectedAlbumEntry.photos.size()) {
            return selectedAlbumEntry.photos.get(position);
        }
        return null;
    }

    @SuppressWarnings("unchecked")
    protected ArrayList<Object> getAllPhotosArray() {
        ArrayList<Object> arrayList;
        if (selectedAlbumEntry != null) {
            if (!cameraPhotos.isEmpty()) {
                arrayList = new ArrayList<>(selectedAlbumEntry.photos.size() + cameraPhotos.size());
                arrayList.addAll(cameraPhotos);
                arrayList.addAll(selectedAlbumEntry.photos);
            } else {
                arrayList = (ArrayList) selectedAlbumEntry.photos;
            }
        } else if (!cameraPhotos.isEmpty()) {
            arrayList = cameraPhotos;
        } else {
            arrayList = new ArrayList<>(0);
        }
        return arrayList;
    }

    public ChatAttachAlertPhotoLayout(ChatAttachAlert alert, Context context, boolean forceDarkTheme, boolean needCamera, Theme.ResourcesProvider resourcesProvider) {
        super(alert, context, resourcesProvider);
        this.forceDarkTheme = forceDarkTheme;
        this.needCamera = needCamera;
        NotificationCenter.getGlobalInstance().addObserver(this, NotificationCenter.albumsDidLoad);
        NotificationCenter.getGlobalInstance().addObserver(this, NotificationCenter.cameraInitied);
        FrameLayout container = alert.getContainer();
        showAvatarConstructor = parentAlert.avatarPicker != 0;

        cameraDrawable = context.getResources().getDrawable(R.drawable.instant_camera).mutate();

        ActionBarMenu menu = parentAlert.actionBar.createMenu();
        dropDownContainer = new ActionBarMenuItem(context, menu, 0, 0, resourcesProvider) {
            @Override
            public void onInitializeAccessibilityNodeInfo(AccessibilityNodeInfo info) {
                super.onInitializeAccessibilityNodeInfo(info);
                info.setText(dropDown.getText());
            }
        };
        dropDownContainer.setSubMenuOpenSide(1);
        parentAlert.actionBar.addView(dropDownContainer, 0, LayoutHelper.createFrame(LayoutHelper.WRAP_CONTENT, LayoutHelper.MATCH_PARENT, Gravity.TOP | Gravity.LEFT, AndroidUtilities.isTablet() ? 64 : 56, 0, 40, 0));
        dropDownContainer.setOnClickListener(view -> dropDownContainer.toggleSubMenu());

        dropDown = new TextView(context);
        dropDown.setImportantForAccessibility(View.IMPORTANT_FOR_ACCESSIBILITY_NO);
        dropDown.setGravity(Gravity.LEFT);
        dropDown.setSingleLine(true);
        dropDown.setLines(1);
        dropDown.setMaxLines(1);
        dropDown.setEllipsize(TextUtils.TruncateAt.END);
        dropDown.setTextColor(getThemedColor(Theme.key_dialogTextBlack));
        dropDown.setText(LocaleController.getString("ChatGallery", R.string.ChatGallery));
        dropDown.setTypeface(AndroidUtilities.getTypeface("fonts/rmedium.ttf"));
        dropDownDrawable = context.getResources().getDrawable(R.drawable.ic_arrow_drop_down).mutate();
        dropDownDrawable.setColorFilter(new PorterDuffColorFilter(getThemedColor(Theme.key_dialogTextBlack), PorterDuff.Mode.MULTIPLY));
        dropDown.setCompoundDrawablePadding(AndroidUtilities.dp(4));
        dropDown.setPadding(0, 0, AndroidUtilities.dp(10), 0);
        dropDownContainer.addView(dropDown, LayoutHelper.createFrame(LayoutHelper.WRAP_CONTENT, LayoutHelper.WRAP_CONTENT, Gravity.CENTER_VERTICAL, 16, 0, 0, 0));

        checkCamera(false);

        compressItem = parentAlert.selectedMenuItem.addSubItem(compress, R.drawable.msg_filehq, LocaleController.getString("SendWithoutCompression", R.string.SendWithoutCompression));
        parentAlert.selectedMenuItem.addSubItem(group, R.drawable.msg_ungroup, LocaleController.getString("SendWithoutGrouping", R.string.SendWithoutGrouping));
        spoilerItem = parentAlert.selectedMenuItem.addSubItem(spoiler, R.drawable.msg_spoiler, LocaleController.getString("EnablePhotoSpoiler", R.string.EnablePhotoSpoiler));
        parentAlert.selectedMenuItem.addSubItem(open_in, R.drawable.msg_openin, LocaleController.getString("OpenInExternalApp", R.string.OpenInExternalApp));
        parentAlert.selectedMenuItem.addColoredGap(preview_gap);
        previewItem = parentAlert.selectedMenuItem.addSubItem(preview, R.drawable.msg_view_file, LocaleController.getString("AttachMediaPreviewButton", R.string.AttachMediaPreviewButton));
        parentAlert.selectedMenuItem.setFitSubItems(true);

        gridView = new RecyclerListView(context, resourcesProvider) {
            @Override
            public boolean onTouchEvent(MotionEvent e) {
                if (e.getAction() == MotionEvent.ACTION_DOWN && e.getY() < parentAlert.scrollOffsetY[0] - AndroidUtilities.dp(80)) {
                    return false;
                }
                return super.onTouchEvent(e);
            }

            @Override
            public boolean onInterceptTouchEvent(MotionEvent e) {
                if (e.getAction() == MotionEvent.ACTION_DOWN && e.getY() < parentAlert.scrollOffsetY[0] - AndroidUtilities.dp(80)) {
                    return false;
                }
                return super.onInterceptTouchEvent(e);
            }

            @Override
            protected void onLayout(boolean changed, int l, int t, int r, int b) {
                super.onLayout(changed, l, t, r, b);
                PhotoViewer.getInstance().checkCurrentImageVisibility();
            }
        };
        gridView.setFastScrollEnabled(RecyclerListView.FastScroll.DATE_TYPE);
        gridView.setFastScrollVisible(true);
        gridView.getFastScroll().setAlpha(0f);
        gridView.getFastScroll().usePadding = false;
        gridView.setAdapter(adapter = new PhotoAttachAdapter(context, needCamera));
        adapter.createCache();
        gridView.setClipToPadding(false);
        gridView.setItemAnimator(null);
        gridView.setLayoutAnimation(null);
        gridView.setVerticalScrollBarEnabled(false);
        gridView.setGlowColor(getThemedColor(Theme.key_dialogScrollGlow));
        addView(gridView, LayoutHelper.createFrame(LayoutHelper.MATCH_PARENT, LayoutHelper.MATCH_PARENT));
        gridView.setOnScrollListener(new RecyclerView.OnScrollListener() {

            boolean parentPinnedToTop;
            @Override
            public void onScrolled(RecyclerView recyclerView, int dx, int dy) {
                if (gridView.getChildCount() <= 0) {
                    return;
                }
                parentAlert.updateLayout(ChatAttachAlertPhotoLayout.this, true, dy);
                if (adapter.getTotalItemsCount() > SHOW_FAST_SCROLL_MIN_COUNT) {
                    if (parentPinnedToTop != parentAlert.pinnedToTop) {
                        parentPinnedToTop = parentAlert.pinnedToTop;
                        gridView.getFastScroll().animate().alpha(parentPinnedToTop ? 1f : 0f).setDuration(100).start();
                    }
                } else {
                    gridView.getFastScroll().setAlpha(0);
                }
                if (dy != 0) {
                    checkCameraViewPosition();
                }
            }

            @Override
            public void onScrollStateChanged(RecyclerView recyclerView, int newState) {
                if (newState == RecyclerView.SCROLL_STATE_IDLE) {
                    int offset = AndroidUtilities.dp(13) + (parentAlert.selectedMenuItem != null ? AndroidUtilities.dp(parentAlert.selectedMenuItem.getAlpha() * 26) : 0);
                    int backgroundPaddingTop = parentAlert.getBackgroundPaddingTop();
                    int top = parentAlert.scrollOffsetY[0] - backgroundPaddingTop - offset;
                    if (top + backgroundPaddingTop < ActionBar.getCurrentActionBarHeight()) {
                        RecyclerListView.Holder holder = (RecyclerListView.Holder) gridView.findViewHolderForAdapterPosition(0);
                        if (holder != null && holder.itemView.getTop() > AndroidUtilities.dp(7)) {
                            gridView.smoothScrollBy(0, holder.itemView.getTop() - AndroidUtilities.dp(7));
                        }
                    }
                }
            }
        });
        layoutManager = new GridLayoutManager(context, itemSize) {
            @Override
            public boolean supportsPredictiveItemAnimations() {
                return false;
            }

            @Override
            public void smoothScrollToPosition(RecyclerView recyclerView, RecyclerView.State state, int position) {
                LinearSmoothScroller linearSmoothScroller = new LinearSmoothScroller(recyclerView.getContext()) {
                    @Override
                    public int calculateDyToMakeVisible(View view, int snapPreference) {
                        int dy = super.calculateDyToMakeVisible(view, snapPreference);
                        dy -= (gridView.getPaddingTop() - AndroidUtilities.dp(7));
                        return dy;
                    }

                    @Override
                    protected int calculateTimeForDeceleration(int dx) {
                        return super.calculateTimeForDeceleration(dx) * 2;
                    }
                };
                linearSmoothScroller.setTargetPosition(position);
                startSmoothScroll(linearSmoothScroller);
            }
        };
        layoutManager.setSpanSizeLookup(new GridLayoutManager.SpanSizeLookup() {
            @Override
            public int getSpanSize(int position) {
                if (position == adapter.itemsCount - 1) {
                    return layoutManager.getSpanCount();
                }
                return itemSize + (position % itemsPerRow != itemsPerRow - 1 ? AndroidUtilities.dp(5) : 0);
            }
        });
        gridView.setLayoutManager(layoutManager);
        gridView.setOnItemClickListener((view, position, x, y) -> {
            if (!mediaEnabled || parentAlert.destroyed) {
                return;
            }
            BaseFragment fragment = parentAlert.baseFragment;
            if (fragment == null) {
                fragment = LaunchActivity.getLastFragment();
            }
            if (fragment == null) {
                return;
            }
            if (Build.VERSION.SDK_INT >= 23) {
                if (adapter.needCamera && selectedAlbumEntry == galleryAlbumEntry && position == 0 && noCameraPermissions) {
                    try {
                        fragment.getParentActivity().requestPermissions(new String[]{Manifest.permission.CAMERA}, 18);
                    } catch (Exception ignore) {

                    }
                    return;
                } else if (noGalleryPermissions) {
                    if (Build.VERSION.SDK_INT >= 33) {
                        try {
                            fragment.getParentActivity().requestPermissions(new String[]{Manifest.permission.READ_MEDIA_VIDEO, Manifest.permission.READ_MEDIA_IMAGES}, BasePermissionsActivity.REQUEST_CODE_EXTERNAL_STORAGE);
                        } catch (Exception ignore) {}
                    } else {
                        try {
                            fragment.getParentActivity().requestPermissions(new String[]{Manifest.permission.READ_EXTERNAL_STORAGE}, BasePermissionsActivity.REQUEST_CODE_EXTERNAL_STORAGE);
                        } catch (Exception ignore) {}
                    }
                    return;
                }
            }
            if (position != 0 || !needCamera || selectedAlbumEntry != galleryAlbumEntry) {
                if (selectedAlbumEntry == galleryAlbumEntry && needCamera) {
                    position--;
                }
                if (showAvatarConstructor) {
                    if (position == 0) {
                        if (!(view instanceof AvatarConstructorPreviewCell)) {
                            return;
                        }
                        showAvatarConstructorFragment((AvatarConstructorPreviewCell) view, null);
                        parentAlert.dismiss();
                    }
                    position--;
                }
                ArrayList<Object> arrayList = getAllPhotosArray();
                if (position < 0 || position >= arrayList.size()) {
                    return;
                }
                PhotoViewer.getInstance().setParentActivity(fragment, resourcesProvider);
                PhotoViewer.getInstance().setParentAlert(parentAlert);
                PhotoViewer.getInstance().setMaxSelectedPhotos(parentAlert.maxSelectedPhotos, parentAlert.allowOrder);
                ChatActivity chatActivity;
                int type;
                if (parentAlert.avatarPicker != 0) {
                    chatActivity = null;
                    type = PhotoViewer.SELECT_TYPE_AVATAR;
                } else if (parentAlert.baseFragment instanceof ChatActivity) {
                    chatActivity = (ChatActivity) parentAlert.baseFragment;
                    type = 0;
                } else if (parentAlert.allowEnterCaption) {
                    chatActivity = null;
                    type = 0;
                } else {
                    chatActivity = null;
                    type = 4;
                }
                if (!parentAlert.delegate.needEnterComment()) {
                    AndroidUtilities.hideKeyboard(fragment.getFragmentView().findFocus());
                    AndroidUtilities.hideKeyboard(parentAlert.getContainer().findFocus());
                }
                if (selectedPhotos.size() > 0 && selectedPhotosOrder.size() > 0) {
                    Object o = selectedPhotos.get(selectedPhotosOrder.get(0));
                    if (o instanceof MediaController.PhotoEntry) {
                        MediaController.PhotoEntry photoEntry1 = (MediaController.PhotoEntry) o;
                        photoEntry1.caption = parentAlert.getCommentTextView().getText();
                    }
                    if (o instanceof MediaController.SearchImage) {
                        MediaController.SearchImage photoEntry1 = (MediaController.SearchImage) o;
                        photoEntry1.caption = parentAlert.getCommentTextView().getText();
                    }
                }
                if (parentAlert.getAvatarFor() != null) {
                    boolean isVideo = false;
                    if (arrayList.get(position) instanceof MediaController.PhotoEntry) {
                        isVideo = ((MediaController.PhotoEntry) arrayList.get(position)).isVideo;
                    }
                    parentAlert.getAvatarFor().isVideo = isVideo;
                }

                boolean hasSpoiler = arrayList.get(position) instanceof MediaController.PhotoEntry && ((MediaController.PhotoEntry) arrayList.get(position)).hasSpoiler;
                Object object = arrayList.get(position);
                if (object instanceof MediaController.PhotoEntry) {
                    MediaController.PhotoEntry photoEntry = (MediaController.PhotoEntry) object;
                    if (checkSendMediaEnabled(photoEntry)) {
                        return;
                    }
                }
                if (hasSpoiler) {
                    setCurrentSpoilerVisible(position, false);
                }
                int finalPosition = position;
                BaseFragment finalFragment = fragment;
                AndroidUtilities.runOnUIThread(()-> {
                    int avatarType = type;
                    if (parentAlert.isPhotoPicker) {
                        PhotoViewer.getInstance().setParentActivity(finalFragment);
                        PhotoViewer.getInstance().setMaxSelectedPhotos(0, false);
                        avatarType = PhotoViewer.SELECT_TYPE_WALLPAPER;;
                    }
                    PhotoViewer.getInstance().openPhotoForSelect(arrayList, finalPosition, avatarType, false, photoViewerProvider, chatActivity);
                    PhotoViewer.getInstance().setAvatarFor(parentAlert.getAvatarFor());
                    if (parentAlert.isPhotoPicker) {
                        PhotoViewer.getInstance().closePhotoAfterSelect = false;
                    }
                    if (captionForAllMedia()) {
                        PhotoViewer.getInstance().setCaption(parentAlert.getCommentTextView().getText());
                    }
                }, hasSpoiler ? 250 : 0);
            } else {
                if (SharedConfig.inappCamera) {
                    openCamera(true);
                } else {
                    if (parentAlert.delegate != null) {
                        parentAlert.delegate.didPressedButton(0, false, true, 0, false);
                    }
                }
            }
        });
        gridView.setOnItemLongClickListener((view, position) -> {
            if (position == 0 && selectedAlbumEntry == galleryAlbumEntry) {
                if (parentAlert.delegate != null) {
                    parentAlert.delegate.didPressedButton(0, false, true, 0, false);
                }
                return true;
            } else if (view instanceof PhotoAttachPhotoCell) {
                PhotoAttachPhotoCell cell = (PhotoAttachPhotoCell) view;
                itemRangeSelector.setIsActive(view, true, position, shouldSelect = !cell.isChecked());
            }
            return false;
        });
        itemRangeSelector = new RecyclerViewItemRangeSelector(new RecyclerViewItemRangeSelector.RecyclerViewItemRangeSelectorDelegate() {
            @Override
            public int getItemCount() {
                return adapter.getItemCount();
            }

            @Override
            public void setSelected(View view, int index, boolean selected) {
                if (selected != shouldSelect || !(view instanceof PhotoAttachPhotoCell)) {
                    return;
                }
                PhotoAttachPhotoCell cell = (PhotoAttachPhotoCell) view;
                cell.callDelegate();
            }

            @Override
            public boolean isSelected(int index) {
                MediaController.PhotoEntry entry = adapter.getPhoto(index);
                return entry != null && selectedPhotos.containsKey(entry.imageId);
            }

            @Override
            public boolean isIndexSelectable(int index) {
                return adapter.getItemViewType(index) == 0;
            }

            @Override
            public void onStartStopSelection(boolean start) {
                alertOnlyOnce = start ? 1 : 0;
                gridView.hideSelector(true);
            }
        });
        gridView.addOnItemTouchListener(itemRangeSelector);

        progressView = new EmptyTextProgressView(context, null, resourcesProvider);
        progressView.setText(LocaleController.getString("NoPhotos", R.string.NoPhotos));
        progressView.setOnTouchListener(null);
        progressView.setTextSize(16);
        addView(progressView, LayoutHelper.createFrame(LayoutHelper.MATCH_PARENT, LayoutHelper.WRAP_CONTENT));

        if (loading) {
            progressView.showProgress();
        } else {
            progressView.showTextView();
        }

        Paint recordPaint = new Paint(Paint.ANTI_ALIAS_FLAG);
        recordPaint.setColor(0xffda564d);
        recordTime = new TextView(context) {

            float alpha = 0f;
            boolean isIncr;

            @Override
            protected void onDraw(Canvas canvas) {

                recordPaint.setAlpha((int) (125 + 130 * alpha));

                if (!isIncr) {
                    alpha -= 16 / 600.0f;
                    if (alpha <= 0) {
                        alpha = 0;
                        isIncr = true;
                    }
                } else {
                    alpha += 16 / 600.0f;
                    if (alpha >= 1) {
                        alpha = 1;
                        isIncr = false;
                    }
                }
                super.onDraw(canvas);
                canvas.drawCircle(AndroidUtilities.dp(14), getMeasuredHeight() / 2, AndroidUtilities.dp(4), recordPaint);
                invalidate();
            }
        };
        AndroidUtilities.updateViewVisibilityAnimated(recordTime, false, 1f, false);
        recordTime.setBackgroundResource(R.drawable.system);
        recordTime.getBackground().setColorFilter(new PorterDuffColorFilter(0x66000000, PorterDuff.Mode.MULTIPLY));
        recordTime.setTextSize(TypedValue.COMPLEX_UNIT_DIP, 15);
        recordTime.setTypeface(AndroidUtilities.getTypeface("fonts/rmedium.ttf"));
        recordTime.setAlpha(0.0f);
        recordTime.setTextColor(0xffffffff);
        recordTime.setPadding(AndroidUtilities.dp(24), AndroidUtilities.dp(5), AndroidUtilities.dp(10), AndroidUtilities.dp(5));
        container.addView(recordTime, LayoutHelper.createFrame(LayoutHelper.WRAP_CONTENT, LayoutHelper.WRAP_CONTENT, Gravity.CENTER_HORIZONTAL | Gravity.TOP, 0, 16, 0, 0));

        cameraPanel = new FrameLayout(context) {
            @Override
            protected void onLayout(boolean changed, int left, int top, int right, int bottom) {
                int cx;
                int cy;
                int cx2;
                int cy2;
                int cx3;
                int cy3;

                if (getMeasuredWidth() == AndroidUtilities.dp(126)) {
                    cx = getMeasuredWidth() / 2;
                    cy = getMeasuredHeight() / 2;
                    cx3 = cx2 = getMeasuredWidth() / 2;
                    cy2 = cy + cy / 2 + AndroidUtilities.dp(17);
                    cy3 = cy / 2 - AndroidUtilities.dp(17);
                } else {
                    cx = getMeasuredWidth() / 2;
                    cy = getMeasuredHeight() / 2 - AndroidUtilities.dp(13);
                    cx2 = cx + cx / 2 + AndroidUtilities.dp(17);
                    cx3 = cx / 2 - AndroidUtilities.dp(17);
                    cy3 = cy2 = getMeasuredHeight() / 2 - AndroidUtilities.dp(13);
                }

                int y = getMeasuredHeight() - tooltipTextView.getMeasuredHeight() - AndroidUtilities.dp(12);
                if (getMeasuredWidth() == AndroidUtilities.dp(126)) {
                    tooltipTextView.layout(cx - tooltipTextView.getMeasuredWidth() / 2, getMeasuredHeight(), cx + tooltipTextView.getMeasuredWidth() / 2, getMeasuredHeight() + tooltipTextView.getMeasuredHeight());
                } else {
                    tooltipTextView.layout(cx - tooltipTextView.getMeasuredWidth() / 2, y, cx + tooltipTextView.getMeasuredWidth() / 2, y + tooltipTextView.getMeasuredHeight());
                }
                shutterButton.layout(cx - shutterButton.getMeasuredWidth() / 2, cy - shutterButton.getMeasuredHeight() / 2, cx + shutterButton.getMeasuredWidth() / 2, cy + shutterButton.getMeasuredHeight() / 2);
                switchCameraButton.layout(cx2 - switchCameraButton.getMeasuredWidth() / 2, cy2 - switchCameraButton.getMeasuredHeight() / 2, cx2 + switchCameraButton.getMeasuredWidth() / 2, cy2 + switchCameraButton.getMeasuredHeight() / 2);
                for (int a = 0; a < 2; a++) {
                    flashModeButton[a].layout(cx3 - flashModeButton[a].getMeasuredWidth() / 2, cy3 - flashModeButton[a].getMeasuredHeight() / 2, cx3 + flashModeButton[a].getMeasuredWidth() / 2, cy3 + flashModeButton[a].getMeasuredHeight() / 2);
                }
            }
        };
        cameraPanel.setVisibility(View.GONE);
        cameraPanel.setAlpha(0.0f);
        container.addView(cameraPanel, LayoutHelper.createFrame(LayoutHelper.MATCH_PARENT, 126, Gravity.LEFT | Gravity.BOTTOM));

        counterTextView = new TextView(context);
        counterTextView.setBackgroundResource(R.drawable.photos_rounded);
        counterTextView.setVisibility(View.GONE);
        counterTextView.setTextColor(0xffffffff);
        counterTextView.setGravity(Gravity.CENTER);
        counterTextView.setPivotX(0);
        counterTextView.setPivotY(0);
        counterTextView.setTypeface(AndroidUtilities.getTypeface("fonts/rmedium.ttf"));
        counterTextView.setCompoundDrawablesWithIntrinsicBounds(0, 0, R.drawable.photos_arrow, 0);
        counterTextView.setCompoundDrawablePadding(AndroidUtilities.dp(4));
        counterTextView.setPadding(AndroidUtilities.dp(16), 0, AndroidUtilities.dp(16), 0);
        container.addView(counterTextView, LayoutHelper.createFrame(LayoutHelper.WRAP_CONTENT, 38, Gravity.LEFT | Gravity.TOP, 0, 0, 0, 100 + 16));
        counterTextView.setOnClickListener(v -> {
            if (cameraView == null) {
                return;
            }
            openPhotoViewer(null, false, false);
            if (!CameraXUtils.isCameraXSupported() || !OctoConfig.INSTANCE.cameraXEnabled.getValue()) {
                CameraController.getInstance().stopPreview(((CameraView) cameraView).getCameraSession());
            }
        });

        zoomControlView = new ZoomControlView(context);
        zoomControlView.setVisibility(View.GONE);
        zoomControlView.setAlpha(0.0f);
        zoomControlView.setDelegate(zoom -> {
            if (cameraView != null) {
                cameraView.setZoom(cameraZoom = zoom);
            }
            showZoomControls(true, true);
        });

        lockAnimationView = new LockAnimationView(context);
        lockAnimationView.setVisibility(GONE);
        lockAnimationView.setAlpha(0.0f);
        container.addView(lockAnimationView, LayoutHelper.createFrame(LayoutHelper.WRAP_CONTENT, 100, Gravity.LEFT | Gravity.TOP, 0, 0, 0, 100 + 16));

        effectSelector = new EffectSelectorView(context) {
            @Override
            protected void onEffectSelected(int cameraEffect) {
                super.onEffectSelected(cameraEffect);
                if (cameraEffect != CameraXController.CAMERA_NONE) {
                    tooltipTextView.animate().alpha(0f).setDuration(200);
                } else {
                    tooltipTextView.animate().alpha(1f).setDuration(200);
                }
                if (Build.VERSION.SDK_INT >= Build.VERSION_CODES.LOLLIPOP) {
                    ((CameraXView)cameraView).changeEffect(cameraEffect);
                    ((CameraXView)cameraView).startChangeEffectAnimation();
                }
            }
        };
        container.addView(effectSelector, new FrameLayout.LayoutParams(LayoutHelper.MATCH_PARENT, AndroidUtilities.dp(60) + effectSelector.getSpaceNotch()));
        effectSelector.setVisibility(GONE);
        effectSelector.setAlpha(0.0f);
        effectSelector.setEnabledButtons(true);

        evControlView = new SlideControlView(context, SlideControlView.SLIDER_MODE_EV);
        evControlView.setVisibility(View.GONE);
        evControlView.setAlpha(0.0f);
        container.addView(evControlView, LayoutHelper.createFrame(LayoutHelper.WRAP_CONTENT, 50, Gravity.LEFT | Gravity.TOP, 0, 0, 0, 100 + 16));
        evControlView.setSliderValue(0.5f, false);
        evControlView.setDelegate(ev -> {
            if (cameraView != null) {
                if (CameraXUtils.isCameraXSupported() && isExposureCompensationSupported && OctoConfig.INSTANCE.cameraXEnabled.getValue()) {
                    ((CameraXView) cameraView).setExposureCompensation(ev);
                }
            }
        });

        shutterButton = new ShutterButton(context);
        cameraPanel.addView(shutterButton, LayoutHelper.createFrame(84, 84, Gravity.CENTER));
        shutterButton.setDelegate(new ShutterButton.ShutterButtonDelegate() {

            private File outputFile;
            private boolean zoomingWas;

            @Override
            public boolean shutterLongPressed() {
                if (CameraXUtils.isCameraXSupported() && OctoConfig.INSTANCE.cameraXEnabled.getValue()) {
                    if (((CameraXView)cameraView).getCameraEffect() != CameraXController.CAMERA_NONE) {
                        return false;
                    }
                }

                if (parentAlert.avatarPicker != 2 && !(parentAlert.baseFragment instanceof ChatActivity) || takingPhoto || parentAlert.destroyed || cameraView == null) {
                    return false;
                }
                BaseFragment baseFragment = parentAlert.baseFragment;
                if (baseFragment == null) {
                    baseFragment = LaunchActivity.getLastFragment();
                }
                if (baseFragment == null || baseFragment.getParentActivity() == null) {
                    return false;
                }
                if (!videoEnabled) {
                    BulletinFactory.of(cameraView, resourcesProvider).createErrorBulletin(LocaleController.getString(R.string.GlobalAttachVideoRestricted)).show();
                    return false;
                }
                if (Build.VERSION.SDK_INT >= 23) {
                    if (getContext().checkSelfPermission(Manifest.permission.RECORD_AUDIO) != PackageManager.PERMISSION_GRANTED) {
                        requestingPermissions = true;
                        baseFragment.getParentActivity().requestPermissions(new String[]{Manifest.permission.RECORD_AUDIO}, 21);
                        return false;
                    }
                }
                for (int a = 0; a < 2; a++) {
                    flashModeButton[a].animate().alpha(0f).translationX(AndroidUtilities.dp(30)).setDuration(150).setInterpolator(CubicBezierInterpolator.DEFAULT).start();
                }
                switchCameraButton.animate().alpha(0f).translationX(-AndroidUtilities.dp(30)).setDuration(150).setInterpolator(CubicBezierInterpolator.DEFAULT).start();
                tooltipTextView.animate().alpha(0f).setDuration(150).setInterpolator(CubicBezierInterpolator.DEFAULT).start();
                outputFile = AndroidUtilities.generateVideoPath(parentAlert.baseFragment instanceof ChatActivity && ((ChatActivity) parentAlert.baseFragment).isSecretChat());
                AndroidUtilities.updateViewVisibilityAnimated(recordTime, true);
                recordTime.setText(AndroidUtilities.formatLongDuration(0));
                videoRecordTime = 0;
                videoRecordRunnable = () -> {
                    if (videoRecordRunnable == null) {
                        return;
                    }
                    videoRecordTime++;
                    recordTime.setText(AndroidUtilities.formatLongDuration(videoRecordTime));
                    AndroidUtilities.runOnUIThread(videoRecordRunnable, 1000);
                };
                AndroidUtilities.lockOrientation(baseFragment.getParentActivity());
                if (!CameraXUtils.isCameraXSupported() || !OctoConfig.INSTANCE.cameraXEnabled.getValue()) {
                    CameraController.getInstance().recordVideo(((CameraView) cameraView).getCameraSession(), outputFile, parentAlert.avatarPicker != 0, (thumbPath, duration) -> {
                        if (outputFile == null || parentAlert.destroyed || cameraView == null) {
                            return;
                        }
                        mediaFromExternalCamera = false;
                        int width = 0, height = 0;
                        try {
                            BitmapFactory.Options options = new BitmapFactory.Options();
                            options.inJustDecodeBounds = true;
                            BitmapFactory.decodeFile(new File(thumbPath).getAbsolutePath(), options);
                            width = options.outWidth;
                            height = options.outHeight;
                        } catch (Exception ignore) {
                        }
                        MediaController.PhotoEntry photoEntry = new MediaController.PhotoEntry(0, lastImageId--, 0, outputFile.getAbsolutePath(), 0, true, width, height, 0);
                        photoEntry.duration = (int) (duration / 1000f);
                        photoEntry.thumbPath = thumbPath;
                        if (parentAlert.avatarPicker != 0 && cameraView.isFrontface()) {
                            photoEntry.cropState = new MediaController.CropState();
                            photoEntry.cropState.mirrored = true;
                            photoEntry.cropState.freeform = false;
                            photoEntry.cropState.lockedAspectRatio = 1.0f;
                        }
                        openPhotoViewer(photoEntry, false, false);
                    }, () -> AndroidUtilities.runOnUIThread(videoRecordRunnable, 1000), (CameraView) cameraView);
                } else {
                    effectSelector.animate().alpha(0f).setDuration(200);
                    evControlView.animate().alpha(0f).setDuration(200);
                    lockAnimationView.animate().alpha(1f).setDuration(200);
                    lockAnimationView.setCurrentMove(0);
                    lockAnimationView.setLocked(false);
                    effectSelector.setEnabledButtons(false);
                    ((CameraXView) cameraView).recordVideo(outputFile, cameraView.isFrontface(), (thumbPath, duration) -> {
                        if (outputFile == null || parentAlert.baseFragment == null || cameraView == null) {
                            return;
                        }
                        mediaFromExternalCamera = false;
                        int width = 0, height = 0;
                        try {
                            BitmapFactory.Options options = new BitmapFactory.Options();
                            options.inJustDecodeBounds = true;
                            BitmapFactory.decodeFile(new File(thumbPath).getAbsolutePath(), options);
                            width = options.outWidth;
                            height = options.outHeight;
                        } catch (Exception ignore) {}
                        MediaController.PhotoEntry photoEntry = new MediaController.PhotoEntry(0, lastImageId--, 0, outputFile.getAbsolutePath(), 0, true, width, height, 0);
                        photoEntry.duration = (int) duration;
                        photoEntry.thumbPath = thumbPath;
                        if (parentAlert.avatarPicker != 0 && cameraView.isFrontface()) {
                            photoEntry.cropState = new MediaController.CropState();
                            photoEntry.cropState.mirrored = true;
                            photoEntry.cropState.freeform = false;
                            photoEntry.cropState.lockedAspectRatio = 1.0f;
                        } else if (cameraView.isFrontface()) {
                            //in case if front camera doesn't mirror
                            photoEntry.cropState = new MediaController.CropState();
                            photoEntry.cropState.mirrored = true;
                            photoEntry.cropState.freeform = true;
                            photoEntry.cropState.initied = true;
                        }
                        openPhotoViewer(photoEntry, false, false);
                    });
                    AndroidUtilities.runOnUIThread(videoRecordRunnable, 1000);
                }
                shutterButton.setState(ShutterButton.State.RECORDING, true);
                cameraView.runHaptic();
                return true;
            }

            @Override
            public void shutterCancel() {
                if (outputFile != null) {
                    outputFile.delete();
                    outputFile = null;
                }
                resetRecordState();
                if (!CameraXUtils.isCameraXSupported() || !OctoConfig.INSTANCE.cameraXEnabled.getValue()) {
                    CameraController.getInstance().stopVideoRecording(((CameraView) cameraView).getCameraSession(), true);
                } else {
                    // Animate shutter cancel
                    effectSelector.animate().alpha(1f).setDuration(200);
                    evControlView.animate().alpha(1f).setDuration(200);
                    lockAnimationView.animate().alpha(0f).setDuration(200);

                    ((CameraXView) cameraView).stopVideoRecording(true);
                    effectSelector.setEnabledButtons(true);
                }
            }

            @Override
            public void shutterReleased() {
                if (!CameraXUtils.isCameraXSupported() || !OctoConfig.INSTANCE.cameraXEnabled.getValue()) {
                    if (takingPhoto || cameraView == null || ((CameraView)cameraView).getCameraSession() == null) {
                        return;
                    }
                } else {
                    if (takingPhoto || cameraView == null || ((CameraXView) cameraView).isFlooding()) {
                        return;
                    }
                    effectSelector.setEnabledButtons(false);
                }
                if (shutterButton.getState() == ShutterButton.State.RECORDING) {
                    resetRecordState();
                    if (!CameraXUtils.isCameraXSupported() || !OctoConfig.INSTANCE.cameraXEnabled.getValue()) {
                        CameraController.getInstance().stopVideoRecording(((CameraView) cameraView).getCameraSession(), false);
                    } else {
                        effectSelector.animate().alpha(1f).setDuration(200);
                        evControlView.animate().alpha(1f).setDuration(200);
                        lockAnimationView.animate().alpha(0f).setDuration(200);
                        ((CameraXView) cameraView).stopVideoRecording(false);
                    }
                    shutterButton.setState(ShutterButton.State.DEFAULT, true);
                    return;
                }
                if (!photoEnabled) {
                    BulletinFactory.of(cameraView, resourcesProvider).createErrorBulletin(LocaleController.getString(R.string.GlobalAttachPhotoRestricted)).show();
                    return;
                }
                final File cameraFile = AndroidUtilities.generatePicturePath(parentAlert.baseFragment instanceof ChatActivity && ((ChatActivity) parentAlert.baseFragment).isSecretChat(), null);
                if (!CameraXUtils.isCameraXSupported() || !OctoConfig.INSTANCE.cameraXEnabled.getValue()) {
                    final boolean sameTakePictureOrientation = ((CameraView)cameraView).getCameraSession().isSameTakePictureOrientation();
                    ((CameraView)cameraView).getCameraSession().setFlipFront(parentAlert.baseFragment instanceof ChatActivity || parentAlert.avatarPicker == 2);
                    takingPhoto = CameraController.getInstance().takePicture(cameraFile, false, ((CameraView)cameraView).getCameraSession(), (orientation) -> {
                        takingPhoto = false;
                        if (cameraFile == null || parentAlert.destroyed) {
                            return;
                        }
//                    Pair<Integer, Integer> orientation = AndroidUtilities.getImageOrientation(cameraFile);
                        mediaFromExternalCamera = false;
                        int width = 0, height = 0;
                        try {
                            BitmapFactory.Options options = new BitmapFactory.Options();
                            options.inJustDecodeBounds = true;
                            BitmapFactory.decodeFile(new File(cameraFile.getAbsolutePath()).getAbsolutePath(), options);
                            width = options.outWidth;
                            height = options.outHeight;
                        } catch (Exception ignore) {
                        }
                        MediaController.PhotoEntry photoEntry = new MediaController.PhotoEntry(0, lastImageId--, 0, cameraFile.getAbsolutePath(), orientation == -1 ? 0 : orientation, false, width, height, 0);
                        photoEntry.canDeleteAfter = true;
                        openPhotoViewer(photoEntry, sameTakePictureOrientation, false);
                    });
                    ((CameraView)cameraView).startTakePictureAnimation();
                } else {
                    final boolean sameTakePictureOrientation = ((CameraXView) cameraView).isSameTakePictureOrientation();
                    takingPhoto = true;
                    ((CameraXView) cameraView).takePicture(cameraFile, () -> {
                        takingPhoto = false;
                        if (cameraFile == null || parentAlert.baseFragment == null) {
                            return;
                        }
                        int orientation = 0;
                        try {
                            ExifInterface ei = new ExifInterface(cameraFile.getAbsolutePath());
                            int exif = ei.getAttributeInt(ExifInterface.TAG_ORIENTATION, ExifInterface.ORIENTATION_NORMAL);
                            switch (exif) {
                                case ExifInterface.ORIENTATION_ROTATE_90:
                                    orientation = 90;
                                    break;
                                case ExifInterface.ORIENTATION_ROTATE_180:
                                    orientation = 180;
                                    break;
                                case ExifInterface.ORIENTATION_ROTATE_270:
                                    orientation = 270;
                                    break;
                            }
                        } catch (Exception e) {
                            FileLog.e(e);
                        }
                        mediaFromExternalCamera = false;
                        int width = 0, height = 0;
                        try {
                            BitmapFactory.Options options = new BitmapFactory.Options();
                            options.inJustDecodeBounds = true;
                            BitmapFactory.decodeFile(new File(cameraFile.getAbsolutePath()).getAbsolutePath(), options);
                            width = options.outWidth;
                            height = options.outHeight;
                        } catch (Exception ignore) {}
                        MediaController.PhotoEntry photoEntry = new MediaController.PhotoEntry(0, lastImageId--, 0, cameraFile.getAbsolutePath(), orientation, false, width, height, 0);
                        photoEntry.canDeleteAfter = true;
                        openPhotoViewer(photoEntry, sameTakePictureOrientation, false);
                        effectSelector.setEnabledButtons(true);
                    });
                }
            }


            @Override
            public boolean onTranslationChanged(float x, float y) {
                boolean isPortrait = container.getWidth() < container.getHeight();
                float val1 = isPortrait ? x : y;
                float val2 = isPortrait ? y : x;
                if (!zoomingWas && Math.abs(val1) > Math.abs(val2)) {
                    return zoomControlView.getTag() == null;
                }
                if (val2 < 0) {
                    showZoomControls(true, true);
                    zoomControlView.setZoom(-val2 / AndroidUtilities.dp(200), true);
                    zoomingWas = true;
                    return false;
                }
                if (zoomingWas) {
                    zoomControlView.setZoom(0, true);
                }
                if (x == 0 && y == 0) {
                    zoomingWas = false;
                }
                return !zoomingWas && (x != 0 || y != 0);
            }
        });
        shutterButton.setFocusable(true);
        shutterButton.setContentDescription(LocaleController.getString("AccDescrShutter", R.string.AccDescrShutter));

        switchCameraButton = new ImageView(context);
        switchCameraButton.setScaleType(ImageView.ScaleType.CENTER);
        cameraPanel.addView(switchCameraButton, LayoutHelper.createFrame(48, 48, Gravity.RIGHT | Gravity.CENTER_VERTICAL));
        switchCameraButton.setOnClickListener(v -> {
            if (takingPhoto || cameraView == null || !cameraView.isInited()) {
                return;
            }
            canSaveCameraPreview = false;
            cameraZoom = cameraView.resetZoom();
            /*if (zoomControlView.getAlpha() == 1.0f){
                zoomControlView.animateToValue(cameraZoom);
            } else {
                zoomControlView.setSliderValue(cameraZoom, false);
            }*/
            evControlView.animateToValue(0.5f);
            cameraView.switchCamera();
            cameraView.startSwitchingAnimation();
            ObjectAnimator animator = ObjectAnimator.ofFloat(switchCameraButton, View.SCALE_X, 0.0f).setDuration(100);
            animator.addListener(new AnimatorListenerAdapter() {
                @Override
                public void onAnimationEnd(Animator animator) {
                    switchCameraButton.setImageResource(cameraView != null && cameraView.isFrontface() ? R.drawable.camera_revert1 : R.drawable.camera_revert2);
                    ObjectAnimator.ofFloat(switchCameraButton, View.SCALE_X, 1.0f).setDuration(100).start();
                }
            });
            animator.start();

        });
        switchCameraButton.setContentDescription(LocaleController.getString("AccDescrSwitchCamera", R.string.AccDescrSwitchCamera));

        for (int a = 0; a < 2; a++) {
            flashModeButton[a] = new ImageView(context);
            flashModeButton[a].setScaleType(ImageView.ScaleType.CENTER);
            flashModeButton[a].setVisibility(View.INVISIBLE);
            cameraPanel.addView(flashModeButton[a], LayoutHelper.createFrame(48, 48, Gravity.LEFT | Gravity.TOP));
            flashModeButton[a].setOnClickListener(currentImage -> {
                if (flashAnimationInProgress || cameraView == null || !cameraView.isInited() || !cameraOpened) {
                    return;
                }
                String next = null;
                if (!CameraXUtils.isCameraXSupported() || !OctoConfig.INSTANCE.cameraXEnabled.getValue()) {
                    String current = ((CameraView) cameraView).getCameraSession().getCurrentFlashMode();
                    next = ((CameraView) cameraView).getCameraSession().getNextFlashMode();
                    if (current.equals(next)) {
                        return;
                    }
                    ((CameraView) cameraView).getCameraSession().setCurrentFlashMode(next);
                } else {
                    next = ((CameraXView) cameraView).setNextFlashMode();
                }

                flashAnimationInProgress = true;
                ImageView nextImage = flashModeButton[0] == currentImage ? flashModeButton[1] : flashModeButton[0];
                nextImage.setVisibility(View.VISIBLE);
                setCameraFlashModeIcon(nextImage, next);
                AnimatorSet animatorSet = new AnimatorSet();
                animatorSet.playTogether(
                        ObjectAnimator.ofFloat(currentImage, View.TRANSLATION_Y, 0, AndroidUtilities.dp(48)),
                        ObjectAnimator.ofFloat(nextImage, View.TRANSLATION_Y, -AndroidUtilities.dp(48), 0),
                        ObjectAnimator.ofFloat(currentImage, View.ALPHA, 1.0f, 0.0f),
                        ObjectAnimator.ofFloat(nextImage, View.ALPHA, 0.0f, 1.0f));
                animatorSet.setDuration(220);
                animatorSet.setInterpolator(CubicBezierInterpolator.DEFAULT);
                animatorSet.addListener(new AnimatorListenerAdapter() {
                    @Override
                    public void onAnimationEnd(Animator animator) {
                        flashAnimationInProgress = false;
                        currentImage.setVisibility(View.INVISIBLE);
                        nextImage.sendAccessibilityEvent(AccessibilityEvent.TYPE_VIEW_FOCUSED);
                    }
                });
                animatorSet.start();
            });
            flashModeButton[a].setContentDescription("flash mode " + a);
        }

        tooltipTextView = new TextView(context);
        tooltipTextView.setTextSize(TypedValue.COMPLEX_UNIT_DIP, 15);
        tooltipTextView.setTextColor(0xffffffff);
        tooltipTextView.setText(LocaleController.getString("TapForVideo", R.string.TapForVideo));
        tooltipTextView.setShadowLayer(AndroidUtilities.dp(3.33333f), 0, AndroidUtilities.dp(0.666f), 0x4c000000);
        tooltipTextView.setPadding(AndroidUtilities.dp(6), 0, AndroidUtilities.dp(6), 0);
        cameraPanel.addView(tooltipTextView, LayoutHelper.createFrame(LayoutHelper.WRAP_CONTENT, LayoutHelper.WRAP_CONTENT, Gravity.CENTER_HORIZONTAL | Gravity.BOTTOM, 0, 0, 0, 16));

        cameraPhotoRecyclerView = new RecyclerListView(context, resourcesProvider) {
            @Override
            public void requestLayout() {
                if (cameraPhotoRecyclerViewIgnoreLayout) {
                    return;
                }
                super.requestLayout();
            }
        };
        cameraPhotoRecyclerView.setVerticalScrollBarEnabled(true);
        cameraPhotoRecyclerView.setAdapter(cameraAttachAdapter = new PhotoAttachAdapter(context, false));
        cameraAttachAdapter.createCache();
        cameraPhotoRecyclerView.setClipToPadding(false);
        cameraPhotoRecyclerView.setPadding(AndroidUtilities.dp(8), 0, AndroidUtilities.dp(8), 0);
        cameraPhotoRecyclerView.setItemAnimator(null);
        cameraPhotoRecyclerView.setLayoutAnimation(null);
        cameraPhotoRecyclerView.setOverScrollMode(RecyclerListView.OVER_SCROLL_NEVER);
        cameraPhotoRecyclerView.setVisibility(View.INVISIBLE);
        cameraPhotoRecyclerView.setAlpha(0.0f);
        container.addView(cameraPhotoRecyclerView, LayoutHelper.createFrame(LayoutHelper.MATCH_PARENT, 80));
        cameraPhotoLayoutManager = new LinearLayoutManager(context, LinearLayoutManager.HORIZONTAL, false) {
            @Override
            public boolean supportsPredictiveItemAnimations() {
                return false;
            }
        };
        cameraPhotoRecyclerView.setLayoutManager(cameraPhotoLayoutManager);
        cameraPhotoRecyclerView.setOnItemClickListener((view, position) -> {
            if (view instanceof PhotoAttachPhotoCell) {
                ((PhotoAttachPhotoCell) view).callDelegate();
            }
        });
    }

    public void showAvatarConstructorFragment(AvatarConstructorPreviewCell view, TLRPC.VideoSize emojiMarkupStrat) {
        AvatarConstructorFragment avatarConstructorFragment = new AvatarConstructorFragment(parentAlert.parentImageUpdater, parentAlert.getAvatarFor());
        avatarConstructorFragment.finishOnDone = !(parentAlert.getAvatarFor() != null && parentAlert.getAvatarFor().type == ImageUpdater.TYPE_SUGGEST_PHOTO_FOR_USER);
        parentAlert.baseFragment.presentFragment(avatarConstructorFragment);
        if (view != null) {
            avatarConstructorFragment.startFrom(view);
        }
        if (emojiMarkupStrat != null) {
            avatarConstructorFragment.startFrom(emojiMarkupStrat);
        }
        avatarConstructorFragment.setDelegate((gradient, documentId, document, previewView) -> {
            selectedPhotos.clear();
            Bitmap bitmap = Bitmap.createBitmap(800, 800, Bitmap.Config.ARGB_8888);
            Canvas canvas = new Canvas(bitmap);
            GradientTools gradientTools = new GradientTools();
            if (gradient != null) {
                gradientTools.setColors(gradient.color1, gradient.color2, gradient.color3, gradient.color4);
            } else {
                gradientTools.setColors(AvatarConstructorFragment.defaultColors[0][0], AvatarConstructorFragment.defaultColors[0][1],  AvatarConstructorFragment.defaultColors[0][2], AvatarConstructorFragment.defaultColors[0][3]);
            }
            gradientTools.setBounds(0, 0, 800, 800);
            canvas.drawRect(0, 0, 800, 800, gradientTools.paint);

            File file = new File(FileLoader.getDirectory(FileLoader.MEDIA_DIR_CACHE), SharedConfig.getLastLocalId() + "avatar_background.png");
            try {
                file.createNewFile();

                ByteArrayOutputStream bos = new ByteArrayOutputStream();
                bitmap.compress(Bitmap.CompressFormat.PNG, 0, bos);
                byte[] bitmapdata = bos.toByteArray();

                FileOutputStream fos = new FileOutputStream(file);
                fos.write(bitmapdata);
                fos.flush();
                fos.close();
            } catch (IOException e) {
                e.printStackTrace();
            }

            float scale = AvatarConstructorFragment.STICKER_DEFAULT_SCALE;
            int imageX, imageY;
            imageX = imageY = (int) (800 * (1f - scale) / 2f);
            int imageSize = (int) (800 * scale);

            ImageReceiver imageReceiver = previewView.getImageReceiver();
            if (imageReceiver.getAnimation() != null) {
                Bitmap firstFrame = imageReceiver.getAnimation().getFirstFrame(null);
                ImageReceiver firstFrameReceiver = new ImageReceiver();
                firstFrameReceiver.setImageBitmap(firstFrame);
                firstFrameReceiver.setImageCoords(imageX, imageY, imageSize, imageSize);
                firstFrameReceiver.setRoundRadius((int) (imageSize * AvatarConstructorFragment.STICKER_DEFAULT_ROUND_RADIUS));
                firstFrameReceiver.draw(canvas);
                firstFrameReceiver.clearImage();
                firstFrame.recycle();
            } else {
                if (imageReceiver.getLottieAnimation() != null) {
                    imageReceiver.getLottieAnimation().setCurrentFrame(0, false, true);
                }
                imageReceiver.setImageCoords(imageX, imageY, imageSize, imageSize);
                imageReceiver.setRoundRadius((int) (imageSize * AvatarConstructorFragment.STICKER_DEFAULT_ROUND_RADIUS));
                imageReceiver.draw(canvas);
            }

            File thumb = new File(FileLoader.getDirectory(FileLoader.MEDIA_DIR_CACHE), SharedConfig.getLastLocalId() + "avatar_background.png");
            try {
                thumb.createNewFile();

                ByteArrayOutputStream bos = new ByteArrayOutputStream();
                bitmap.compress(Bitmap.CompressFormat.PNG, 0, bos);
                byte[] bitmapdata = bos.toByteArray();

                FileOutputStream fos = new FileOutputStream(thumb);
                fos.write(bitmapdata);
                fos.flush();
                fos.close();
            } catch (IOException e) {
                e.printStackTrace();
            }

            MediaController.PhotoEntry photoEntry;
            if (previewView.hasAnimation()) {
                photoEntry = new MediaController.PhotoEntry(0, 0, 0, file.getPath(), 0, false, 0, 0, 0);
                photoEntry.thumbPath = thumb.getPath();

                if (previewView.documentId != 0) {
                    TLRPC.TL_videoSizeEmojiMarkup emojiMarkup = new TLRPC.TL_videoSizeEmojiMarkup();
                    emojiMarkup.emoji_id = previewView.documentId;
                    emojiMarkup.background_colors.add(previewView.backgroundGradient.color1);
                    if (previewView.backgroundGradient.color2 != 0) {
                        emojiMarkup.background_colors.add(previewView.backgroundGradient.color2);
                    }
                    if (previewView.backgroundGradient.color3 != 0) {
                        emojiMarkup.background_colors.add(previewView.backgroundGradient.color3);
                    }
                    if (previewView.backgroundGradient.color4 != 0) {
                        emojiMarkup.background_colors.add(previewView.backgroundGradient.color4);
                    }
                    photoEntry.emojiMarkup = emojiMarkup;
                } else if (previewView.document != null) {
                    TLRPC.TL_videoSizeStickerMarkup emojiMarkup = new TLRPC.TL_videoSizeStickerMarkup();
                    emojiMarkup.sticker_id = previewView.document.id;
                    emojiMarkup.stickerset = MessageObject.getInputStickerSet(previewView.document);
                    emojiMarkup.background_colors.add(previewView.backgroundGradient.color1);
                    if (previewView.backgroundGradient.color2 != 0) {
                        emojiMarkup.background_colors.add(previewView.backgroundGradient.color2);
                    }
                    if (previewView.backgroundGradient.color3 != 0) {
                        emojiMarkup.background_colors.add(previewView.backgroundGradient.color3);
                    }
                    if (previewView.backgroundGradient.color4 != 0) {
                        emojiMarkup.background_colors.add(previewView.backgroundGradient.color4);
                    }
                    photoEntry.emojiMarkup = emojiMarkup;
                }

                photoEntry.editedInfo = new VideoEditedInfo();
                photoEntry.editedInfo.originalPath = file.getPath();
                photoEntry.editedInfo.resultWidth = 800;
                photoEntry.editedInfo.resultHeight = 800;
                photoEntry.editedInfo.originalWidth = 800;
                photoEntry.editedInfo.originalHeight = 800;
                photoEntry.editedInfo.isPhoto = true;
                photoEntry.editedInfo.bitrate = -1;
                photoEntry.editedInfo.muted = true;

                photoEntry.editedInfo.start = photoEntry.editedInfo.startTime = 0;
                photoEntry.editedInfo.endTime = previewView.getDuration();
                photoEntry.editedInfo.framerate = 30;

                photoEntry.editedInfo.avatarStartTime = 0;
                photoEntry.editedInfo.estimatedSize = (int) (photoEntry.editedInfo.endTime / 1000.0f * 115200);
                photoEntry.editedInfo.estimatedDuration = photoEntry.editedInfo.endTime;

                VideoEditedInfo.MediaEntity mediaEntity = new VideoEditedInfo.MediaEntity();
                mediaEntity.type = 0;

                if (document == null) {
                    document = AnimatedEmojiDrawable.findDocument(UserConfig.selectedAccount, documentId);
                }
                if (document == null) {
                    return;
                }
                mediaEntity.viewWidth = (int) (800 * scale);
                mediaEntity.viewHeight = (int) (800 * scale);
                mediaEntity.width = scale;
                mediaEntity.height = scale;
                mediaEntity.x = (1f - scale) / 2f;
                mediaEntity.y = (1f - scale) / 2f;
                mediaEntity.document = document;
                mediaEntity.parentObject = null;
                mediaEntity.text = FileLoader.getInstance(UserConfig.selectedAccount).getPathToAttach(document, true).getAbsolutePath();
                mediaEntity.roundRadius = AvatarConstructorFragment.STICKER_DEFAULT_ROUND_RADIUS;
                if (MessageObject.isAnimatedStickerDocument(document, true) || MessageObject.isVideoStickerDocument(document)) {
                    boolean isAnimatedSticker = MessageObject.isAnimatedStickerDocument(document, true);
                    mediaEntity.subType |= isAnimatedSticker ? 1 : 4;
                }

                photoEntry.editedInfo.mediaEntities = new ArrayList<>();
                photoEntry.editedInfo.mediaEntities.add(mediaEntity);
            } else {
                photoEntry = new MediaController.PhotoEntry(0, 0, 0, thumb.getPath(), 0, false, 0, 0, 0);
            }
            selectedPhotos.put(-1, photoEntry);
            selectedPhotosOrder.add(-1);
            parentAlert.delegate.didPressedButton(7, true, false, 0, false);
        });
    }

    private boolean checkSendMediaEnabled(MediaController.PhotoEntry photoEntry) {
        if (!videoEnabled && photoEntry.isVideo) {
            BulletinFactory.of(parentAlert.sizeNotifierFrameLayout, resourcesProvider).createErrorBulletin(
                    LocaleController.getString("GlobalAttachVideoRestricted", R.string.GlobalAttachVideoRestricted)
            ).show();
            return true;
        } else if (!photoEnabled && !photoEntry.isVideo) {
            BulletinFactory.of(parentAlert.sizeNotifierFrameLayout, resourcesProvider).createErrorBulletin(
                    LocaleController.getString("GlobalAttachPhotoRestricted", R.string.GlobalAttachPhotoRestricted)
            ).show();
            return true;
        }
        return false;
    }

    private int addToSelectedPhotos(MediaController.PhotoEntry object, int index) {
        Object key = object.imageId;
        if (selectedPhotos.containsKey(key)) {
            selectedPhotos.remove(key);
            int position = selectedPhotosOrder.indexOf(key);
            if (position >= 0) {
                selectedPhotosOrder.remove(position);
            }
            updatePhotosCounter(false);
            updateCheckedPhotoIndices();
            if (index >= 0) {
                object.reset();
                photoViewerProvider.updatePhotoAtIndex(index);
            }
            return position;
        } else {
            selectedPhotos.put(key, object);
            selectedPhotosOrder.add(key);
            updatePhotosCounter(true);
            return -1;
        }
    }

    private void clearSelectedPhotos() {
        spoilerItem.setText(LocaleController.getString(R.string.EnablePhotoSpoiler));
        spoilerItem.setAnimatedIcon(R.raw.photo_spoiler);
        parentAlert.selectedMenuItem.showSubItem(compress);
        if (!selectedPhotos.isEmpty()) {
            for (HashMap.Entry<Object, Object> entry : selectedPhotos.entrySet()) {
                MediaController.PhotoEntry photoEntry = (MediaController.PhotoEntry) entry.getValue();
                photoEntry.reset();
            }
            selectedPhotos.clear();
            selectedPhotosOrder.clear();
        }
        if (!cameraPhotos.isEmpty()) {
            for (int a = 0, size = cameraPhotos.size(); a < size; a++) {
                MediaController.PhotoEntry photoEntry = (MediaController.PhotoEntry) cameraPhotos.get(a);
                new File(photoEntry.path).delete();
                if (photoEntry.imagePath != null) {
                    new File(photoEntry.imagePath).delete();
                }
                if (photoEntry.thumbPath != null) {
                    new File(photoEntry.thumbPath).delete();
                }
            }
            cameraPhotos.clear();
        }
        adapter.notifyDataSetChanged();
        cameraAttachAdapter.notifyDataSetChanged();
    }

    private void updateAlbumsDropDown() {
        dropDownContainer.removeAllSubItems();
        if (mediaEnabled) {
            ArrayList<MediaController.AlbumEntry> albums;
            if (shouldLoadAllMedia()) {
                albums = MediaController.allMediaAlbums;
            } else {
                albums = MediaController.allPhotoAlbums;
            }
            dropDownAlbums = new ArrayList<>(albums);
            Collections.sort(dropDownAlbums, (o1, o2) -> {
                if (o1.bucketId == 0 && o2.bucketId != 0) {
                    return -1;
                } else if (o1.bucketId != 0 && o2.bucketId == 0) {
                    return 1;
                }
                int index1 = albums.indexOf(o1);
                int index2 = albums.indexOf(o2);
                if (index1 > index2) {
                    return 1;
                } else if (index1 < index2) {
                    return -1;
                } else {
                    return 0;
                }

            });
        } else {
            dropDownAlbums = new ArrayList<>();
        }
        if (dropDownAlbums.isEmpty()) {
            dropDown.setCompoundDrawablesWithIntrinsicBounds(null, null, null, null);
        } else {
            dropDown.setCompoundDrawablesWithIntrinsicBounds(null, null, dropDownDrawable, null);
            for (int a = 0, N = dropDownAlbums.size(); a < N; a++) {
                MediaController.AlbumEntry album = dropDownAlbums.get(a);
                AlbumButton btn = new AlbumButton(getContext(), album.coverPhoto, album.bucketName, album.photos.size(), resourcesProvider);
                dropDownContainer.getPopupLayout().addView(btn);
                final int i = a + 10;
                btn.setOnClickListener(v -> {
                    parentAlert.actionBar.getActionBarMenuOnItemClick().onItemClick(i);
                    dropDownContainer.toggleSubMenu();
                });
            }
        }
    }

    private boolean processTouchEvent(MotionEvent event) {
        if (event == null) {
            return false;
        }
        if (!pressed && event.getActionMasked() == MotionEvent.ACTION_DOWN || event.getActionMasked() == MotionEvent.ACTION_POINTER_DOWN) {
            zoomControlView.getHitRect(hitRect);
            if (zoomControlView.getTag() != null && hitRect.contains((int) event.getX(), (int) event.getY())) {
                return false;
            }
            if (!takingPhoto && !dragging) {
                if (event.getPointerCount() == 2) {
                    pinchStartDistance = (float) Math.hypot(event.getX(1) - event.getX(0), event.getY(1) - event.getY(0));
                    zooming = true;
                } else {
                    maybeStartDraging = true;
                    lastY = event.getY();
                    zooming = false;
                }
                zoomWas = false;
                pressed = true;
            }
        } else if (pressed) {
            if (event.getActionMasked() == MotionEvent.ACTION_MOVE) {
                if (zooming && event.getPointerCount() == 2 && !dragging) {
                    float newDistance = (float) Math.hypot(event.getX(1) - event.getX(0), event.getY(1) - event.getY(0));
                    if (!zoomWas) {
                        if (Math.abs(newDistance - pinchStartDistance) >= AndroidUtilities.getPixelsInCM(0.4f, false)) {
                            pinchStartDistance = newDistance;
                            zoomWas = true;
                        }
                    } else {
                        if (cameraView != null) {
                            float diff = (newDistance - pinchStartDistance) / AndroidUtilities.dp(100);
                            pinchStartDistance = newDistance;
                            cameraZoom += diff;
                            if (cameraZoom < 0.0f) {
                                cameraZoom = 0.0f;
                            } else if (cameraZoom > 1.0f) {
                                cameraZoom = 1.0f;
                            }
                            zoomControlView.setVisibility(View.VISIBLE);
                            zoomControlView.setAlpha(1.0f);
                            parentAlert.getSheetContainer().invalidate();
                            cameraView.setZoom(cameraZoom);
                            showZoomControls(true, true);
                        }
                    }
                } else {
                    float newY = event.getY();
                    float dy = (newY - lastY);
                    if (maybeStartDraging) {
                        if (Math.abs(dy) > AndroidUtilities.getPixelsInCM(0.4f, false)) {
                            maybeStartDraging = false;
                            dragging = true;
                        }
                    } else if (dragging) {
                        if (cameraView != null) {
                            cameraView.setTranslationY(cameraView.getTranslationY() + dy);
                            lastY = newY;
                            zoomControlView.setTag(null);
                            if (zoomControlHideRunnable != null) {
                                AndroidUtilities.cancelRunOnUIThread(zoomControlHideRunnable);
                                zoomControlHideRunnable = null;
                            }
                            if (cameraPanel.getTag() == null) {
                                cameraPanel.setTag(1);
                                AnimatorSet animatorSet = new AnimatorSet();
                                animatorSet.playTogether(
                                        ObjectAnimator.ofFloat(cameraPanel, View.ALPHA, 0.0f),
                                        ObjectAnimator.ofFloat(zoomControlView, View.ALPHA, 0.0f),
                                        ObjectAnimator.ofFloat(counterTextView, View.ALPHA, 0.0f),
                                        ObjectAnimator.ofFloat(flashModeButton[0], View.ALPHA, 0.0f),
                                        ObjectAnimator.ofFloat(flashModeButton[1], View.ALPHA, 0.0f),
                                        ObjectAnimator.ofFloat(cameraPhotoRecyclerView, View.ALPHA, 0.0f));
                                animatorSet.setDuration(220);
                                animatorSet.setInterpolator(CubicBezierInterpolator.DEFAULT);
                                animatorSet.start();
                            }
                        }
                    }
                }
            } else if (event.getActionMasked() == MotionEvent.ACTION_CANCEL || event.getActionMasked() == MotionEvent.ACTION_UP || event.getActionMasked() == MotionEvent.ACTION_POINTER_UP) {
                pressed = false;
                zooming = false;
                if (zooming) {
                    zooming = false;
                } else if (dragging) {
                    dragging = false;
                    if (cameraView != null) {
                        if (Math.abs(cameraView.getTranslationY()) > cameraView.getMeasuredHeight() / 6.0f) {
                            closeCamera(true);
                        } else {
                            AnimatorSet animatorSet = new AnimatorSet();
                            animatorSet.playTogether(
                                    ObjectAnimator.ofFloat(cameraView, View.TRANSLATION_Y, 0.0f),
                                    ObjectAnimator.ofFloat(cameraPanel, View.ALPHA, 1.0f),
                                    ObjectAnimator.ofFloat(counterTextView, View.ALPHA, 1.0f),
                                    ObjectAnimator.ofFloat(flashModeButton[0], View.ALPHA, 1.0f),
                                    ObjectAnimator.ofFloat(flashModeButton[1], View.ALPHA, 1.0f),
                                    ObjectAnimator.ofFloat(cameraPhotoRecyclerView, View.ALPHA, 1.0f));
                            animatorSet.setDuration(250);
                            animatorSet.setInterpolator(interpolator);
                            animatorSet.start();
                            cameraPanel.setTag(null);
                        }
                    }
                } else if (cameraView != null && !zoomWas) {
                    cameraView.getLocationOnScreen(viewPosition);
                    float viewX = event.getRawX() - viewPosition[0];
                    float viewY = event.getRawY() - viewPosition[1];
                    cameraView.focusToPoint((int) viewX, (int) viewY);
                }
            }
        }
        return true;
    }

    private void resetRecordState() {
        if (parentAlert.destroyed) {
            return;
        }

        for (int a = 0; a < 2; a++) {
            flashModeButton[a].animate().alpha(1f).translationX(0).setDuration(150).setInterpolator(CubicBezierInterpolator.DEFAULT).start();
        }
        switchCameraButton.animate().alpha(1f).translationX(0).setDuration(150).setInterpolator(CubicBezierInterpolator.DEFAULT).start();
        tooltipTextView.animate().alpha(1f).setDuration(150).setInterpolator(CubicBezierInterpolator.DEFAULT).start();
        AndroidUtilities.updateViewVisibilityAnimated(recordTime, false);

        AndroidUtilities.cancelRunOnUIThread(videoRecordRunnable);
        videoRecordRunnable = null;
        AndroidUtilities.unlockOrientation(AndroidUtilities.findActivity(getContext()));
    }

    protected void openPhotoViewer(MediaController.PhotoEntry entry, final boolean sameTakePictureOrientation, boolean external) {
        if (entry != null) {
            cameraPhotos.add(entry);
            selectedPhotos.put(entry.imageId, entry);
            selectedPhotosOrder.add(entry.imageId);
            parentAlert.updateCountButton(0);
            adapter.notifyDataSetChanged();
            cameraAttachAdapter.notifyDataSetChanged();
        }
        if (entry != null && !external && cameraPhotos.size() > 1) {
            updatePhotosCounter(false);
            if (cameraView != null) {
                zoomControlView.setZoom(0.0f, false);
                cameraZoom = 0.0f;
                cameraView.setZoom(0.0f);
                if (!CameraXUtils.isCameraXSupported() || !OctoConfig.INSTANCE.cameraXEnabled.getValue()) {
                    CameraController.getInstance().startPreview(((CameraView)cameraView).getCameraSession());
                }
            }
            return;
        }
        if (cameraPhotos.isEmpty()) {
            return;
        }
        cancelTakingPhotos = true;

        BaseFragment fragment = parentAlert.baseFragment;
        if (fragment == null) {
            fragment = LaunchActivity.getLastFragment();
        }
        if (fragment == null) {
            return;
        }
        PhotoViewer.getInstance().setParentActivity(fragment.getParentActivity(), resourcesProvider);
        PhotoViewer.getInstance().setParentAlert(parentAlert);
        PhotoViewer.getInstance().setMaxSelectedPhotos(parentAlert.maxSelectedPhotos, parentAlert.allowOrder);

        ChatActivity chatActivity;
        int type;
        if (parentAlert.avatarPicker != 0) {
            type = PhotoViewer.SELECT_TYPE_AVATAR;
            chatActivity = null;
        } else if (parentAlert.baseFragment instanceof ChatActivity) {
            chatActivity = (ChatActivity) parentAlert.baseFragment;
            type = 2;
        } else {
            chatActivity = null;
            type = 5;
        }
        ArrayList<Object> arrayList;
        int index;
        if (parentAlert.avatarPicker != 0) {
            arrayList = new ArrayList<>();
            arrayList.add(entry);
            index = 0;
        } else {
            arrayList = getAllPhotosArray();
            index = cameraPhotos.size() - 1;
        }
        if (parentAlert.getAvatarFor() != null && entry != null) {
            parentAlert.getAvatarFor().isVideo = entry.isVideo;
        }
        PhotoViewer.getInstance().openPhotoForSelect(arrayList, index, type, false, new BasePhotoProvider() {

            @Override
            public ImageReceiver.BitmapHolder getThumbForPhoto(MessageObject messageObject, TLRPC.FileLocation fileLocation, int index) {
                return null;
            }

            @Override
            public boolean cancelButtonPressed() {
                if (cameraOpened && cameraView != null) {
                    AndroidUtilities.runOnUIThread(() -> {
                        if (cameraView != null && !parentAlert.isDismissed() && Build.VERSION.SDK_INT >= 21) {
                            cameraView.setSystemUiVisibility(View.SYSTEM_UI_FLAG_LAYOUT_FULLSCREEN | View.SYSTEM_UI_FLAG_FULLSCREEN);
                        }
                    }, 1000);
                    zoomControlView.setZoom(0.0f, false);
                    cameraZoom = 0.0f;
                    cameraView.setZoom(0.0f);
                    if (!CameraXUtils.isCameraXSupported() || !OctoConfig.INSTANCE.cameraXEnabled.getValue()) {
                        CameraController.getInstance().startPreview(((CameraView)cameraView).getCameraSession());
                    }
                }
                if (cancelTakingPhotos && cameraPhotos.size() == 1) {
                    for (int a = 0, size = cameraPhotos.size(); a < size; a++) {
                        MediaController.PhotoEntry photoEntry = (MediaController.PhotoEntry) cameraPhotos.get(a);
                        new File(photoEntry.path).delete();
                        if (photoEntry.imagePath != null) {
                            new File(photoEntry.imagePath).delete();
                        }
                        if (photoEntry.thumbPath != null) {
                            new File(photoEntry.thumbPath).delete();
                        }
                    }
                    cameraPhotos.clear();
                    selectedPhotosOrder.clear();
                    selectedPhotos.clear();
                    counterTextView.setVisibility(View.INVISIBLE);
                    cameraPhotoRecyclerView.setVisibility(View.GONE);
                    adapter.notifyDataSetChanged();
                    cameraAttachAdapter.notifyDataSetChanged();
                    parentAlert.updateCountButton(0);
                }
                return true;
            }

            @Override
            public void needAddMorePhotos() {
                cancelTakingPhotos = false;
                if (mediaFromExternalCamera) {
                    parentAlert.delegate.didPressedButton(0, true, true, 0, false);
                    return;
                }
                if (!cameraOpened) {
                    openCamera(false);
                }
                counterTextView.setVisibility(View.VISIBLE);
                cameraPhotoRecyclerView.setVisibility(View.VISIBLE);
                counterTextView.setAlpha(1.0f);
                updatePhotosCounter(false);
            }

            @Override
            public void sendButtonPressed(int index, VideoEditedInfo videoEditedInfo, boolean notify, int scheduleDate, boolean forceDocument) {
                if (cameraPhotos.isEmpty() || parentAlert.destroyed) {
                    return;
                }
                if (videoEditedInfo != null && index >= 0 && index < cameraPhotos.size()) {
                    MediaController.PhotoEntry photoEntry = (MediaController.PhotoEntry) cameraPhotos.get(index);
                    photoEntry.editedInfo = videoEditedInfo;
                }
                if (!(parentAlert.baseFragment instanceof ChatActivity) || !((ChatActivity) parentAlert.baseFragment).isSecretChat()) {
                    for (int a = 0, size = cameraPhotos.size(); a < size; a++) {
                        MediaController.PhotoEntry entry = (MediaController.PhotoEntry) cameraPhotos.get(a);
                        if (entry.ttl > 0) {
                            continue;
                        }
                        AndroidUtilities.addMediaToGallery(entry.path);
                    }
                }
                parentAlert.applyCaption();
                closeCamera(false);
                parentAlert.delegate.didPressedButton(forceDocument ? 4 : 8, true, notify, scheduleDate, forceDocument);
                cameraPhotos.clear();
                selectedPhotosOrder.clear();
                selectedPhotos.clear();
                adapter.notifyDataSetChanged();
                cameraAttachAdapter.notifyDataSetChanged();
                parentAlert.dismiss(true);
            }

            @Override
            public boolean scaleToFill() {
                if (parentAlert.destroyed) {
                    return false;
                }
                int locked = Settings.System.getInt(getContext().getContentResolver(), Settings.System.ACCELEROMETER_ROTATION, 0);
                return sameTakePictureOrientation || locked == 1;
            }

            @Override
            public void willHidePhotoViewer() {
                int count = gridView.getChildCount();
                for (int a = 0; a < count; a++) {
                    View view = gridView.getChildAt(a);
                    if (view instanceof PhotoAttachPhotoCell) {
                        PhotoAttachPhotoCell cell = (PhotoAttachPhotoCell) view;
                        cell.showImage();
                        cell.showCheck(true);
                    }
                }
            }

            @Override
            public boolean canScrollAway() {
                return false;
            }

            @Override
            public boolean canCaptureMorePhotos() {
                return parentAlert.maxSelectedPhotos != 1;
            }
        }, chatActivity);
        PhotoViewer.getInstance().setAvatarFor(parentAlert.getAvatarFor());
    }

    private void showZoomControls(boolean show, boolean animated) {
        if (zoomControlView.getTag() != null && show || zoomControlView.getTag() == null && !show) {
            if (show) {
                if (zoomControlHideRunnable != null) {
                    AndroidUtilities.cancelRunOnUIThread(zoomControlHideRunnable);
                }
                AndroidUtilities.runOnUIThread(zoomControlHideRunnable = () -> {
                    showZoomControls(false, true);
                    zoomControlHideRunnable = null;
                }, 2000);
            }
            return;
        }
        if (zoomControlAnimation != null) {
            zoomControlAnimation.cancel();
        }
        zoomControlView.setTag(show ? 1 : null);
        zoomControlAnimation = new AnimatorSet();
        zoomControlAnimation.setDuration(180);
        zoomControlAnimation.playTogether(ObjectAnimator.ofFloat(zoomControlView, View.ALPHA, show ? 1.0f : 0.0f));
        zoomControlAnimation.addListener(new AnimatorListenerAdapter() {
            @Override
            public void onAnimationEnd(Animator animation) {
                zoomControlAnimation = null;
            }
        });
        zoomControlAnimation.start();
        if (show) {
            AndroidUtilities.runOnUIThread(zoomControlHideRunnable = () -> {
                showZoomControls(false, true);
                zoomControlHideRunnable = null;
            }, 2000);
        }
    }

    protected void updatePhotosCounter(boolean added) {
        if (counterTextView == null || parentAlert.avatarPicker != 0) {
            return;
        }
        boolean hasVideo = false;
        boolean hasPhotos = false;
        for (HashMap.Entry<Object, Object> entry : selectedPhotos.entrySet()) {
            MediaController.PhotoEntry photoEntry = (MediaController.PhotoEntry) entry.getValue();
            if (photoEntry.isVideo) {
                hasVideo = true;
            } else {
                hasPhotos = true;
            }
            if (hasVideo && hasPhotos) {
                break;
            }
        }
        int newSelectedCount = Math.max(1, selectedPhotos.size());
        if (hasVideo && hasPhotos) {
            counterTextView.setText(LocaleController.formatPluralString("Media", selectedPhotos.size()).toUpperCase());
            if (newSelectedCount != currentSelectedCount || added) {
                parentAlert.selectedTextView.setText(LocaleController.formatPluralString("MediaSelected", newSelectedCount));
            }
        } else if (hasVideo) {
            counterTextView.setText(LocaleController.formatPluralString("Videos", selectedPhotos.size()).toUpperCase());
            if (newSelectedCount != currentSelectedCount || added) {
                parentAlert.selectedTextView.setText(LocaleController.formatPluralString("VideosSelected", newSelectedCount));
            }
        } else {
            counterTextView.setText(LocaleController.formatPluralString("Photos", selectedPhotos.size()).toUpperCase());
            if (newSelectedCount != currentSelectedCount || added) {
                parentAlert.selectedTextView.setText(LocaleController.formatPluralString("PhotosSelected", newSelectedCount));
            }
        }
        parentAlert.setCanOpenPreview(newSelectedCount > 1);
        currentSelectedCount = newSelectedCount;
    }

    private PhotoAttachPhotoCell getCellForIndex(int index) {
        int count = gridView.getChildCount();
        for (int a = 0; a < count; a++) {
            View view = gridView.getChildAt(a);
            if (view.getTop() >= gridView.getMeasuredHeight() - parentAlert.getClipLayoutBottom()) {
                continue;
            }
            if (view instanceof PhotoAttachPhotoCell) {
                PhotoAttachPhotoCell cell = (PhotoAttachPhotoCell) view;
                if (cell.getImageView().getTag() != null && (Integer) cell.getImageView().getTag() == index) {
                    return cell;
                }
            }
        }
        return null;
    }

    private void setCameraFlashModeIcon(ImageView imageView, String mode) {
        switch (mode) {
            case Camera.Parameters.FLASH_MODE_OFF:
                imageView.setImageResource(R.drawable.flash_off);
                imageView.setContentDescription(LocaleController.getString("AccDescrCameraFlashOff", R.string.AccDescrCameraFlashOff));
                break;
            case Camera.Parameters.FLASH_MODE_ON:
                imageView.setImageResource(R.drawable.flash_on);
                imageView.setContentDescription(LocaleController.getString("AccDescrCameraFlashOn", R.string.AccDescrCameraFlashOn));
                break;
            case Camera.Parameters.FLASH_MODE_AUTO:
                imageView.setImageResource(R.drawable.flash_auto);
                imageView.setContentDescription(LocaleController.getString("AccDescrCameraFlashAuto", R.string.AccDescrCameraFlashAuto));
                break;
        }
    }

    public void checkCamera(boolean request) {
        if (parentAlert.destroyed || !needCamera) {
            return;
        }
        boolean old = deviceHasGoodCamera;
        boolean old2 = noCameraPermissions;
        BaseFragment fragment = parentAlert.baseFragment;
        if (fragment == null) {
            fragment = LaunchActivity.getLastFragment();
        }
        if (fragment == null || fragment.getParentActivity() == null) {
            return;
        }
        if (!SharedConfig.inappCamera) {
            deviceHasGoodCamera = false;
        } else {
            if (Build.VERSION.SDK_INT >= 23) {
                if (noCameraPermissions = (fragment.getParentActivity().checkSelfPermission(Manifest.permission.CAMERA) != PackageManager.PERMISSION_GRANTED)) {
                    if (request) {
                        try {
                            parentAlert.baseFragment.getParentActivity().requestPermissions(new String[]{Manifest.permission.CAMERA, Manifest.permission.READ_EXTERNAL_STORAGE}, 17);
                        } catch (Exception ignore) {

                        }
                    }
                    deviceHasGoodCamera = false;
                } else if (CameraXUtils.isCameraXSupported() && OctoConfig.INSTANCE.cameraXEnabled.getValue()) {
                    deviceHasGoodCamera = CameraXView.hasGoodCamera(getContext());
                } else {
                    if (request || SharedConfig.hasCameraCache) {
                        CameraController.getInstance().initCamera(null);
                    }
                    deviceHasGoodCamera = CameraController.getInstance().isCameraInitied();
                }
            } else if (CameraXUtils.isCameraXSupported() && OctoConfig.INSTANCE.cameraXEnabled.getValue()) {
                deviceHasGoodCamera = CameraXView.hasGoodCamera(getContext());
            } else {
                if (request || SharedConfig.hasCameraCache) {
                    CameraController.getInstance().initCamera(null);
                }
                deviceHasGoodCamera = CameraController.getInstance().isCameraInitied();
            }
        }
        if ((old != deviceHasGoodCamera || old2 != noCameraPermissions) && adapter != null) {
            adapter.notifyDataSetChanged();
        }
        if (!parentAlert.destroyed && parentAlert.isShowing() && deviceHasGoodCamera && parentAlert.getBackDrawable().getAlpha() != 0 && !cameraOpened) {
            showCamera();
        }
        if (CameraXUtils.isCameraXSupported() && OctoConfig.INSTANCE.cameraXEnabled.getValue() && cameraOpened && needRebindCamera) {
            ((CameraXView) cameraView).rebind();
        }
    }

    boolean cameraExpanded;
    private void openCamera(boolean animated) {
        if (cameraView == null || cameraInitAnimation != null || parentAlert.isDismissed()) {
            return;
        }
        cameraView.initTexture();
        if (shouldLoadAllMedia()) {
            tooltipTextView.setVisibility(VISIBLE);
        } else {
            tooltipTextView.setVisibility(GONE);
        }
        if (cameraPhotos.isEmpty()) {
            counterTextView.setVisibility(View.INVISIBLE);
            cameraPhotoRecyclerView.setVisibility(View.GONE);
        } else {
            counterTextView.setVisibility(View.VISIBLE);
            cameraPhotoRecyclerView.setVisibility(View.VISIBLE);
        }
        if (parentAlert.commentTextView.isKeyboardVisible() && isFocusable()) {
            parentAlert.commentTextView.closeKeyboard();
        }
        zoomControlView.setVisibility(View.VISIBLE);
        zoomControlView.setAlpha(0.0f);

        // OctoGram - CameraX
        if (CameraXUtils.isCameraXSupported() && OctoConfig.INSTANCE.cameraXEnabled.getValue()) {
            if (((CameraXView) cameraView).isExposureCompensationSupported()) {
                isExposureCompensationSupported = true;
                evControlView.setVisibility(View.VISIBLE);
                evControlView.setAlpha(0.0f);
            }
        }
        effectSelector.setVisibility(cameraView.isFrontface() ? GONE:VISIBLE);
        effectSelector.setAlpha(0.0f);
        lockAnimationView.setVisibility(VISIBLE);
        lockAnimationView.setAlpha(0.0f);

        cameraPanel.setVisibility(View.VISIBLE);
        cameraPanel.setTag(null);
        animateCameraValues[0] = 0;
        animateCameraValues[1] = itemSize;
        animateCameraValues[2] = itemSize;
        additionCloseCameraY = 0;
        cameraExpanded = true;
        if (cameraView != null) {
            cameraView.setFpsLimit(-1);
        }
        AndroidUtilities.hideKeyboard(this);
        AndroidUtilities.setLightNavigationBar(parentAlert.getWindow(), false);
        parentAlert.getWindow().addFlags(FLAG_KEEP_SCREEN_ON);
        if (animated) {
            setCameraOpenProgress(0);
            cameraAnimationInProgress = true;
            notificationsLocker.lock();
            ArrayList<Animator> animators = new ArrayList<>();
            animators.add(ObjectAnimator.ofFloat(this, "cameraOpenProgress", 0.0f, 1.0f));
            animators.add(ObjectAnimator.ofFloat(cameraPanel, View.ALPHA, 1.0f));
            animators.add(ObjectAnimator.ofFloat(counterTextView, View.ALPHA, 1.0f));
            animators.add(ObjectAnimator.ofFloat(evControlView, View.ALPHA, 1.0f));
            animators.add(ObjectAnimator.ofFloat(effectSelector, View.ALPHA, 1.0f));
            animators.add(ObjectAnimator.ofFloat(cameraPhotoRecyclerView, View.ALPHA, 1.0f));
            for (int a = 0; a < 2; a++) {
                if (flashModeButton[a].getVisibility() == View.VISIBLE) {
                    animators.add(ObjectAnimator.ofFloat(flashModeButton[a], View.ALPHA, 1.0f));
                    break;
                }
            }
            AnimatorSet animatorSet = new AnimatorSet();
            animatorSet.playTogether(animators);
            animatorSet.setDuration(350);
            animatorSet.setInterpolator(CubicBezierInterpolator.DEFAULT);
            animatorSet.addListener(new AnimatorListenerAdapter() {
                @Override
                public void onAnimationEnd(Animator animator) {
                    notificationsLocker.unlock();
                    cameraAnimationInProgress = false;
                    if (cameraView != null) {
                        if (Build.VERSION.SDK_INT >= 21) {
                            cameraView.invalidateOutline();
                        } else {
                            cameraView.invalidate();
                        }
                    }
                    if (cameraOpened) {
                        parentAlert.delegate.onCameraOpened();
                    }
                    if (Build.VERSION.SDK_INT >= 21 && cameraView != null) {
                        cameraView.setSystemUiVisibility(View.SYSTEM_UI_FLAG_LAYOUT_FULLSCREEN | View.SYSTEM_UI_FLAG_FULLSCREEN);
                    }
                }
            });
            animatorSet.start();
        } else {
            setCameraOpenProgress(1.0f);
            cameraPanel.setAlpha(1.0f);
            counterTextView.setAlpha(1.0f);
            cameraPhotoRecyclerView.setAlpha(1.0f);
            for (int a = 0; a < 2; a++) {
                if (flashModeButton[a].getVisibility() == View.VISIBLE) {
                    flashModeButton[a].setAlpha(1.0f);
                    break;
                }
            }
            parentAlert.delegate.onCameraOpened();
            if (cameraView != null && Build.VERSION.SDK_INT >= 21) {
                cameraView.setSystemUiVisibility(View.SYSTEM_UI_FLAG_LAYOUT_FULLSCREEN | View.SYSTEM_UI_FLAG_FULLSCREEN);
            }
        }
        cameraOpened = true;
        if (cameraView != null) {
            cameraView.setImportantForAccessibility(View.IMPORTANT_FOR_ACCESSIBILITY_NO);
        }
        if (Build.VERSION.SDK_INT >= 19) {
            gridView.setImportantForAccessibility(View.IMPORTANT_FOR_ACCESSIBILITY_NO_HIDE_DESCENDANTS);
        }

        if ((OctoConfig.INSTANCE.disableCameraPreview.getValue() || !LiteMode.isEnabled(LiteMode.FLAGS_CHAT)) && cameraView != null && cameraView.isInited()) {
            cameraView.showTexture(true, animated);
        }
    }

    public void loadGalleryPhotos() {
        MediaController.AlbumEntry albumEntry;
        if (shouldLoadAllMedia()) {
            albumEntry = MediaController.allMediaAlbumEntry;
        } else {
            albumEntry = MediaController.allPhotosAlbumEntry;
        }
        if (albumEntry == null && Build.VERSION.SDK_INT >= 21) {
            MediaController.loadGalleryPhotosAlbums(0);
        }
    }

    private boolean shouldLoadAllMedia() {
        return !parentAlert.isPhotoPicker && (parentAlert.baseFragment instanceof ChatActivity || parentAlert.avatarPicker == 2);
    }

    public void showCamera() {
        if (parentAlert.paused || !mediaEnabled) {
            return;
        }
        if (cameraView == null) {
            final boolean lazy = OctoConfig.INSTANCE.disableCameraPreview.getValue() || !LiteMode.isEnabled(LiteMode.FLAGS_CHAT);
            if (!CameraXUtils.isCameraXSupported() || !OctoConfig.INSTANCE.cameraXEnabled.getValue()) {
                cameraView = new CameraView(getContext(), parentAlert.openWithFrontFaceCamera, lazy) {

                    Bulletin.Delegate bulletinDelegate = new Bulletin.Delegate() {
                        @Override
                        public int getBottomOffset(int tag) {
                            return AndroidUtilities.dp(126) + parentAlert.getBottomInset();
                        }
                    };

                    @Override
<<<<<<< HEAD
                    protected void dispatchDraw(Canvas canvas) {
                        if (Build.VERSION.SDK_INT >= 21) {
                            super.dispatchDraw(canvas);
=======
                    public int getBottomOffset(int tag) {
                        return AndroidUtilities.dp(126) + parentAlert.getBottomInset();
                    }
                };
                @Override
                protected void dispatchDraw(Canvas canvas) {
                    if (Build.VERSION.SDK_INT >= 21) {
                        super.dispatchDraw(canvas);
                    } else {
                        int maxY = (int) Math.min(parentAlert.getCommentTextViewTop() + currentPanTranslationY + parentAlert.getContainerView().getTranslationY() - cameraView.getTranslationY() - (parentAlert.mentionContainer != null ? parentAlert.mentionContainer.clipBottom() + AndroidUtilities.dp(8) : 0), getMeasuredHeight());
                        if (cameraAnimationInProgress) {
                            AndroidUtilities.rectTmp.set(animationClipLeft + cameraViewOffsetX * (1f - cameraOpenProgress), animationClipTop + cameraViewOffsetY * (1f - cameraOpenProgress), animationClipRight, Math.min(maxY, animationClipBottom));
                        } else if (!cameraAnimationInProgress && !cameraOpened) {
                            AndroidUtilities.rectTmp.set(cameraViewOffsetX, cameraViewOffsetY, getMeasuredWidth(), Math.min(maxY, getMeasuredHeight()));
>>>>>>> 750eedfc
                        } else {
                            int maxY = (int) Math.min(parentAlert.getCommentTextViewTop() + currentPanTranslationY + parentAlert.getContainerView().getTranslationY() - cameraView.getTranslationY(), getMeasuredHeight());
                            if (cameraAnimationInProgress) {
                                AndroidUtilities.rectTmp.set(animationClipLeft + cameraViewOffsetX * (1f - cameraOpenProgress), animationClipTop + cameraViewOffsetY * (1f - cameraOpenProgress), animationClipRight, Math.min(maxY, animationClipBottom));
                            } else if (!cameraAnimationInProgress && !cameraOpened) {
                                AndroidUtilities.rectTmp.set(cameraViewOffsetX, cameraViewOffsetY, getMeasuredWidth(), Math.min(maxY, getMeasuredHeight()));
                            } else {
                                AndroidUtilities.rectTmp.set(0, 0, getMeasuredWidth(), Math.min(maxY, getMeasuredHeight()));
                            }
                            canvas.save();
                            canvas.clipRect(AndroidUtilities.rectTmp);
                            super.dispatchDraw(canvas);
                            canvas.restore();
                        }
                    }

                    @Override
                    protected void onAttachedToWindow() {
                        super.onAttachedToWindow();
                        Bulletin.addDelegate(cameraView, bulletinDelegate);
                    }

                    @Override
                    protected void onDetachedFromWindow() {
                        super.onDetachedFromWindow();
                        Bulletin.removeDelegate(cameraView);
                    }
                };
            } else {
                cameraView = new CameraXView(parentAlert.baseFragment.getParentActivity(), parentAlert.openWithFrontFaceCamera, lazy);
            }

            if (cameraCell != null && lazy) {
                cameraView.setThumbDrawable(cameraCell.getDrawable());
            }
            cameraView.setRecordFile(AndroidUtilities.generateVideoPath(parentAlert.baseFragment instanceof ChatActivity && ((ChatActivity) parentAlert.baseFragment).isSecretChat()));
            cameraView.setFocusable(true);
            cameraView.setFpsLimit(30);
            if (Build.VERSION.SDK_INT >= 21) {
                cameraView.setOutlineProvider(new ViewOutlineProvider() {
                    @Override
                    public void getOutline(View view, Outline outline) {
                        int maxY = (int) Math.min(parentAlert.getCommentTextViewTop() - (parentAlert.mentionContainer != null ? parentAlert.mentionContainer.clipBottom() + AndroidUtilities.dp(8) : 0) + currentPanTranslationY + parentAlert.getContainerView().getTranslationY() - cameraView.getTranslationY(), view.getMeasuredHeight());
                        if (cameraOpened) {
                            maxY = view.getMeasuredHeight();
                        } else if (cameraAnimationInProgress) {
                            maxY = AndroidUtilities.lerp(maxY, view.getMeasuredHeight(), cameraOpenProgress);
                        }
                        if (cameraAnimationInProgress) {
                            AndroidUtilities.rectTmp.set(animationClipLeft + cameraViewOffsetX * (1f - cameraOpenProgress), animationClipTop + cameraViewOffsetY * (1f - cameraOpenProgress), animationClipRight,  animationClipBottom);
                            outline.setRect((int) AndroidUtilities.rectTmp.left,(int) AndroidUtilities.rectTmp.top, (int) AndroidUtilities.rectTmp.right, Math.min(maxY, (int) AndroidUtilities.rectTmp.bottom));
                        } else if (!cameraAnimationInProgress && !cameraOpened) {
                            int rad = AndroidUtilities.dp(8 * parentAlert.cornerRadius);
                            outline.setRoundRect((int) cameraViewOffsetX, (int) cameraViewOffsetY, view.getMeasuredWidth() + rad, Math.min(maxY, view.getMeasuredHeight()) + rad, rad);
                        } else {
                            outline.setRect(0, 0, view.getMeasuredWidth(), Math.min(maxY, view.getMeasuredHeight()));
                        }
                    }
                });
                cameraView.setClipToOutline(true);
            }
            cameraView.setContentDescription(LocaleController.getString("AccDescrInstantCamera", R.string.AccDescrInstantCamera));
            parentAlert.getContainer().addView(cameraView, 1, new FrameLayout.LayoutParams(itemSize, itemSize));
            cameraView.setDelegate(new CameraView.CameraViewDelegate() {
                @Override
                public void onCameraInit() {
                    String current;
                    String next;
                    if (!CameraXUtils.isCameraXSupported() || !OctoConfig.INSTANCE.cameraXEnabled.getValue()) {
                        current = ((CameraView) cameraView).getCameraSession().getCurrentFlashMode();
                        next = ((CameraView) cameraView).getCameraSession().getNextFlashMode();
                        if (current.equals(next)) {
                            for (int a = 0; a < 2; a++) {
                                flashModeButton[a].setVisibility(View.INVISIBLE);
                                flashModeButton[a].setAlpha(0.0f);
                                flashModeButton[a].setTranslationY(0.0f);
                            }
                        } else {
                            setCameraFlashModeIcon(flashModeButton[0], ((CameraView) cameraView).getCameraSession().getCurrentFlashMode());
                            for (int a = 0; a < 2; a++) {
                                flashModeButton[a].setVisibility(a == 0 ? View.VISIBLE : View.INVISIBLE);
                                flashModeButton[a].setAlpha(a == 0 && cameraOpened ? 1.0f : 0.0f);
                                flashModeButton[a].setTranslationY(0.0f);
                            }
                        }
                    } else {
                        if (((CameraXView) cameraView).isExposureCompensationSupported()) {
                            evControlView.setVisibility(View.VISIBLE);
                        }
                        effectSelector.loadEffects((CameraXView) cameraView);
                        if (cameraOpened) {
                            effectSelector.setVisibility(cameraView.isFrontface() ? GONE:VISIBLE);
                            lockAnimationView.setVisibility(VISIBLE);
                            lockAnimationView.setAlpha(0.0f);
                        }
                        if (((CameraXView) cameraView).isFlashAvailable()) {
                            setCameraFlashModeIcon(flashModeButton[0], ((CameraXView) cameraView).getCurrentFlashMode());
                            for (int a = 0; a < 2; a++) {
                                flashModeButton[a].setVisibility(a == 0 ? View.VISIBLE : View.INVISIBLE);
                                flashModeButton[a].setAlpha(a == 0 && cameraOpened ? 1.0f : 0.0f);
                                flashModeButton[a].setTranslationY(0.0f);
                            }
                        } else {
                            for (int a = 0; a < 2; a++) {
                                flashModeButton[a].setVisibility(View.INVISIBLE);
                                flashModeButton[a].setAlpha(0.0f);
                                flashModeButton[a].setTranslationY(0.0f);
                            }
                        }
                    }
                    switchCameraButton.setImageResource(cameraView.isFrontface() ? R.drawable.camera_revert1 : R.drawable.camera_revert2);
                    switchCameraButton.setVisibility(cameraView.hasFrontFaceCamera() ? View.VISIBLE : View.INVISIBLE);
                    if (!cameraOpened) {
                        cameraInitAnimation = new AnimatorSet();
                        cameraInitAnimation.playTogether(
                                ObjectAnimator.ofFloat(cameraView, View.ALPHA, 0.0f, 1.0f),
                                ObjectAnimator.ofFloat(cameraIcon, View.ALPHA, 0.0f, 1.0f));
                        cameraInitAnimation.setDuration(180);
                        cameraInitAnimation.addListener(new AnimatorListenerAdapter() {
                            @Override
                            public void onAnimationEnd(Animator animation) {
                                if (animation.equals(cameraInitAnimation)) {
                                    canSaveCameraPreview = true;
                                    cameraInitAnimation = null;
                                    if (!isHidden) {
                                        int count = gridView.getChildCount();
                                        for (int a = 0; a < count; a++) {
                                            View child = gridView.getChildAt(a);
                                            if (child instanceof PhotoAttachCameraCell) {
                                                child.setVisibility(View.INVISIBLE);
                                                break;
                                            }
                                        }
                                    }
                                }
                            }

                            @Override
                            public void onAnimationCancel(Animator animation) {
                                cameraInitAnimation = null;
                            }
                        });
                        cameraInitAnimation.start();
                    }
                }
            });

            if (cameraIcon == null) {
                cameraIcon = new FrameLayout(getContext()) {
                    @Override
                    protected void onDraw(Canvas canvas) {
                        int maxY = (int) Math.min(parentAlert.getCommentTextViewTop() + currentPanTranslationY + parentAlert.getContainerView().getTranslationY() - cameraView.getTranslationY(), getMeasuredHeight());
                        if (cameraOpened) {
                            maxY = getMeasuredHeight();
                        } else if (cameraAnimationInProgress) {
                            maxY = AndroidUtilities.lerp(maxY, getMeasuredHeight(), cameraOpenProgress);
                        }
                        int w = cameraDrawable.getIntrinsicWidth();
                        int h = cameraDrawable.getIntrinsicHeight();
                        int x = (itemSize - w) / 2;
                        int y = (itemSize - h) / 2;
                        if (cameraViewOffsetY != 0) {
                            y -= cameraViewOffsetY;
                        }
                        boolean clip = maxY < getMeasuredHeight();
                        if (clip) {
                            canvas.save();
                            canvas.clipRect(0, 0, getMeasuredWidth(), maxY);
                        }
                        cameraDrawable.setBounds(x, y, x + w, y + h);
                        cameraDrawable.draw(canvas);
                        if (clip) {
                            canvas.restore();
                        }
                    }
                };
                cameraIcon.setWillNotDraw(false);
                cameraIcon.setClipChildren(true);
            }
            parentAlert.getContainer().addView(cameraIcon, 2, new FrameLayout.LayoutParams(itemSize, itemSize));

            cameraView.setAlpha(mediaEnabled ? 1.0f : 0.2f);
            cameraView.setEnabled(mediaEnabled);
            cameraIcon.setAlpha(mediaEnabled ? 1.0f : 0.2f);
            cameraIcon.setEnabled(mediaEnabled);
            if (isHidden) {
                cameraView.setVisibility(GONE);
                cameraIcon.setVisibility(GONE);
            }
            checkCameraViewPosition();
            invalidate();
        }
        if (zoomControlView != null) {
            zoomControlView.setZoom(0.0f, false);
            cameraZoom = 0.0f;
        }
        if (evControlView != null) {
            evControlView.setSliderValue(0.5f, false);
        }
        if (effectSelector != null) {
            effectSelector.resetSelectedEffect();
        }
        cameraView.setTranslationX(cameraViewLocation[0]);
        cameraView.setTranslationY(cameraViewLocation[1] + currentPanTranslationY);
        cameraIcon.setTranslationX(cameraViewLocation[0]);
        cameraIcon.setTranslationY(cameraViewLocation[1] + cameraViewOffsetY + currentPanTranslationY);
    }

    public void hideCamera(boolean async) {
        if (!deviceHasGoodCamera || cameraView == null) {
            return;
        }
        saveLastCameraBitmap();
        int count = gridView.getChildCount();
        for (int a = 0; a < count; a++) {
            View child = gridView.getChildAt(a);
            if (child instanceof PhotoAttachCameraCell) {
                child.setVisibility(View.VISIBLE);
                ((PhotoAttachCameraCell) child).updateBitmap();
                break;
            }
        }
        if (!CameraXUtils.isCameraXSupported() || !OctoConfig.INSTANCE.cameraXEnabled.getValue()) {
            ((CameraView) cameraView).destroy(async, null);
        } else {
            ((CameraXView) cameraView).closeCamera();
        }
        if (cameraInitAnimation != null) {
            cameraInitAnimation.cancel();
            cameraInitAnimation = null;
        }
        AndroidUtilities.runOnUIThread(() -> {
            parentAlert.getContainer().removeView(cameraView);
            parentAlert.getContainer().removeView(cameraIcon);
            cameraView = null;
            cameraIcon = null;
        }, 300);
        canSaveCameraPreview = false;
    }

    private void saveLastCameraBitmap() {
        if (!canSaveCameraPreview) {
            return;
        }
        try {
            Bitmap bitmap;
            if (!CameraXUtils.isCameraXSupported() || !OctoConfig.INSTANCE.cameraXEnabled.getValue()) {
                TextureView textureView = cameraView.getTextureView();
                bitmap = textureView.getBitmap();
            } else {
                bitmap = ((CameraXView) cameraView).getBitmap();
            }
            if (bitmap != null) {
                Bitmap newBitmap = Bitmap.createBitmap(bitmap, 0, 0, bitmap.getWidth(), bitmap.getHeight(), cameraView.getMatrix(), true);
                bitmap.recycle();
                bitmap = newBitmap;
                Bitmap lastBitmap = Bitmap.createScaledBitmap(bitmap, 80, (int) (bitmap.getHeight() / (bitmap.getWidth() / 80.0f)), true);
                if (lastBitmap != null) {
                    if (lastBitmap != bitmap) {
                        bitmap.recycle();
                    }
                    Utilities.blurBitmap(lastBitmap, 7, 1, lastBitmap.getWidth(), lastBitmap.getHeight(), lastBitmap.getRowBytes());
                    File file = new File(ApplicationLoader.getFilesDirFixed(), "cthumb.jpg");
                    FileOutputStream stream = new FileOutputStream(file);
                    lastBitmap.compress(Bitmap.CompressFormat.JPEG, 87, stream);
                    lastBitmap.recycle();
                    stream.close();
                }
            }
        } catch (Throwable ignore) {

        }
    }

    public void onActivityResultFragment(int requestCode, Intent data, String currentPicturePath) {
        if (parentAlert.destroyed) {
            return;
        }
        mediaFromExternalCamera = true;
        if (requestCode == 0) {
            PhotoViewer.getInstance().setParentActivity(parentAlert.baseFragment.getParentActivity(), resourcesProvider);
            PhotoViewer.getInstance().setMaxSelectedPhotos(parentAlert.maxSelectedPhotos, parentAlert.allowOrder);
            Pair<Integer, Integer> orientation = AndroidUtilities.getImageOrientation(currentPicturePath);
            int width = 0, height = 0;
            try {
                BitmapFactory.Options options = new BitmapFactory.Options();
                options.inJustDecodeBounds = true;
                BitmapFactory.decodeFile(new File(currentPicturePath).getAbsolutePath(), options);
                width = options.outWidth;
                height = options.outHeight;
            } catch (Exception ignore) {}
            MediaController.PhotoEntry photoEntry = new MediaController.PhotoEntry(0, lastImageId--, 0, currentPicturePath, orientation.first, false, width, height, 0).setOrientation(orientation);
            photoEntry.canDeleteAfter = true;
            openPhotoViewer(photoEntry, false, true);
        } else if (requestCode == 2) {
            String videoPath = null;
            if (BuildVars.LOGS_ENABLED) {
                FileLog.d("pic path " + currentPicturePath);
            }
            if (data != null && currentPicturePath != null) {
                if (new File(currentPicturePath).exists()) {
                    data = null;
                }
            }
            if (data != null) {
                Uri uri = data.getData();
                if (uri != null) {
                    if (BuildVars.LOGS_ENABLED) {
                        FileLog.d("video record uri " + uri.toString());
                    }
                    videoPath = AndroidUtilities.getPath(uri);
                    if (BuildVars.LOGS_ENABLED) {
                        FileLog.d("resolved path = " + videoPath);
                    }
                    if (videoPath == null || !(new File(videoPath).exists())) {
                        videoPath = currentPicturePath;
                    }
                } else {
                    videoPath = currentPicturePath;
                }
                if (!(parentAlert.baseFragment instanceof ChatActivity) || !((ChatActivity) parentAlert.baseFragment).isSecretChat()) {
                    AndroidUtilities.addMediaToGallery(currentPicturePath);
                }
                currentPicturePath = null;
            }
            if (videoPath == null && currentPicturePath != null) {
                File f = new File(currentPicturePath);
                if (f.exists()) {
                    videoPath = currentPicturePath;
                }
            }

            MediaMetadataRetriever mediaMetadataRetriever = null;
            long duration = 0;
            try {
                mediaMetadataRetriever = new MediaMetadataRetriever();
                mediaMetadataRetriever.setDataSource(videoPath);
                String d = mediaMetadataRetriever.extractMetadata(MediaMetadataRetriever.METADATA_KEY_DURATION);
                if (d != null) {
                    duration = (int) Math.ceil(Long.parseLong(d) / 1000.0f);
                }
            } catch (Exception e) {
                FileLog.e(e);
            } finally {
                try {
                    if (mediaMetadataRetriever != null) {
                        mediaMetadataRetriever.release();
                    }
                } catch (Exception e) {
                    FileLog.e(e);
                }
            }
            final Bitmap bitmap = SendMessagesHelper.createVideoThumbnail(videoPath, MediaStore.Video.Thumbnails.MINI_KIND);
            String fileName = Integer.MIN_VALUE + "_" + SharedConfig.getLastLocalId() + ".jpg";
            final File cacheFile = new File(FileLoader.getDirectory(FileLoader.MEDIA_DIR_CACHE), fileName);
            try {
                FileOutputStream stream = new FileOutputStream(cacheFile);
                bitmap.compress(Bitmap.CompressFormat.JPEG, 55, stream);
            } catch (Throwable e) {
                FileLog.e(e);
            }
            SharedConfig.saveConfig();

            MediaController.PhotoEntry entry = new MediaController.PhotoEntry(0, lastImageId--, 0, videoPath, 0, true, bitmap.getWidth(), bitmap.getHeight(), 0);
            entry.duration = (int) duration;
            entry.thumbPath = cacheFile.getAbsolutePath();
            openPhotoViewer(entry, false, true);
        }
    }

    float additionCloseCameraY;

    public void closeCamera(boolean animated) {
        if (takingPhoto || cameraView == null) {
            return;
        }
        animateCameraValues[1] = itemSize;
        animateCameraValues[2] = itemSize;
        if (zoomControlHideRunnable != null) {
            AndroidUtilities.cancelRunOnUIThread(zoomControlHideRunnable);
            zoomControlHideRunnable = null;
        }
        AndroidUtilities.setLightNavigationBar(parentAlert.getWindow(), AndroidUtilities.computePerceivedBrightness(getThemedColor(Theme.key_windowBackgroundGray)) > 0.721);
        if (animated) {
            additionCloseCameraY = cameraView.getTranslationY();

            cameraAnimationInProgress = true;
            ArrayList<Animator> animators = new ArrayList<>();
            animators.add(ObjectAnimator.ofFloat(this, "cameraOpenProgress", 0.0f));
            animators.add(ObjectAnimator.ofFloat(cameraPanel, View.ALPHA, 0.0f));
            animators.add(ObjectAnimator.ofFloat(zoomControlView, View.ALPHA, 0.0f));
            animators.add(ObjectAnimator.ofFloat(evControlView, View.ALPHA, 0.0f));
            animators.add(ObjectAnimator.ofFloat(effectSelector, View.ALPHA, 0.0f));
            animators.add(ObjectAnimator.ofFloat(lockAnimationView, View.ALPHA, 0.0f));
            animators.add(ObjectAnimator.ofFloat(counterTextView, View.ALPHA, 0.0f));
            animators.add(ObjectAnimator.ofFloat(cameraPhotoRecyclerView, View.ALPHA, 0.0f));
            for (int a = 0; a < 2; a++) {
                if (flashModeButton[a].getVisibility() == View.VISIBLE) {
                    animators.add(ObjectAnimator.ofFloat(flashModeButton[a], View.ALPHA, 0.0f));
                    break;
                }
            }

            notificationsLocker.lock();
            AnimatorSet animatorSet = new AnimatorSet();
            animatorSet.playTogether(animators);
            animatorSet.setDuration(220);
            animatorSet.setInterpolator(CubicBezierInterpolator.DEFAULT);
            animatorSet.addListener(new AnimatorListenerAdapter() {
                @Override
                public void onAnimationEnd(Animator animator) {
                    notificationsLocker.unlock();
                    cameraExpanded = false;
                    parentAlert.getWindow().clearFlags(FLAG_KEEP_SCREEN_ON);
                    setCameraOpenProgress(0f);
                    cameraAnimationInProgress = false;
                    if (cameraView != null) {
                        if (Build.VERSION.SDK_INT >= 21) {
                            cameraView.invalidateOutline();
                        } else {
                            cameraView.invalidate();
                        }
                    }
                    cameraOpened = false;

                    if (cameraPanel != null) {
                        cameraPanel.setVisibility(View.GONE);
                    }
                    if (zoomControlView != null) {
                        zoomControlView.setVisibility(View.GONE);
                        zoomControlView.setTag(null);
                    }
                    if (evControlView != null) {
                        evControlView.setVisibility(View.GONE);
                        evControlView.setTag(null);
                    }
                    if (lockAnimationView != null) {
                        lockAnimationView.setVisibility(View.GONE);
                        lockAnimationView.setTag(null);
                    }
                    if (effectSelector != null) {
                        effectSelector.setVisibility(View.GONE);
                        effectSelector.setTag(null);
                    }
                    if (cameraPhotoRecyclerView != null) {
                        cameraPhotoRecyclerView.setVisibility(View.GONE);
                    }
                    if (cameraView != null) {
                        cameraView.setFpsLimit(30);
                        if (Build.VERSION.SDK_INT >= 21) {
                            cameraView.setSystemUiVisibility(View.SYSTEM_UI_FLAG_LAYOUT_FULLSCREEN);
                        }
                    }
                }
            });
            animatorSet.start();
        } else {
            cameraExpanded = false;
            parentAlert.getWindow().clearFlags(FLAG_KEEP_SCREEN_ON);
            setCameraOpenProgress(0f);
            animateCameraValues[0] = 0;
            setCameraOpenProgress(0);
            cameraPanel.setAlpha(0);
            cameraPanel.setVisibility(View.GONE);
            zoomControlView.setAlpha(0);
            zoomControlView.setTag(null);
            zoomControlView.setVisibility(View.GONE);
            evControlView.setAlpha(0);
            evControlView.setTag(null);
            evControlView.setVisibility(View.GONE);
            effectSelector.setAlpha(0);
            effectSelector.setTag(null);
            effectSelector.setVisibility(GONE);
            lockAnimationView.setAlpha(0f);
            lockAnimationView.setTag(null);
            lockAnimationView.setVisibility(View.GONE);
            cameraPhotoRecyclerView.setAlpha(0);
            counterTextView.setAlpha(0);
            cameraPhotoRecyclerView.setVisibility(View.GONE);
            for (int a = 0; a < 2; a++) {
                if (flashModeButton[a].getVisibility() == View.VISIBLE) {
                    flashModeButton[a].setAlpha(0.0f);
                    break;
                }
            }
            cameraOpened = false;
            if (cameraView != null) {
                cameraView.setFpsLimit(30);
                if (Build.VERSION.SDK_INT >= 21) {
                    cameraView.setSystemUiVisibility(View.SYSTEM_UI_FLAG_LAYOUT_FULLSCREEN);
                }
            }
        }
        if (cameraView != null) {
            cameraView.setImportantForAccessibility(View.IMPORTANT_FOR_ACCESSIBILITY_AUTO);
        }
        if (Build.VERSION.SDK_INT >= 19) {
            gridView.setImportantForAccessibility(View.IMPORTANT_FOR_ACCESSIBILITY_AUTO);
        }

        if ((OctoConfig.INSTANCE.disableCameraPreview.getValue() || !LiteMode.isEnabled(LiteMode.FLAGS_CHAT)) && cameraView != null) {
            cameraView.showTexture(false, animated);
        }
    }

    float animationClipTop;
    float animationClipBottom;
    float animationClipRight;
    float animationClipLeft;

    @Keep
    public void setCameraOpenProgress(float value) {
        if (cameraView == null) {
            return;
        }
        cameraOpenProgress = value;
        float startWidth = animateCameraValues[1];
        float startHeight = animateCameraValues[2];
        boolean isPortrait = AndroidUtilities.displaySize.x < AndroidUtilities.displaySize.y;
        float endWidth = parentAlert.getContainer().getWidth() - parentAlert.getLeftInset() - parentAlert.getRightInset();
        float endHeight = parentAlert.getContainer().getHeight();

        float fromX = cameraViewLocation[0];
        float fromY = cameraViewLocation[1];
        float toX = 0;
        float toY = additionCloseCameraY;

        if (value == 0) {
            cameraIcon.setTranslationX(cameraViewLocation[0]);
            cameraIcon.setTranslationY(cameraViewLocation[1] + cameraViewOffsetY);
        }


        int cameraViewW, cameraViewH;
        FrameLayout.LayoutParams layoutParams = (FrameLayout.LayoutParams) cameraView.getLayoutParams();

        float textureStartHeight = cameraView.getTextureHeight(startWidth, startHeight);
        float textureEndHeight = cameraView.getTextureHeight(endWidth, endHeight);

        float fromScale = textureStartHeight / textureEndHeight;
        float fromScaleY = startHeight / endHeight;
        float fromScaleX = startWidth/ endWidth;

        if (cameraExpanded) {
            cameraViewW = (int) endWidth;
            cameraViewH = (int) endHeight;
            final float s = fromScale * (1f - value) + value;
            if (!CameraXUtils.isCameraXSupported() || !OctoConfig.INSTANCE.cameraXEnabled.getValue()) {
                cameraView.getTextureView().setScaleX(s);
                cameraView.getTextureView().setScaleY(s);
            }

            final float sX = fromScaleX * (1f - value) + value;
            final float sY = fromScaleY * (1f - value) + value;

            final float scaleOffsetY = (1 - sY) * endHeight / 2;
            final float scaleOffsetX =  (1 - sX) * endWidth / 2;

            cameraView.setTranslationX(fromX * (1f - value) + toX * value - scaleOffsetX);
            cameraView.setTranslationY(fromY * (1f - value) + toY * value - scaleOffsetY);
            animationClipTop = fromY * (1f - value) - cameraView.getTranslationY();
            animationClipBottom =  ((fromY + startHeight) * (1f - value) - cameraView.getTranslationY()) + endHeight * value;

            animationClipLeft = fromX * (1f - value) - cameraView.getTranslationX();
            animationClipRight =  ((fromX + startWidth) * (1f - value) - cameraView.getTranslationX()) + endWidth * value;
        } else {
            cameraViewW = (int) startWidth;
            cameraViewH = (int) startHeight;
            cameraView.getTextureView().setScaleX(1f);
            cameraView.getTextureView().setScaleY(1f);
            animationClipTop = 0;
            animationClipBottom = endHeight;
            animationClipLeft = 0;
            animationClipRight = endWidth;

            cameraView.setTranslationX(fromX);
            cameraView.setTranslationY(fromY);
        }

        if (value <= 0.5f) {
            cameraIcon.setAlpha(1.0f - value / 0.5f);
        } else {
            cameraIcon.setAlpha(0.0f);
        }

        if (layoutParams.width != cameraViewW || layoutParams.height != cameraViewH) {
            layoutParams.width = cameraViewW;
            layoutParams.height = cameraViewH;
            cameraView.requestLayout();
        }
        if (Build.VERSION.SDK_INT >= 21) {
            cameraView.invalidateOutline();
        } else {
            cameraView.invalidate();
        }
    }

    @Keep
    public float getCameraOpenProgress() {
        return cameraOpenProgress;
    }

    protected void checkCameraViewPosition() {
        if (Build.VERSION.SDK_INT >= 21) {
            if (cameraView != null) {
                cameraView.invalidateOutline();
            }
            RecyclerView.ViewHolder holder = gridView.findViewHolderForAdapterPosition(itemsPerRow - 1);
            if (holder != null) {
                holder.itemView.invalidateOutline();
            }
            if (!adapter.needCamera || !deviceHasGoodCamera || selectedAlbumEntry != galleryAlbumEntry) {
                holder = gridView.findViewHolderForAdapterPosition(0);
                if (holder != null) {
                    holder.itemView.invalidateOutline();
                }
            }
        }
        if (cameraView != null) {
            cameraView.invalidate();
        }

        if (Build.VERSION.SDK_INT >= Build.VERSION_CODES.M && recordTime != null) {
            MarginLayoutParams params = (MarginLayoutParams) recordTime.getLayoutParams();
            params.topMargin = (getRootWindowInsets() == null ? AndroidUtilities.dp(16)  : getRootWindowInsets().getSystemWindowInsetTop() + AndroidUtilities.dp(2));
        }

        if (!deviceHasGoodCamera) {
            return;
        }
        int count = gridView.getChildCount();
        for (int a = 0; a < count; a++) {
            View child = gridView.getChildAt(a);
            if (child instanceof PhotoAttachCameraCell) {
                if (Build.VERSION.SDK_INT >= 19) {
                    if (!child.isAttachedToWindow()) {
                        break;
                    }
                }

                float topLocal = child.getY() + gridView.getY() + getY();
                float top = topLocal + parentAlert.getSheetContainer().getY();
                float left = child.getX() + gridView.getX() + getX() + parentAlert.getSheetContainer().getX();
                if (Build.VERSION.SDK_INT >= Build.VERSION_CODES.M) {
                    left -= getRootWindowInsets().getSystemWindowInsetLeft();
                }

                float maxY = (Build.VERSION.SDK_INT >= 21 && !parentAlert.inBubbleMode ? AndroidUtilities.statusBarHeight : 0) + ActionBar.getCurrentActionBarHeight();
                float newCameraViewOffsetY;
                if (topLocal < maxY) {
                    newCameraViewOffsetY = maxY - topLocal;
                } else {
                    newCameraViewOffsetY = 0;
                }

                if (newCameraViewOffsetY != cameraViewOffsetY) {
                    cameraViewOffsetY = newCameraViewOffsetY;
                    if (cameraView != null) {
                        if (Build.VERSION.SDK_INT >= Build.VERSION_CODES.LOLLIPOP) {
                            cameraView.invalidateOutline();
                        } else {
                            cameraView.invalidate();
                        }
                    }
                    if (cameraIcon != null) {
                        cameraIcon.invalidate();
                    }
                }

                int containerHeight = parentAlert.getSheetContainer().getMeasuredHeight();
                maxY = (int) (containerHeight - parentAlert.buttonsRecyclerView.getMeasuredHeight() + parentAlert.buttonsRecyclerView.getTranslationY());
                if (parentAlert.mentionContainer != null) {
                    maxY -= parentAlert.mentionContainer.clipBottom() - AndroidUtilities.dp(6);
                }

                if (topLocal + child.getMeasuredHeight() > maxY) {
                    cameraViewOffsetBottomY = Math.min(-AndroidUtilities.dp(5), topLocal - maxY) + child.getMeasuredHeight();
                } else {
                    cameraViewOffsetBottomY = 0;
                }

                cameraViewLocation[0] = left;
                cameraViewLocation[1] = top;
                applyCameraViewPosition();
                return;
            }
        }


        if (cameraViewOffsetY != 0 || cameraViewOffsetX != 0) {
            cameraViewOffsetX = 0;
            cameraViewOffsetY = 0;
            if (cameraView != null) {
                if (Build.VERSION.SDK_INT >= Build.VERSION_CODES.LOLLIPOP) {
                    cameraView.invalidateOutline();
                } else {
                    cameraView.invalidate();
                }
            }
            if (cameraIcon != null) {
                cameraIcon.invalidate();
            }
        }

        cameraViewLocation[0] = AndroidUtilities.dp(-400);
        cameraViewLocation[1] = 0;

        applyCameraViewPosition();
    }

    private void applyCameraViewPosition() {
        if (cameraView != null) {
            if (!cameraOpened) {
                cameraView.setTranslationX(cameraViewLocation[0]);
                cameraView.setTranslationY(cameraViewLocation[1] + currentPanTranslationY);
            }
            cameraIcon.setTranslationX(cameraViewLocation[0]);
            cameraIcon.setTranslationY(cameraViewLocation[1] + cameraViewOffsetY + currentPanTranslationY);
            int finalWidth = itemSize;
            int finalHeight = itemSize;

            LayoutParams layoutParams;
            if (!cameraOpened) {
                if (!CameraXUtils.isCameraXSupported() || !OctoConfig.INSTANCE.cameraXEnabled.getValue()) {
                    ((CameraView) cameraView).setClipTop((int) cameraViewOffsetY);
                    ((CameraView) cameraView).setClipBottom((int) cameraViewOffsetBottomY);
                }
                layoutParams = (LayoutParams) cameraView.getLayoutParams();
                if (layoutParams.height != finalHeight || layoutParams.width != finalWidth) {
                    layoutParams.width = finalWidth;
                    layoutParams.height = finalHeight;
                    cameraView.setLayoutParams(layoutParams);
                    final LayoutParams layoutParamsFinal = layoutParams;
                    AndroidUtilities.runOnUIThread(() -> {
                        if (cameraView != null) {
                            cameraView.setLayoutParams(layoutParamsFinal);
                        }
                    });
                }
            }

            finalWidth = (int) (itemSize - cameraViewOffsetX);
            finalHeight = (int) (itemSize - cameraViewOffsetY - cameraViewOffsetBottomY);

            layoutParams = (LayoutParams) cameraIcon.getLayoutParams();
            if (layoutParams.height != finalHeight || layoutParams.width != finalWidth) {
                layoutParams.width = finalWidth;
                layoutParams.height = finalHeight;
                cameraIcon.setLayoutParams(layoutParams);
                final LayoutParams layoutParamsFinal = layoutParams;
                AndroidUtilities.runOnUIThread(() -> {
                    if (cameraIcon != null) {
                        cameraIcon.setLayoutParams(layoutParamsFinal);
                    }
                });
            }
        }
    }

    public HashMap<Object, Object> getSelectedPhotos() {
        return selectedPhotos;
    }

    public ArrayList<Object> getSelectedPhotosOrder() {
        return selectedPhotosOrder;
    }

    public void updateSelected(HashMap<Object, Object> newSelectedPhotos, ArrayList<Object> newPhotosOrder, boolean updateLayout) {
        selectedPhotos.clear();
        selectedPhotos.putAll(newSelectedPhotos);
        selectedPhotosOrder.clear();
        selectedPhotosOrder.addAll(newPhotosOrder);
        if (updateLayout) {
            updatePhotosCounter(false);
            updateCheckedPhotoIndices();

            final int count = gridView.getChildCount();
            for (int i = 0; i < count; ++i) {
                View child = gridView.getChildAt(i);
                if (child instanceof PhotoAttachPhotoCell) {
                    int position = gridView.getChildAdapterPosition(child);
                    if (adapter.needCamera && selectedAlbumEntry == galleryAlbumEntry) {
                        position--;
                    }

                    PhotoAttachPhotoCell cell = (PhotoAttachPhotoCell) child;
                    if (parentAlert.avatarPicker != 0) {
                        cell.getCheckBox().setVisibility(GONE);
                    }
                    MediaController.PhotoEntry photoEntry = getPhotoEntryAtPosition(position);
                    if (photoEntry != null) {
                        cell.setPhotoEntry(photoEntry, adapter.needCamera && selectedAlbumEntry == galleryAlbumEntry, position == adapter.getItemCount() - 1);
                        if (parentAlert.baseFragment instanceof ChatActivity && parentAlert.allowOrder) {
                            cell.setChecked(selectedPhotosOrder.indexOf(photoEntry.imageId), selectedPhotos.containsKey(photoEntry.imageId), false);
                        } else {
                            cell.setChecked(-1, selectedPhotos.containsKey(photoEntry.imageId), false);
                        }
                    }
                }
            }
        }
    }

    private boolean isNoGalleryPermissions() {
        Activity activity = AndroidUtilities.findActivity(getContext());
        if (activity == null) {
            activity = parentAlert.baseFragment.getParentActivity();
        }
        return Build.VERSION.SDK_INT >= 23 && (
            activity == null ||
            Build.VERSION.SDK_INT >= 33 && (
                    activity.checkSelfPermission(Manifest.permission.READ_MEDIA_IMAGES) != PackageManager.PERMISSION_GRANTED ||
                            activity.checkSelfPermission(Manifest.permission.READ_MEDIA_VIDEO) != PackageManager.PERMISSION_GRANTED
            ) ||
            Build.VERSION.SDK_INT < 33 && activity.checkSelfPermission(Manifest.permission.READ_EXTERNAL_STORAGE) != PackageManager.PERMISSION_GRANTED
        );
    }

    public void checkStorage() {
        if (noGalleryPermissions && Build.VERSION.SDK_INT >= 23) {
            final Activity activity = parentAlert.baseFragment.getParentActivity();

            noGalleryPermissions = isNoGalleryPermissions();
            if (!noGalleryPermissions) {
                loadGalleryPhotos();
            }
            adapter.notifyDataSetChanged();
            cameraAttachAdapter.notifyDataSetChanged();
        }
    }

    @Override
    void scrollToTop() {
        gridView.smoothScrollToPosition(0);
    }

    @Override
    int needsActionBar() {
        return 1;
    }

    @Override
    void onMenuItemClick(int id) {
        if (id == group || id == compress) {
            if (parentAlert.maxSelectedPhotos > 0 && selectedPhotosOrder.size() > 1 && parentAlert.baseFragment instanceof ChatActivity) {
                ChatActivity chatActivity = (ChatActivity) parentAlert.baseFragment;
                TLRPC.Chat chat = chatActivity.getCurrentChat();
                if (chat != null && !ChatObject.hasAdminRights(chat) && chat.slowmode_enabled) {
                    AlertsCreator.createSimpleAlert(getContext(), LocaleController.getString("Slowmode", R.string.Slowmode), LocaleController.getString("SlowmodeSendError", R.string.SlowmodeSendError), resourcesProvider).show();
                    return;
                }
            }
        }
        if (id == group) {
            if (parentAlert.editingMessageObject == null && parentAlert.baseFragment instanceof ChatActivity && ((ChatActivity) parentAlert.baseFragment).isInScheduleMode()) {
                AlertsCreator.createScheduleDatePickerDialog(getContext(), ((ChatActivity) parentAlert.baseFragment).getDialogId(), (notify, scheduleDate) -> {
                    parentAlert.applyCaption();
                    parentAlert.delegate.didPressedButton(7, false, notify, scheduleDate, false);
                }, resourcesProvider);
            } else {
                parentAlert.applyCaption();
                parentAlert.delegate.didPressedButton(7, false, true, 0, false);
            }
        } else if (id == compress) {
            if (parentAlert.editingMessageObject == null && parentAlert.baseFragment instanceof ChatActivity && ((ChatActivity) parentAlert.baseFragment).isInScheduleMode()) {
                AlertsCreator.createScheduleDatePickerDialog(getContext(), ((ChatActivity) parentAlert.baseFragment).getDialogId(), (notify, scheduleDate) -> {
                    parentAlert.applyCaption();
                    parentAlert.delegate.didPressedButton(4, true, notify, scheduleDate, false);
                }, resourcesProvider);
            } else {
                parentAlert.applyCaption();
                parentAlert.delegate.didPressedButton(4, true, true, 0, false);
            }
        } else if (id == spoiler) {
            if (parentAlert.getPhotoPreviewLayout() != null) {
                parentAlert.getPhotoPreviewLayout().startMediaCrossfade();
            }

            boolean spoilersEnabled = false;
            for (Map.Entry<Object, Object> en : selectedPhotos.entrySet()) {
                MediaController.PhotoEntry entry = (MediaController.PhotoEntry) en.getValue();
                if (entry.hasSpoiler) {
                    spoilersEnabled = true;
                    break;
                }
            }
            spoilersEnabled = !spoilersEnabled;
            boolean finalSpoilersEnabled = spoilersEnabled;
            AndroidUtilities.runOnUIThread(()-> {
                spoilerItem.setText(LocaleController.getString(finalSpoilersEnabled ? R.string.DisablePhotoSpoiler : R.string.EnablePhotoSpoiler));
                if (finalSpoilersEnabled) {
                    spoilerItem.setIcon(R.drawable.msg_spoiler_off);
                } else {
                    spoilerItem.setAnimatedIcon(R.raw.photo_spoiler);
                }
                if (finalSpoilersEnabled) {
                    parentAlert.selectedMenuItem.hideSubItem(compress);
                } else {
                    parentAlert.selectedMenuItem.showSubItem(compress);
                }
            }, 200);

            List<Integer> selectedIds = new ArrayList<>();
            for (HashMap.Entry<Object, Object> entry : selectedPhotos.entrySet()) {
                if (entry.getValue() instanceof MediaController.PhotoEntry) {
                    MediaController.PhotoEntry photoEntry = (MediaController.PhotoEntry) entry.getValue();
                    photoEntry.hasSpoiler = spoilersEnabled;
                    photoEntry.isChatPreviewSpoilerRevealed = false;
                    photoEntry.isAttachSpoilerRevealed = false;
                    selectedIds.add(photoEntry.imageId);
                }
            }

            gridView.forAllChild(view -> {
                if (view instanceof PhotoAttachPhotoCell) {
                    MediaController.PhotoEntry entry = ((PhotoAttachPhotoCell) view).getPhotoEntry();
                    ((PhotoAttachPhotoCell) view).setHasSpoiler(entry != null && selectedIds.contains(entry.imageId) && finalSpoilersEnabled);
                }
            });
            if (parentAlert.getCurrentAttachLayout() != this) {
                adapter.notifyDataSetChanged();
            }

            if (parentAlert.getPhotoPreviewLayout() != null) {
                parentAlert.getPhotoPreviewLayout().invalidateGroupsView();
            }
        } else if (id == open_in) {
            try {
                if (parentAlert.baseFragment instanceof ChatActivity || parentAlert.avatarPicker == 2) {
                    Intent videoPickerIntent = new Intent();
                    videoPickerIntent.setType("video/*");
                    videoPickerIntent.setAction(Intent.ACTION_GET_CONTENT);
                    videoPickerIntent.putExtra(MediaStore.EXTRA_SIZE_LIMIT, FileLoader.DEFAULT_MAX_FILE_SIZE);

                    Intent photoPickerIntent = new Intent(Intent.ACTION_PICK);
                    photoPickerIntent.setType("image/*");
                    Intent chooserIntent = Intent.createChooser(photoPickerIntent, null);
                    chooserIntent.putExtra(Intent.EXTRA_INITIAL_INTENTS, new Intent[]{videoPickerIntent});

                    if (parentAlert.avatarPicker != 0) {
                        parentAlert.baseFragment.startActivityForResult(chooserIntent, 14);
                    } else {
                        parentAlert.baseFragment.startActivityForResult(chooserIntent, 1);
                    }
                } else {
                    Intent photoPickerIntent = new Intent(Intent.ACTION_PICK);
                    photoPickerIntent.setType("image/*");
                    if (parentAlert.avatarPicker != 0) {
                        parentAlert.baseFragment.startActivityForResult(photoPickerIntent, 14);
                    } else {
                        parentAlert.baseFragment.startActivityForResult(photoPickerIntent, 1);
                    }
                }
                parentAlert.dismiss(true);
            } catch (Exception e) {
                FileLog.e(e);
            }
        } else if (id == preview) {
            parentAlert.updatePhotoPreview(parentAlert.getCurrentAttachLayout() != parentAlert.getPhotoPreviewLayout());
        } else if (id >= 10) {
            selectedAlbumEntry = dropDownAlbums.get(id - 10);
            if (selectedAlbumEntry == galleryAlbumEntry) {
                dropDown.setText(LocaleController.getString("ChatGallery", R.string.ChatGallery));
            } else {
                dropDown.setText(selectedAlbumEntry.bucketName);
            }
            adapter.notifyDataSetChanged();
            cameraAttachAdapter.notifyDataSetChanged();
            layoutManager.scrollToPositionWithOffset(0, -gridView.getPaddingTop() + AndroidUtilities.dp(7));
        }
    }

    @Override
    int getSelectedItemsCount() {
        return selectedPhotosOrder.size();
    }

    @Override
    void onSelectedItemsCountChanged(int count) {
        if (count <= 1 || parentAlert.editingMessageObject != null) {
            parentAlert.selectedMenuItem.hideSubItem(group);
            if (count == 0) {
                parentAlert.selectedMenuItem.showSubItem(open_in);
                parentAlert.selectedMenuItem.hideSubItem(compress);
            } else if (documentsEnabled) {
                parentAlert.selectedMenuItem.showSubItem(compress);
            } else {
                parentAlert.selectedMenuItem.hideSubItem(compress);
            }
        } else {
            parentAlert.selectedMenuItem.showSubItem(group);
            if (documentsEnabled) {
                parentAlert.selectedMenuItem.showSubItem(compress);
            } else {
                parentAlert.selectedMenuItem.hideSubItem(compress);
            }
        }
        if (count != 0) {
            parentAlert.selectedMenuItem.hideSubItem(open_in);
        }
        if (count > 1) {
            parentAlert.selectedMenuItem.showSubItem(preview_gap);
            parentAlert.selectedMenuItem.showSubItem(preview);
            compressItem.setText(LocaleController.getString(R.string.SendAsFiles));
        } else {
            parentAlert.selectedMenuItem.hideSubItem(preview_gap);
            parentAlert.selectedMenuItem.hideSubItem(preview);
            if (count != 0) {
                compressItem.setText(LocaleController.getString(R.string.SendAsFile));
            }
        }
        if (count == 0 || parentAlert != null && parentAlert.baseFragment instanceof ChatActivity && ((ChatActivity) parentAlert.baseFragment).isSecretChat()) {
            spoilerItem.setText(LocaleController.getString(R.string.EnablePhotoSpoiler));
            spoilerItem.setAnimatedIcon(R.raw.photo_spoiler);
            parentAlert.selectedMenuItem.hideSubItem(spoiler);
        } else {
            parentAlert.selectedMenuItem.showSubItem(spoiler);
        }
    }

    @Override
    void applyCaption(CharSequence text) {
        for (int a = 0; a < selectedPhotosOrder.size(); a++) {
            if (a == 0) {
                Object o = selectedPhotos.get(selectedPhotosOrder.get(a));
                if (o instanceof MediaController.PhotoEntry) {
                    MediaController.PhotoEntry photoEntry1 = (MediaController.PhotoEntry) o;
                    photoEntry1.caption = text;
                    photoEntry1.entities = MediaDataController.getInstance(UserConfig.selectedAccount).getEntities(new CharSequence[]{text}, false);
                } else if (o instanceof MediaController.SearchImage) {
                    MediaController.SearchImage photoEntry1 = (MediaController.SearchImage) o;
                    photoEntry1.caption = text;
                    photoEntry1.entities = MediaDataController.getInstance(UserConfig.selectedAccount).getEntities(new CharSequence[]{text}, false);
                }
            }
        }
    }

    public boolean captionForAllMedia() {
        int captionCount = 0;
        for (int a = 0; a < selectedPhotosOrder.size(); a++) {
            Object o = selectedPhotos.get(selectedPhotosOrder.get(a));
            CharSequence caption = null;
            if (o instanceof MediaController.PhotoEntry) {
                MediaController.PhotoEntry photoEntry1 = (MediaController.PhotoEntry) o;
                caption = photoEntry1.caption;
            } else if (o instanceof MediaController.SearchImage) {
                MediaController.SearchImage photoEntry1 = (MediaController.SearchImage) o;
                caption = photoEntry1.caption;
            }
            if (!TextUtils.isEmpty(caption)) {
                captionCount++;
            }
        }
        return captionCount <= 1;
    }

    @Override
    void onDestroy() {
        NotificationCenter.getGlobalInstance().removeObserver(this, NotificationCenter.cameraInitied);
        NotificationCenter.getGlobalInstance().removeObserver(this, NotificationCenter.albumsDidLoad);
    }

    @Override
    void onPause() {
        if (shutterButton == null) {
            return;
        }
        if (!requestingPermissions) {
            if (cameraView != null && shutterButton.getState() == ShutterButton.State.RECORDING) {
                resetRecordState();
                if (!CameraXUtils.isCameraXSupported() || !OctoConfig.INSTANCE.cameraXEnabled.getValue()) {
                    CameraController.getInstance().stopVideoRecording(((CameraView) cameraView).getCameraSession(), false);
                } else {
                    ((CameraXView) cameraView).stopVideoRecording(false);
                }
                shutterButton.setState(ShutterButton.State.DEFAULT, true);
            }
            if (cameraOpened) {
                closeCamera(false);
            }
            hideCamera(true);
        } else {
            if (cameraView != null && shutterButton.getState() == ShutterButton.State.RECORDING) {
                shutterButton.setState(ShutterButton.State.DEFAULT, true);
            }
            requestingPermissions = false;
            needRebindCamera = true;
        }
    }

    @Override
    void onResume() {
        if (parentAlert.isShowing() && !parentAlert.isDismissed() && !PhotoViewer.getInstance().isVisible()) {
            checkCamera(false);
        }
    }

    @Override
    int getListTopPadding() {
        return gridView.getPaddingTop();
    }

    public int currentItemTop = 0;

    @Override
    int getCurrentItemTop() {
        if (gridView.getChildCount() <= 0) {
            gridView.setTopGlowOffset(currentItemTop = gridView.getPaddingTop());
            progressView.setTranslationY(0);
            return Integer.MAX_VALUE;
        }
        View child = gridView.getChildAt(0);
        RecyclerListView.Holder holder = (RecyclerListView.Holder) gridView.findContainingViewHolder(child);
        int top = child.getTop();
        int newOffset = AndroidUtilities.dp(7);
        if (top >= AndroidUtilities.dp(7) && holder != null && holder.getAdapterPosition() == 0) {
            newOffset = top;
        }
        progressView.setTranslationY(newOffset + (getMeasuredHeight() - newOffset - AndroidUtilities.dp(50) - progressView.getMeasuredHeight()) / 2);
        gridView.setTopGlowOffset(newOffset);
        return currentItemTop = newOffset;
    }

    @Override
    int getFirstOffset() {
        return getListTopPadding() + AndroidUtilities.dp(56);
    }

    @Override
    void checkColors() {
        if (cameraIcon != null) {
            cameraIcon.invalidate();
        }
        int textColor = forceDarkTheme ? Theme.key_voipgroup_actionBarItems : Theme.key_dialogTextBlack;
        Theme.setDrawableColor(cameraDrawable, getThemedColor(Theme.key_dialogCameraIcon));
        progressView.setTextColor(getThemedColor(Theme.key_emptyListPlaceholder));
        gridView.setGlowColor(getThemedColor(Theme.key_dialogScrollGlow));
        RecyclerView.ViewHolder holder = gridView.findViewHolderForAdapterPosition(0);
        if (holder != null && holder.itemView instanceof PhotoAttachCameraCell) {
            ((PhotoAttachCameraCell) holder.itemView).getImageView().setColorFilter(new PorterDuffColorFilter(getThemedColor(Theme.key_dialogCameraIcon), PorterDuff.Mode.MULTIPLY));
        }

        dropDown.setTextColor(getThemedColor(textColor));
        dropDownContainer.setPopupItemsColor(getThemedColor(forceDarkTheme ? Theme.key_voipgroup_actionBarItems : Theme.key_actionBarDefaultSubmenuItem), false);
        dropDownContainer.setPopupItemsColor(getThemedColor(forceDarkTheme ? Theme.key_voipgroup_actionBarItems :Theme.key_actionBarDefaultSubmenuItem), true);
        dropDownContainer.redrawPopup(getThemedColor(forceDarkTheme ? Theme.key_voipgroup_actionBarUnscrolled : Theme.key_actionBarDefaultSubmenuBackground));
        Theme.setDrawableColor(dropDownDrawable, getThemedColor(textColor));
    }

    @Override
    void onInit(boolean hasVideo, boolean hasPhoto, boolean hasDocuments) {
        mediaEnabled = hasVideo || hasPhoto;
        videoEnabled = hasVideo;
        photoEnabled = hasPhoto;
        documentsEnabled = hasDocuments;
        if (cameraView != null) {
            cameraView.setAlpha(mediaEnabled ? 1.0f : 0.2f);
            cameraView.setEnabled(mediaEnabled);
        }
        if (cameraIcon != null) {
            cameraIcon.setAlpha(mediaEnabled ? 1.0f : 0.2f);
            cameraIcon.setEnabled(mediaEnabled);
        }
        if (parentAlert.baseFragment instanceof ChatActivity && parentAlert.avatarPicker == 0) {
            galleryAlbumEntry = MediaController.allMediaAlbumEntry;
            if (mediaEnabled) {
                progressView.setText(LocaleController.getString("NoPhotos", R.string.NoPhotos));
                progressView.setLottie(0, 0, 0);
            } else {
                TLRPC.Chat chat = ((ChatActivity) parentAlert.baseFragment).getCurrentChat();
                progressView.setLottie(R.raw.media_forbidden, 150, 150);
                if (ChatObject.isActionBannedByDefault(chat, ChatObject.ACTION_SEND_MEDIA)) {
                    progressView.setText(LocaleController.getString("GlobalAttachMediaRestricted", R.string.GlobalAttachMediaRestricted));
                } else if (AndroidUtilities.isBannedForever(chat.banned_rights)) {
                    progressView.setText(LocaleController.formatString("AttachMediaRestrictedForever", R.string.AttachMediaRestrictedForever));
                } else {
                    progressView.setText(LocaleController.formatString("AttachMediaRestricted", R.string.AttachMediaRestricted, LocaleController.formatDateForBan(chat.banned_rights.until_date)));
                }
            }
        } else {
            if (shouldLoadAllMedia()) {
                galleryAlbumEntry = MediaController.allMediaAlbumEntry;
            } else {
                galleryAlbumEntry = MediaController.allPhotosAlbumEntry;
            }
        }
        if (Build.VERSION.SDK_INT >= 23) {
            noGalleryPermissions = isNoGalleryPermissions();
        }
        if (galleryAlbumEntry != null) {
            for (int a = 0; a < Math.min(100, galleryAlbumEntry.photos.size()); a++) {
                MediaController.PhotoEntry photoEntry = galleryAlbumEntry.photos.get(a);
                photoEntry.reset();
            }
        }
        clearSelectedPhotos();
        updatePhotosCounter(false);
        cameraPhotoLayoutManager.scrollToPositionWithOffset(0, 1000000);
        layoutManager.scrollToPositionWithOffset(0, 1000000);

        dropDown.setText(LocaleController.getString("ChatGallery", R.string.ChatGallery));

        selectedAlbumEntry = galleryAlbumEntry;
        if (selectedAlbumEntry != null) {
            loading = false;
            if (progressView != null) {
                progressView.showTextView();
            }
        }
        updateAlbumsDropDown();
    }

    @Override
    boolean canScheduleMessages() {
        boolean hasTtl = false;
        for (HashMap.Entry<Object, Object> entry : selectedPhotos.entrySet()) {
            Object object = entry.getValue();
            if (object instanceof MediaController.PhotoEntry) {
                MediaController.PhotoEntry photoEntry = (MediaController.PhotoEntry) object;
                if (photoEntry.ttl != 0) {
                    hasTtl = true;
                    break;
                }
            } else if (object instanceof MediaController.SearchImage) {
                MediaController.SearchImage searchImage = (MediaController.SearchImage) object;
                if (searchImage.ttl != 0) {
                    hasTtl = true;
                    break;
                }
            }
        }
        if (hasTtl) {
            return false;
        }
        return true;
    }

    @Override
    void onButtonsTranslationYUpdated() {
        checkCameraViewPosition();
        invalidate();
    }

    @Override
    public void setTranslationY(float translationY) {
        if (parentAlert.getSheetAnimationType() == 1) {
            float scale = -0.1f * (translationY / 40.0f);
            for (int a = 0, N = gridView.getChildCount(); a < N; a++) {
                View child = gridView.getChildAt(a);
                if (child instanceof PhotoAttachCameraCell) {
                    PhotoAttachCameraCell cell = (PhotoAttachCameraCell) child;
                    cell.getImageView().setScaleX(1.0f + scale);
                    cell.getImageView().setScaleY(1.0f + scale);
                } else if (child instanceof PhotoAttachPhotoCell) {
                    PhotoAttachPhotoCell cell = (PhotoAttachPhotoCell) child;
                    cell.getCheckBox().setScaleX(1.0f + scale);
                    cell.getCheckBox().setScaleY(1.0f + scale);
                }
            }
        }
        super.setTranslationY(translationY);
        parentAlert.getSheetContainer().invalidate();
        invalidate();
    }

    @Override
    public void requestLayout() {
        if (ignoreLayout) {
            return;
        }
        super.requestLayout();
    }

    private ViewPropertyAnimator headerAnimator;

    @Override
    void onShow(ChatAttachAlert.AttachAlertLayout previousLayout) {
        if (headerAnimator != null) {
            headerAnimator.cancel();
        }
        dropDownContainer.setVisibility(VISIBLE);
        if (!(previousLayout instanceof ChatAttachAlertPhotoLayoutPreview)) {
            clearSelectedPhotos();
            dropDown.setAlpha(1);
        } else {
            headerAnimator = dropDown.animate().alpha(1f).setDuration(150).setInterpolator(CubicBezierInterpolator.EASE_BOTH);
            headerAnimator.start();
        }
        parentAlert.actionBar.setTitle("");

        layoutManager.scrollToPositionWithOffset(0, 0);
        if (previousLayout instanceof ChatAttachAlertPhotoLayoutPreview) {
            Runnable setScrollY = () -> {
                int currentItemTop = previousLayout.getCurrentItemTop(),
                        paddingTop = previousLayout.getListTopPadding();
                gridView.scrollBy(0, (currentItemTop > AndroidUtilities.dp(8) ? paddingTop - currentItemTop : paddingTop));
            };
            gridView.post(setScrollY);
        }

        checkCameraViewPosition();

        resumeCameraPreview();
    }

    @Override
    void onShown() {
        isHidden = false;
        if (cameraView != null) {
            cameraView.setVisibility(VISIBLE);
        }
        if (cameraIcon != null) {
            cameraIcon.setVisibility(VISIBLE);
        }
        if (cameraView != null) {
            int count = gridView.getChildCount();
            for (int a = 0; a < count; a++) {
                View child = gridView.getChildAt(a);
                if (child instanceof PhotoAttachCameraCell) {
                    child.setVisibility(View.INVISIBLE);
                    break;
                }
            }
        }
        if (checkCameraWhenShown) {
            checkCameraWhenShown = false;
            checkCamera(true);
        }
    }

    public void setCheckCameraWhenShown(boolean checkCameraWhenShown) {
        this.checkCameraWhenShown = checkCameraWhenShown;
    }

    @Override
    void onHideShowProgress(float progress) {
        if (cameraView != null) {
            cameraView.setAlpha(progress);
            cameraIcon.setAlpha(progress);
            if (progress != 0 && cameraView.getVisibility() != VISIBLE) {
                cameraView.setVisibility(VISIBLE);
                cameraIcon.setVisibility(VISIBLE);
            } else if (progress == 0 && cameraView.getVisibility() != INVISIBLE) {
                cameraView.setVisibility(INVISIBLE);
                cameraIcon.setVisibility(INVISIBLE);
            }
        }
    }

    @Override
    public void onHide() {
        isHidden = true;
        int count = gridView.getChildCount();
        for (int a = 0; a < count; a++) {
            View child = gridView.getChildAt(a);
            if (child instanceof PhotoAttachCameraCell) {
                PhotoAttachCameraCell cell = (PhotoAttachCameraCell) child;
                child.setVisibility(View.VISIBLE);
                saveLastCameraBitmap();
                cell.updateBitmap();
                break;
            }
        }

        if (headerAnimator != null) {
            headerAnimator.cancel();
        }
        headerAnimator = dropDown.animate().alpha(0f).setDuration(150).setInterpolator(CubicBezierInterpolator.EASE_BOTH).withEndAction(() -> dropDownContainer.setVisibility(GONE));
        headerAnimator.start();

        pauseCameraPreview();
    }

    private void pauseCameraPreview() {
        try {
            if (cameraView != null) {
                if (!CameraXUtils.isCameraXSupported() || !OctoConfig.INSTANCE.cameraXEnabled.getValue()) {                    CameraSession cameraSession = ((CameraView) cameraView).getCameraSession();
                    if (cameraSession != null) {
                        CameraController.getInstance().stopPreview(cameraSession);
                    }
                }
            }
        } catch (Exception e) {
            FileLog.e(e);
        }
    }

    private void resumeCameraPreview() {
        try {
            checkCamera(false);
            if (cameraView != null) {
                if (!CameraXUtils.isCameraXSupported() || !OctoConfig.INSTANCE.cameraXEnabled.getValue()) {                    CameraSession cameraSession = ((CameraView) cameraView).getCameraSession();
                    if (cameraSession != null) {
                        CameraController.getInstance().startPreview(cameraSession);
                    }
                }
            }
        } catch (Exception e) {
            FileLog.e(e);
        }
    }

    @Override
    void onHidden() {
        if (cameraView != null) {
            cameraView.setVisibility(GONE);
            cameraIcon.setVisibility(GONE);
        }
        for (Map.Entry<Object, Object> en : selectedPhotos.entrySet()) {
            if (en.getValue() instanceof MediaController.PhotoEntry) {
                ((MediaController.PhotoEntry) en.getValue()).isAttachSpoilerRevealed = false;
            }
        }
        adapter.notifyDataSetChanged();
    }

    @Override
    protected void onLayout(boolean changed, int left, int top, int right, int bottom) {
        if (lastNotifyWidth != right - left) {
            lastNotifyWidth = right - left;
            if (adapter != null) {
                adapter.notifyDataSetChanged();
            }
        }
        super.onLayout(changed, left, top, right, bottom);
        checkCameraViewPosition();
    }

    @Override
    public void onPreMeasure(int availableWidth, int availableHeight) {
        ignoreLayout = true;
        if (AndroidUtilities.isTablet()) {
            itemsPerRow = 4;
        } else if (AndroidUtilities.displaySize.x > AndroidUtilities.displaySize.y) {
            itemsPerRow = 4;
        } else {
            itemsPerRow = 3;
        }
        LayoutParams layoutParams = (LayoutParams) getLayoutParams();
        layoutParams.topMargin = ActionBar.getCurrentActionBarHeight();

        itemSize = (availableWidth - AndroidUtilities.dp(6 * 2) - AndroidUtilities.dp(5 * 2)) / itemsPerRow;

        if (lastItemSize != itemSize) {
            lastItemSize = itemSize;
            AndroidUtilities.runOnUIThread(() -> adapter.notifyDataSetChanged());
        }

        layoutManager.setSpanCount(Math.max(1, itemSize * itemsPerRow + AndroidUtilities.dp(5) * (itemsPerRow - 1)));
        int rows = (int) Math.ceil((adapter.getItemCount() - 1) / (float) itemsPerRow);
        int contentSize = rows * itemSize + (rows - 1) * AndroidUtilities.dp(5);
        int newSize = Math.max(0, availableHeight - contentSize - ActionBar.getCurrentActionBarHeight() - AndroidUtilities.dp(48 + 12));
        if (gridExtraSpace != newSize) {
            gridExtraSpace = newSize;
            adapter.notifyDataSetChanged();
        }
        int paddingTop;
        if (!AndroidUtilities.isTablet() && AndroidUtilities.displaySize.x > AndroidUtilities.displaySize.y) {
            paddingTop = (int) (availableHeight / 3.5f);
        } else {
            paddingTop = (availableHeight / 5 * 2);
        }
        paddingTop -= AndroidUtilities.dp(52);
        if (paddingTop < 0) {
            paddingTop = 0;
        }
        if (gridView.getPaddingTop() != paddingTop) {
            gridView.setPadding(AndroidUtilities.dp(6), paddingTop, AndroidUtilities.dp(6), AndroidUtilities.dp(48));
        }
        dropDown.setTextSize(!AndroidUtilities.isTablet() && AndroidUtilities.displaySize.x > AndroidUtilities.displaySize.y ? 18 : 20);
        ignoreLayout = false;
    }

    @Override
    boolean canDismissWithTouchOutside() {
        return !cameraOpened;
    }

    @Override
    public void onPanTransitionStart(boolean keyboardVisible, int contentHeight) {
        super.onPanTransitionStart(keyboardVisible, contentHeight);
        checkCameraViewPosition();
        if (cameraView != null) {
            if (Build.VERSION.SDK_INT >= Build.VERSION_CODES.LOLLIPOP) {
                cameraView.invalidateOutline();
            } else {
                cameraView.invalidate();
            }
        }
        if (cameraIcon != null) {
            cameraIcon.invalidate();
        }
    }

    @Override
    void onContainerTranslationUpdated(float currentPanTranslationY) {
        this.currentPanTranslationY = currentPanTranslationY;
        checkCameraViewPosition();
        if (cameraView != null) {
            if (Build.VERSION.SDK_INT >= Build.VERSION_CODES.LOLLIPOP) {
                cameraView.invalidateOutline();
            } else {
                cameraView.invalidate();
            }
        }
        if (cameraIcon != null) {
            cameraIcon.invalidate();
        }
        invalidate();
    }

    @Override
    void onOpenAnimationEnd() {
        checkCamera(parentAlert != null && parentAlert.baseFragment instanceof ChatActivity);
    }

    @Override
    void onDismissWithButtonClick(int item) {
        hideCamera(item != 0 && item != 2);
    }

    @Override
    public boolean onDismiss() {
        if (cameraAnimationInProgress) {
            return true;
        }
        if (cameraOpened) {
            closeCamera(true);
            return true;
        }
        hideCamera(true);
        return false;
    }

    @Override
    public boolean onSheetKeyDown(int keyCode, KeyEvent event) {
        if (cameraOpened && (keyCode == KeyEvent.KEYCODE_VOLUME_UP || keyCode == KeyEvent.KEYCODE_VOLUME_DOWN || keyCode == KeyEvent.KEYCODE_HEADSETHOOK || keyCode == KeyEvent.KEYCODE_MEDIA_PLAY_PAUSE)) {
            shutterButton.getDelegate().shutterReleased();
            return true;
        }
        return false;
    }

    @Override
    public boolean onContainerViewTouchEvent(MotionEvent event) {
        if (cameraAnimationInProgress) {
            return true;
        } else if (cameraOpened) {
            return processTouchEvent(event);
        }
        return false;
    }

    @Override
    public boolean onCustomMeasure(View view, int width, int height) {
        boolean isPortrait = width < height;
        if (view == cameraIcon) {
            cameraIcon.measure(View.MeasureSpec.makeMeasureSpec(itemSize, View.MeasureSpec.EXACTLY), View.MeasureSpec.makeMeasureSpec((int) (itemSize - cameraViewOffsetBottomY - cameraViewOffsetY), View.MeasureSpec.EXACTLY));
            return true;
        } else if (view == cameraView) {
            if (cameraOpened && !cameraAnimationInProgress) {
                cameraView.measure(View.MeasureSpec.makeMeasureSpec(width, View.MeasureSpec.EXACTLY), View.MeasureSpec.makeMeasureSpec(height + parentAlert.getBottomInset(), View.MeasureSpec.EXACTLY));
                return true;
            }
        } else if (view == cameraPanel) {
            if (isPortrait) {
                cameraPanel.measure(View.MeasureSpec.makeMeasureSpec(width, View.MeasureSpec.EXACTLY), View.MeasureSpec.makeMeasureSpec(AndroidUtilities.dp(126), View.MeasureSpec.EXACTLY));
            } else {
                cameraPanel.measure(View.MeasureSpec.makeMeasureSpec(AndroidUtilities.dp(126), View.MeasureSpec.EXACTLY), View.MeasureSpec.makeMeasureSpec(height, View.MeasureSpec.EXACTLY));
            }
            return true;
        } else if (view == evControlView) {
            if (isPortrait) {
                evControlView.measure(View.MeasureSpec.makeMeasureSpec(width, View.MeasureSpec.EXACTLY), View.MeasureSpec.makeMeasureSpec(AndroidUtilities.dp(50), View.MeasureSpec.EXACTLY));
                evControlView.setScaleY(1.0f);
            } else {
                evControlView.measure(View.MeasureSpec.makeMeasureSpec(AndroidUtilities.dp(50), View.MeasureSpec.EXACTLY), View.MeasureSpec.makeMeasureSpec(height, View.MeasureSpec.EXACTLY));
                evControlView.setScaleY(-1.0f);
            }
            return true;
        } else if (view == zoomControlView) {
            if (isPortrait) {
                zoomControlView.measure(View.MeasureSpec.makeMeasureSpec(width, View.MeasureSpec.EXACTLY), View.MeasureSpec.makeMeasureSpec(AndroidUtilities.dp(50), View.MeasureSpec.EXACTLY));
            } else {
                zoomControlView.measure(View.MeasureSpec.makeMeasureSpec(AndroidUtilities.dp(50), View.MeasureSpec.EXACTLY), View.MeasureSpec.makeMeasureSpec(height, View.MeasureSpec.EXACTLY));
            }
            return true;
        } else if (view == effectSelector) {
            if (isPortrait) {
                effectSelector.measure(View.MeasureSpec.makeMeasureSpec(width, View.MeasureSpec.EXACTLY), View.MeasureSpec.makeMeasureSpec(AndroidUtilities.dp(60) + effectSelector.getSpaceNotch(), View.MeasureSpec.EXACTLY));
                effectSelector.setScaleY(1.0f);
            } else {
                effectSelector.measure(View.MeasureSpec.makeMeasureSpec(AndroidUtilities.dp(60) + effectSelector.getSpaceNotch(), View.MeasureSpec.EXACTLY), View.MeasureSpec.makeMeasureSpec(height, View.MeasureSpec.EXACTLY));
                effectSelector.setScaleY(-1.0f);
            }
            return true;
        } else if (view == lockAnimationView) {
            if (isPortrait) {
                lockAnimationView.measure(View.MeasureSpec.makeMeasureSpec(width, View.MeasureSpec.EXACTLY), View.MeasureSpec.makeMeasureSpec(AndroidUtilities.dp(120), View.MeasureSpec.EXACTLY));
                lockAnimationView.setScaleY(1.0f);
            } else {
                lockAnimationView.measure(View.MeasureSpec.makeMeasureSpec(AndroidUtilities.dp(120), View.MeasureSpec.EXACTLY), View.MeasureSpec.makeMeasureSpec(height, View.MeasureSpec.EXACTLY));
                lockAnimationView.setScaleY(-1.0f);
            }
            return true;
        } else if (view == cameraPhotoRecyclerView) {
            cameraPhotoRecyclerViewIgnoreLayout = true;
            if (isPortrait) {
                cameraPhotoRecyclerView.measure(View.MeasureSpec.makeMeasureSpec(width, View.MeasureSpec.EXACTLY), View.MeasureSpec.makeMeasureSpec(AndroidUtilities.dp(80), View.MeasureSpec.EXACTLY));
                if (cameraPhotoLayoutManager.getOrientation() != LinearLayoutManager.HORIZONTAL) {
                    cameraPhotoRecyclerView.setPadding(AndroidUtilities.dp(8), 0, AndroidUtilities.dp(8), 0);
                    cameraPhotoLayoutManager.setOrientation(LinearLayoutManager.HORIZONTAL);
                    cameraAttachAdapter.notifyDataSetChanged();
                }
            } else {
                cameraPhotoRecyclerView.measure(View.MeasureSpec.makeMeasureSpec(AndroidUtilities.dp(80), View.MeasureSpec.EXACTLY), View.MeasureSpec.makeMeasureSpec(height, View.MeasureSpec.EXACTLY));
                if (cameraPhotoLayoutManager.getOrientation() != LinearLayoutManager.VERTICAL) {
                    cameraPhotoRecyclerView.setPadding(0, AndroidUtilities.dp(8), 0, AndroidUtilities.dp(8));
                    cameraPhotoLayoutManager.setOrientation(LinearLayoutManager.VERTICAL);
                    cameraAttachAdapter.notifyDataSetChanged();
                }
            }
            cameraPhotoRecyclerViewIgnoreLayout = false;
            return true;
        }
        return false;
    }

    @Override
    protected boolean onCustomLayout(View view, int left, int top, int right, int bottom) {
        int width = (right - left);
        int height = (bottom - top);
        boolean isPortrait = width < height;
        if (view == cameraPanel) {
            if (isPortrait) {
                if (cameraPhotoRecyclerView.getVisibility() == View.VISIBLE) {
                    cameraPanel.layout(0, bottom - AndroidUtilities.dp(126 + 96), width, bottom - AndroidUtilities.dp(96));
                } else {
                    cameraPanel.layout(0, bottom - AndroidUtilities.dp(126), width, bottom);
                }
            } else {
                if (cameraPhotoRecyclerView.getVisibility() == View.VISIBLE) {
                    cameraPanel.layout(right - AndroidUtilities.dp(126 + 96), 0, right - AndroidUtilities.dp(96), height);
                } else {
                    cameraPanel.layout(right - AndroidUtilities.dp(126), 0, right, height);
                }
            }
            return true;
        } else if (view == evControlView) {
            if (isPortrait) {
                if (cameraPhotoRecyclerView.getVisibility() == View.VISIBLE) {
                    evControlView.layout(0, bottom - AndroidUtilities.dp(126 + 96 + 38 + 50), width, bottom - AndroidUtilities.dp(126 + 96 + 38));
                } else {
                    evControlView.layout(0, bottom - AndroidUtilities.dp(126 + 50), width, bottom - AndroidUtilities.dp(126));
                }
            } else {
                if (cameraPhotoRecyclerView.getVisibility() == View.VISIBLE) {
                    evControlView.layout(right - AndroidUtilities.dp(126 + 96 + 38 + 50), 0, right - AndroidUtilities.dp(126 + 96 + 38), height);
                } else {
                    evControlView.layout(right - AndroidUtilities.dp(126 + 50), 0, right - AndroidUtilities.dp(126), height);
                }
            }
            return true;
        } else if (view == lockAnimationView) {
            if (isPortrait) {
                if (cameraPhotoRecyclerView.getVisibility() == View.VISIBLE) {
                    lockAnimationView.layout(0, bottom - AndroidUtilities.dp(126 + 96 + 38 + 30 + 120), width, bottom - AndroidUtilities.dp(126 + 96 + 38 + 30));
                } else {
                    lockAnimationView.layout(0, bottom - AndroidUtilities.dp(126 + 30 + 120), width, bottom - AndroidUtilities.dp(126 + 30));
                }
            }else {
                if (cameraPhotoRecyclerView.getVisibility() == View.VISIBLE) {
                    lockAnimationView.layout(right - AndroidUtilities.dp(126 + 96 + 38 + 30 + 120), 0, right - AndroidUtilities.dp(126 + 96 + 38 + 30), height);
                } else {
                    lockAnimationView.layout(right - AndroidUtilities.dp(126 + 30 + 120), 0, right - AndroidUtilities.dp(126 + 30), height);
                }
            }
            return true;
        } else if (view == effectSelector) {
            if (isPortrait) {
                effectSelector.layout(0, 0, width, AndroidUtilities.dp(60) + effectSelector.getSpaceNotch());
                effectSelector.setScreenOrientation(LinearLayout.HORIZONTAL);
                effectSelector.setLayoutParams(new FrameLayout.LayoutParams(LayoutHelper.MATCH_PARENT, AndroidUtilities.dp(60) + effectSelector.getSpaceNotch()));
            } else {
                effectSelector.layout(0, 0, AndroidUtilities.dp(60) + effectSelector.getSpaceNotch(), height);
                effectSelector.setScreenOrientation(LinearLayout.VERTICAL);
                effectSelector.setLayoutParams(new FrameLayout.LayoutParams(AndroidUtilities.dp(60) + effectSelector.getSpaceNotch(), LayoutHelper.MATCH_PARENT));
            }
            return true;
        } else if (view == zoomControlView) {
            if (isPortrait) {
                zoomControlView.layout(width - AndroidUtilities.dp(50), (bottom / 2) - AndroidUtilities.dp(150), width, (bottom / 2) + AndroidUtilities.dp(150));
            } else {
                zoomControlView.layout((width / 2) - AndroidUtilities.dp(150), 0, (width / 2) + AndroidUtilities.dp(150), AndroidUtilities.dp(50));
            }
            return true;
        } else if (view == counterTextView) {
            int cx;
            int cy;
            if (isPortrait) {
                cx = (width - counterTextView.getMeasuredWidth()) / 2;
                cy = bottom - AndroidUtilities.dp(113 + 16 + 38);
                counterTextView.setRotation(0);
                if (cameraPhotoRecyclerView.getVisibility() == View.VISIBLE) {
                    cy -= AndroidUtilities.dp(96);
                }
            } else {
                cx = right - AndroidUtilities.dp(113 + 16 + 38);
                cy = height / 2 + counterTextView.getMeasuredWidth() / 2;
                counterTextView.setRotation(-90);
                if (cameraPhotoRecyclerView.getVisibility() == View.VISIBLE) {
                    cx -= AndroidUtilities.dp(96);
                }
            }
            counterTextView.layout(cx, cy, cx + counterTextView.getMeasuredWidth(), cy + counterTextView.getMeasuredHeight());
            return true;
        } else if (view == cameraPhotoRecyclerView) {
            if (isPortrait) {
                int cy = height - AndroidUtilities.dp(88);
                view.layout(0, cy, view.getMeasuredWidth(), cy + view.getMeasuredHeight());
            } else {
                int cx = left + width - AndroidUtilities.dp(88);
                view.layout(cx, 0, cx + view.getMeasuredWidth(), view.getMeasuredHeight());
            }
            return true;
        }
        return false;
    }

    @Override
    public void didReceivedNotification(int id, int account, Object... args) {
        if (id == NotificationCenter.albumsDidLoad) {
            if (adapter != null) {
                if (shouldLoadAllMedia()) {
                    galleryAlbumEntry = MediaController.allMediaAlbumEntry;
                } else {
                    galleryAlbumEntry = MediaController.allPhotosAlbumEntry;
                }
                if (selectedAlbumEntry == null) {
                    selectedAlbumEntry = galleryAlbumEntry;
                } else if (shouldLoadAllMedia()) {
                    for (int a = 0; a < MediaController.allMediaAlbums.size(); a++) {
                        MediaController.AlbumEntry entry = MediaController.allMediaAlbums.get(a);
                        if (entry.bucketId == selectedAlbumEntry.bucketId && entry.videoOnly == selectedAlbumEntry.videoOnly) {
                            selectedAlbumEntry = entry;
                            break;
                        }
                    }
                }
                loading = false;
                progressView.showTextView();
                adapter.notifyDataSetChanged();
                cameraAttachAdapter.notifyDataSetChanged();
                if (!selectedPhotosOrder.isEmpty() && galleryAlbumEntry != null) {
                    for (int a = 0, N = selectedPhotosOrder.size(); a < N; a++) {
                        Integer imageId = (Integer) selectedPhotosOrder.get(a);
                        Object currentEntry = selectedPhotos.get(imageId);
                        MediaController.PhotoEntry entry = galleryAlbumEntry.photosByIds.get(imageId);
                        if (entry != null) {
                            if (currentEntry instanceof MediaController.PhotoEntry) {
                                MediaController.PhotoEntry photoEntry = (MediaController.PhotoEntry) currentEntry;
                                entry.copyFrom(photoEntry);
                            }
                            selectedPhotos.put(imageId, entry);
                        }
                    }
                }
                updateAlbumsDropDown();
            }
        } else if (id == NotificationCenter.cameraInitied) {
            checkCamera(false);
        }
    }

    private class PhotoAttachAdapter extends RecyclerListView.FastScrollAdapter {

        private Context mContext;
        private boolean needCamera;
        private ArrayList<RecyclerListView.Holder> viewsCache = new ArrayList<>(8);
        private int itemsCount;
        private int photosStartRow;
        private int photosEndRow;

        public PhotoAttachAdapter(Context context, boolean camera) {
            mContext = context;
            needCamera = camera;
        }

        public void createCache() {
            for (int a = 0; a < 8; a++) {
                viewsCache.add(createHolder());
            }
        }

        public RecyclerListView.Holder createHolder() {
            PhotoAttachPhotoCell cell = new PhotoAttachPhotoCell(mContext, resourcesProvider);
            if (Build.VERSION.SDK_INT >= 21 && this == adapter) {
                cell.setOutlineProvider(new ViewOutlineProvider() {
                    @Override
                    public void getOutline(View view, Outline outline) {
                        PhotoAttachPhotoCell photoCell = (PhotoAttachPhotoCell) view;
                        if (photoCell.getTag() == null) {
                            return;
                        }
                        int position = (Integer) photoCell.getTag();
                        if (needCamera && selectedAlbumEntry == galleryAlbumEntry) {
                            position++;
                        }
                        if (showAvatarConstructor) {
                            position++;
                        }
                        if (position == 0) {
                            int rad = AndroidUtilities.dp(8 * parentAlert.cornerRadius);
                            outline.setRoundRect(0, 0, view.getMeasuredWidth() + rad, view.getMeasuredHeight() + rad, rad);
                        } else if (position == itemsPerRow - 1) {
                            int rad = AndroidUtilities.dp(8 * parentAlert.cornerRadius);
                            outline.setRoundRect(-rad, 0, view.getMeasuredWidth(), view.getMeasuredHeight() + rad, rad);
                        } else {
                            outline.setRect(0, 0, view.getMeasuredWidth(), view.getMeasuredHeight());
                        }
                    }
                });
                cell.setClipToOutline(true);
            }
            cell.setDelegate(v -> {
                if (!mediaEnabled || parentAlert.avatarPicker != 0) {
                    return;
                }
                int index = (Integer) v.getTag();
                MediaController.PhotoEntry photoEntry = v.getPhotoEntry();
                if (checkSendMediaEnabled(photoEntry)) {
                    return;
                }
                boolean added = !selectedPhotos.containsKey(photoEntry.imageId);
                if (added && parentAlert.maxSelectedPhotos >= 0 && selectedPhotos.size() >= parentAlert.maxSelectedPhotos) {
                    if (parentAlert.allowOrder && parentAlert.baseFragment instanceof ChatActivity) {
                        ChatActivity chatActivity = (ChatActivity) parentAlert.baseFragment;
                        TLRPC.Chat chat = chatActivity.getCurrentChat();
                        if (chat != null && !ChatObject.hasAdminRights(chat) && chat.slowmode_enabled) {
                            if (alertOnlyOnce != 2) {
                                AlertsCreator.createSimpleAlert(getContext(), LocaleController.getString("Slowmode", R.string.Slowmode), LocaleController.getString("SlowmodeSelectSendError", R.string.SlowmodeSelectSendError), resourcesProvider).show();
                                if (alertOnlyOnce == 1) {
                                    alertOnlyOnce = 2;
                                }
                            }
                        }
                    }
                    return;
                }
                int num = added ? selectedPhotosOrder.size() : -1;
                if (parentAlert.baseFragment instanceof ChatActivity && parentAlert.allowOrder) {
                    v.setChecked(num, added, true);
                } else {
                    v.setChecked(-1, added, true);
                }
                addToSelectedPhotos(photoEntry, index);
                int updateIndex = index;
                if (PhotoAttachAdapter.this == cameraAttachAdapter) {
                    if (adapter.needCamera && selectedAlbumEntry == galleryAlbumEntry) {
                        updateIndex++;
                    }
                    adapter.notifyItemChanged(updateIndex);
                } else {
                    cameraAttachAdapter.notifyItemChanged(updateIndex);
                }
                parentAlert.updateCountButton(added ? 1 : 2);
                cell.setHasSpoiler(photoEntry.hasSpoiler);
            });
            return new RecyclerListView.Holder(cell);
        }

        private MediaController.PhotoEntry getPhoto(int position) {
            if (needCamera && selectedAlbumEntry == galleryAlbumEntry) {
                position--;
            }
            return getPhotoEntryAtPosition(position);
        }

        @Override
        public void onBindViewHolder(RecyclerView.ViewHolder holder, int position) {
            switch (holder.getItemViewType()) {
                case 0: {
                    if (needCamera && selectedAlbumEntry == galleryAlbumEntry) {
                        position--;
                    }
                    if (showAvatarConstructor) {
                        position--;
                    }
                    PhotoAttachPhotoCell cell = (PhotoAttachPhotoCell) holder.itemView;
                    if (this == adapter) {
                        cell.setItemSize(itemSize);
                    } else {
                        cell.setIsVertical(cameraPhotoLayoutManager.getOrientation() == LinearLayoutManager.VERTICAL);
                    }
                    if (parentAlert.avatarPicker != 0) {
                        cell.getCheckBox().setVisibility(GONE);
                    }

                    MediaController.PhotoEntry photoEntry = getPhotoEntryAtPosition(position);
                    if (photoEntry == null) {
                        return;
                    }
                    cell.setPhotoEntry(photoEntry, needCamera && selectedAlbumEntry == galleryAlbumEntry, position == getItemCount() - 1);
                    if (parentAlert.baseFragment instanceof ChatActivity && parentAlert.allowOrder) {
                        cell.setChecked(selectedPhotosOrder.indexOf(photoEntry.imageId), selectedPhotos.containsKey(photoEntry.imageId), false);
                    } else {
                        cell.setChecked(-1, selectedPhotos.containsKey(photoEntry.imageId), false);
                    }
                    if (!videoEnabled && photoEntry.isVideo) {
                        cell.setAlpha(0.3f);
                    } else if (!photoEnabled && !photoEntry.isVideo) {
                        cell.setAlpha(0.3f);
                    } else {
                        cell.setAlpha(1f);
                    }
                    cell.getImageView().setTag(position);
                    cell.setTag(position);
                    break;
                }
                case 1: {
                    cameraCell = (PhotoAttachCameraCell) holder.itemView;
                    if (cameraView != null && cameraView.isInited() && !isHidden) {
                        cameraCell.setVisibility(View.INVISIBLE);
                    } else {
                        cameraCell.setVisibility(View.VISIBLE);
                    }
                    cameraCell.setItemSize(itemSize);
                    break;
                }
                case 3: {
                    PhotoAttachPermissionCell cell = (PhotoAttachPermissionCell) holder.itemView;
                    cell.setItemSize(itemSize);
                    cell.setType(needCamera && noCameraPermissions && position == 0 ? 0 : 1);
                    break;
                }
            }
        }

        @Override
        public boolean isEnabled(RecyclerView.ViewHolder holder) {
            return false;
        }

        @Override
        public RecyclerView.ViewHolder onCreateViewHolder(ViewGroup parent, int viewType) {
            RecyclerListView.Holder holder;
            switch (viewType) {
                case 0:
                    if (!viewsCache.isEmpty()) {
                        holder = viewsCache.get(0);
                        viewsCache.remove(0);
                    } else {
                        holder = createHolder();
                    }
                    break;
                case 1:
                    cameraCell = new PhotoAttachCameraCell(mContext, resourcesProvider);
                    if (Build.VERSION.SDK_INT >= 21) {
                        cameraCell.setOutlineProvider(new ViewOutlineProvider() {
                            @Override
                            public void getOutline(View view, Outline outline) {
                                int rad = AndroidUtilities.dp(8 * parentAlert.cornerRadius);
                                outline.setRoundRect(0, 0, view.getMeasuredWidth() + rad, view.getMeasuredHeight() + rad, rad);
                            }
                        });
                        cameraCell.setClipToOutline(true);
                    }
                    holder = new RecyclerListView.Holder(cameraCell);
                    break;
                case 2:
                    holder = new RecyclerListView.Holder(new View(mContext) {
                        @Override
                        protected void onMeasure(int widthMeasureSpec, int heightMeasureSpec) {
                            super.onMeasure(MeasureSpec.makeMeasureSpec(MeasureSpec.getSize(widthMeasureSpec), MeasureSpec.EXACTLY), MeasureSpec.makeMeasureSpec(gridExtraSpace, MeasureSpec.EXACTLY));
                        }
                    });
                    break;
                case 3:
                default:
                    holder = new RecyclerListView.Holder(new PhotoAttachPermissionCell(mContext, resourcesProvider));
                    break;
                case 4:
                    AvatarConstructorPreviewCell avatarConstructorPreviewCell = new AvatarConstructorPreviewCell(mContext, parentAlert.forUser) {
                        @Override
                        protected void onMeasure(int widthMeasureSpec, int heightMeasureSpec) {
                            super.onMeasure(MeasureSpec.makeMeasureSpec(itemSize, MeasureSpec.EXACTLY), MeasureSpec.makeMeasureSpec(itemSize, MeasureSpec.EXACTLY));
                        }
                    };
                    holder = new RecyclerListView.Holder(avatarConstructorPreviewCell);
                    break;
            }
            return holder;
        }

        @Override
        public void onViewAttachedToWindow(RecyclerView.ViewHolder holder) {
            if (holder.itemView instanceof PhotoAttachCameraCell) {
                PhotoAttachCameraCell cell = (PhotoAttachCameraCell) holder.itemView;
                cell.updateBitmap();
            }
        }

        @Override
        public int getItemCount() {
            if (!mediaEnabled) {
                return 1;
            }
            int count = 0;
            if (needCamera && selectedAlbumEntry == galleryAlbumEntry) {
                count++;
            }
            if (showAvatarConstructor) {
                count++;
            }
            if (noGalleryPermissions && this == adapter) {
                count++;
            }
            photosStartRow = count;
            count += cameraPhotos.size();
            if (selectedAlbumEntry != null) {
                count += selectedAlbumEntry.photos.size();
            }
            photosEndRow = count;
            if (this == adapter) {
                count++;
            }
            return itemsCount = count;
        }

        @Override
        public int getItemViewType(int position) {
            if (!mediaEnabled) {
                return 2;
            }
            int localPosition = position;
            if (needCamera && position == 0 && selectedAlbumEntry == galleryAlbumEntry) {
                if (noCameraPermissions) {
                    return 3;
                } else {
                    return 1;
                }
            }
            if (needCamera) {
                localPosition--;
            }
            if (showAvatarConstructor && localPosition == 0) {
                return VIEW_TYPE_AVATAR_CONSTRUCTOR;
            }
            if (this == adapter && position == itemsCount - 1) {
                return 2;
            } else if (noGalleryPermissions) {
                return 3;
            }
            return 0;
        }

        @Override
        public void notifyDataSetChanged() {
            super.notifyDataSetChanged();
            if (this == adapter) {
                progressView.setVisibility(getItemCount() == 1 && selectedAlbumEntry == null || !mediaEnabled ? View.VISIBLE : View.INVISIBLE);
            }
        }

        @Override
        public float getScrollProgress(RecyclerListView listView) {
            int parentCount = itemsPerRow;
            int cellCount = (int) Math.ceil(itemsCount / (float) parentCount);
            if (listView.getChildCount() == 0) {
                return 0;
            }
            int cellHeight = listView.getChildAt(0).getMeasuredHeight();
            View firstChild = listView.getChildAt(0);
            int firstPosition = listView.getChildAdapterPosition(firstChild);
            if (firstPosition < 0) {
                return 0;
            }
            float childTop = firstChild.getTop();
            float listH = listView.getMeasuredHeight();
            float scrollY = (firstPosition / parentCount) * cellHeight - childTop;
            return Utilities.clamp(scrollY / (((float) cellCount) * cellHeight - listH), 1f, 0f);
        }

        @Override
        public String getLetter(int position) {
            MediaController.PhotoEntry entry = getPhoto(position);
            if (entry == null) {
                if (position <= photosStartRow) {
                    if (!cameraPhotos.isEmpty()) {
                        entry = (MediaController.PhotoEntry) cameraPhotos.get(0);
                    } else if (selectedAlbumEntry != null && selectedAlbumEntry.photos != null) {
                        entry = selectedAlbumEntry.photos.get(0);
                    }
                } else if (!selectedAlbumEntry.photos.isEmpty()){
                    entry = selectedAlbumEntry.photos.get(selectedAlbumEntry.photos.size() - 1);
                }
            }
            if (entry != null) {
                long date = entry.dateTaken;
                if (Build.VERSION.SDK_INT <= 28) {
                    date /= 1000;
                }
                return LocaleController.formatYearMont(date, true);
            }
            return "";
        }

        @Override
        public boolean fastScrollIsVisible(RecyclerListView listView) {
            return (!cameraPhotos.isEmpty() || selectedAlbumEntry != null && !selectedAlbumEntry.photos.isEmpty()) && parentAlert.pinnedToTop && getTotalItemsCount() > SHOW_FAST_SCROLL_MIN_COUNT;
        }

        @Override
        public void getPositionForScrollProgress(RecyclerListView listView, float progress, int[] position) {
            int viewHeight = listView.getChildAt(0).getMeasuredHeight();
            int totalHeight = (int) (Math.ceil(getTotalItemsCount() / (float) itemsPerRow) * viewHeight);
            int listHeight = listView.getMeasuredHeight();
            position[0] = (int) ((progress * (totalHeight - listHeight)) / viewHeight) * itemsPerRow;
            position[1] = (int) ((progress * (totalHeight - listHeight)) % viewHeight) + listView.getPaddingTop();
            if (position[0] == 0 && position[1] < getListTopPadding()) {
                position[1] = getListTopPadding();
            }
        }
    }
}<|MERGE_RESOLUTION|>--- conflicted
+++ resolved
@@ -2378,26 +2378,9 @@
                     };
 
                     @Override
-<<<<<<< HEAD
                     protected void dispatchDraw(Canvas canvas) {
                         if (Build.VERSION.SDK_INT >= 21) {
                             super.dispatchDraw(canvas);
-=======
-                    public int getBottomOffset(int tag) {
-                        return AndroidUtilities.dp(126) + parentAlert.getBottomInset();
-                    }
-                };
-                @Override
-                protected void dispatchDraw(Canvas canvas) {
-                    if (Build.VERSION.SDK_INT >= 21) {
-                        super.dispatchDraw(canvas);
-                    } else {
-                        int maxY = (int) Math.min(parentAlert.getCommentTextViewTop() + currentPanTranslationY + parentAlert.getContainerView().getTranslationY() - cameraView.getTranslationY() - (parentAlert.mentionContainer != null ? parentAlert.mentionContainer.clipBottom() + AndroidUtilities.dp(8) : 0), getMeasuredHeight());
-                        if (cameraAnimationInProgress) {
-                            AndroidUtilities.rectTmp.set(animationClipLeft + cameraViewOffsetX * (1f - cameraOpenProgress), animationClipTop + cameraViewOffsetY * (1f - cameraOpenProgress), animationClipRight, Math.min(maxY, animationClipBottom));
-                        } else if (!cameraAnimationInProgress && !cameraOpened) {
-                            AndroidUtilities.rectTmp.set(cameraViewOffsetX, cameraViewOffsetY, getMeasuredWidth(), Math.min(maxY, getMeasuredHeight()));
->>>>>>> 750eedfc
                         } else {
                             int maxY = (int) Math.min(parentAlert.getCommentTextViewTop() + currentPanTranslationY + parentAlert.getContainerView().getTranslationY() - cameraView.getTranslationY(), getMeasuredHeight());
                             if (cameraAnimationInProgress) {
@@ -2429,6 +2412,25 @@
             } else {
                 cameraView = new CameraXView(parentAlert.baseFragment.getParentActivity(), parentAlert.openWithFrontFaceCamera, lazy);
             }
+                @Override
+                protected void dispatchDraw(Canvas canvas) {
+                    if (Build.VERSION.SDK_INT >= 21) {
+                        super.dispatchDraw(canvas);
+                    } else {
+                        int maxY = (int) Math.min(parentAlert.getCommentTextViewTop() + currentPanTranslationY + parentAlert.getContainerView().getTranslationY() - cameraView.getTranslationY() - (parentAlert.mentionContainer != null ? parentAlert.mentionContainer.clipBottom() + AndroidUtilities.dp(8) : 0), getMeasuredHeight());
+                        if (cameraAnimationInProgress) {
+                            AndroidUtilities.rectTmp.set(animationClipLeft + cameraViewOffsetX * (1f - cameraOpenProgress), animationClipTop + cameraViewOffsetY * (1f - cameraOpenProgress), animationClipRight, Math.min(maxY, animationClipBottom));
+                        } else if (!cameraAnimationInProgress && !cameraOpened) {
+                            AndroidUtilities.rectTmp.set(cameraViewOffsetX, cameraViewOffsetY, getMeasuredWidth(), Math.min(maxY, getMeasuredHeight()));
+                        } else {
+                            AndroidUtilities.rectTmp.set(0 , 0, getMeasuredWidth(), Math.min(maxY, getMeasuredHeight()));
+                        }
+                        canvas.save();
+                        canvas.clipRect(AndroidUtilities.rectTmp);
+                        super.dispatchDraw(canvas);
+                        canvas.restore();
+                    }
+                }
 
             if (cameraCell != null && lazy) {
                 cameraView.setThumbDrawable(cameraCell.getDrawable());
