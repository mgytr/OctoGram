/*
 * This is the source code of Telegram for Android v. 6.x.x.
 * It is licensed under GNU GPL v. 2 or later.
 * You should have received a copy of the license in this archive (see LICENSE).
 *
 * Copyright Nikolai Kudashov, 2013-2020.
 */

package org.telegram.ui.Components;

import static android.view.WindowManager.LayoutParams.FLAG_KEEP_SCREEN_ON;

import android.Manifest;
import android.animation.Animator;
import android.animation.AnimatorListenerAdapter;
import android.animation.AnimatorSet;
import android.animation.ObjectAnimator;
import android.animation.ValueAnimator;
import android.app.Activity;
import android.content.Context;
import android.content.Intent;
import android.content.pm.PackageManager;
import android.graphics.Bitmap;
import android.graphics.BitmapFactory;
import android.graphics.Canvas;
import android.graphics.Outline;
import android.graphics.Paint;
import android.graphics.PorterDuff;
import android.graphics.PorterDuffColorFilter;
import android.graphics.Rect;
import android.graphics.drawable.Drawable;
import android.hardware.Camera;
import android.media.MediaMetadataRetriever;
import android.net.Uri;
import android.os.Build;
import android.provider.MediaStore;
import android.provider.Settings;
import android.text.TextUtils;
import android.util.Pair;
import android.util.TypedValue;
import android.view.Gravity;
import android.view.KeyEvent;
import android.view.MotionEvent;
import android.view.TextureView;
import android.view.View;
import android.view.ViewGroup;
import android.view.ViewOutlineProvider;
import android.view.ViewPropertyAnimator;
import android.view.accessibility.AccessibilityEvent;
import android.view.accessibility.AccessibilityNodeInfo;
import android.view.animation.DecelerateInterpolator;
import android.widget.FrameLayout;
import android.widget.ImageView;
import android.widget.LinearLayout;
import android.widget.TextView;

import androidx.annotation.Keep;
import androidx.exifinterface.media.ExifInterface;
import androidx.recyclerview.widget.GridLayoutManager;
import androidx.recyclerview.widget.LinearLayoutManager;
import androidx.recyclerview.widget.LinearSmoothScroller;
import androidx.recyclerview.widget.RecyclerView;

import org.telegram.messenger.AndroidUtilities;
import org.telegram.messenger.AnimationNotificationsLocker;
import org.telegram.messenger.ApplicationLoader;
import org.telegram.messenger.BuildVars;
import org.telegram.messenger.ChatObject;
import org.telegram.messenger.FileLoader;
import org.telegram.messenger.FileLog;
import org.telegram.messenger.ImageReceiver;
import org.telegram.messenger.LiteMode;
import org.telegram.messenger.LocaleController;
import org.telegram.messenger.MediaController;
import org.telegram.messenger.MediaDataController;
import org.telegram.messenger.MessageObject;
import org.telegram.messenger.NotificationCenter;
import org.telegram.messenger.R;
import org.telegram.messenger.SendMessagesHelper;
import org.telegram.messenger.SharedConfig;
import org.telegram.messenger.UserConfig;
import org.telegram.messenger.Utilities;
import org.telegram.messenger.VideoEditedInfo;
import org.telegram.messenger.camera.CameraController;
import org.telegram.messenger.camera.CameraSession;
import org.telegram.messenger.camera.CameraView;
import org.telegram.tgnet.TLRPC;
import org.telegram.ui.ActionBar.ActionBar;
import org.telegram.ui.ActionBar.ActionBarMenu;
import org.telegram.ui.ActionBar.ActionBarMenuItem;
import org.telegram.ui.ActionBar.ActionBarMenuSubItem;
import org.telegram.ui.ActionBar.BaseFragment;
import org.telegram.ui.ActionBar.Theme;
import org.telegram.ui.Cells.PhotoAttachCameraCell;
import org.telegram.ui.Cells.PhotoAttachPermissionCell;
import org.telegram.ui.Cells.PhotoAttachPhotoCell;
import org.telegram.ui.ChatActivity;
import org.telegram.ui.LaunchActivity;
import org.telegram.ui.PhotoViewer;
import org.telegram.ui.Stories.recorder.AlbumButton;

import java.io.ByteArrayOutputStream;
import java.io.File;
import java.io.FileOutputStream;
import java.io.IOException;
import java.util.ArrayList;
import java.util.Collections;
import java.util.HashMap;
import java.util.List;
import java.util.Map;

import it.octogram.android.BaseCameraView;
import it.octogram.android.OctoConfig;
import it.octogram.android.camerax.CameraXController;
import it.octogram.android.camerax.CameraXUtils;
import it.octogram.android.camerax.CameraXView;
import it.octogram.android.camerax.components.EffectSelectorView;
import it.octogram.android.camerax.components.LockAnimationView;
import it.octogram.android.camerax.components.SlideControlView;
import it.octogram.android.utils.PermissionsUtils;

public class ChatAttachAlertPhotoLayout extends ChatAttachAlert.AttachAlertLayout implements NotificationCenter.NotificationCenterDelegate {

    private static final int VIEW_TYPE_AVATAR_CONSTRUCTOR = 4;
    private static final int SHOW_FAST_SCROLL_MIN_COUNT = 30;
    private final boolean needCamera;

    private RecyclerListView cameraPhotoRecyclerView;
    private LinearLayoutManager cameraPhotoLayoutManager;
    private PhotoAttachAdapter cameraAttachAdapter;

    private ActionBarMenuItem dropDownContainer;
    public TextView dropDown;
    private Drawable dropDownDrawable;

    public RecyclerListView gridView;
    private GridLayoutManager layoutManager;
    private PhotoAttachAdapter adapter;
    private EmptyTextProgressView progressView;
    private RecyclerViewItemRangeSelector itemRangeSelector;
    private int gridExtraSpace;
    private boolean shouldSelect;
    private int alertOnlyOnce;

    private Drawable cameraDrawable;

    private int currentSelectedCount;

    private boolean isHidden;

    ValueAnimator paddingAnimator;
    private int animateToPadding;

    private AnimatorSet cameraInitAnimation;
    public BaseCameraView cameraView;
    protected FrameLayout cameraIcon;
    protected PhotoAttachCameraCell cameraCell;
    private TextView recordTime;
    private ImageView[] flashModeButton = new ImageView[2];
    private boolean flashAnimationInProgress;
    private float[] cameraViewLocation = new float[2];
    private int[] viewPosition = new int[2];
    private float cameraViewOffsetX;
    private float cameraViewOffsetY;
    private float cameraViewOffsetBottomY;
    private boolean cameraOpened;
    private boolean canSaveCameraPreview;
    private boolean cameraAnimationInProgress;
    private float cameraOpenProgress;
    private int[] animateCameraValues = new int[5];
    private int videoRecordTime;
    private Runnable videoRecordRunnable;
    private DecelerateInterpolator interpolator = new DecelerateInterpolator(1.5f);
    private FrameLayout cameraPanel;
    private ShutterButton shutterButton;
    private ZoomControlView zoomControlView;
    private final SlideControlView evControlView;
    private final EffectSelectorView effectSelector;
    private final LockAnimationView lockAnimationView;
    private AnimatorSet zoomControlAnimation;
    private Runnable zoomControlHideRunnable;
    private TextView counterTextView;
    private TextView tooltipTextView;
    private ImageView switchCameraButton;
    private boolean takingPhoto;
    private static boolean mediaFromExternalCamera;
    private static ArrayList<Object> cameraPhotos = new ArrayList<>();
    private static HashMap<Object, Object> selectedPhotos = new HashMap<>();
    private static ArrayList<Object> selectedPhotosOrder = new ArrayList<>();
    public static int lastImageId = -1;
    private boolean cancelTakingPhotos;
    private boolean checkCameraWhenShown;

    private boolean mediaEnabled;
    private boolean videoEnabled;
    private boolean photoEnabled;
    private boolean documentsEnabled;

    private float pinchStartDistance;
    private float cameraZoom;
    private boolean zooming;
    private boolean zoomWas;
    private android.graphics.Rect hitRect = new Rect();

    private float lastY;
    private boolean pressed;
    private boolean maybeStartDraging;
    private boolean dragging;

    private boolean cameraPhotoRecyclerViewIgnoreLayout;

    private int itemSize = AndroidUtilities.dp(80);
    private int lastItemSize = itemSize;
    private int itemsPerRow = 3;

    private boolean deviceHasGoodCamera;
    private boolean noCameraPermissions;
    private boolean noGalleryPermissions;
    private boolean requestingPermissions;
    private boolean needRebindCamera = false;

    private boolean ignoreLayout;
    private int lastNotifyWidth;

    private MediaController.AlbumEntry selectedAlbumEntry;
    private MediaController.AlbumEntry galleryAlbumEntry;
    private ArrayList<MediaController.AlbumEntry> dropDownAlbums;
    private float currentPanTranslationY;

    private boolean loading = true;

    public final static int group = 0;
    public final static int compress = 1;
    public final static int spoiler = 2;
    public final static int open_in = 3;
    public final static int preview_gap = 4;
    public final static int preview = 5;
    private boolean isExposureCompensationSupported = false;

    private ActionBarMenuSubItem spoilerItem;
    private ActionBarMenuSubItem compressItem;
    protected ActionBarMenuSubItem previewItem;

    boolean forceDarkTheme;
    private AnimationNotificationsLocker notificationsLocker = new AnimationNotificationsLocker();
    private boolean showAvatarConstructor;

    public void updateAvatarPicker() {
        showAvatarConstructor = parentAlert.avatarPicker != 0 && !parentAlert.isPhotoPicker;
    }

    private class BasePhotoProvider extends PhotoViewer.EmptyPhotoViewerProvider {
        @Override
        public boolean isPhotoChecked(int index) {
            MediaController.PhotoEntry photoEntry = getPhotoEntryAtPosition(index);
            return photoEntry != null && selectedPhotos.containsKey(photoEntry.imageId);
        }

        @Override
        public int setPhotoChecked(int index, VideoEditedInfo videoEditedInfo) {
            if (parentAlert.maxSelectedPhotos >= 0 && selectedPhotos.size() >= parentAlert.maxSelectedPhotos && !isPhotoChecked(index)) {
                return -1;
            }
            MediaController.PhotoEntry photoEntry = getPhotoEntryAtPosition(index);
            if (photoEntry == null) {
                return -1;
            }
            if (checkSendMediaEnabled(photoEntry)) {
                return -1;
            }
            boolean add = true;
            int num;
            if ((num = addToSelectedPhotos(photoEntry, -1)) == -1) {
                num = selectedPhotosOrder.indexOf(photoEntry.imageId);
            } else {
                add = false;
                photoEntry.editedInfo = null;
            }
            photoEntry.editedInfo = videoEditedInfo;

            int count = gridView.getChildCount();
            for (int a = 0; a < count; a++) {
                View view = gridView.getChildAt(a);
                if (view instanceof PhotoAttachPhotoCell) {
                    int tag = (Integer) view.getTag();
                    if (tag == index) {
                        if (parentAlert.baseFragment instanceof ChatActivity && parentAlert.allowOrder) {
                            ((PhotoAttachPhotoCell) view).setChecked(num, add, false);
                        } else {
                            ((PhotoAttachPhotoCell) view).setChecked(-1, add, false);
                        }
                        break;
                    }
                }
            }
            count = cameraPhotoRecyclerView.getChildCount();
            for (int a = 0; a < count; a++) {
                View view = cameraPhotoRecyclerView.getChildAt(a);
                if (view instanceof PhotoAttachPhotoCell) {
                    int tag = (Integer) view.getTag();
                    if (tag == index) {
                        if (parentAlert.baseFragment instanceof ChatActivity && parentAlert.allowOrder) {
                            ((PhotoAttachPhotoCell) view).setChecked(num, add, false);
                        } else {
                            ((PhotoAttachPhotoCell) view).setChecked(-1, add, false);
                        }
                        break;
                    }
                }
            }
            parentAlert.updateCountButton(add ? 1 : 2);
            return num;
        }

        @Override
        public int getSelectedCount() {
            return selectedPhotos.size();
        }

        @Override
        public ArrayList<Object> getSelectedPhotosOrder() {
            return selectedPhotosOrder;
        }

        @Override
        public HashMap<Object, Object> getSelectedPhotos() {
            return selectedPhotos;
        }

        @Override
        public int getPhotoIndex(int index) {
            MediaController.PhotoEntry photoEntry = getPhotoEntryAtPosition(index);
            if (photoEntry == null) {
                return -1;
            }
            return selectedPhotosOrder.indexOf(photoEntry.imageId);
        }
    }

    private void setCurrentSpoilerVisible(int i, boolean visible) {
        PhotoViewer photoViewer = PhotoViewer.getInstance();
        int index = i == -1 ? photoViewer.getCurrentIndex() : i;
        List<Object> photos = photoViewer.getImagesArrLocals();
        boolean hasSpoiler = photos != null && !photos.isEmpty() && index < photos.size() && photos.get(index) instanceof MediaController.PhotoEntry && ((MediaController.PhotoEntry) photos.get(index)).hasSpoiler;

        if (hasSpoiler) {
            MediaController.PhotoEntry entry = (MediaController.PhotoEntry) photos.get(index);

            gridView.forAllChild(view -> {
                if (view instanceof PhotoAttachPhotoCell) {
                    PhotoAttachPhotoCell cell = (PhotoAttachPhotoCell) view;
                    if (cell.getPhotoEntry() == entry) {
                        cell.setHasSpoiler(visible, 250f);
                    }
                }
            });
        }
    }

    private PhotoViewer.PhotoViewerProvider photoViewerProvider = new BasePhotoProvider() {
        @Override
        public void onOpen() {
            pauseCameraPreview();
            setCurrentSpoilerVisible(-1, true);
        }

        @Override
        public void onPreClose() {
            setCurrentSpoilerVisible(-1, false);
        }

        @Override
        public void onClose() {
            resumeCameraPreview();
            AndroidUtilities.runOnUIThread(()-> setCurrentSpoilerVisible(-1, true), 150);
        }
        
        @Override
        public PhotoViewer.PlaceProviderObject getPlaceForPhoto(MessageObject messageObject, TLRPC.FileLocation fileLocation, int index, boolean needPreview) {
            PhotoAttachPhotoCell cell = getCellForIndex(index);
            if (cell != null) {
                int[] coords = new int[2];
                cell.getImageView().getLocationInWindow(coords);
                if (Build.VERSION.SDK_INT < 26) {
                    coords[0] -= parentAlert.getLeftInset();
                }
                PhotoViewer.PlaceProviderObject object = new PhotoViewer.PlaceProviderObject();
                object.viewX = coords[0];
                object.viewY = coords[1];
                object.parentView = gridView;
                object.imageReceiver = cell.getImageView().getImageReceiver();
                object.thumb = object.imageReceiver.getBitmapSafe();
                object.scale = cell.getScale();
                object.clipBottomAddition = (int) parentAlert.getClipLayoutBottom();
                cell.showCheck(false);
                return object;
            }

            return null;
        }

        @Override
        public void updatePhotoAtIndex(int index) {
            PhotoAttachPhotoCell cell = getCellForIndex(index);
            if (cell != null) {
                cell.getImageView().setOrientation(0, true);
                MediaController.PhotoEntry photoEntry = getPhotoEntryAtPosition(index);
                if (photoEntry == null) {
                    return;
                }
                if (photoEntry.thumbPath != null) {
                    cell.getImageView().setImage(photoEntry.thumbPath, null, Theme.chat_attachEmptyDrawable);
                } else if (photoEntry.path != null) {
                    cell.getImageView().setOrientation(photoEntry.orientation, photoEntry.invert, true);
                    if (photoEntry.isVideo) {
                        cell.getImageView().setImage("vthumb://" + photoEntry.imageId + ":" + photoEntry.path, null, Theme.chat_attachEmptyDrawable);
                    } else {
                        cell.getImageView().setImage("thumb://" + photoEntry.imageId + ":" + photoEntry.path, null, Theme.chat_attachEmptyDrawable);
                    }
                } else {
                    cell.getImageView().setImageDrawable(Theme.chat_attachEmptyDrawable);
                }
            }
        }

        @Override
        public ImageReceiver.BitmapHolder getThumbForPhoto(MessageObject messageObject, TLRPC.FileLocation fileLocation, int index) {
            PhotoAttachPhotoCell cell = getCellForIndex(index);
            if (cell != null) {
                return cell.getImageView().getImageReceiver().getBitmapSafe();
            }
            return null;
        }

        @Override
        public void willSwitchFromPhoto(MessageObject messageObject, TLRPC.FileLocation fileLocation, int index) {
            PhotoAttachPhotoCell cell = getCellForIndex(index);
            if (cell != null) {
                cell.showCheck(true);
            }
        }

        @Override
        public void willHidePhotoViewer() {
            int count = gridView.getChildCount();
            for (int a = 0; a < count; a++) {
                View view = gridView.getChildAt(a);
                if (view instanceof PhotoAttachPhotoCell) {
                    PhotoAttachPhotoCell cell = (PhotoAttachPhotoCell) view;
                    cell.showCheck(true);
                }
            }
        }

        @Override
        public void onApplyCaption(CharSequence caption) {
            if (selectedPhotos.size() > 0 && selectedPhotosOrder.size() > 0) {
                Object o = selectedPhotos.get(selectedPhotosOrder.get(0));
                CharSequence firstPhotoCaption = null;
                if (o instanceof MediaController.PhotoEntry) {
                    MediaController.PhotoEntry photoEntry1 = (MediaController.PhotoEntry) o;
                    firstPhotoCaption = photoEntry1.caption;
                }
                if (o instanceof MediaController.SearchImage) {
                    MediaController.SearchImage photoEntry1 = (MediaController.SearchImage) o;
                    firstPhotoCaption = photoEntry1.caption;
                }
                parentAlert.commentTextView.setText(firstPhotoCaption);
            }
        }

        @Override
        public boolean cancelButtonPressed() {
            return false;
        }

        @Override
        public void sendButtonPressed(int index, VideoEditedInfo videoEditedInfo, boolean notify, int scheduleDate, boolean forceDocument) {
            MediaController.PhotoEntry photoEntry = getPhotoEntryAtPosition(index);
            if (photoEntry != null) {
                photoEntry.editedInfo = videoEditedInfo;
            }
            if (selectedPhotos.isEmpty() && photoEntry != null) {
                addToSelectedPhotos(photoEntry, -1);
            }
            if (parentAlert.checkCaption(parentAlert.commentTextView.getText())) {
                return;
            }
            parentAlert.applyCaption();
            if (PhotoViewer.getInstance().hasCaptionForAllMedia) {
                HashMap<Object, Object> selectedPhotos = getSelectedPhotos();
                ArrayList<Object> selectedPhotosOrder = getSelectedPhotosOrder();
                if (!selectedPhotos.isEmpty()) {
                    for (int a = 0; a < selectedPhotosOrder.size(); a++) {
                        Object o = selectedPhotos.get(selectedPhotosOrder.get(a));
                        if (o instanceof MediaController.PhotoEntry) {
                            MediaController.PhotoEntry photoEntry1 = (MediaController.PhotoEntry) o;
                            if (a == 0) {
                                photoEntry1.caption = PhotoViewer.getInstance().captionForAllMedia;
                                if (parentAlert.checkCaption(photoEntry1.caption)) {
                                    return;
                                }
                            } else {
                                photoEntry1.caption = null;
                            }
                        }
                    }
                }
            }
            parentAlert.delegate.didPressedButton(7, true, notify, scheduleDate, forceDocument);
            selectedPhotos.clear();
            cameraPhotos.clear();
            selectedPhotosOrder.clear();
            selectedPhotos.clear();
        }
    };

    protected void updateCheckedPhotoIndices() {
        if (!(parentAlert.baseFragment instanceof ChatActivity)) {
            return;
        }
        int count = gridView.getChildCount();
        for (int a = 0; a < count; a++) {
            View view = gridView.getChildAt(a);
            if (view instanceof PhotoAttachPhotoCell) {
                PhotoAttachPhotoCell cell = (PhotoAttachPhotoCell) view;
                MediaController.PhotoEntry photoEntry = getPhotoEntryAtPosition((Integer) cell.getTag());
                if (photoEntry != null) {
                    cell.setNum(selectedPhotosOrder.indexOf(photoEntry.imageId));
                }
            }
        }
        count = cameraPhotoRecyclerView.getChildCount();
        for (int a = 0; a < count; a++) {
            View view = cameraPhotoRecyclerView.getChildAt(a);
            if (view instanceof PhotoAttachPhotoCell) {
                PhotoAttachPhotoCell cell = (PhotoAttachPhotoCell) view;
                MediaController.PhotoEntry photoEntry = getPhotoEntryAtPosition((Integer) cell.getTag());
                if (photoEntry != null) {
                    cell.setNum(selectedPhotosOrder.indexOf(photoEntry.imageId));
                }
            }
        }
    }

    private MediaController.PhotoEntry getPhotoEntryAtPosition(int position) {
        if (position < 0) {
            return null;
        }
        int cameraCount = cameraPhotos.size();
        if (position < cameraCount) {
            return (MediaController.PhotoEntry) cameraPhotos.get(position);
        }
        position -= cameraCount;
        if (selectedAlbumEntry != null && position < selectedAlbumEntry.photos.size()) {
            return selectedAlbumEntry.photos.get(position);
        }
        return null;
    }

    @SuppressWarnings("unchecked")
    protected ArrayList<Object> getAllPhotosArray() {
        ArrayList<Object> arrayList;
        if (selectedAlbumEntry != null) {
            if (!cameraPhotos.isEmpty()) {
                arrayList = new ArrayList<>(selectedAlbumEntry.photos.size() + cameraPhotos.size());
                arrayList.addAll(cameraPhotos);
                arrayList.addAll(selectedAlbumEntry.photos);
            } else {
                arrayList = (ArrayList) selectedAlbumEntry.photos;
            }
        } else if (!cameraPhotos.isEmpty()) {
            arrayList = cameraPhotos;
        } else {
            arrayList = new ArrayList<>(0);
        }
        return arrayList;
    }

    public ChatAttachAlertPhotoLayout(ChatAttachAlert alert, Context context, boolean forceDarkTheme, boolean needCamera, Theme.ResourcesProvider resourcesProvider) {
        super(alert, context, resourcesProvider);
        this.forceDarkTheme = forceDarkTheme;
        this.needCamera = needCamera;
        NotificationCenter.getGlobalInstance().addObserver(this, NotificationCenter.albumsDidLoad);
        NotificationCenter.getGlobalInstance().addObserver(this, NotificationCenter.cameraInitied);
        FrameLayout container = alert.getContainer();
        showAvatarConstructor = parentAlert.avatarPicker != 0;

        cameraDrawable = context.getResources().getDrawable(R.drawable.instant_camera).mutate();

        ActionBarMenu menu = parentAlert.actionBar.createMenu();
        dropDownContainer = new ActionBarMenuItem(context, menu, 0, 0, resourcesProvider) {
            @Override
            public void onInitializeAccessibilityNodeInfo(AccessibilityNodeInfo info) {
                super.onInitializeAccessibilityNodeInfo(info);
                info.setText(dropDown.getText());
            }
        };
        dropDownContainer.setSubMenuOpenSide(1);
        parentAlert.actionBar.addView(dropDownContainer, 0, LayoutHelper.createFrame(LayoutHelper.WRAP_CONTENT, LayoutHelper.MATCH_PARENT, Gravity.TOP | Gravity.LEFT, AndroidUtilities.isTablet() ? 64 : 56, 0, 40, 0));
        dropDownContainer.setOnClickListener(view -> dropDownContainer.toggleSubMenu());

        dropDown = new TextView(context);
        dropDown.setImportantForAccessibility(View.IMPORTANT_FOR_ACCESSIBILITY_NO);
        dropDown.setGravity(Gravity.LEFT);
        dropDown.setSingleLine(true);
        dropDown.setLines(1);
        dropDown.setMaxLines(1);
        dropDown.setEllipsize(TextUtils.TruncateAt.END);
        dropDown.setTextColor(getThemedColor(Theme.key_dialogTextBlack));
        dropDown.setText(LocaleController.getString("ChatGallery", R.string.ChatGallery));
        dropDown.setTypeface(AndroidUtilities.getTypeface("fonts/rmedium.ttf"));
        dropDownDrawable = context.getResources().getDrawable(R.drawable.ic_arrow_drop_down).mutate();
        dropDownDrawable.setColorFilter(new PorterDuffColorFilter(getThemedColor(Theme.key_dialogTextBlack), PorterDuff.Mode.MULTIPLY));
        dropDown.setCompoundDrawablePadding(AndroidUtilities.dp(4));
        dropDown.setPadding(0, 0, AndroidUtilities.dp(10), 0);
        dropDownContainer.addView(dropDown, LayoutHelper.createFrame(LayoutHelper.WRAP_CONTENT, LayoutHelper.WRAP_CONTENT, Gravity.CENTER_VERTICAL, 16, 0, 0, 0));

        checkCamera(false);

        compressItem = parentAlert.selectedMenuItem.addSubItem(compress, R.drawable.msg_filehq, LocaleController.getString("SendWithoutCompression", R.string.SendWithoutCompression));
        parentAlert.selectedMenuItem.addSubItem(group, R.drawable.msg_ungroup, LocaleController.getString("SendWithoutGrouping", R.string.SendWithoutGrouping));
        spoilerItem = parentAlert.selectedMenuItem.addSubItem(spoiler, R.drawable.msg_spoiler, LocaleController.getString("EnablePhotoSpoiler", R.string.EnablePhotoSpoiler));
        parentAlert.selectedMenuItem.addSubItem(open_in, R.drawable.msg_openin, LocaleController.getString("OpenInExternalApp", R.string.OpenInExternalApp));
        parentAlert.selectedMenuItem.addColoredGap(preview_gap);
        previewItem = parentAlert.selectedMenuItem.addSubItem(preview, R.drawable.msg_view_file, LocaleController.getString("AttachMediaPreviewButton", R.string.AttachMediaPreviewButton));
        parentAlert.selectedMenuItem.setFitSubItems(true);

        gridView = new RecyclerListView(context, resourcesProvider) {
            @Override
            public boolean onTouchEvent(MotionEvent e) {
                if (e.getAction() == MotionEvent.ACTION_DOWN && e.getY() < parentAlert.scrollOffsetY[0] - AndroidUtilities.dp(80)) {
                    return false;
                }
                return super.onTouchEvent(e);
            }

            @Override
            public boolean onInterceptTouchEvent(MotionEvent e) {
                if (e.getAction() == MotionEvent.ACTION_DOWN && e.getY() < parentAlert.scrollOffsetY[0] - AndroidUtilities.dp(80)) {
                    return false;
                }
                return super.onInterceptTouchEvent(e);
            }

            @Override
            protected void onLayout(boolean changed, int l, int t, int r, int b) {
                super.onLayout(changed, l, t, r, b);
                PhotoViewer.getInstance().checkCurrentImageVisibility();
            }
        };
        gridView.setFastScrollEnabled(RecyclerListView.FastScroll.DATE_TYPE);
        gridView.setFastScrollVisible(true);
        gridView.getFastScroll().setAlpha(0f);
        gridView.getFastScroll().usePadding = false;
        gridView.setAdapter(adapter = new PhotoAttachAdapter(context, needCamera));
        adapter.createCache();
        gridView.setClipToPadding(false);
        gridView.setItemAnimator(null);
        gridView.setLayoutAnimation(null);
        gridView.setVerticalScrollBarEnabled(false);
        gridView.setGlowColor(getThemedColor(Theme.key_dialogScrollGlow));
        addView(gridView, LayoutHelper.createFrame(LayoutHelper.MATCH_PARENT, LayoutHelper.MATCH_PARENT));
        gridView.setOnScrollListener(new RecyclerView.OnScrollListener() {

            boolean parentPinnedToTop;
            @Override
            public void onScrolled(RecyclerView recyclerView, int dx, int dy) {
                if (gridView.getChildCount() <= 0) {
                    return;
                }
                parentAlert.updateLayout(ChatAttachAlertPhotoLayout.this, true, dy);
                if (adapter.getTotalItemsCount() > SHOW_FAST_SCROLL_MIN_COUNT) {
                    if (parentPinnedToTop != parentAlert.pinnedToTop) {
                        parentPinnedToTop = parentAlert.pinnedToTop;
                        gridView.getFastScroll().animate().alpha(parentPinnedToTop ? 1f : 0f).setDuration(100).start();
                    }
                } else {
                    gridView.getFastScroll().setAlpha(0);
                }
                if (dy != 0) {
                    checkCameraViewPosition();
                }
            }

            @Override
            public void onScrollStateChanged(RecyclerView recyclerView, int newState) {
                if (newState == RecyclerView.SCROLL_STATE_IDLE) {
                    int offset = AndroidUtilities.dp(13) + (parentAlert.selectedMenuItem != null ? AndroidUtilities.dp(parentAlert.selectedMenuItem.getAlpha() * 26) : 0);
                    int backgroundPaddingTop = parentAlert.getBackgroundPaddingTop();
                    int top = parentAlert.scrollOffsetY[0] - backgroundPaddingTop - offset;
                    if (top + backgroundPaddingTop < ActionBar.getCurrentActionBarHeight()) {
                        RecyclerListView.Holder holder = (RecyclerListView.Holder) gridView.findViewHolderForAdapterPosition(0);
                        if (holder != null && holder.itemView.getTop() > AndroidUtilities.dp(7)) {
                            gridView.smoothScrollBy(0, holder.itemView.getTop() - AndroidUtilities.dp(7));
                        }
                    }
                }
            }
        });
        layoutManager = new GridLayoutManager(context, itemSize) {
            @Override
            public boolean supportsPredictiveItemAnimations() {
                return false;
            }

            @Override
            public void smoothScrollToPosition(RecyclerView recyclerView, RecyclerView.State state, int position) {
                LinearSmoothScroller linearSmoothScroller = new LinearSmoothScroller(recyclerView.getContext()) {
                    @Override
                    public int calculateDyToMakeVisible(View view, int snapPreference) {
                        int dy = super.calculateDyToMakeVisible(view, snapPreference);
                        dy -= (gridView.getPaddingTop() - AndroidUtilities.dp(7));
                        return dy;
                    }

                    @Override
                    protected int calculateTimeForDeceleration(int dx) {
                        return super.calculateTimeForDeceleration(dx) * 2;
                    }
                };
                linearSmoothScroller.setTargetPosition(position);
                startSmoothScroll(linearSmoothScroller);
            }
        };
        layoutManager.setSpanSizeLookup(new GridLayoutManager.SpanSizeLookup() {
            @Override
            public int getSpanSize(int position) {
                if (position == adapter.itemsCount - 1) {
                    return layoutManager.getSpanCount();
                }
                return itemSize + (position % itemsPerRow != itemsPerRow - 1 ? AndroidUtilities.dp(5) : 0);
            }
        });
        gridView.setLayoutManager(layoutManager);
        gridView.setOnItemClickListener((view, position, x, y) -> {
            if (!mediaEnabled || parentAlert.destroyed) {
                return;
            }
            BaseFragment fragment = parentAlert.baseFragment;
            if (fragment == null) {
                fragment = LaunchActivity.getLastFragment();
            }
            if (fragment == null) {
                return;
            }
            if (Build.VERSION.SDK_INT >= 23) {
                if (adapter.needCamera && selectedAlbumEntry == galleryAlbumEntry && position == 0 && noCameraPermissions) {
                    try {
                        fragment.getParentActivity().requestPermissions(new String[]{Manifest.permission.CAMERA}, 18);
                    } catch (Exception ignore) {

                    }
                    return;
                } else if (noGalleryPermissions) {
<<<<<<< HEAD
                    PermissionsUtils.requestImagesAndVideoPermission(parentAlert.baseFragment.getParentActivity());
=======
                    if (Build.VERSION.SDK_INT >= 33) {
                        try {
                            fragment.getParentActivity().requestPermissions(new String[]{Manifest.permission.READ_MEDIA_VIDEO, Manifest.permission.READ_MEDIA_IMAGES}, BasePermissionsActivity.REQUEST_CODE_EXTERNAL_STORAGE);
                        } catch (Exception ignore) {}
                    } else {
                        try {
                            fragment.getParentActivity().requestPermissions(new String[]{Manifest.permission.READ_EXTERNAL_STORAGE}, BasePermissionsActivity.REQUEST_CODE_EXTERNAL_STORAGE);
                        } catch (Exception ignore) {}
                    }
>>>>>>> 702d37ce
                    return;
                }
            }
            if (position != 0 || !needCamera || selectedAlbumEntry != galleryAlbumEntry) {
                if (selectedAlbumEntry == galleryAlbumEntry && needCamera) {
                    position--;
                }
                if (showAvatarConstructor) {
                    if (position == 0) {
                        if (!(view instanceof AvatarConstructorPreviewCell)) {
                            return;
                        }
                        showAvatarConstructorFragment((AvatarConstructorPreviewCell) view, null);
                        parentAlert.dismiss();
                    }
                    position--;
                }
                ArrayList<Object> arrayList = getAllPhotosArray();
                if (position < 0 || position >= arrayList.size()) {
                    return;
                }
                PhotoViewer.getInstance().setParentActivity(fragment, resourcesProvider);
                PhotoViewer.getInstance().setParentAlert(parentAlert);
                PhotoViewer.getInstance().setMaxSelectedPhotos(parentAlert.maxSelectedPhotos, parentAlert.allowOrder);
                ChatActivity chatActivity;
                int type;
                if (parentAlert.avatarPicker != 0) {
                    chatActivity = null;
                    type = PhotoViewer.SELECT_TYPE_AVATAR;
                } else if (parentAlert.baseFragment instanceof ChatActivity) {
                    chatActivity = (ChatActivity) parentAlert.baseFragment;
                    type = 0;
                } else if (parentAlert.allowEnterCaption) {
                    chatActivity = null;
                    type = 0;
                } else {
                    chatActivity = null;
                    type = 4;
                }
                if (!parentAlert.delegate.needEnterComment()) {
                    AndroidUtilities.hideKeyboard(fragment.getFragmentView().findFocus());
                    AndroidUtilities.hideKeyboard(parentAlert.getContainer().findFocus());
                }
                if (selectedPhotos.size() > 0 && selectedPhotosOrder.size() > 0) {
                    Object o = selectedPhotos.get(selectedPhotosOrder.get(0));
                    if (o instanceof MediaController.PhotoEntry) {
                        MediaController.PhotoEntry photoEntry1 = (MediaController.PhotoEntry) o;
                        photoEntry1.caption = parentAlert.getCommentTextView().getText();
                    }
                    if (o instanceof MediaController.SearchImage) {
                        MediaController.SearchImage photoEntry1 = (MediaController.SearchImage) o;
                        photoEntry1.caption = parentAlert.getCommentTextView().getText();
                    }
                }
                if (parentAlert.getAvatarFor() != null) {
                    boolean isVideo = false;
                    if (arrayList.get(position) instanceof MediaController.PhotoEntry) {
                        isVideo = ((MediaController.PhotoEntry) arrayList.get(position)).isVideo;
                    }
                    parentAlert.getAvatarFor().isVideo = isVideo;
                }

                boolean hasSpoiler = arrayList.get(position) instanceof MediaController.PhotoEntry && ((MediaController.PhotoEntry) arrayList.get(position)).hasSpoiler;
                Object object = arrayList.get(position);
                if (object instanceof MediaController.PhotoEntry) {
                    MediaController.PhotoEntry photoEntry = (MediaController.PhotoEntry) object;
                    if (checkSendMediaEnabled(photoEntry)) {
                        return;
                    }
                }
                if (hasSpoiler) {
                    setCurrentSpoilerVisible(position, false);
                }
                int finalPosition = position;
                BaseFragment finalFragment = fragment;
                AndroidUtilities.runOnUIThread(()-> {
                    int avatarType = type;
                    if (parentAlert.isPhotoPicker) {
                        PhotoViewer.getInstance().setParentActivity(finalFragment);
                        PhotoViewer.getInstance().setMaxSelectedPhotos(0, false);
                        avatarType = PhotoViewer.SELECT_TYPE_WALLPAPER;;
                    }
                    PhotoViewer.getInstance().openPhotoForSelect(arrayList, finalPosition, avatarType, false, photoViewerProvider, chatActivity);
                    PhotoViewer.getInstance().setAvatarFor(parentAlert.getAvatarFor());
                    if (parentAlert.isPhotoPicker) {
                        PhotoViewer.getInstance().closePhotoAfterSelect = false;
                    }
                    if (captionForAllMedia()) {
                        PhotoViewer.getInstance().setCaption(parentAlert.getCommentTextView().getText());
                    }
                }, hasSpoiler ? 250 : 0);
            } else {
                if (SharedConfig.inappCamera) {
                    openCamera(true);
                } else {
                    if (parentAlert.delegate != null) {
                        parentAlert.delegate.didPressedButton(0, false, true, 0, false);
                    }
                }
            }
        });
        gridView.setOnItemLongClickListener((view, position) -> {
            if (position == 0 && selectedAlbumEntry == galleryAlbumEntry) {
                if (parentAlert.delegate != null) {
                    parentAlert.delegate.didPressedButton(0, false, true, 0, false);
                }
                return true;
            } else if (view instanceof PhotoAttachPhotoCell) {
                PhotoAttachPhotoCell cell = (PhotoAttachPhotoCell) view;
                itemRangeSelector.setIsActive(view, true, position, shouldSelect = !cell.isChecked());
            }
            return false;
        });
        itemRangeSelector = new RecyclerViewItemRangeSelector(new RecyclerViewItemRangeSelector.RecyclerViewItemRangeSelectorDelegate() {
            @Override
            public int getItemCount() {
                return adapter.getItemCount();
            }

            @Override
            public void setSelected(View view, int index, boolean selected) {
                if (selected != shouldSelect || !(view instanceof PhotoAttachPhotoCell)) {
                    return;
                }
                PhotoAttachPhotoCell cell = (PhotoAttachPhotoCell) view;
                cell.callDelegate();
            }

            @Override
            public boolean isSelected(int index) {
                MediaController.PhotoEntry entry = adapter.getPhoto(index);
                return entry != null && selectedPhotos.containsKey(entry.imageId);
            }

            @Override
            public boolean isIndexSelectable(int index) {
                return adapter.getItemViewType(index) == 0;
            }

            @Override
            public void onStartStopSelection(boolean start) {
                alertOnlyOnce = start ? 1 : 0;
                gridView.hideSelector(true);
            }
        });
        gridView.addOnItemTouchListener(itemRangeSelector);

        progressView = new EmptyTextProgressView(context, null, resourcesProvider);
        progressView.setText(LocaleController.getString("NoPhotos", R.string.NoPhotos));
        progressView.setOnTouchListener(null);
        progressView.setTextSize(16);
        addView(progressView, LayoutHelper.createFrame(LayoutHelper.MATCH_PARENT, LayoutHelper.WRAP_CONTENT));

        if (loading) {
            progressView.showProgress();
        } else {
            progressView.showTextView();
        }

        Paint recordPaint = new Paint(Paint.ANTI_ALIAS_FLAG);
        recordPaint.setColor(0xffda564d);
        recordTime = new TextView(context) {

            float alpha = 0f;
            boolean isIncr;

            @Override
            protected void onDraw(Canvas canvas) {

                recordPaint.setAlpha((int) (125 + 130 * alpha));

                if (!isIncr) {
                    alpha -= 16 / 600.0f;
                    if (alpha <= 0) {
                        alpha = 0;
                        isIncr = true;
                    }
                } else {
                    alpha += 16 / 600.0f;
                    if (alpha >= 1) {
                        alpha = 1;
                        isIncr = false;
                    }
                }
                super.onDraw(canvas);
                canvas.drawCircle(AndroidUtilities.dp(14), getMeasuredHeight() / 2, AndroidUtilities.dp(4), recordPaint);
                invalidate();
            }
        };
        AndroidUtilities.updateViewVisibilityAnimated(recordTime, false, 1f, false);
        recordTime.setBackgroundResource(R.drawable.system);
        recordTime.getBackground().setColorFilter(new PorterDuffColorFilter(0x66000000, PorterDuff.Mode.MULTIPLY));
        recordTime.setTextSize(TypedValue.COMPLEX_UNIT_DIP, 15);
        recordTime.setTypeface(AndroidUtilities.getTypeface("fonts/rmedium.ttf"));
        recordTime.setAlpha(0.0f);
        recordTime.setTextColor(0xffffffff);
        recordTime.setPadding(AndroidUtilities.dp(24), AndroidUtilities.dp(5), AndroidUtilities.dp(10), AndroidUtilities.dp(5));
        container.addView(recordTime, LayoutHelper.createFrame(LayoutHelper.WRAP_CONTENT, LayoutHelper.WRAP_CONTENT, Gravity.CENTER_HORIZONTAL | Gravity.TOP, 0, 16, 0, 0));

        cameraPanel = new FrameLayout(context) {
            @Override
            protected void onLayout(boolean changed, int left, int top, int right, int bottom) {
                int cx;
                int cy;
                int cx2;
                int cy2;
                int cx3;
                int cy3;

                if (getMeasuredWidth() == AndroidUtilities.dp(126)) {
                    cx = getMeasuredWidth() / 2;
                    cy = getMeasuredHeight() / 2;
                    cx3 = cx2 = getMeasuredWidth() / 2;
                    cy2 = cy + cy / 2 + AndroidUtilities.dp(17);
                    cy3 = cy / 2 - AndroidUtilities.dp(17);
                } else {
                    cx = getMeasuredWidth() / 2;
                    cy = getMeasuredHeight() / 2 - AndroidUtilities.dp(13);
                    cx2 = cx + cx / 2 + AndroidUtilities.dp(17);
                    cx3 = cx / 2 - AndroidUtilities.dp(17);
                    cy3 = cy2 = getMeasuredHeight() / 2 - AndroidUtilities.dp(13);
                }

                int y = getMeasuredHeight() - tooltipTextView.getMeasuredHeight() - AndroidUtilities.dp(12);
                if (getMeasuredWidth() == AndroidUtilities.dp(126)) {
                    tooltipTextView.layout(cx - tooltipTextView.getMeasuredWidth() / 2, getMeasuredHeight(), cx + tooltipTextView.getMeasuredWidth() / 2, getMeasuredHeight() + tooltipTextView.getMeasuredHeight());
                } else {
                    tooltipTextView.layout(cx - tooltipTextView.getMeasuredWidth() / 2, y, cx + tooltipTextView.getMeasuredWidth() / 2, y + tooltipTextView.getMeasuredHeight());
                }
                shutterButton.layout(cx - shutterButton.getMeasuredWidth() / 2, cy - shutterButton.getMeasuredHeight() / 2, cx + shutterButton.getMeasuredWidth() / 2, cy + shutterButton.getMeasuredHeight() / 2);
                switchCameraButton.layout(cx2 - switchCameraButton.getMeasuredWidth() / 2, cy2 - switchCameraButton.getMeasuredHeight() / 2, cx2 + switchCameraButton.getMeasuredWidth() / 2, cy2 + switchCameraButton.getMeasuredHeight() / 2);
                for (int a = 0; a < 2; a++) {
                    flashModeButton[a].layout(cx3 - flashModeButton[a].getMeasuredWidth() / 2, cy3 - flashModeButton[a].getMeasuredHeight() / 2, cx3 + flashModeButton[a].getMeasuredWidth() / 2, cy3 + flashModeButton[a].getMeasuredHeight() / 2);
                }
            }
        };
        cameraPanel.setVisibility(View.GONE);
        cameraPanel.setAlpha(0.0f);
        container.addView(cameraPanel, LayoutHelper.createFrame(LayoutHelper.MATCH_PARENT, 126, Gravity.LEFT | Gravity.BOTTOM));

        counterTextView = new TextView(context);
        counterTextView.setBackgroundResource(R.drawable.photos_rounded);
        counterTextView.setVisibility(View.GONE);
        counterTextView.setTextColor(0xffffffff);
        counterTextView.setGravity(Gravity.CENTER);
        counterTextView.setPivotX(0);
        counterTextView.setPivotY(0);
        counterTextView.setTypeface(AndroidUtilities.getTypeface("fonts/rmedium.ttf"));
        counterTextView.setCompoundDrawablesWithIntrinsicBounds(0, 0, R.drawable.photos_arrow, 0);
        counterTextView.setCompoundDrawablePadding(AndroidUtilities.dp(4));
        counterTextView.setPadding(AndroidUtilities.dp(16), 0, AndroidUtilities.dp(16), 0);
        container.addView(counterTextView, LayoutHelper.createFrame(LayoutHelper.WRAP_CONTENT, 38, Gravity.LEFT | Gravity.TOP, 0, 0, 0, 100 + 16));
        counterTextView.setOnClickListener(v -> {
            if (cameraView == null) {
                return;
            }
            openPhotoViewer(null, false, false);
            if (!CameraXUtils.isCameraXSupported() || !OctoConfig.INSTANCE.cameraXEnabled.getValue()) {
                CameraController.getInstance().stopPreview(((CameraView) cameraView).getCameraSession());
            }
        });

        zoomControlView = new ZoomControlView(context);
        zoomControlView.setVisibility(View.GONE);
        zoomControlView.setAlpha(0.0f);
        zoomControlView.setDelegate(zoom -> {
            if (cameraView != null) {
                cameraView.setZoom(cameraZoom = zoom);
            }
            showZoomControls(true, true);
        });

        lockAnimationView = new LockAnimationView(context);
        lockAnimationView.setVisibility(GONE);
        lockAnimationView.setAlpha(0.0f);
        container.addView(lockAnimationView, LayoutHelper.createFrame(LayoutHelper.WRAP_CONTENT, 100, Gravity.LEFT | Gravity.TOP, 0, 0, 0, 100 + 16));

        effectSelector = new EffectSelectorView(context) {
            @Override
            protected void onEffectSelected(int cameraEffect) {
                super.onEffectSelected(cameraEffect);
                if (cameraEffect != CameraXController.CAMERA_NONE) {
                    tooltipTextView.animate().alpha(0f).setDuration(200);
                } else {
                    tooltipTextView.animate().alpha(1f).setDuration(200);
                }
                if (Build.VERSION.SDK_INT >= Build.VERSION_CODES.LOLLIPOP) {
                    ((CameraXView)cameraView).changeEffect(cameraEffect);
                    ((CameraXView)cameraView).startChangeEffectAnimation();
                }
            }
        };
        container.addView(effectSelector, new FrameLayout.LayoutParams(LayoutHelper.MATCH_PARENT, AndroidUtilities.dp(60) + effectSelector.getSpaceNotch()));
        effectSelector.setVisibility(GONE);
        effectSelector.setAlpha(0.0f);
        effectSelector.setEnabledButtons(true);

        evControlView = new SlideControlView(context, SlideControlView.SLIDER_MODE_EV);
        evControlView.setVisibility(View.GONE);
        evControlView.setAlpha(0.0f);
        container.addView(evControlView, LayoutHelper.createFrame(LayoutHelper.WRAP_CONTENT, 50, Gravity.LEFT | Gravity.TOP, 0, 0, 0, 100 + 16));
        evControlView.setSliderValue(0.5f, false);
        evControlView.setDelegate(ev -> {
            if (cameraView != null) {
                if (CameraXUtils.isCameraXSupported() && isExposureCompensationSupported && OctoConfig.INSTANCE.cameraXEnabled.getValue()) {
                    ((CameraXView) cameraView).setExposureCompensation(ev);
                }
            }
        });

        shutterButton = new ShutterButton(context);
        cameraPanel.addView(shutterButton, LayoutHelper.createFrame(84, 84, Gravity.CENTER));
        shutterButton.setDelegate(new ShutterButton.ShutterButtonDelegate() {

            private File outputFile;
            private boolean zoomingWas;

            @Override
            public boolean shutterLongPressed() {
                if (CameraXUtils.isCameraXSupported() && OctoConfig.INSTANCE.cameraXEnabled.getValue()) {
                    if (((CameraXView)cameraView).getCameraEffect() != CameraXController.CAMERA_NONE) {
                        return false;
                    }
                }

                if (parentAlert.avatarPicker != 2 && !(parentAlert.baseFragment instanceof ChatActivity) || takingPhoto || parentAlert.destroyed || cameraView == null) {
                    return false;
                }
                BaseFragment baseFragment = parentAlert.baseFragment;
                if (baseFragment == null) {
                    baseFragment = LaunchActivity.getLastFragment();
                }
                if (baseFragment == null || baseFragment.getParentActivity() == null) {
                    return false;
                }
                if (!videoEnabled) {
                    BulletinFactory.of(cameraView, resourcesProvider).createErrorBulletin(LocaleController.getString(R.string.GlobalAttachVideoRestricted)).show();
                    return false;
                }
                if (Build.VERSION.SDK_INT >= 23) {
                    if (getContext().checkSelfPermission(Manifest.permission.RECORD_AUDIO) != PackageManager.PERMISSION_GRANTED) {
                        requestingPermissions = true;
                        baseFragment.getParentActivity().requestPermissions(new String[]{Manifest.permission.RECORD_AUDIO}, 21);
                        return false;
                    }
                }
                for (int a = 0; a < 2; a++) {
                    flashModeButton[a].animate().alpha(0f).translationX(AndroidUtilities.dp(30)).setDuration(150).setInterpolator(CubicBezierInterpolator.DEFAULT).start();
                }
                switchCameraButton.animate().alpha(0f).translationX(-AndroidUtilities.dp(30)).setDuration(150).setInterpolator(CubicBezierInterpolator.DEFAULT).start();
                tooltipTextView.animate().alpha(0f).setDuration(150).setInterpolator(CubicBezierInterpolator.DEFAULT).start();
                outputFile = AndroidUtilities.generateVideoPath(parentAlert.baseFragment instanceof ChatActivity && ((ChatActivity) parentAlert.baseFragment).isSecretChat());
                AndroidUtilities.updateViewVisibilityAnimated(recordTime, true);
                recordTime.setText(AndroidUtilities.formatLongDuration(0));
                videoRecordTime = 0;
                videoRecordRunnable = () -> {
                    if (videoRecordRunnable == null) {
                        return;
                    }
                    videoRecordTime++;
                    recordTime.setText(AndroidUtilities.formatLongDuration(videoRecordTime));
                    AndroidUtilities.runOnUIThread(videoRecordRunnable, 1000);
                };
                AndroidUtilities.lockOrientation(baseFragment.getParentActivity());
                if (!CameraXUtils.isCameraXSupported() || !OctoConfig.INSTANCE.cameraXEnabled.getValue()) {
                    CameraController.getInstance().recordVideo(((CameraView) cameraView).getCameraSession(), outputFile, parentAlert.avatarPicker != 0, (thumbPath, duration) -> {
                        if (outputFile == null || parentAlert.destroyed || cameraView == null) {
                            return;
                        }
                        mediaFromExternalCamera = false;
                        int width = 0, height = 0;
                        try {
                            BitmapFactory.Options options = new BitmapFactory.Options();
                            options.inJustDecodeBounds = true;
                            BitmapFactory.decodeFile(new File(thumbPath).getAbsolutePath(), options);
                            width = options.outWidth;
                            height = options.outHeight;
                        } catch (Exception ignore) {
                        }
                        MediaController.PhotoEntry photoEntry = new MediaController.PhotoEntry(0, lastImageId--, 0, outputFile.getAbsolutePath(), 0, true, width, height, 0);
                        photoEntry.duration = (int) (duration / 1000f);
                        photoEntry.thumbPath = thumbPath;
                        if (parentAlert.avatarPicker != 0 && cameraView.isFrontface()) {
                            photoEntry.cropState = new MediaController.CropState();
                            photoEntry.cropState.mirrored = true;
                            photoEntry.cropState.freeform = false;
                            photoEntry.cropState.lockedAspectRatio = 1.0f;
                        }
                        openPhotoViewer(photoEntry, false, false);
                    }, () -> AndroidUtilities.runOnUIThread(videoRecordRunnable, 1000), (CameraView) cameraView);
                } else {
                    effectSelector.animate().alpha(0f).setDuration(200);
                    evControlView.animate().alpha(0f).setDuration(200);
                    lockAnimationView.animate().alpha(1f).setDuration(200);
                    lockAnimationView.setCurrentMove(0);
                    lockAnimationView.setLocked(false);
                    effectSelector.setEnabledButtons(false);
                    ((CameraXView) cameraView).recordVideo(outputFile, cameraView.isFrontface(), (thumbPath, duration) -> {
                        if (outputFile == null || parentAlert.baseFragment == null || cameraView == null) {
                            return;
                        }
                        mediaFromExternalCamera = false;
                        int width = 0, height = 0;
                        try {
                            BitmapFactory.Options options = new BitmapFactory.Options();
                            options.inJustDecodeBounds = true;
                            BitmapFactory.decodeFile(new File(thumbPath).getAbsolutePath(), options);
                            width = options.outWidth;
                            height = options.outHeight;
                        } catch (Exception ignore) {}
                        MediaController.PhotoEntry photoEntry = new MediaController.PhotoEntry(0, lastImageId--, 0, outputFile.getAbsolutePath(), 0, true, width, height, 0);
                        photoEntry.duration = (int) duration;
                        photoEntry.thumbPath = thumbPath;
                        if (parentAlert.avatarPicker != 0 && cameraView.isFrontface()) {
                            photoEntry.cropState = new MediaController.CropState();
                            photoEntry.cropState.mirrored = true;
                            photoEntry.cropState.freeform = false;
                            photoEntry.cropState.lockedAspectRatio = 1.0f;
                        } else if (cameraView.isFrontface()) {
                            //in case if front camera doesn't mirror
                            photoEntry.cropState = new MediaController.CropState();
                            photoEntry.cropState.mirrored = true;
                            photoEntry.cropState.freeform = true;
                            photoEntry.cropState.initied = true;
                        }
                        openPhotoViewer(photoEntry, false, false);
                    });
                    AndroidUtilities.runOnUIThread(videoRecordRunnable, 1000);
                }
                shutterButton.setState(ShutterButton.State.RECORDING, true);
                cameraView.runHaptic();
                return true;
            }

            @Override
            public void shutterCancel() {
                if (outputFile != null) {
                    outputFile.delete();
                    outputFile = null;
                }
                resetRecordState();
                if (!CameraXUtils.isCameraXSupported() || !OctoConfig.INSTANCE.cameraXEnabled.getValue()) {
                    CameraController.getInstance().stopVideoRecording(((CameraView) cameraView).getCameraSession(), true);
                } else {
                    // Animate shutter cancel
                    effectSelector.animate().alpha(1f).setDuration(200);
                    evControlView.animate().alpha(1f).setDuration(200);
                    lockAnimationView.animate().alpha(0f).setDuration(200);

                    ((CameraXView) cameraView).stopVideoRecording(true);
                    effectSelector.setEnabledButtons(true);
                }
            }

            @Override
            public void shutterReleased() {
                if (!CameraXUtils.isCameraXSupported() || !OctoConfig.INSTANCE.cameraXEnabled.getValue()) {
                    if (takingPhoto || cameraView == null || ((CameraView)cameraView).getCameraSession() == null) {
                        return;
                    }
                } else {
                    if (takingPhoto || cameraView == null || ((CameraXView) cameraView).isFlooding()) {
                        return;
                    }
                    effectSelector.setEnabledButtons(false);
                }
                if (shutterButton.getState() == ShutterButton.State.RECORDING) {
                    resetRecordState();
                    if (!CameraXUtils.isCameraXSupported() || !OctoConfig.INSTANCE.cameraXEnabled.getValue()) {
                        CameraController.getInstance().stopVideoRecording(((CameraView) cameraView).getCameraSession(), false);
                    } else {
                        effectSelector.animate().alpha(1f).setDuration(200);
                        evControlView.animate().alpha(1f).setDuration(200);
                        lockAnimationView.animate().alpha(0f).setDuration(200);
                        ((CameraXView) cameraView).stopVideoRecording(false);
                    }
                    shutterButton.setState(ShutterButton.State.DEFAULT, true);
                    return;
                }
                if (!photoEnabled) {
                    BulletinFactory.of(cameraView, resourcesProvider).createErrorBulletin(LocaleController.getString(R.string.GlobalAttachPhotoRestricted)).show();
                    return;
                }
                final File cameraFile = AndroidUtilities.generatePicturePath(parentAlert.baseFragment instanceof ChatActivity && ((ChatActivity) parentAlert.baseFragment).isSecretChat(), null);
                if (!CameraXUtils.isCameraXSupported() || !OctoConfig.INSTANCE.cameraXEnabled.getValue()) {
                    final boolean sameTakePictureOrientation = ((CameraView)cameraView).getCameraSession().isSameTakePictureOrientation();
                    ((CameraView)cameraView).getCameraSession().setFlipFront(parentAlert.baseFragment instanceof ChatActivity || parentAlert.avatarPicker == 2);
                    takingPhoto = CameraController.getInstance().takePicture(cameraFile, false, ((CameraView)cameraView).getCameraSession(), (orientation) -> {
                        takingPhoto = false;
                        if (cameraFile == null || parentAlert.destroyed) {
                            return;
                        }
//                    Pair<Integer, Integer> orientation = AndroidUtilities.getImageOrientation(cameraFile);
                        mediaFromExternalCamera = false;
                        int width = 0, height = 0;
                        try {
                            BitmapFactory.Options options = new BitmapFactory.Options();
                            options.inJustDecodeBounds = true;
                            BitmapFactory.decodeFile(new File(cameraFile.getAbsolutePath()).getAbsolutePath(), options);
                            width = options.outWidth;
                            height = options.outHeight;
                        } catch (Exception ignore) {
                        }
                        MediaController.PhotoEntry photoEntry = new MediaController.PhotoEntry(0, lastImageId--, 0, cameraFile.getAbsolutePath(), orientation == -1 ? 0 : orientation, false, width, height, 0);
                        photoEntry.canDeleteAfter = true;
                        openPhotoViewer(photoEntry, sameTakePictureOrientation, false);
                    });
                    ((CameraView)cameraView).startTakePictureAnimation();
                } else {
                    final boolean sameTakePictureOrientation = ((CameraXView) cameraView).isSameTakePictureOrientation();
                    takingPhoto = true;
                    ((CameraXView) cameraView).takePicture(cameraFile, () -> {
                        takingPhoto = false;
                        if (cameraFile == null || parentAlert.baseFragment == null) {
                            return;
                        }
                        int orientation = 0;
                        try {
                            ExifInterface ei = new ExifInterface(cameraFile.getAbsolutePath());
                            int exif = ei.getAttributeInt(ExifInterface.TAG_ORIENTATION, ExifInterface.ORIENTATION_NORMAL);
                            switch (exif) {
                                case ExifInterface.ORIENTATION_ROTATE_90:
                                    orientation = 90;
                                    break;
                                case ExifInterface.ORIENTATION_ROTATE_180:
                                    orientation = 180;
                                    break;
                                case ExifInterface.ORIENTATION_ROTATE_270:
                                    orientation = 270;
                                    break;
                            }
                        } catch (Exception e) {
                            FileLog.e(e);
                        }
                        mediaFromExternalCamera = false;
                        int width = 0, height = 0;
                        try {
                            BitmapFactory.Options options = new BitmapFactory.Options();
                            options.inJustDecodeBounds = true;
                            BitmapFactory.decodeFile(new File(cameraFile.getAbsolutePath()).getAbsolutePath(), options);
                            width = options.outWidth;
                            height = options.outHeight;
                        } catch (Exception ignore) {}
                        MediaController.PhotoEntry photoEntry = new MediaController.PhotoEntry(0, lastImageId--, 0, cameraFile.getAbsolutePath(), orientation, false, width, height, 0);
                        photoEntry.canDeleteAfter = true;
                        openPhotoViewer(photoEntry, sameTakePictureOrientation, false);
                        effectSelector.setEnabledButtons(true);
                    });
                }
            }


            @Override
            public boolean onTranslationChanged(float x, float y) {
                boolean isPortrait = container.getWidth() < container.getHeight();
                float val1 = isPortrait ? x : y;
                float val2 = isPortrait ? y : x;
                if (!zoomingWas && Math.abs(val1) > Math.abs(val2)) {
                    return zoomControlView.getTag() == null;
                }
                if (val2 < 0) {
                    showZoomControls(true, true);
                    zoomControlView.setZoom(-val2 / AndroidUtilities.dp(200), true);
                    zoomingWas = true;
                    return false;
                }
                if (zoomingWas) {
                    zoomControlView.setZoom(0, true);
                }
                if (x == 0 && y == 0) {
                    zoomingWas = false;
                }
                return !zoomingWas && (x != 0 || y != 0);
            }
        });
        shutterButton.setFocusable(true);
        shutterButton.setContentDescription(LocaleController.getString("AccDescrShutter", R.string.AccDescrShutter));

        switchCameraButton = new ImageView(context);
        switchCameraButton.setScaleType(ImageView.ScaleType.CENTER);
        cameraPanel.addView(switchCameraButton, LayoutHelper.createFrame(48, 48, Gravity.RIGHT | Gravity.CENTER_VERTICAL));
        switchCameraButton.setOnClickListener(v -> {
            if (takingPhoto || cameraView == null || !cameraView.isInited()) {
                return;
            }
            canSaveCameraPreview = false;
            cameraZoom = cameraView.resetZoom();
            /*if (zoomControlView.getAlpha() == 1.0f){
                zoomControlView.animateToValue(cameraZoom);
            } else {
                zoomControlView.setSliderValue(cameraZoom, false);
            }*/
            evControlView.animateToValue(0.5f);
            cameraView.switchCamera();
            cameraView.startSwitchingAnimation();
            ObjectAnimator animator = ObjectAnimator.ofFloat(switchCameraButton, View.SCALE_X, 0.0f).setDuration(100);
            animator.addListener(new AnimatorListenerAdapter() {
                @Override
                public void onAnimationEnd(Animator animator) {
                    switchCameraButton.setImageResource(cameraView != null && cameraView.isFrontface() ? R.drawable.camera_revert1 : R.drawable.camera_revert2);
                    ObjectAnimator.ofFloat(switchCameraButton, View.SCALE_X, 1.0f).setDuration(100).start();
                }
            });
            animator.start();

        });
        switchCameraButton.setContentDescription(LocaleController.getString("AccDescrSwitchCamera", R.string.AccDescrSwitchCamera));

        for (int a = 0; a < 2; a++) {
            flashModeButton[a] = new ImageView(context);
            flashModeButton[a].setScaleType(ImageView.ScaleType.CENTER);
            flashModeButton[a].setVisibility(View.INVISIBLE);
            cameraPanel.addView(flashModeButton[a], LayoutHelper.createFrame(48, 48, Gravity.LEFT | Gravity.TOP));
            flashModeButton[a].setOnClickListener(currentImage -> {
                if (flashAnimationInProgress || cameraView == null || !cameraView.isInited() || !cameraOpened) {
                    return;
                }
                String next = null;
                if (!CameraXUtils.isCameraXSupported() || !OctoConfig.INSTANCE.cameraXEnabled.getValue()) {
                    String current = ((CameraView) cameraView).getCameraSession().getCurrentFlashMode();
                    next = ((CameraView) cameraView).getCameraSession().getNextFlashMode();
                    if (current.equals(next)) {
                        return;
                    }
                    ((CameraView) cameraView).getCameraSession().setCurrentFlashMode(next);
                } else {
                    next = ((CameraXView) cameraView).setNextFlashMode();
                }

                flashAnimationInProgress = true;
                ImageView nextImage = flashModeButton[0] == currentImage ? flashModeButton[1] : flashModeButton[0];
                nextImage.setVisibility(View.VISIBLE);
                setCameraFlashModeIcon(nextImage, next);
                AnimatorSet animatorSet = new AnimatorSet();
                animatorSet.playTogether(
                        ObjectAnimator.ofFloat(currentImage, View.TRANSLATION_Y, 0, AndroidUtilities.dp(48)),
                        ObjectAnimator.ofFloat(nextImage, View.TRANSLATION_Y, -AndroidUtilities.dp(48), 0),
                        ObjectAnimator.ofFloat(currentImage, View.ALPHA, 1.0f, 0.0f),
                        ObjectAnimator.ofFloat(nextImage, View.ALPHA, 0.0f, 1.0f));
                animatorSet.setDuration(220);
                animatorSet.setInterpolator(CubicBezierInterpolator.DEFAULT);
                animatorSet.addListener(new AnimatorListenerAdapter() {
                    @Override
                    public void onAnimationEnd(Animator animator) {
                        flashAnimationInProgress = false;
                        currentImage.setVisibility(View.INVISIBLE);
                        nextImage.sendAccessibilityEvent(AccessibilityEvent.TYPE_VIEW_FOCUSED);
                    }
                });
                animatorSet.start();
            });
            flashModeButton[a].setContentDescription("flash mode " + a);
        }

        tooltipTextView = new TextView(context);
        tooltipTextView.setTextSize(TypedValue.COMPLEX_UNIT_DIP, 15);
        tooltipTextView.setTextColor(0xffffffff);
        tooltipTextView.setText(LocaleController.getString("TapForVideo", R.string.TapForVideo));
        tooltipTextView.setShadowLayer(AndroidUtilities.dp(3.33333f), 0, AndroidUtilities.dp(0.666f), 0x4c000000);
        tooltipTextView.setPadding(AndroidUtilities.dp(6), 0, AndroidUtilities.dp(6), 0);
        cameraPanel.addView(tooltipTextView, LayoutHelper.createFrame(LayoutHelper.WRAP_CONTENT, LayoutHelper.WRAP_CONTENT, Gravity.CENTER_HORIZONTAL | Gravity.BOTTOM, 0, 0, 0, 16));

        cameraPhotoRecyclerView = new RecyclerListView(context, resourcesProvider) {
            @Override
            public void requestLayout() {
                if (cameraPhotoRecyclerViewIgnoreLayout) {
                    return;
                }
                super.requestLayout();
            }
        };
        cameraPhotoRecyclerView.setVerticalScrollBarEnabled(true);
        cameraPhotoRecyclerView.setAdapter(cameraAttachAdapter = new PhotoAttachAdapter(context, false));
        cameraAttachAdapter.createCache();
        cameraPhotoRecyclerView.setClipToPadding(false);
        cameraPhotoRecyclerView.setPadding(AndroidUtilities.dp(8), 0, AndroidUtilities.dp(8), 0);
        cameraPhotoRecyclerView.setItemAnimator(null);
        cameraPhotoRecyclerView.setLayoutAnimation(null);
        cameraPhotoRecyclerView.setOverScrollMode(RecyclerListView.OVER_SCROLL_NEVER);
        cameraPhotoRecyclerView.setVisibility(View.INVISIBLE);
        cameraPhotoRecyclerView.setAlpha(0.0f);
        container.addView(cameraPhotoRecyclerView, LayoutHelper.createFrame(LayoutHelper.MATCH_PARENT, 80));
        cameraPhotoLayoutManager = new LinearLayoutManager(context, LinearLayoutManager.HORIZONTAL, false) {
            @Override
            public boolean supportsPredictiveItemAnimations() {
                return false;
            }
        };
        cameraPhotoRecyclerView.setLayoutManager(cameraPhotoLayoutManager);
        cameraPhotoRecyclerView.setOnItemClickListener((view, position) -> {
            if (view instanceof PhotoAttachPhotoCell) {
                ((PhotoAttachPhotoCell) view).callDelegate();
            }
        });
    }

    public void showAvatarConstructorFragment(AvatarConstructorPreviewCell view, TLRPC.VideoSize emojiMarkupStrat) {
        AvatarConstructorFragment avatarConstructorFragment = new AvatarConstructorFragment(parentAlert.parentImageUpdater, parentAlert.getAvatarFor());
        avatarConstructorFragment.finishOnDone = !(parentAlert.getAvatarFor() != null && parentAlert.getAvatarFor().type == ImageUpdater.TYPE_SUGGEST_PHOTO_FOR_USER);
        parentAlert.baseFragment.presentFragment(avatarConstructorFragment);
        if (view != null) {
            avatarConstructorFragment.startFrom(view);
        }
        if (emojiMarkupStrat != null) {
            avatarConstructorFragment.startFrom(emojiMarkupStrat);
        }
        avatarConstructorFragment.setDelegate((gradient, documentId, document, previewView) -> {
            selectedPhotos.clear();
            Bitmap bitmap = Bitmap.createBitmap(800, 800, Bitmap.Config.ARGB_8888);
            Canvas canvas = new Canvas(bitmap);
            GradientTools gradientTools = new GradientTools();
            if (gradient != null) {
                gradientTools.setColors(gradient.color1, gradient.color2, gradient.color3, gradient.color4);
            } else {
                gradientTools.setColors(AvatarConstructorFragment.defaultColors[0][0], AvatarConstructorFragment.defaultColors[0][1],  AvatarConstructorFragment.defaultColors[0][2], AvatarConstructorFragment.defaultColors[0][3]);
            }
            gradientTools.setBounds(0, 0, 800, 800);
            canvas.drawRect(0, 0, 800, 800, gradientTools.paint);

            File file = new File(FileLoader.getDirectory(FileLoader.MEDIA_DIR_CACHE), SharedConfig.getLastLocalId() + "avatar_background.png");
            try {
                file.createNewFile();

                ByteArrayOutputStream bos = new ByteArrayOutputStream();
                bitmap.compress(Bitmap.CompressFormat.PNG, 0, bos);
                byte[] bitmapdata = bos.toByteArray();

                FileOutputStream fos = new FileOutputStream(file);
                fos.write(bitmapdata);
                fos.flush();
                fos.close();
            } catch (IOException e) {
                e.printStackTrace();
            }

            float scale = AvatarConstructorFragment.STICKER_DEFAULT_SCALE;
            int imageX, imageY;
            imageX = imageY = (int) (800 * (1f - scale) / 2f);
            int imageSize = (int) (800 * scale);

            ImageReceiver imageReceiver = previewView.getImageReceiver();
            if (imageReceiver.getAnimation() != null) {
                Bitmap firstFrame = imageReceiver.getAnimation().getFirstFrame(null);
                ImageReceiver firstFrameReceiver = new ImageReceiver();
                firstFrameReceiver.setImageBitmap(firstFrame);
                firstFrameReceiver.setImageCoords(imageX, imageY, imageSize, imageSize);
                firstFrameReceiver.setRoundRadius((int) (imageSize * AvatarConstructorFragment.STICKER_DEFAULT_ROUND_RADIUS));
                firstFrameReceiver.draw(canvas);
                firstFrameReceiver.clearImage();
                firstFrame.recycle();
            } else {
                if (imageReceiver.getLottieAnimation() != null) {
                    imageReceiver.getLottieAnimation().setCurrentFrame(0, false, true);
                }
                imageReceiver.setImageCoords(imageX, imageY, imageSize, imageSize);
                imageReceiver.setRoundRadius((int) (imageSize * AvatarConstructorFragment.STICKER_DEFAULT_ROUND_RADIUS));
                imageReceiver.draw(canvas);
            }

            File thumb = new File(FileLoader.getDirectory(FileLoader.MEDIA_DIR_CACHE), SharedConfig.getLastLocalId() + "avatar_background.png");
            try {
                thumb.createNewFile();

                ByteArrayOutputStream bos = new ByteArrayOutputStream();
                bitmap.compress(Bitmap.CompressFormat.PNG, 0, bos);
                byte[] bitmapdata = bos.toByteArray();

                FileOutputStream fos = new FileOutputStream(thumb);
                fos.write(bitmapdata);
                fos.flush();
                fos.close();
            } catch (IOException e) {
                e.printStackTrace();
            }

            MediaController.PhotoEntry photoEntry;
            if (previewView.hasAnimation()) {
                photoEntry = new MediaController.PhotoEntry(0, 0, 0, file.getPath(), 0, false, 0, 0, 0);
                photoEntry.thumbPath = thumb.getPath();

                if (previewView.documentId != 0) {
                    TLRPC.TL_videoSizeEmojiMarkup emojiMarkup = new TLRPC.TL_videoSizeEmojiMarkup();
                    emojiMarkup.emoji_id = previewView.documentId;
                    emojiMarkup.background_colors.add(previewView.backgroundGradient.color1);
                    if (previewView.backgroundGradient.color2 != 0) {
                        emojiMarkup.background_colors.add(previewView.backgroundGradient.color2);
                    }
                    if (previewView.backgroundGradient.color3 != 0) {
                        emojiMarkup.background_colors.add(previewView.backgroundGradient.color3);
                    }
                    if (previewView.backgroundGradient.color4 != 0) {
                        emojiMarkup.background_colors.add(previewView.backgroundGradient.color4);
                    }
                    photoEntry.emojiMarkup = emojiMarkup;
                } else if (previewView.document != null) {
                    TLRPC.TL_videoSizeStickerMarkup emojiMarkup = new TLRPC.TL_videoSizeStickerMarkup();
                    emojiMarkup.sticker_id = previewView.document.id;
                    emojiMarkup.stickerset = MessageObject.getInputStickerSet(previewView.document);
                    emojiMarkup.background_colors.add(previewView.backgroundGradient.color1);
                    if (previewView.backgroundGradient.color2 != 0) {
                        emojiMarkup.background_colors.add(previewView.backgroundGradient.color2);
                    }
                    if (previewView.backgroundGradient.color3 != 0) {
                        emojiMarkup.background_colors.add(previewView.backgroundGradient.color3);
                    }
                    if (previewView.backgroundGradient.color4 != 0) {
                        emojiMarkup.background_colors.add(previewView.backgroundGradient.color4);
                    }
                    photoEntry.emojiMarkup = emojiMarkup;
                }

                photoEntry.editedInfo = new VideoEditedInfo();
                photoEntry.editedInfo.originalPath = file.getPath();
                photoEntry.editedInfo.resultWidth = 800;
                photoEntry.editedInfo.resultHeight = 800;
                photoEntry.editedInfo.originalWidth = 800;
                photoEntry.editedInfo.originalHeight = 800;
                photoEntry.editedInfo.isPhoto = true;
                photoEntry.editedInfo.bitrate = -1;
                photoEntry.editedInfo.muted = true;

                photoEntry.editedInfo.start = photoEntry.editedInfo.startTime = 0;
                photoEntry.editedInfo.endTime = previewView.getDuration();
                photoEntry.editedInfo.framerate = 30;

                photoEntry.editedInfo.avatarStartTime = 0;
                photoEntry.editedInfo.estimatedSize = (int) (photoEntry.editedInfo.endTime / 1000.0f * 115200);
                photoEntry.editedInfo.estimatedDuration = photoEntry.editedInfo.endTime;

                VideoEditedInfo.MediaEntity mediaEntity = new VideoEditedInfo.MediaEntity();
                mediaEntity.type = 0;

                if (document == null) {
                    document = AnimatedEmojiDrawable.findDocument(UserConfig.selectedAccount, documentId);
                }
                if (document == null) {
                    return;
                }
                mediaEntity.viewWidth = (int) (800 * scale);
                mediaEntity.viewHeight = (int) (800 * scale);
                mediaEntity.width = scale;
                mediaEntity.height = scale;
                mediaEntity.x = (1f - scale) / 2f;
                mediaEntity.y = (1f - scale) / 2f;
                mediaEntity.document = document;
                mediaEntity.parentObject = null;
                mediaEntity.text = FileLoader.getInstance(UserConfig.selectedAccount).getPathToAttach(document, true).getAbsolutePath();
                mediaEntity.roundRadius = AvatarConstructorFragment.STICKER_DEFAULT_ROUND_RADIUS;
                if (MessageObject.isAnimatedStickerDocument(document, true) || MessageObject.isVideoStickerDocument(document)) {
                    boolean isAnimatedSticker = MessageObject.isAnimatedStickerDocument(document, true);
                    mediaEntity.subType |= isAnimatedSticker ? 1 : 4;
                }

                photoEntry.editedInfo.mediaEntities = new ArrayList<>();
                photoEntry.editedInfo.mediaEntities.add(mediaEntity);
            } else {
                photoEntry = new MediaController.PhotoEntry(0, 0, 0, thumb.getPath(), 0, false, 0, 0, 0);
            }
            selectedPhotos.put(-1, photoEntry);
            selectedPhotosOrder.add(-1);
            parentAlert.delegate.didPressedButton(7, true, false, 0, false);
        });
    }

    private boolean checkSendMediaEnabled(MediaController.PhotoEntry photoEntry) {
        if (!videoEnabled && photoEntry.isVideo) {
            BulletinFactory.of(parentAlert.sizeNotifierFrameLayout, resourcesProvider).createErrorBulletin(
                    LocaleController.getString("GlobalAttachVideoRestricted", R.string.GlobalAttachVideoRestricted)
            ).show();
            return true;
        } else if (!photoEnabled && !photoEntry.isVideo) {
            BulletinFactory.of(parentAlert.sizeNotifierFrameLayout, resourcesProvider).createErrorBulletin(
                    LocaleController.getString("GlobalAttachPhotoRestricted", R.string.GlobalAttachPhotoRestricted)
            ).show();
            return true;
        }
        return false;
    }

    private int addToSelectedPhotos(MediaController.PhotoEntry object, int index) {
        Object key = object.imageId;
        if (selectedPhotos.containsKey(key)) {
            selectedPhotos.remove(key);
            int position = selectedPhotosOrder.indexOf(key);
            if (position >= 0) {
                selectedPhotosOrder.remove(position);
            }
            updatePhotosCounter(false);
            updateCheckedPhotoIndices();
            if (index >= 0) {
                object.reset();
                photoViewerProvider.updatePhotoAtIndex(index);
            }
            return position;
        } else {
            selectedPhotos.put(key, object);
            selectedPhotosOrder.add(key);
            updatePhotosCounter(true);
            return -1;
        }
    }

    private void clearSelectedPhotos() {
        spoilerItem.setText(LocaleController.getString(R.string.EnablePhotoSpoiler));
        spoilerItem.setAnimatedIcon(R.raw.photo_spoiler);
        parentAlert.selectedMenuItem.showSubItem(compress);
        if (!selectedPhotos.isEmpty()) {
            for (HashMap.Entry<Object, Object> entry : selectedPhotos.entrySet()) {
                MediaController.PhotoEntry photoEntry = (MediaController.PhotoEntry) entry.getValue();
                photoEntry.reset();
            }
            selectedPhotos.clear();
            selectedPhotosOrder.clear();
        }
        if (!cameraPhotos.isEmpty()) {
            for (int a = 0, size = cameraPhotos.size(); a < size; a++) {
                MediaController.PhotoEntry photoEntry = (MediaController.PhotoEntry) cameraPhotos.get(a);
                new File(photoEntry.path).delete();
                if (photoEntry.imagePath != null) {
                    new File(photoEntry.imagePath).delete();
                }
                if (photoEntry.thumbPath != null) {
                    new File(photoEntry.thumbPath).delete();
                }
            }
            cameraPhotos.clear();
        }
        adapter.notifyDataSetChanged();
        cameraAttachAdapter.notifyDataSetChanged();
    }

    private void updateAlbumsDropDown() {
        dropDownContainer.removeAllSubItems();
        if (mediaEnabled) {
            ArrayList<MediaController.AlbumEntry> albums;
            if (shouldLoadAllMedia()) {
                albums = MediaController.allMediaAlbums;
            } else {
                albums = MediaController.allPhotoAlbums;
            }
            dropDownAlbums = new ArrayList<>(albums);
            Collections.sort(dropDownAlbums, (o1, o2) -> {
                if (o1.bucketId == 0 && o2.bucketId != 0) {
                    return -1;
                } else if (o1.bucketId != 0 && o2.bucketId == 0) {
                    return 1;
                }
                int index1 = albums.indexOf(o1);
                int index2 = albums.indexOf(o2);
                if (index1 > index2) {
                    return 1;
                } else if (index1 < index2) {
                    return -1;
                } else {
                    return 0;
                }

            });
        } else {
            dropDownAlbums = new ArrayList<>();
        }
        if (dropDownAlbums.isEmpty()) {
            dropDown.setCompoundDrawablesWithIntrinsicBounds(null, null, null, null);
        } else {
            dropDown.setCompoundDrawablesWithIntrinsicBounds(null, null, dropDownDrawable, null);
            for (int a = 0, N = dropDownAlbums.size(); a < N; a++) {
                MediaController.AlbumEntry album = dropDownAlbums.get(a);
                AlbumButton btn = new AlbumButton(getContext(), album.coverPhoto, album.bucketName, album.photos.size(), resourcesProvider);
                dropDownContainer.getPopupLayout().addView(btn);
                final int i = a + 10;
                btn.setOnClickListener(v -> {
                    parentAlert.actionBar.getActionBarMenuOnItemClick().onItemClick(i);
                    dropDownContainer.toggleSubMenu();
                });
            }
        }
    }

    private boolean processTouchEvent(MotionEvent event) {
        if (event == null) {
            return false;
        }
        if (!pressed && event.getActionMasked() == MotionEvent.ACTION_DOWN || event.getActionMasked() == MotionEvent.ACTION_POINTER_DOWN) {
            zoomControlView.getHitRect(hitRect);
            if (zoomControlView.getTag() != null && hitRect.contains((int) event.getX(), (int) event.getY())) {
                return false;
            }
            if (!takingPhoto && !dragging) {
                if (event.getPointerCount() == 2) {
                    pinchStartDistance = (float) Math.hypot(event.getX(1) - event.getX(0), event.getY(1) - event.getY(0));
                    zooming = true;
                } else {
                    maybeStartDraging = true;
                    lastY = event.getY();
                    zooming = false;
                }
                zoomWas = false;
                pressed = true;
            }
        } else if (pressed) {
            if (event.getActionMasked() == MotionEvent.ACTION_MOVE) {
                if (zooming && event.getPointerCount() == 2 && !dragging) {
                    float newDistance = (float) Math.hypot(event.getX(1) - event.getX(0), event.getY(1) - event.getY(0));
                    if (!zoomWas) {
                        if (Math.abs(newDistance - pinchStartDistance) >= AndroidUtilities.getPixelsInCM(0.4f, false)) {
                            pinchStartDistance = newDistance;
                            zoomWas = true;
                        }
                    } else {
                        if (cameraView != null) {
                            float diff = (newDistance - pinchStartDistance) / AndroidUtilities.dp(100);
                            pinchStartDistance = newDistance;
                            cameraZoom += diff;
                            if (cameraZoom < 0.0f) {
                                cameraZoom = 0.0f;
                            } else if (cameraZoom > 1.0f) {
                                cameraZoom = 1.0f;
                            }
                            zoomControlView.setVisibility(View.VISIBLE);
                            zoomControlView.setAlpha(1.0f);
                            parentAlert.getSheetContainer().invalidate();
                            cameraView.setZoom(cameraZoom);
                            showZoomControls(true, true);
                        }
                    }
                } else {
                    float newY = event.getY();
                    float dy = (newY - lastY);
                    if (maybeStartDraging) {
                        if (Math.abs(dy) > AndroidUtilities.getPixelsInCM(0.4f, false)) {
                            maybeStartDraging = false;
                            dragging = true;
                        }
                    } else if (dragging) {
                        if (cameraView != null) {
                            cameraView.setTranslationY(cameraView.getTranslationY() + dy);
                            lastY = newY;
                            zoomControlView.setTag(null);
                            if (zoomControlHideRunnable != null) {
                                AndroidUtilities.cancelRunOnUIThread(zoomControlHideRunnable);
                                zoomControlHideRunnable = null;
                            }
                            if (cameraPanel.getTag() == null) {
                                cameraPanel.setTag(1);
                                AnimatorSet animatorSet = new AnimatorSet();
                                animatorSet.playTogether(
                                        ObjectAnimator.ofFloat(cameraPanel, View.ALPHA, 0.0f),
                                        ObjectAnimator.ofFloat(zoomControlView, View.ALPHA, 0.0f),
                                        ObjectAnimator.ofFloat(counterTextView, View.ALPHA, 0.0f),
                                        ObjectAnimator.ofFloat(flashModeButton[0], View.ALPHA, 0.0f),
                                        ObjectAnimator.ofFloat(flashModeButton[1], View.ALPHA, 0.0f),
                                        ObjectAnimator.ofFloat(cameraPhotoRecyclerView, View.ALPHA, 0.0f));
                                animatorSet.setDuration(220);
                                animatorSet.setInterpolator(CubicBezierInterpolator.DEFAULT);
                                animatorSet.start();
                            }
                        }
                    }
                }
            } else if (event.getActionMasked() == MotionEvent.ACTION_CANCEL || event.getActionMasked() == MotionEvent.ACTION_UP || event.getActionMasked() == MotionEvent.ACTION_POINTER_UP) {
                pressed = false;
                zooming = false;
                if (zooming) {
                    zooming = false;
                } else if (dragging) {
                    dragging = false;
                    if (cameraView != null) {
                        if (Math.abs(cameraView.getTranslationY()) > cameraView.getMeasuredHeight() / 6.0f) {
                            closeCamera(true);
                        } else {
                            AnimatorSet animatorSet = new AnimatorSet();
                            animatorSet.playTogether(
                                    ObjectAnimator.ofFloat(cameraView, View.TRANSLATION_Y, 0.0f),
                                    ObjectAnimator.ofFloat(cameraPanel, View.ALPHA, 1.0f),
                                    ObjectAnimator.ofFloat(counterTextView, View.ALPHA, 1.0f),
                                    ObjectAnimator.ofFloat(flashModeButton[0], View.ALPHA, 1.0f),
                                    ObjectAnimator.ofFloat(flashModeButton[1], View.ALPHA, 1.0f),
                                    ObjectAnimator.ofFloat(cameraPhotoRecyclerView, View.ALPHA, 1.0f));
                            animatorSet.setDuration(250);
                            animatorSet.setInterpolator(interpolator);
                            animatorSet.start();
                            cameraPanel.setTag(null);
                        }
                    }
                } else if (cameraView != null && !zoomWas) {
                    cameraView.getLocationOnScreen(viewPosition);
                    float viewX = event.getRawX() - viewPosition[0];
                    float viewY = event.getRawY() - viewPosition[1];
                    cameraView.focusToPoint((int) viewX, (int) viewY);
                }
            }
        }
        return true;
    }

    private void resetRecordState() {
        if (parentAlert.destroyed) {
            return;
        }

        for (int a = 0; a < 2; a++) {
            flashModeButton[a].animate().alpha(1f).translationX(0).setDuration(150).setInterpolator(CubicBezierInterpolator.DEFAULT).start();
        }
        switchCameraButton.animate().alpha(1f).translationX(0).setDuration(150).setInterpolator(CubicBezierInterpolator.DEFAULT).start();
        tooltipTextView.animate().alpha(1f).setDuration(150).setInterpolator(CubicBezierInterpolator.DEFAULT).start();
        AndroidUtilities.updateViewVisibilityAnimated(recordTime, false);

        AndroidUtilities.cancelRunOnUIThread(videoRecordRunnable);
        videoRecordRunnable = null;
        AndroidUtilities.unlockOrientation(AndroidUtilities.findActivity(getContext()));
    }

    protected void openPhotoViewer(MediaController.PhotoEntry entry, final boolean sameTakePictureOrientation, boolean external) {
        if (entry != null) {
            cameraPhotos.add(entry);
            selectedPhotos.put(entry.imageId, entry);
            selectedPhotosOrder.add(entry.imageId);
            parentAlert.updateCountButton(0);
            adapter.notifyDataSetChanged();
            cameraAttachAdapter.notifyDataSetChanged();
        }
        if (entry != null && !external && cameraPhotos.size() > 1) {
            updatePhotosCounter(false);
            if (cameraView != null) {
                zoomControlView.setZoom(0.0f, false);
                cameraZoom = 0.0f;
                cameraView.setZoom(0.0f);
                if (!CameraXUtils.isCameraXSupported() || !OctoConfig.INSTANCE.cameraXEnabled.getValue()) {
                    CameraController.getInstance().startPreview(((CameraView)cameraView).getCameraSession());
                }
            }
            return;
        }
        if (cameraPhotos.isEmpty()) {
            return;
        }
        cancelTakingPhotos = true;

        BaseFragment fragment = parentAlert.baseFragment;
        if (fragment == null) {
            fragment = LaunchActivity.getLastFragment();
        }
        if (fragment == null) {
            return;
        }
        PhotoViewer.getInstance().setParentActivity(fragment.getParentActivity(), resourcesProvider);
        PhotoViewer.getInstance().setParentAlert(parentAlert);
        PhotoViewer.getInstance().setMaxSelectedPhotos(parentAlert.maxSelectedPhotos, parentAlert.allowOrder);

        ChatActivity chatActivity;
        int type;
        if (parentAlert.avatarPicker != 0) {
            type = PhotoViewer.SELECT_TYPE_AVATAR;
            chatActivity = null;
        } else if (parentAlert.baseFragment instanceof ChatActivity) {
            chatActivity = (ChatActivity) parentAlert.baseFragment;
            type = 2;
        } else {
            chatActivity = null;
            type = 5;
        }
        ArrayList<Object> arrayList;
        int index;
        if (parentAlert.avatarPicker != 0) {
            arrayList = new ArrayList<>();
            arrayList.add(entry);
            index = 0;
        } else {
            arrayList = getAllPhotosArray();
            index = cameraPhotos.size() - 1;
        }
        if (parentAlert.getAvatarFor() != null && entry != null) {
            parentAlert.getAvatarFor().isVideo = entry.isVideo;
        }
        PhotoViewer.getInstance().openPhotoForSelect(arrayList, index, type, false, new BasePhotoProvider() {

            @Override
            public void onOpen() {
                pauseCameraPreview();
            }

            @Override
            public void onClose() {
                resumeCameraPreview();
            }

            @Override
            public ImageReceiver.BitmapHolder getThumbForPhoto(MessageObject messageObject, TLRPC.FileLocation fileLocation, int index) {
                return null;
            }

            @Override
            public boolean cancelButtonPressed() {
                if (cameraOpened && cameraView != null) {
                    AndroidUtilities.runOnUIThread(() -> {
                        if (cameraView != null && !parentAlert.isDismissed() && Build.VERSION.SDK_INT >= 21) {
                            cameraView.setSystemUiVisibility(View.SYSTEM_UI_FLAG_LAYOUT_FULLSCREEN | View.SYSTEM_UI_FLAG_FULLSCREEN);
                        }
                    }, 1000);
                    zoomControlView.setZoom(0.0f, false);
                    cameraZoom = 0.0f;
                    cameraView.setZoom(0.0f);
                    if (!CameraXUtils.isCameraXSupported() || !OctoConfig.INSTANCE.cameraXEnabled.getValue()) {
                        CameraController.getInstance().startPreview(((CameraView)cameraView).getCameraSession());
                    }
                }
                if (cancelTakingPhotos && cameraPhotos.size() == 1) {
                    for (int a = 0, size = cameraPhotos.size(); a < size; a++) {
                        MediaController.PhotoEntry photoEntry = (MediaController.PhotoEntry) cameraPhotos.get(a);
                        new File(photoEntry.path).delete();
                        if (photoEntry.imagePath != null) {
                            new File(photoEntry.imagePath).delete();
                        }
                        if (photoEntry.thumbPath != null) {
                            new File(photoEntry.thumbPath).delete();
                        }
                    }
                    cameraPhotos.clear();
                    selectedPhotosOrder.clear();
                    selectedPhotos.clear();
                    counterTextView.setVisibility(View.INVISIBLE);
                    cameraPhotoRecyclerView.setVisibility(View.GONE);
                    adapter.notifyDataSetChanged();
                    cameraAttachAdapter.notifyDataSetChanged();
                    parentAlert.updateCountButton(0);
                }
                return true;
            }

            @Override
            public void needAddMorePhotos() {
                cancelTakingPhotos = false;
                if (mediaFromExternalCamera) {
                    parentAlert.delegate.didPressedButton(0, true, true, 0, false);
                    return;
                }
                if (!cameraOpened) {
                    openCamera(false);
                }
                counterTextView.setVisibility(View.VISIBLE);
                cameraPhotoRecyclerView.setVisibility(View.VISIBLE);
                counterTextView.setAlpha(1.0f);
                updatePhotosCounter(false);
            }

            @Override
            public void sendButtonPressed(int index, VideoEditedInfo videoEditedInfo, boolean notify, int scheduleDate, boolean forceDocument) {
                if (cameraPhotos.isEmpty() || parentAlert.destroyed) {
                    return;
                }
                if (videoEditedInfo != null && index >= 0 && index < cameraPhotos.size()) {
                    MediaController.PhotoEntry photoEntry = (MediaController.PhotoEntry) cameraPhotos.get(index);
                    photoEntry.editedInfo = videoEditedInfo;
                }
                if (!(parentAlert.baseFragment instanceof ChatActivity) || !((ChatActivity) parentAlert.baseFragment).isSecretChat()) {
                    for (int a = 0, size = cameraPhotos.size(); a < size; a++) {
                        MediaController.PhotoEntry entry = (MediaController.PhotoEntry) cameraPhotos.get(a);
                        if (entry.ttl > 0) {
                            continue;
                        }
                        AndroidUtilities.addMediaToGallery(entry.path);
                    }
                }
                parentAlert.applyCaption();
                closeCamera(false);
                parentAlert.delegate.didPressedButton(forceDocument ? 4 : 8, true, notify, scheduleDate, forceDocument);
                cameraPhotos.clear();
                selectedPhotosOrder.clear();
                selectedPhotos.clear();
                adapter.notifyDataSetChanged();
                cameraAttachAdapter.notifyDataSetChanged();
                parentAlert.dismiss(true);
            }

            @Override
            public boolean scaleToFill() {
                if (parentAlert.destroyed) {
                    return false;
                }
                int locked = Settings.System.getInt(getContext().getContentResolver(), Settings.System.ACCELEROMETER_ROTATION, 0);
                return sameTakePictureOrientation || locked == 1;
            }

            @Override
            public void willHidePhotoViewer() {
                int count = gridView.getChildCount();
                for (int a = 0; a < count; a++) {
                    View view = gridView.getChildAt(a);
                    if (view instanceof PhotoAttachPhotoCell) {
                        PhotoAttachPhotoCell cell = (PhotoAttachPhotoCell) view;
                        cell.showImage();
                        cell.showCheck(true);
                    }
                }
            }

            @Override
            public boolean canScrollAway() {
                return false;
            }

            @Override
            public boolean canCaptureMorePhotos() {
                return parentAlert.maxSelectedPhotos != 1;
            }
        }, chatActivity);
        PhotoViewer.getInstance().setAvatarFor(parentAlert.getAvatarFor());
    }

    private void showZoomControls(boolean show, boolean animated) {
        if (zoomControlView.getTag() != null && show || zoomControlView.getTag() == null && !show) {
            if (show) {
                if (zoomControlHideRunnable != null) {
                    AndroidUtilities.cancelRunOnUIThread(zoomControlHideRunnable);
                }
                AndroidUtilities.runOnUIThread(zoomControlHideRunnable = () -> {
                    showZoomControls(false, true);
                    zoomControlHideRunnable = null;
                }, 2000);
            }
            return;
        }
        if (zoomControlAnimation != null) {
            zoomControlAnimation.cancel();
        }
        zoomControlView.setTag(show ? 1 : null);
        zoomControlAnimation = new AnimatorSet();
        zoomControlAnimation.setDuration(180);
        zoomControlAnimation.playTogether(ObjectAnimator.ofFloat(zoomControlView, View.ALPHA, show ? 1.0f : 0.0f));
        zoomControlAnimation.addListener(new AnimatorListenerAdapter() {
            @Override
            public void onAnimationEnd(Animator animation) {
                zoomControlAnimation = null;
            }
        });
        zoomControlAnimation.start();
        if (show) {
            AndroidUtilities.runOnUIThread(zoomControlHideRunnable = () -> {
                showZoomControls(false, true);
                zoomControlHideRunnable = null;
            }, 2000);
        }
    }

    protected void updatePhotosCounter(boolean added) {
        if (counterTextView == null || parentAlert.avatarPicker != 0) {
            return;
        }
        boolean hasVideo = false;
        boolean hasPhotos = false;
        for (HashMap.Entry<Object, Object> entry : selectedPhotos.entrySet()) {
            MediaController.PhotoEntry photoEntry = (MediaController.PhotoEntry) entry.getValue();
            if (photoEntry.isVideo) {
                hasVideo = true;
            } else {
                hasPhotos = true;
            }
            if (hasVideo && hasPhotos) {
                break;
            }
        }
        int newSelectedCount = Math.max(1, selectedPhotos.size());
        if (hasVideo && hasPhotos) {
            counterTextView.setText(LocaleController.formatPluralString("Media", selectedPhotos.size()).toUpperCase());
            if (newSelectedCount != currentSelectedCount || added) {
                parentAlert.selectedTextView.setText(LocaleController.formatPluralString("MediaSelected", newSelectedCount));
            }
        } else if (hasVideo) {
            counterTextView.setText(LocaleController.formatPluralString("Videos", selectedPhotos.size()).toUpperCase());
            if (newSelectedCount != currentSelectedCount || added) {
                parentAlert.selectedTextView.setText(LocaleController.formatPluralString("VideosSelected", newSelectedCount));
            }
        } else {
            counterTextView.setText(LocaleController.formatPluralString("Photos", selectedPhotos.size()).toUpperCase());
            if (newSelectedCount != currentSelectedCount || added) {
                parentAlert.selectedTextView.setText(LocaleController.formatPluralString("PhotosSelected", newSelectedCount));
            }
        }
        parentAlert.setCanOpenPreview(newSelectedCount > 1);
        currentSelectedCount = newSelectedCount;
    }

    private PhotoAttachPhotoCell getCellForIndex(int index) {
        int count = gridView.getChildCount();
        for (int a = 0; a < count; a++) {
            View view = gridView.getChildAt(a);
            if (view.getTop() >= gridView.getMeasuredHeight() - parentAlert.getClipLayoutBottom()) {
                continue;
            }
            if (view instanceof PhotoAttachPhotoCell) {
                PhotoAttachPhotoCell cell = (PhotoAttachPhotoCell) view;
                if (cell.getImageView().getTag() != null && (Integer) cell.getImageView().getTag() == index) {
                    return cell;
                }
            }
        }
        return null;
    }

    private void setCameraFlashModeIcon(ImageView imageView, String mode) {
        switch (mode) {
            case Camera.Parameters.FLASH_MODE_OFF:
                imageView.setImageResource(R.drawable.flash_off);
                imageView.setContentDescription(LocaleController.getString("AccDescrCameraFlashOff", R.string.AccDescrCameraFlashOff));
                break;
            case Camera.Parameters.FLASH_MODE_ON:
                imageView.setImageResource(R.drawable.flash_on);
                imageView.setContentDescription(LocaleController.getString("AccDescrCameraFlashOn", R.string.AccDescrCameraFlashOn));
                break;
            case Camera.Parameters.FLASH_MODE_AUTO:
                imageView.setImageResource(R.drawable.flash_auto);
                imageView.setContentDescription(LocaleController.getString("AccDescrCameraFlashAuto", R.string.AccDescrCameraFlashAuto));
                break;
        }
    }

    public void checkCamera(boolean request) {
        if (parentAlert.destroyed || !needCamera) {
            return;
        }
        boolean old = deviceHasGoodCamera;
        boolean old2 = noCameraPermissions;
        BaseFragment fragment = parentAlert.baseFragment;
        if (fragment == null) {
            fragment = LaunchActivity.getLastFragment();
        }
        if (fragment == null || fragment.getParentActivity() == null) {
            return;
        }
        if (!SharedConfig.inappCamera) {
            deviceHasGoodCamera = false;
        } else {
            if (Build.VERSION.SDK_INT >= 23) {
                if (noCameraPermissions = (fragment.getParentActivity().checkSelfPermission(Manifest.permission.CAMERA) != PackageManager.PERMISSION_GRANTED)) {
                    if (request) {
                        try {
                            parentAlert.baseFragment.getParentActivity().requestPermissions(new String[]{Manifest.permission.CAMERA, Manifest.permission.READ_EXTERNAL_STORAGE}, 17);
                        } catch (Exception ignore) {

                        }
                    }
                    deviceHasGoodCamera = false;
                } else if (CameraXUtils.isCameraXSupported() && OctoConfig.INSTANCE.cameraXEnabled.getValue()) {
                    deviceHasGoodCamera = CameraXView.hasGoodCamera(getContext());
                } else {
                    if (request || SharedConfig.hasCameraCache) {
                        CameraController.getInstance().initCamera(null);
                    }
                    deviceHasGoodCamera = CameraController.getInstance().isCameraInitied();
                }
            } else if (CameraXUtils.isCameraXSupported() && OctoConfig.INSTANCE.cameraXEnabled.getValue()) {
                deviceHasGoodCamera = CameraXView.hasGoodCamera(getContext());
            } else {
                if (request || SharedConfig.hasCameraCache) {
                    CameraController.getInstance().initCamera(null);
                }
                deviceHasGoodCamera = CameraController.getInstance().isCameraInitied();
            }
        }
        if ((old != deviceHasGoodCamera || old2 != noCameraPermissions) && adapter != null) {
            adapter.notifyDataSetChanged();
        }
        if (!parentAlert.destroyed && parentAlert.isShowing() && deviceHasGoodCamera && parentAlert.getBackDrawable().getAlpha() != 0 && !cameraOpened) {
            showCamera();
        }
        if (CameraXUtils.isCameraXSupported() && OctoConfig.INSTANCE.cameraXEnabled.getValue() && cameraOpened && needRebindCamera) {
            ((CameraXView) cameraView).rebind();
        }
    }

    boolean cameraExpanded;
    private void openCamera(boolean animated) {
        if (cameraView == null || cameraInitAnimation != null || parentAlert.isDismissed()) {
            return;
        }
        cameraView.initTexture();
        if (shouldLoadAllMedia()) {
            tooltipTextView.setVisibility(VISIBLE);
        } else {
            tooltipTextView.setVisibility(GONE);
        }
        if (cameraPhotos.isEmpty()) {
            counterTextView.setVisibility(View.INVISIBLE);
            cameraPhotoRecyclerView.setVisibility(View.GONE);
        } else {
            counterTextView.setVisibility(View.VISIBLE);
            cameraPhotoRecyclerView.setVisibility(View.VISIBLE);
        }
        if (parentAlert.commentTextView.isKeyboardVisible() && isFocusable()) {
            parentAlert.commentTextView.closeKeyboard();
        }
        zoomControlView.setVisibility(View.VISIBLE);
        zoomControlView.setAlpha(0.0f);

        // OctoGram - CameraX
        if (CameraXUtils.isCameraXSupported() && OctoConfig.INSTANCE.cameraXEnabled.getValue()) {
            if (((CameraXView) cameraView).isExposureCompensationSupported()) {
                isExposureCompensationSupported = true;
                evControlView.setVisibility(View.VISIBLE);
                evControlView.setAlpha(0.0f);
            }
        }
        effectSelector.setVisibility(cameraView.isFrontface() ? GONE:VISIBLE);
        effectSelector.setAlpha(0.0f);
        lockAnimationView.setVisibility(VISIBLE);
        lockAnimationView.setAlpha(0.0f);

        cameraPanel.setVisibility(View.VISIBLE);
        cameraPanel.setTag(null);
        animateCameraValues[0] = 0;
        animateCameraValues[1] = itemSize;
        animateCameraValues[2] = itemSize;
        additionCloseCameraY = 0;
        cameraExpanded = true;
        if (cameraView != null) {
            cameraView.setFpsLimit(-1);
        }
        AndroidUtilities.hideKeyboard(this);
        AndroidUtilities.setLightNavigationBar(parentAlert.getWindow(), false);
        parentAlert.getWindow().addFlags(FLAG_KEEP_SCREEN_ON);
        if (animated) {
            setCameraOpenProgress(0);
            cameraAnimationInProgress = true;
            notificationsLocker.lock();
            ArrayList<Animator> animators = new ArrayList<>();
            animators.add(ObjectAnimator.ofFloat(this, "cameraOpenProgress", 0.0f, 1.0f));
            animators.add(ObjectAnimator.ofFloat(cameraPanel, View.ALPHA, 1.0f));
            animators.add(ObjectAnimator.ofFloat(counterTextView, View.ALPHA, 1.0f));
            animators.add(ObjectAnimator.ofFloat(evControlView, View.ALPHA, 1.0f));
            animators.add(ObjectAnimator.ofFloat(effectSelector, View.ALPHA, 1.0f));
            animators.add(ObjectAnimator.ofFloat(cameraPhotoRecyclerView, View.ALPHA, 1.0f));
            for (int a = 0; a < 2; a++) {
                if (flashModeButton[a].getVisibility() == View.VISIBLE) {
                    animators.add(ObjectAnimator.ofFloat(flashModeButton[a], View.ALPHA, 1.0f));
                    break;
                }
            }
            AnimatorSet animatorSet = new AnimatorSet();
            animatorSet.playTogether(animators);
            animatorSet.setDuration(350);
            animatorSet.setInterpolator(CubicBezierInterpolator.DEFAULT);
            animatorSet.addListener(new AnimatorListenerAdapter() {
                @Override
                public void onAnimationEnd(Animator animator) {
                    notificationsLocker.unlock();
                    cameraAnimationInProgress = false;
                    if (cameraView != null) {
                        if (Build.VERSION.SDK_INT >= 21) {
                            cameraView.invalidateOutline();
                        } else {
                            cameraView.invalidate();
                        }
                    }
                    if (cameraOpened) {
                        parentAlert.delegate.onCameraOpened();
                    }
                    if (Build.VERSION.SDK_INT >= 21 && cameraView != null) {
                        cameraView.setSystemUiVisibility(View.SYSTEM_UI_FLAG_LAYOUT_FULLSCREEN | View.SYSTEM_UI_FLAG_FULLSCREEN);
                    }
                }
            });
            animatorSet.start();
        } else {
            setCameraOpenProgress(1.0f);
            cameraPanel.setAlpha(1.0f);
            counterTextView.setAlpha(1.0f);
            cameraPhotoRecyclerView.setAlpha(1.0f);
            for (int a = 0; a < 2; a++) {
                if (flashModeButton[a].getVisibility() == View.VISIBLE) {
                    flashModeButton[a].setAlpha(1.0f);
                    break;
                }
            }
            parentAlert.delegate.onCameraOpened();
            if (cameraView != null && Build.VERSION.SDK_INT >= 21) {
                cameraView.setSystemUiVisibility(View.SYSTEM_UI_FLAG_LAYOUT_FULLSCREEN | View.SYSTEM_UI_FLAG_FULLSCREEN);
            }
        }
        cameraOpened = true;
        if (cameraView != null) {
            cameraView.setImportantForAccessibility(View.IMPORTANT_FOR_ACCESSIBILITY_NO);
        }
        if (Build.VERSION.SDK_INT >= 19) {
            gridView.setImportantForAccessibility(View.IMPORTANT_FOR_ACCESSIBILITY_NO_HIDE_DESCENDANTS);
        }

        if ((OctoConfig.INSTANCE.disableCameraPreview.getValue() || !LiteMode.isEnabled(LiteMode.FLAGS_CHAT)) && cameraView != null && cameraView.isInited()) {
            cameraView.showTexture(true, animated);
        }
    }

    public void loadGalleryPhotos() {
        MediaController.AlbumEntry albumEntry;
        if (shouldLoadAllMedia()) {
            albumEntry = MediaController.allMediaAlbumEntry;
        } else {
            albumEntry = MediaController.allPhotosAlbumEntry;
        }
        if (albumEntry == null && Build.VERSION.SDK_INT >= 21) {
            MediaController.loadGalleryPhotosAlbums(0);
        }
    }

    private boolean shouldLoadAllMedia() {
        return !parentAlert.isPhotoPicker && (parentAlert.baseFragment instanceof ChatActivity || parentAlert.avatarPicker == 2);
    }

    public void showCamera() {
        if (parentAlert.paused || !mediaEnabled) {
            return;
        }
        if (cameraView == null) {
            final boolean lazy = OctoConfig.INSTANCE.disableCameraPreview.getValue() || !LiteMode.isEnabled(LiteMode.FLAGS_CHAT);
            if (!CameraXUtils.isCameraXSupported() || !OctoConfig.INSTANCE.cameraXEnabled.getValue()) {
                cameraView = new CameraView(getContext(), parentAlert.openWithFrontFaceCamera, lazy) {

                    Bulletin.Delegate bulletinDelegate = new Bulletin.Delegate() {
                        @Override
                        public int getBottomOffset(int tag) {
                            return AndroidUtilities.dp(126) + parentAlert.getBottomInset();
                        }
                    };

                    @Override
                    protected void dispatchDraw(Canvas canvas) {
                        if (Build.VERSION.SDK_INT >= 21) {
                            super.dispatchDraw(canvas);
                        } else {
                            int maxY = (int) Math.min(parentAlert.getCommentTextViewTop() + currentPanTranslationY + parentAlert.getContainerView().getTranslationY() - cameraView.getTranslationY(), getMeasuredHeight());
                            if (cameraAnimationInProgress) {
                                AndroidUtilities.rectTmp.set(animationClipLeft + cameraViewOffsetX * (1f - cameraOpenProgress), animationClipTop + cameraViewOffsetY * (1f - cameraOpenProgress), animationClipRight, Math.min(maxY, animationClipBottom));
                            } else if (!cameraAnimationInProgress && !cameraOpened) {
                                AndroidUtilities.rectTmp.set(cameraViewOffsetX, cameraViewOffsetY, getMeasuredWidth(), Math.min(maxY, getMeasuredHeight()));
                            } else {
                                AndroidUtilities.rectTmp.set(0, 0, getMeasuredWidth(), Math.min(maxY, getMeasuredHeight()));
                            }
                            canvas.save();
                            canvas.clipRect(AndroidUtilities.rectTmp);
                            super.dispatchDraw(canvas);
                            canvas.restore();
                        }
                    }

                    @Override
                    protected void onAttachedToWindow() {
                        super.onAttachedToWindow();
                        Bulletin.addDelegate(cameraView, bulletinDelegate);
                    }

                    @Override
                    protected void onDetachedFromWindow() {
                        super.onDetachedFromWindow();
                        Bulletin.removeDelegate(cameraView);
                    }
                };
            } else {
                cameraView = new CameraXView(parentAlert.baseFragment.getParentActivity(), parentAlert.openWithFrontFaceCamera, lazy);
            }

            if (cameraCell != null && lazy) {
                cameraView.setThumbDrawable(cameraCell.getDrawable());
            }
            cameraView.setRecordFile(AndroidUtilities.generateVideoPath(parentAlert.baseFragment instanceof ChatActivity && ((ChatActivity) parentAlert.baseFragment).isSecretChat()));
            cameraView.setFocusable(true);
            cameraView.setFpsLimit(30);
            if (Build.VERSION.SDK_INT >= 21) {
                cameraView.setOutlineProvider(new ViewOutlineProvider() {
                    @Override
                    public void getOutline(View view, Outline outline) {
                        int maxY = (int) Math.min(parentAlert.getCommentTextViewTop() + currentPanTranslationY + parentAlert.getContainerView().getTranslationY() - cameraView.getTranslationY(), view.getMeasuredHeight());
                        if (cameraOpened) {
                            maxY = view.getMeasuredHeight();
                        } else if (cameraAnimationInProgress) {
                            maxY = AndroidUtilities.lerp(maxY, view.getMeasuredHeight(), cameraOpenProgress);
                        }
                        if (cameraAnimationInProgress) {
                            AndroidUtilities.rectTmp.set(animationClipLeft + cameraViewOffsetX * (1f - cameraOpenProgress), animationClipTop + cameraViewOffsetY * (1f - cameraOpenProgress), animationClipRight,  animationClipBottom);
                            outline.setRect((int) AndroidUtilities.rectTmp.left,(int) AndroidUtilities.rectTmp.top, (int) AndroidUtilities.rectTmp.right, Math.min(maxY, (int) AndroidUtilities.rectTmp.bottom));
                        } else if (!cameraAnimationInProgress && !cameraOpened) {
                            int rad = AndroidUtilities.dp(8 * parentAlert.cornerRadius);
                            outline.setRoundRect((int) cameraViewOffsetX, (int) cameraViewOffsetY, view.getMeasuredWidth() + rad, Math.min(maxY, view.getMeasuredHeight()) + rad, rad);
                        } else {
                            outline.setRect(0, 0, view.getMeasuredWidth(), Math.min(maxY, view.getMeasuredHeight()));
                        }
                    }
                });
                cameraView.setClipToOutline(true);
            }
            cameraView.setContentDescription(LocaleController.getString("AccDescrInstantCamera", R.string.AccDescrInstantCamera));
            parentAlert.getContainer().addView(cameraView, 1, new FrameLayout.LayoutParams(itemSize, itemSize));
            cameraView.setDelegate(new CameraView.CameraViewDelegate() {
                @Override
                public void onCameraInit() {
                    String current;
                    String next;
                    if (!CameraXUtils.isCameraXSupported() || !OctoConfig.INSTANCE.cameraXEnabled.getValue()) {
                        current = ((CameraView) cameraView).getCameraSession().getCurrentFlashMode();
                        next = ((CameraView) cameraView).getCameraSession().getNextFlashMode();
                        if (current.equals(next)) {
                            for (int a = 0; a < 2; a++) {
                                flashModeButton[a].setVisibility(View.INVISIBLE);
                                flashModeButton[a].setAlpha(0.0f);
                                flashModeButton[a].setTranslationY(0.0f);
                            }
                        } else {
                            setCameraFlashModeIcon(flashModeButton[0], ((CameraView) cameraView).getCameraSession().getCurrentFlashMode());
                            for (int a = 0; a < 2; a++) {
                                flashModeButton[a].setVisibility(a == 0 ? View.VISIBLE : View.INVISIBLE);
                                flashModeButton[a].setAlpha(a == 0 && cameraOpened ? 1.0f : 0.0f);
                                flashModeButton[a].setTranslationY(0.0f);
                            }
                        }
                    } else {
                        if (((CameraXView) cameraView).isExposureCompensationSupported()) {
                            evControlView.setVisibility(View.VISIBLE);
                        }
                        effectSelector.loadEffects((CameraXView) cameraView);
                        if (cameraOpened) {
                            effectSelector.setVisibility(cameraView.isFrontface() ? GONE:VISIBLE);
                            lockAnimationView.setVisibility(VISIBLE);
                            lockAnimationView.setAlpha(0.0f);
                        }
                        if (((CameraXView) cameraView).isFlashAvailable()) {
                            setCameraFlashModeIcon(flashModeButton[0], ((CameraXView) cameraView).getCurrentFlashMode());
                            for (int a = 0; a < 2; a++) {
                                flashModeButton[a].setVisibility(a == 0 ? View.VISIBLE : View.INVISIBLE);
                                flashModeButton[a].setAlpha(a == 0 && cameraOpened ? 1.0f : 0.0f);
                                flashModeButton[a].setTranslationY(0.0f);
                            }
                        } else {
                            for (int a = 0; a < 2; a++) {
                                flashModeButton[a].setVisibility(View.INVISIBLE);
                                flashModeButton[a].setAlpha(0.0f);
                                flashModeButton[a].setTranslationY(0.0f);
                            }
                        }
                    }
                    switchCameraButton.setImageResource(cameraView.isFrontface() ? R.drawable.camera_revert1 : R.drawable.camera_revert2);
                    switchCameraButton.setVisibility(cameraView.hasFrontFaceCamera() ? View.VISIBLE : View.INVISIBLE);
                    if (!cameraOpened) {
                        cameraInitAnimation = new AnimatorSet();
                        cameraInitAnimation.playTogether(
                                ObjectAnimator.ofFloat(cameraView, View.ALPHA, 0.0f, 1.0f),
                                ObjectAnimator.ofFloat(cameraIcon, View.ALPHA, 0.0f, 1.0f));
                        cameraInitAnimation.setDuration(180);
                        cameraInitAnimation.addListener(new AnimatorListenerAdapter() {
                            @Override
                            public void onAnimationEnd(Animator animation) {
                                if (animation.equals(cameraInitAnimation)) {
                                    canSaveCameraPreview = true;
                                    cameraInitAnimation = null;
                                    if (!isHidden) {
                                        int count = gridView.getChildCount();
                                        for (int a = 0; a < count; a++) {
                                            View child = gridView.getChildAt(a);
                                            if (child instanceof PhotoAttachCameraCell) {
                                                child.setVisibility(View.INVISIBLE);
                                                break;
                                            }
                                        }
                                    }
                                }
                            }

                            @Override
                            public void onAnimationCancel(Animator animation) {
                                cameraInitAnimation = null;
                            }
                        });
                        cameraInitAnimation.start();
                    }
                }
            });

            if (cameraIcon == null) {
                cameraIcon = new FrameLayout(getContext()) {
                    @Override
                    protected void onDraw(Canvas canvas) {
                        int maxY = (int) Math.min(parentAlert.getCommentTextViewTop() + currentPanTranslationY + parentAlert.getContainerView().getTranslationY() - cameraView.getTranslationY(), getMeasuredHeight());
                        if (cameraOpened) {
                            maxY = getMeasuredHeight();
                        } else if (cameraAnimationInProgress) {
                            maxY = AndroidUtilities.lerp(maxY, getMeasuredHeight(), cameraOpenProgress);
                        }
                        int w = cameraDrawable.getIntrinsicWidth();
                        int h = cameraDrawable.getIntrinsicHeight();
                        int x = (itemSize - w) / 2;
                        int y = (itemSize - h) / 2;
                        if (cameraViewOffsetY != 0) {
                            y -= cameraViewOffsetY;
                        }
                        boolean clip = maxY < getMeasuredHeight();
                        if (clip) {
                            canvas.save();
                            canvas.clipRect(0, 0, getMeasuredWidth(), maxY);
                        }
                        cameraDrawable.setBounds(x, y, x + w, y + h);
                        cameraDrawable.draw(canvas);
                        if (clip) {
                            canvas.restore();
                        }
                    }
                };
                cameraIcon.setWillNotDraw(false);
                cameraIcon.setClipChildren(true);
            }
            parentAlert.getContainer().addView(cameraIcon, 2, new FrameLayout.LayoutParams(itemSize, itemSize));

            cameraView.setAlpha(mediaEnabled ? 1.0f : 0.2f);
            cameraView.setEnabled(mediaEnabled);
            cameraIcon.setAlpha(mediaEnabled ? 1.0f : 0.2f);
            cameraIcon.setEnabled(mediaEnabled);
            if (isHidden) {
                cameraView.setVisibility(GONE);
                cameraIcon.setVisibility(GONE);
            }
            checkCameraViewPosition();
            invalidate();
        }
        if (zoomControlView != null) {
            zoomControlView.setZoom(0.0f, false);
            cameraZoom = 0.0f;
        }
        if (evControlView != null) {
            evControlView.setSliderValue(0.5f, false);
        }
        if (effectSelector != null) {
            effectSelector.resetSelectedEffect();
        }
        cameraView.setTranslationX(cameraViewLocation[0]);
        cameraView.setTranslationY(cameraViewLocation[1] + currentPanTranslationY);
        cameraIcon.setTranslationX(cameraViewLocation[0]);
        cameraIcon.setTranslationY(cameraViewLocation[1] + cameraViewOffsetY + currentPanTranslationY);
    }

    public void hideCamera(boolean async) {
        if (!deviceHasGoodCamera || cameraView == null) {
            return;
        }
        saveLastCameraBitmap();
        int count = gridView.getChildCount();
        for (int a = 0; a < count; a++) {
            View child = gridView.getChildAt(a);
            if (child instanceof PhotoAttachCameraCell) {
                child.setVisibility(View.VISIBLE);
                ((PhotoAttachCameraCell) child).updateBitmap();
                break;
            }
        }
        if (!CameraXUtils.isCameraXSupported() || !OctoConfig.INSTANCE.cameraXEnabled.getValue()) {
            ((CameraView) cameraView).destroy(async, null);
        } else {
            ((CameraXView) cameraView).closeCamera();
        }
        if (cameraInitAnimation != null) {
            cameraInitAnimation.cancel();
            cameraInitAnimation = null;
        }
        AndroidUtilities.runOnUIThread(() -> {
            parentAlert.getContainer().removeView(cameraView);
            parentAlert.getContainer().removeView(cameraIcon);
            cameraView = null;
            cameraIcon = null;
        }, 300);
        canSaveCameraPreview = false;
    }

    private void saveLastCameraBitmap() {
        if (!canSaveCameraPreview) {
            return;
        }
        try {
            Bitmap bitmap;
            if (!CameraXUtils.isCameraXSupported() || !OctoConfig.INSTANCE.cameraXEnabled.getValue()) {
                TextureView textureView = cameraView.getTextureView();
                bitmap = textureView.getBitmap();
            } else {
                bitmap = ((CameraXView) cameraView).getBitmap();
            }
            if (bitmap != null) {
                Bitmap newBitmap = Bitmap.createBitmap(bitmap, 0, 0, bitmap.getWidth(), bitmap.getHeight(), cameraView.getMatrix(), true);
                bitmap.recycle();
                bitmap = newBitmap;
                Bitmap lastBitmap = Bitmap.createScaledBitmap(bitmap, 80, (int) (bitmap.getHeight() / (bitmap.getWidth() / 80.0f)), true);
                if (lastBitmap != null) {
                    if (lastBitmap != bitmap) {
                        bitmap.recycle();
                    }
                    Utilities.blurBitmap(lastBitmap, 7, 1, lastBitmap.getWidth(), lastBitmap.getHeight(), lastBitmap.getRowBytes());
                    File file = new File(ApplicationLoader.getFilesDirFixed(), "cthumb.jpg");
                    FileOutputStream stream = new FileOutputStream(file);
                    lastBitmap.compress(Bitmap.CompressFormat.JPEG, 87, stream);
                    lastBitmap.recycle();
                    stream.close();
                }
            }
        } catch (Throwable ignore) {

        }
    }

    public void onActivityResultFragment(int requestCode, Intent data, String currentPicturePath) {
        if (parentAlert.destroyed) {
            return;
        }
        mediaFromExternalCamera = true;
        if (requestCode == 0) {
            PhotoViewer.getInstance().setParentActivity(parentAlert.baseFragment.getParentActivity(), resourcesProvider);
            PhotoViewer.getInstance().setMaxSelectedPhotos(parentAlert.maxSelectedPhotos, parentAlert.allowOrder);
            Pair<Integer, Integer> orientation = AndroidUtilities.getImageOrientation(currentPicturePath);
            int width = 0, height = 0;
            try {
                BitmapFactory.Options options = new BitmapFactory.Options();
                options.inJustDecodeBounds = true;
                BitmapFactory.decodeFile(new File(currentPicturePath).getAbsolutePath(), options);
                width = options.outWidth;
                height = options.outHeight;
            } catch (Exception ignore) {}
            MediaController.PhotoEntry photoEntry = new MediaController.PhotoEntry(0, lastImageId--, 0, currentPicturePath, orientation.first, false, width, height, 0).setOrientation(orientation);
            photoEntry.canDeleteAfter = true;
            openPhotoViewer(photoEntry, false, true);
        } else if (requestCode == 2) {
            String videoPath = null;
            if (BuildVars.LOGS_ENABLED) {
                FileLog.d("pic path " + currentPicturePath);
            }
            if (data != null && currentPicturePath != null) {
                if (new File(currentPicturePath).exists()) {
                    data = null;
                }
            }
            if (data != null) {
                Uri uri = data.getData();
                if (uri != null) {
                    if (BuildVars.LOGS_ENABLED) {
                        FileLog.d("video record uri " + uri.toString());
                    }
                    videoPath = AndroidUtilities.getPath(uri);
                    if (BuildVars.LOGS_ENABLED) {
                        FileLog.d("resolved path = " + videoPath);
                    }
                    if (videoPath == null || !(new File(videoPath).exists())) {
                        videoPath = currentPicturePath;
                    }
                } else {
                    videoPath = currentPicturePath;
                }
                if (!(parentAlert.baseFragment instanceof ChatActivity) || !((ChatActivity) parentAlert.baseFragment).isSecretChat()) {
                    AndroidUtilities.addMediaToGallery(currentPicturePath);
                }
                currentPicturePath = null;
            }
            if (videoPath == null && currentPicturePath != null) {
                File f = new File(currentPicturePath);
                if (f.exists()) {
                    videoPath = currentPicturePath;
                }
            }

            MediaMetadataRetriever mediaMetadataRetriever = null;
            long duration = 0;
            try {
                mediaMetadataRetriever = new MediaMetadataRetriever();
                mediaMetadataRetriever.setDataSource(videoPath);
                String d = mediaMetadataRetriever.extractMetadata(MediaMetadataRetriever.METADATA_KEY_DURATION);
                if (d != null) {
                    duration = (int) Math.ceil(Long.parseLong(d) / 1000.0f);
                }
            } catch (Exception e) {
                FileLog.e(e);
            } finally {
                try {
                    if (mediaMetadataRetriever != null) {
                        mediaMetadataRetriever.release();
                    }
                } catch (Exception e) {
                    FileLog.e(e);
                }
            }
            final Bitmap bitmap = SendMessagesHelper.createVideoThumbnail(videoPath, MediaStore.Video.Thumbnails.MINI_KIND);
            String fileName = Integer.MIN_VALUE + "_" + SharedConfig.getLastLocalId() + ".jpg";
            final File cacheFile = new File(FileLoader.getDirectory(FileLoader.MEDIA_DIR_CACHE), fileName);
            try {
                FileOutputStream stream = new FileOutputStream(cacheFile);
                bitmap.compress(Bitmap.CompressFormat.JPEG, 55, stream);
            } catch (Throwable e) {
                FileLog.e(e);
            }
            SharedConfig.saveConfig();

            MediaController.PhotoEntry entry = new MediaController.PhotoEntry(0, lastImageId--, 0, videoPath, 0, true, bitmap.getWidth(), bitmap.getHeight(), 0);
            entry.duration = (int) duration;
            entry.thumbPath = cacheFile.getAbsolutePath();
            openPhotoViewer(entry, false, true);
        }
    }

    float additionCloseCameraY;

    public void closeCamera(boolean animated) {
        if (takingPhoto || cameraView == null) {
            return;
        }
        animateCameraValues[1] = itemSize;
        animateCameraValues[2] = itemSize;
        if (zoomControlHideRunnable != null) {
            AndroidUtilities.cancelRunOnUIThread(zoomControlHideRunnable);
            zoomControlHideRunnable = null;
        }
        AndroidUtilities.setLightNavigationBar(parentAlert.getWindow(), AndroidUtilities.computePerceivedBrightness(getThemedColor(Theme.key_windowBackgroundGray)) > 0.721);
        if (animated) {
            additionCloseCameraY = cameraView.getTranslationY();

            cameraAnimationInProgress = true;
            ArrayList<Animator> animators = new ArrayList<>();
            animators.add(ObjectAnimator.ofFloat(this, "cameraOpenProgress", 0.0f));
            animators.add(ObjectAnimator.ofFloat(cameraPanel, View.ALPHA, 0.0f));
            animators.add(ObjectAnimator.ofFloat(zoomControlView, View.ALPHA, 0.0f));
            animators.add(ObjectAnimator.ofFloat(evControlView, View.ALPHA, 0.0f));
            animators.add(ObjectAnimator.ofFloat(effectSelector, View.ALPHA, 0.0f));
            animators.add(ObjectAnimator.ofFloat(lockAnimationView, View.ALPHA, 0.0f));
            animators.add(ObjectAnimator.ofFloat(counterTextView, View.ALPHA, 0.0f));
            animators.add(ObjectAnimator.ofFloat(cameraPhotoRecyclerView, View.ALPHA, 0.0f));
            for (int a = 0; a < 2; a++) {
                if (flashModeButton[a].getVisibility() == View.VISIBLE) {
                    animators.add(ObjectAnimator.ofFloat(flashModeButton[a], View.ALPHA, 0.0f));
                    break;
                }
            }

            notificationsLocker.lock();
            AnimatorSet animatorSet = new AnimatorSet();
            animatorSet.playTogether(animators);
            animatorSet.setDuration(220);
            animatorSet.setInterpolator(CubicBezierInterpolator.DEFAULT);
            animatorSet.addListener(new AnimatorListenerAdapter() {
                @Override
                public void onAnimationEnd(Animator animator) {
                    notificationsLocker.unlock();
                    cameraExpanded = false;
                    parentAlert.getWindow().clearFlags(FLAG_KEEP_SCREEN_ON);
                    setCameraOpenProgress(0f);
                    cameraAnimationInProgress = false;
                    if (cameraView != null) {
                        if (Build.VERSION.SDK_INT >= 21) {
                            cameraView.invalidateOutline();
                        } else {
                            cameraView.invalidate();
                        }
                    }
                    cameraOpened = false;

                    if (cameraPanel != null) {
                        cameraPanel.setVisibility(View.GONE);
                    }
                    if (zoomControlView != null) {
                        zoomControlView.setVisibility(View.GONE);
                        zoomControlView.setTag(null);
                    }
                    if (evControlView != null) {
                        evControlView.setVisibility(View.GONE);
                        evControlView.setTag(null);
                    }
                    if (lockAnimationView != null) {
                        lockAnimationView.setVisibility(View.GONE);
                        lockAnimationView.setTag(null);
                    }
                    if (effectSelector != null) {
                        effectSelector.setVisibility(View.GONE);
                        effectSelector.setTag(null);
                    }
                    if (cameraPhotoRecyclerView != null) {
                        cameraPhotoRecyclerView.setVisibility(View.GONE);
                    }
                    if (cameraView != null) {
                        cameraView.setFpsLimit(30);
                        if (Build.VERSION.SDK_INT >= 21) {
                            cameraView.setSystemUiVisibility(View.SYSTEM_UI_FLAG_LAYOUT_FULLSCREEN);
                        }
                    }
                }
            });
            animatorSet.start();
        } else {
            cameraExpanded = false;
            parentAlert.getWindow().clearFlags(FLAG_KEEP_SCREEN_ON);
            setCameraOpenProgress(0f);
            animateCameraValues[0] = 0;
            setCameraOpenProgress(0);
            cameraPanel.setAlpha(0);
            cameraPanel.setVisibility(View.GONE);
            zoomControlView.setAlpha(0);
            zoomControlView.setTag(null);
            zoomControlView.setVisibility(View.GONE);
            evControlView.setAlpha(0);
            evControlView.setTag(null);
            evControlView.setVisibility(View.GONE);
            effectSelector.setAlpha(0);
            effectSelector.setTag(null);
            effectSelector.setVisibility(GONE);
            lockAnimationView.setAlpha(0f);
            lockAnimationView.setTag(null);
            lockAnimationView.setVisibility(View.GONE);
            cameraPhotoRecyclerView.setAlpha(0);
            counterTextView.setAlpha(0);
            cameraPhotoRecyclerView.setVisibility(View.GONE);
            for (int a = 0; a < 2; a++) {
                if (flashModeButton[a].getVisibility() == View.VISIBLE) {
                    flashModeButton[a].setAlpha(0.0f);
                    break;
                }
            }
            cameraOpened = false;
            if (cameraView != null) {
                cameraView.setFpsLimit(30);
                if (Build.VERSION.SDK_INT >= 21) {
                    cameraView.setSystemUiVisibility(View.SYSTEM_UI_FLAG_LAYOUT_FULLSCREEN);
                }
            }
        }
        if (cameraView != null) {
            cameraView.setImportantForAccessibility(View.IMPORTANT_FOR_ACCESSIBILITY_AUTO);
        }
        if (Build.VERSION.SDK_INT >= 19) {
            gridView.setImportantForAccessibility(View.IMPORTANT_FOR_ACCESSIBILITY_AUTO);
        }

        if ((OctoConfig.INSTANCE.disableCameraPreview.getValue() || !LiteMode.isEnabled(LiteMode.FLAGS_CHAT)) && cameraView != null) {
            cameraView.showTexture(false, animated);
        }
    }

    float animationClipTop;
    float animationClipBottom;
    float animationClipRight;
    float animationClipLeft;

    @Keep
    public void setCameraOpenProgress(float value) {
        if (cameraView == null) {
            return;
        }
        cameraOpenProgress = value;
        float startWidth = animateCameraValues[1];
        float startHeight = animateCameraValues[2];
        boolean isPortrait = AndroidUtilities.displaySize.x < AndroidUtilities.displaySize.y;
        float endWidth = parentAlert.getContainer().getWidth() - parentAlert.getLeftInset() - parentAlert.getRightInset();
        float endHeight = parentAlert.getContainer().getHeight();

        float fromX = cameraViewLocation[0];
        float fromY = cameraViewLocation[1];
        float toX = 0;
        float toY = additionCloseCameraY;

        if (value == 0) {
            cameraIcon.setTranslationX(cameraViewLocation[0]);
            cameraIcon.setTranslationY(cameraViewLocation[1] + cameraViewOffsetY);
        }


        int cameraViewW, cameraViewH;
        FrameLayout.LayoutParams layoutParams = (FrameLayout.LayoutParams) cameraView.getLayoutParams();

        float textureStartHeight = cameraView.getTextureHeight(startWidth, startHeight);
        float textureEndHeight = cameraView.getTextureHeight(endWidth, endHeight);

        float fromScale = textureStartHeight / textureEndHeight;
        float fromScaleY = startHeight / endHeight;
        float fromScaleX = startWidth/ endWidth;

        if (cameraExpanded) {
            cameraViewW = (int) endWidth;
            cameraViewH = (int) endHeight;
            final float s = fromScale * (1f - value) + value;
            if (!CameraXUtils.isCameraXSupported() || !OctoConfig.INSTANCE.cameraXEnabled.getValue()) {
                cameraView.getTextureView().setScaleX(s);
                cameraView.getTextureView().setScaleY(s);
            }

            final float sX = fromScaleX * (1f - value) + value;
            final float sY = fromScaleY * (1f - value) + value;

            final float scaleOffsetY = (1 - sY) * endHeight / 2;
            final float scaleOffsetX =  (1 - sX) * endWidth / 2;

            cameraView.setTranslationX(fromX * (1f - value) + toX * value - scaleOffsetX);
            cameraView.setTranslationY(fromY * (1f - value) + toY * value - scaleOffsetY);
            animationClipTop = fromY * (1f - value) - cameraView.getTranslationY();
            animationClipBottom =  ((fromY + startHeight) * (1f - value) - cameraView.getTranslationY()) + endHeight * value;

            animationClipLeft = fromX * (1f - value) - cameraView.getTranslationX();
            animationClipRight =  ((fromX + startWidth) * (1f - value) - cameraView.getTranslationX()) + endWidth * value;
        } else {
            cameraViewW = (int) startWidth;
            cameraViewH = (int) startHeight;
            cameraView.getTextureView().setScaleX(1f);
            cameraView.getTextureView().setScaleY(1f);
            animationClipTop = 0;
            animationClipBottom = endHeight;
            animationClipLeft = 0;
            animationClipRight = endWidth;

            cameraView.setTranslationX(fromX);
            cameraView.setTranslationY(fromY);
        }

        if (value <= 0.5f) {
            cameraIcon.setAlpha(1.0f - value / 0.5f);
        } else {
            cameraIcon.setAlpha(0.0f);
        }

        if (layoutParams.width != cameraViewW || layoutParams.height != cameraViewH) {
            layoutParams.width = cameraViewW;
            layoutParams.height = cameraViewH;
            cameraView.requestLayout();
        }
        if (Build.VERSION.SDK_INT >= 21) {
            cameraView.invalidateOutline();
        } else {
            cameraView.invalidate();
        }
    }

    @Keep
    public float getCameraOpenProgress() {
        return cameraOpenProgress;
    }

    protected void checkCameraViewPosition() {
        if (Build.VERSION.SDK_INT >= 21) {
            if (cameraView != null) {
                cameraView.invalidateOutline();
            }
            RecyclerView.ViewHolder holder = gridView.findViewHolderForAdapterPosition(itemsPerRow - 1);
            if (holder != null) {
                holder.itemView.invalidateOutline();
            }
            if (!adapter.needCamera || !deviceHasGoodCamera || selectedAlbumEntry != galleryAlbumEntry) {
                holder = gridView.findViewHolderForAdapterPosition(0);
                if (holder != null) {
                    holder.itemView.invalidateOutline();
                }
            }
        }
        if (cameraView != null) {
            cameraView.invalidate();
        }

        if (Build.VERSION.SDK_INT >= Build.VERSION_CODES.M && recordTime != null) {
            MarginLayoutParams params = (MarginLayoutParams) recordTime.getLayoutParams();
            params.topMargin = (getRootWindowInsets() == null ? AndroidUtilities.dp(16)  : getRootWindowInsets().getSystemWindowInsetTop() + AndroidUtilities.dp(2));
        }

        if (!deviceHasGoodCamera) {
            return;
        }
        int count = gridView.getChildCount();
        for (int a = 0; a < count; a++) {
            View child = gridView.getChildAt(a);
            if (child instanceof PhotoAttachCameraCell) {
                if (Build.VERSION.SDK_INT >= 19) {
                    if (!child.isAttachedToWindow()) {
                        break;
                    }
                }

                float topLocal = child.getY() + gridView.getY() + getY();
                float top = topLocal + parentAlert.getSheetContainer().getY();
                float left = child.getX() + gridView.getX() + getX() + parentAlert.getSheetContainer().getX();
                if (Build.VERSION.SDK_INT >= Build.VERSION_CODES.M) {
                    left -= getRootWindowInsets().getSystemWindowInsetLeft();
                }

                float maxY = (Build.VERSION.SDK_INT >= 21 && !parentAlert.inBubbleMode ? AndroidUtilities.statusBarHeight : 0) + ActionBar.getCurrentActionBarHeight();
                float newCameraViewOffsetY;
                if (topLocal < maxY) {
                    newCameraViewOffsetY = maxY - topLocal;
                } else {
                    newCameraViewOffsetY = 0;
                }

                if (newCameraViewOffsetY != cameraViewOffsetY) {
                    cameraViewOffsetY = newCameraViewOffsetY;
                    if (cameraView != null) {
                        if (Build.VERSION.SDK_INT >= Build.VERSION_CODES.LOLLIPOP) {
                            cameraView.invalidateOutline();
                        } else {
                            cameraView.invalidate();
                        }
                    }
                    if (cameraIcon != null) {
                        cameraIcon.invalidate();
                    }
                }

                int containerHeight = parentAlert.getSheetContainer().getMeasuredHeight();
                maxY = (int) (containerHeight - parentAlert.buttonsRecyclerView.getMeasuredHeight() + parentAlert.buttonsRecyclerView.getTranslationY());

                if (topLocal + child.getMeasuredHeight() > maxY) {
                    cameraViewOffsetBottomY = topLocal + child.getMeasuredHeight() - maxY;
                } else {
                    cameraViewOffsetBottomY = 0;
                }

                cameraViewLocation[0] = left;
                cameraViewLocation[1] = top;
                applyCameraViewPosition();
                return;
            }
        }


        if (cameraViewOffsetY != 0 || cameraViewOffsetX != 0) {
            cameraViewOffsetX = 0;
            cameraViewOffsetY = 0;
            if (cameraView != null) {
                if (Build.VERSION.SDK_INT >= Build.VERSION_CODES.LOLLIPOP) {
                    cameraView.invalidateOutline();
                } else {
                    cameraView.invalidate();
                }
            }
            if (cameraIcon != null) {
                cameraIcon.invalidate();
            }
        }

        cameraViewLocation[0] = AndroidUtilities.dp(-400);
        cameraViewLocation[1] = 0;

        applyCameraViewPosition();
    }

    private void applyCameraViewPosition() {
        if (cameraView != null) {
            if (!cameraOpened) {
                cameraView.setTranslationX(cameraViewLocation[0]);
                cameraView.setTranslationY(cameraViewLocation[1] + currentPanTranslationY);
            }
            cameraIcon.setTranslationX(cameraViewLocation[0]);
            cameraIcon.setTranslationY(cameraViewLocation[1] + cameraViewOffsetY + currentPanTranslationY);
            int finalWidth = itemSize;
            int finalHeight = itemSize;

            LayoutParams layoutParams;
            if (!cameraOpened) {
                if (!CameraXUtils.isCameraXSupported() || !OctoConfig.INSTANCE.cameraXEnabled.getValue()) {
                    ((CameraView) cameraView).setClipTop((int) cameraViewOffsetY);
                    ((CameraView) cameraView).setClipBottom((int) cameraViewOffsetBottomY);
                }
                layoutParams = (LayoutParams) cameraView.getLayoutParams();
                if (layoutParams.height != finalHeight || layoutParams.width != finalWidth) {
                    layoutParams.width = finalWidth;
                    layoutParams.height = finalHeight;
                    cameraView.setLayoutParams(layoutParams);
                    final LayoutParams layoutParamsFinal = layoutParams;
                    AndroidUtilities.runOnUIThread(() -> {
                        if (cameraView != null) {
                            cameraView.setLayoutParams(layoutParamsFinal);
                        }
                    });
                }
            }

            finalWidth = (int) (itemSize - cameraViewOffsetX);
            finalHeight = (int) (itemSize - cameraViewOffsetY - cameraViewOffsetBottomY);

            layoutParams = (LayoutParams) cameraIcon.getLayoutParams();
            if (layoutParams.height != finalHeight || layoutParams.width != finalWidth) {
                layoutParams.width = finalWidth;
                layoutParams.height = finalHeight;
                cameraIcon.setLayoutParams(layoutParams);
                final LayoutParams layoutParamsFinal = layoutParams;
                AndroidUtilities.runOnUIThread(() -> {
                    if (cameraIcon != null) {
                        cameraIcon.setLayoutParams(layoutParamsFinal);
                    }
                });
            }
        }
    }

    public HashMap<Object, Object> getSelectedPhotos() {
        return selectedPhotos;
    }

    public ArrayList<Object> getSelectedPhotosOrder() {
        return selectedPhotosOrder;
    }

    public void updateSelected(HashMap<Object, Object> newSelectedPhotos, ArrayList<Object> newPhotosOrder, boolean updateLayout) {
        selectedPhotos.clear();
        selectedPhotos.putAll(newSelectedPhotos);
        selectedPhotosOrder.clear();
        selectedPhotosOrder.addAll(newPhotosOrder);
        if (updateLayout) {
            updatePhotosCounter(false);
            updateCheckedPhotoIndices();

            final int count = gridView.getChildCount();
            for (int i = 0; i < count; ++i) {
                View child = gridView.getChildAt(i);
                if (child instanceof PhotoAttachPhotoCell) {
                    int position = gridView.getChildAdapterPosition(child);
                    if (adapter.needCamera && selectedAlbumEntry == galleryAlbumEntry) {
                        position--;
                    }

                    PhotoAttachPhotoCell cell = (PhotoAttachPhotoCell) child;
                    if (parentAlert.avatarPicker != 0) {
                        cell.getCheckBox().setVisibility(GONE);
                    }
                    MediaController.PhotoEntry photoEntry = getPhotoEntryAtPosition(position);
                    if (photoEntry != null) {
                        cell.setPhotoEntry(photoEntry, adapter.needCamera && selectedAlbumEntry == galleryAlbumEntry, position == adapter.getItemCount() - 1);
                        if (parentAlert.baseFragment instanceof ChatActivity && parentAlert.allowOrder) {
                            cell.setChecked(selectedPhotosOrder.indexOf(photoEntry.imageId), selectedPhotos.containsKey(photoEntry.imageId), false);
                        } else {
                            cell.setChecked(-1, selectedPhotos.containsKey(photoEntry.imageId), false);
                        }
                    }
                }
            }
        }
    }

    private boolean isNoGalleryPermissions() {
        Activity activity = AndroidUtilities.findActivity(getContext());
        if (activity == null) {
            activity = parentAlert.baseFragment.getParentActivity();
        }
        return Build.VERSION.SDK_INT >= 23 && (
            activity == null ||
            Build.VERSION.SDK_INT >= 33 && (
                    activity.checkSelfPermission(Manifest.permission.READ_MEDIA_IMAGES) != PackageManager.PERMISSION_GRANTED ||
                            activity.checkSelfPermission(Manifest.permission.READ_MEDIA_VIDEO) != PackageManager.PERMISSION_GRANTED
            ) ||
            Build.VERSION.SDK_INT < 33 && activity.checkSelfPermission(Manifest.permission.READ_EXTERNAL_STORAGE) != PackageManager.PERMISSION_GRANTED
        );
    }

    public void checkStorage() {
        if (noGalleryPermissions && Build.VERSION.SDK_INT >= 23) {
<<<<<<< HEAD
            noGalleryPermissions = !PermissionsUtils.isImagesAndVideoPermissionGranted();
=======
            final Activity activity = parentAlert.baseFragment.getParentActivity();

            noGalleryPermissions = isNoGalleryPermissions();
>>>>>>> 702d37ce
            if (!noGalleryPermissions) {
                loadGalleryPhotos();
            }
            adapter.notifyDataSetChanged();
            cameraAttachAdapter.notifyDataSetChanged();
        }
    }

    @Override
    void scrollToTop() {
        gridView.smoothScrollToPosition(0);
    }

    @Override
    int needsActionBar() {
        return 1;
    }

    @Override
    void onMenuItemClick(int id) {
        if (id == group || id == compress) {
            if (parentAlert.maxSelectedPhotos > 0 && selectedPhotosOrder.size() > 1 && parentAlert.baseFragment instanceof ChatActivity) {
                ChatActivity chatActivity = (ChatActivity) parentAlert.baseFragment;
                TLRPC.Chat chat = chatActivity.getCurrentChat();
                if (chat != null && !ChatObject.hasAdminRights(chat) && chat.slowmode_enabled) {
                    AlertsCreator.createSimpleAlert(getContext(), LocaleController.getString("Slowmode", R.string.Slowmode), LocaleController.getString("SlowmodeSendError", R.string.SlowmodeSendError), resourcesProvider).show();
                    return;
                }
            }
        }
        if (id == group) {
            if (parentAlert.editingMessageObject == null && parentAlert.baseFragment instanceof ChatActivity && ((ChatActivity) parentAlert.baseFragment).isInScheduleMode()) {
                AlertsCreator.createScheduleDatePickerDialog(getContext(), ((ChatActivity) parentAlert.baseFragment).getDialogId(), (notify, scheduleDate) -> {
                    parentAlert.applyCaption();
                    parentAlert.delegate.didPressedButton(7, false, notify, scheduleDate, false);
                }, resourcesProvider);
            } else {
                parentAlert.applyCaption();
                parentAlert.delegate.didPressedButton(7, false, true, 0, false);
            }
        } else if (id == compress) {
            if (parentAlert.editingMessageObject == null && parentAlert.baseFragment instanceof ChatActivity && ((ChatActivity) parentAlert.baseFragment).isInScheduleMode()) {
                AlertsCreator.createScheduleDatePickerDialog(getContext(), ((ChatActivity) parentAlert.baseFragment).getDialogId(), (notify, scheduleDate) -> {
                    parentAlert.applyCaption();
                    parentAlert.delegate.didPressedButton(4, true, notify, scheduleDate, false);
                }, resourcesProvider);
            } else {
                parentAlert.applyCaption();
                parentAlert.delegate.didPressedButton(4, true, true, 0, false);
            }
        } else if (id == spoiler) {
            if (parentAlert.getPhotoPreviewLayout() != null) {
                parentAlert.getPhotoPreviewLayout().startMediaCrossfade();
            }

            boolean spoilersEnabled = false;
            for (Map.Entry<Object, Object> en : selectedPhotos.entrySet()) {
                MediaController.PhotoEntry entry = (MediaController.PhotoEntry) en.getValue();
                if (entry.hasSpoiler) {
                    spoilersEnabled = true;
                    break;
                }
            }
            spoilersEnabled = !spoilersEnabled;
            boolean finalSpoilersEnabled = spoilersEnabled;
            AndroidUtilities.runOnUIThread(()-> {
                spoilerItem.setText(LocaleController.getString(finalSpoilersEnabled ? R.string.DisablePhotoSpoiler : R.string.EnablePhotoSpoiler));
                if (finalSpoilersEnabled) {
                    spoilerItem.setIcon(R.drawable.msg_spoiler_off);
                } else {
                    spoilerItem.setAnimatedIcon(R.raw.photo_spoiler);
                }
                if (finalSpoilersEnabled) {
                    parentAlert.selectedMenuItem.hideSubItem(compress);
                } else {
                    parentAlert.selectedMenuItem.showSubItem(compress);
                }
            }, 200);

            List<Integer> selectedIds = new ArrayList<>();
            for (HashMap.Entry<Object, Object> entry : selectedPhotos.entrySet()) {
                if (entry.getValue() instanceof MediaController.PhotoEntry) {
                    MediaController.PhotoEntry photoEntry = (MediaController.PhotoEntry) entry.getValue();
                    photoEntry.hasSpoiler = spoilersEnabled;
                    photoEntry.isChatPreviewSpoilerRevealed = false;
                    photoEntry.isAttachSpoilerRevealed = false;
                    selectedIds.add(photoEntry.imageId);
                }
            }

            gridView.forAllChild(view -> {
                if (view instanceof PhotoAttachPhotoCell) {
                    MediaController.PhotoEntry entry = ((PhotoAttachPhotoCell) view).getPhotoEntry();
                    ((PhotoAttachPhotoCell) view).setHasSpoiler(entry != null && selectedIds.contains(entry.imageId) && finalSpoilersEnabled);
                }
            });
            if (parentAlert.getCurrentAttachLayout() != this) {
                adapter.notifyDataSetChanged();
            }

            if (parentAlert.getPhotoPreviewLayout() != null) {
                parentAlert.getPhotoPreviewLayout().invalidateGroupsView();
            }
        } else if (id == open_in) {
            try {
                if (parentAlert.baseFragment instanceof ChatActivity || parentAlert.avatarPicker == 2) {
                    Intent videoPickerIntent = new Intent();
                    videoPickerIntent.setType("video/*");
                    videoPickerIntent.setAction(Intent.ACTION_GET_CONTENT);
                    videoPickerIntent.putExtra(MediaStore.EXTRA_SIZE_LIMIT, FileLoader.DEFAULT_MAX_FILE_SIZE);

                    Intent photoPickerIntent = new Intent(Intent.ACTION_PICK);
                    photoPickerIntent.setType("image/*");
                    Intent chooserIntent = Intent.createChooser(photoPickerIntent, null);
                    chooserIntent.putExtra(Intent.EXTRA_INITIAL_INTENTS, new Intent[]{videoPickerIntent});

                    if (parentAlert.avatarPicker != 0) {
                        parentAlert.baseFragment.startActivityForResult(chooserIntent, 14);
                    } else {
                        parentAlert.baseFragment.startActivityForResult(chooserIntent, 1);
                    }
                } else {
                    Intent photoPickerIntent = new Intent(Intent.ACTION_PICK);
                    photoPickerIntent.setType("image/*");
                    if (parentAlert.avatarPicker != 0) {
                        parentAlert.baseFragment.startActivityForResult(photoPickerIntent, 14);
                    } else {
                        parentAlert.baseFragment.startActivityForResult(photoPickerIntent, 1);
                    }
                }
                parentAlert.dismiss(true);
            } catch (Exception e) {
                FileLog.e(e);
            }
        } else if (id == preview) {
            parentAlert.updatePhotoPreview(parentAlert.getCurrentAttachLayout() != parentAlert.getPhotoPreviewLayout());
        } else if (id >= 10) {
            selectedAlbumEntry = dropDownAlbums.get(id - 10);
            if (selectedAlbumEntry == galleryAlbumEntry) {
                dropDown.setText(LocaleController.getString("ChatGallery", R.string.ChatGallery));
            } else {
                dropDown.setText(selectedAlbumEntry.bucketName);
            }
            adapter.notifyDataSetChanged();
            cameraAttachAdapter.notifyDataSetChanged();
            layoutManager.scrollToPositionWithOffset(0, -gridView.getPaddingTop() + AndroidUtilities.dp(7));
        }
    }

    @Override
    int getSelectedItemsCount() {
        return selectedPhotosOrder.size();
    }

    @Override
    void onSelectedItemsCountChanged(int count) {
        if (count <= 1 || parentAlert.editingMessageObject != null) {
            parentAlert.selectedMenuItem.hideSubItem(group);
            if (count == 0) {
                parentAlert.selectedMenuItem.showSubItem(open_in);
                parentAlert.selectedMenuItem.hideSubItem(compress);
            } else {
                parentAlert.selectedMenuItem.showSubItem(compress);
            }
        } else {
            parentAlert.selectedMenuItem.showSubItem(group);
        }
        if (count != 0) {
            parentAlert.selectedMenuItem.hideSubItem(open_in);
        }
        compressItem.setVisibility(documentsEnabled ? View.VISIBLE : View.GONE);
        if (count > 1) {
            parentAlert.selectedMenuItem.showSubItem(preview_gap);
            parentAlert.selectedMenuItem.showSubItem(preview);
            compressItem.setText(LocaleController.getString(R.string.SendAsFiles));
        } else {
            parentAlert.selectedMenuItem.hideSubItem(preview_gap);
            parentAlert.selectedMenuItem.hideSubItem(preview);
            if (count != 0) {
                compressItem.setText(LocaleController.getString(R.string.SendAsFile));
            }
        }
        if (count == 0 || parentAlert != null && parentAlert.baseFragment instanceof ChatActivity && ((ChatActivity) parentAlert.baseFragment).isSecretChat()) {
            spoilerItem.setText(LocaleController.getString(R.string.EnablePhotoSpoiler));
            spoilerItem.setAnimatedIcon(R.raw.photo_spoiler);
            parentAlert.selectedMenuItem.hideSubItem(spoiler);
        } else {
            parentAlert.selectedMenuItem.showSubItem(spoiler);
        }
    }

    @Override
    void applyCaption(CharSequence text) {
        for (int a = 0; a < selectedPhotosOrder.size(); a++) {
            if (a == 0) {
                Object o = selectedPhotos.get(selectedPhotosOrder.get(a));
                if (o instanceof MediaController.PhotoEntry) {
                    MediaController.PhotoEntry photoEntry1 = (MediaController.PhotoEntry) o;
                    photoEntry1.caption = text;
                    photoEntry1.entities = MediaDataController.getInstance(UserConfig.selectedAccount).getEntities(new CharSequence[]{text}, false);
                } else if (o instanceof MediaController.SearchImage) {
                    MediaController.SearchImage photoEntry1 = (MediaController.SearchImage) o;
                    photoEntry1.caption = text;
                    photoEntry1.entities = MediaDataController.getInstance(UserConfig.selectedAccount).getEntities(new CharSequence[]{text}, false);
                }
            }
        }
    }

    public boolean captionForAllMedia() {
        int captionCount = 0;
        for (int a = 0; a < selectedPhotosOrder.size(); a++) {
            Object o = selectedPhotos.get(selectedPhotosOrder.get(a));
            CharSequence caption = null;
            if (o instanceof MediaController.PhotoEntry) {
                MediaController.PhotoEntry photoEntry1 = (MediaController.PhotoEntry) o;
                caption = photoEntry1.caption;
            } else if (o instanceof MediaController.SearchImage) {
                MediaController.SearchImage photoEntry1 = (MediaController.SearchImage) o;
                caption = photoEntry1.caption;
            }
            if (!TextUtils.isEmpty(caption)) {
                captionCount++;
            }
        }
        return captionCount <= 1;
    }

    @Override
    void onDestroy() {
        NotificationCenter.getGlobalInstance().removeObserver(this, NotificationCenter.cameraInitied);
        NotificationCenter.getGlobalInstance().removeObserver(this, NotificationCenter.albumsDidLoad);
    }

    @Override
    void onPause() {
        if (shutterButton == null) {
            return;
        }
        if (!requestingPermissions) {
            if (cameraView != null && shutterButton.getState() == ShutterButton.State.RECORDING) {
                resetRecordState();
                if (!CameraXUtils.isCameraXSupported() || !OctoConfig.INSTANCE.cameraXEnabled.getValue()) {
                    CameraController.getInstance().stopVideoRecording(((CameraView) cameraView).getCameraSession(), false);
                } else {
                    ((CameraXView) cameraView).stopVideoRecording(false);
                }
                shutterButton.setState(ShutterButton.State.DEFAULT, true);
            }
            if (cameraOpened) {
                closeCamera(false);
            }
            hideCamera(true);
        } else {
            if (cameraView != null && shutterButton.getState() == ShutterButton.State.RECORDING) {
                shutterButton.setState(ShutterButton.State.DEFAULT, true);
            }
            requestingPermissions = false;
            needRebindCamera = true;
        }
    }

    @Override
    void onResume() {
        if (parentAlert.isShowing() && !parentAlert.isDismissed() && !PhotoViewer.getInstance().isVisible()) {
            checkCamera(false);
        }
    }

    @Override
    int getListTopPadding() {
        return gridView.getPaddingTop();
    }

    public int currentItemTop = 0;

    @Override
    int getCurrentItemTop() {
        if (gridView.getChildCount() <= 0) {
            gridView.setTopGlowOffset(currentItemTop = gridView.getPaddingTop());
            progressView.setTranslationY(0);
            return Integer.MAX_VALUE;
        }
        View child = gridView.getChildAt(0);
        RecyclerListView.Holder holder = (RecyclerListView.Holder) gridView.findContainingViewHolder(child);
        int top = child.getTop();
        int newOffset = AndroidUtilities.dp(7);
        if (top >= AndroidUtilities.dp(7) && holder != null && holder.getAdapterPosition() == 0) {
            newOffset = top;
        }
        progressView.setTranslationY(newOffset + (getMeasuredHeight() - newOffset - AndroidUtilities.dp(50) - progressView.getMeasuredHeight()) / 2);
        gridView.setTopGlowOffset(newOffset);
        return currentItemTop = newOffset;
    }

    @Override
    int getFirstOffset() {
        return getListTopPadding() + AndroidUtilities.dp(56);
    }

    @Override
    void checkColors() {
        if (cameraIcon != null) {
            cameraIcon.invalidate();
        }
        int textColor = forceDarkTheme ? Theme.key_voipgroup_actionBarItems : Theme.key_dialogTextBlack;
        Theme.setDrawableColor(cameraDrawable, getThemedColor(Theme.key_dialogCameraIcon));
        progressView.setTextColor(getThemedColor(Theme.key_emptyListPlaceholder));
        gridView.setGlowColor(getThemedColor(Theme.key_dialogScrollGlow));
        RecyclerView.ViewHolder holder = gridView.findViewHolderForAdapterPosition(0);
        if (holder != null && holder.itemView instanceof PhotoAttachCameraCell) {
            ((PhotoAttachCameraCell) holder.itemView).getImageView().setColorFilter(new PorterDuffColorFilter(getThemedColor(Theme.key_dialogCameraIcon), PorterDuff.Mode.MULTIPLY));
        }

        dropDown.setTextColor(getThemedColor(textColor));
        dropDownContainer.setPopupItemsColor(getThemedColor(forceDarkTheme ? Theme.key_voipgroup_actionBarItems : Theme.key_actionBarDefaultSubmenuItem), false);
        dropDownContainer.setPopupItemsColor(getThemedColor(forceDarkTheme ? Theme.key_voipgroup_actionBarItems :Theme.key_actionBarDefaultSubmenuItem), true);
        dropDownContainer.redrawPopup(getThemedColor(forceDarkTheme ? Theme.key_voipgroup_actionBarUnscrolled : Theme.key_actionBarDefaultSubmenuBackground));
        Theme.setDrawableColor(dropDownDrawable, getThemedColor(textColor));
    }

    @Override
    void onInit(boolean hasVideo, boolean hasPhoto, boolean hasDocuments) {
        mediaEnabled = hasVideo || hasPhoto;
        videoEnabled = hasVideo;
        photoEnabled = hasPhoto;
        documentsEnabled = hasDocuments;
        if (cameraView != null) {
            cameraView.setAlpha(mediaEnabled ? 1.0f : 0.2f);
            cameraView.setEnabled(mediaEnabled);
        }
        if (cameraIcon != null) {
            cameraIcon.setAlpha(mediaEnabled ? 1.0f : 0.2f);
            cameraIcon.setEnabled(mediaEnabled);
        }
        if (parentAlert.baseFragment instanceof ChatActivity && parentAlert.avatarPicker == 0) {
            galleryAlbumEntry = MediaController.allMediaAlbumEntry;
            if (mediaEnabled) {
                progressView.setText(LocaleController.getString("NoPhotos", R.string.NoPhotos));
                progressView.setLottie(0, 0, 0);
            } else {
                TLRPC.Chat chat = ((ChatActivity) parentAlert.baseFragment).getCurrentChat();
                progressView.setLottie(R.raw.media_forbidden, 150, 150);
                if (ChatObject.isActionBannedByDefault(chat, ChatObject.ACTION_SEND_MEDIA)) {
                    progressView.setText(LocaleController.getString("GlobalAttachMediaRestricted", R.string.GlobalAttachMediaRestricted));
                } else if (AndroidUtilities.isBannedForever(chat.banned_rights)) {
                    progressView.setText(LocaleController.formatString("AttachMediaRestrictedForever", R.string.AttachMediaRestrictedForever));
                } else {
                    progressView.setText(LocaleController.formatString("AttachMediaRestricted", R.string.AttachMediaRestricted, LocaleController.formatDateForBan(chat.banned_rights.until_date)));
                }
            }
        } else {
            if (shouldLoadAllMedia()) {
                galleryAlbumEntry = MediaController.allMediaAlbumEntry;
            } else {
                galleryAlbumEntry = MediaController.allPhotosAlbumEntry;
            }
        }
        if (Build.VERSION.SDK_INT >= 23) {
<<<<<<< HEAD
            noGalleryPermissions = !PermissionsUtils.isImagesAndVideoPermissionGranted();
=======
            noGalleryPermissions = isNoGalleryPermissions();
>>>>>>> 702d37ce
        }
        if (galleryAlbumEntry != null) {
            for (int a = 0; a < Math.min(100, galleryAlbumEntry.photos.size()); a++) {
                MediaController.PhotoEntry photoEntry = galleryAlbumEntry.photos.get(a);
                photoEntry.reset();
            }
        }
        clearSelectedPhotos();
        updatePhotosCounter(false);
        cameraPhotoLayoutManager.scrollToPositionWithOffset(0, 1000000);
        layoutManager.scrollToPositionWithOffset(0, 1000000);

        dropDown.setText(LocaleController.getString("ChatGallery", R.string.ChatGallery));

        selectedAlbumEntry = galleryAlbumEntry;
        if (selectedAlbumEntry != null) {
            loading = false;
            if (progressView != null) {
                progressView.showTextView();
            }
        }
        updateAlbumsDropDown();
    }

    @Override
    boolean canScheduleMessages() {
        boolean hasTtl = false;
        for (HashMap.Entry<Object, Object> entry : selectedPhotos.entrySet()) {
            Object object = entry.getValue();
            if (object instanceof MediaController.PhotoEntry) {
                MediaController.PhotoEntry photoEntry = (MediaController.PhotoEntry) object;
                if (photoEntry.ttl != 0) {
                    hasTtl = true;
                    break;
                }
            } else if (object instanceof MediaController.SearchImage) {
                MediaController.SearchImage searchImage = (MediaController.SearchImage) object;
                if (searchImage.ttl != 0) {
                    hasTtl = true;
                    break;
                }
            }
        }
        if (hasTtl) {
            return false;
        }
        return true;
    }

    @Override
    void onButtonsTranslationYUpdated() {
        checkCameraViewPosition();
        invalidate();
    }

    @Override
    public void setTranslationY(float translationY) {
        if (parentAlert.getSheetAnimationType() == 1) {
            float scale = -0.1f * (translationY / 40.0f);
            for (int a = 0, N = gridView.getChildCount(); a < N; a++) {
                View child = gridView.getChildAt(a);
                if (child instanceof PhotoAttachCameraCell) {
                    PhotoAttachCameraCell cell = (PhotoAttachCameraCell) child;
                    cell.getImageView().setScaleX(1.0f + scale);
                    cell.getImageView().setScaleY(1.0f + scale);
                } else if (child instanceof PhotoAttachPhotoCell) {
                    PhotoAttachPhotoCell cell = (PhotoAttachPhotoCell) child;
                    cell.getCheckBox().setScaleX(1.0f + scale);
                    cell.getCheckBox().setScaleY(1.0f + scale);
                }
            }
        }
        super.setTranslationY(translationY);
        parentAlert.getSheetContainer().invalidate();
        invalidate();
    }

    @Override
    public void requestLayout() {
        if (ignoreLayout) {
            return;
        }
        super.requestLayout();
    }

    private ViewPropertyAnimator headerAnimator;

    @Override
    void onShow(ChatAttachAlert.AttachAlertLayout previousLayout) {
        if (headerAnimator != null) {
            headerAnimator.cancel();
        }
        dropDownContainer.setVisibility(VISIBLE);
        if (!(previousLayout instanceof ChatAttachAlertPhotoLayoutPreview)) {
            clearSelectedPhotos();
            dropDown.setAlpha(1);
        } else {
            headerAnimator = dropDown.animate().alpha(1f).setDuration(150).setInterpolator(CubicBezierInterpolator.EASE_BOTH);
            headerAnimator.start();
        }
        parentAlert.actionBar.setTitle("");

        layoutManager.scrollToPositionWithOffset(0, 0);
        if (previousLayout instanceof ChatAttachAlertPhotoLayoutPreview) {
            Runnable setScrollY = () -> {
                int currentItemTop = previousLayout.getCurrentItemTop(),
                        paddingTop = previousLayout.getListTopPadding();
                gridView.scrollBy(0, (currentItemTop > AndroidUtilities.dp(8) ? paddingTop - currentItemTop : paddingTop));
            };
            gridView.post(setScrollY);
        }

        checkCameraViewPosition();

        resumeCameraPreview();
    }

    @Override
    void onShown() {
        isHidden = false;
        if (cameraView != null) {
            cameraView.setVisibility(VISIBLE);
        }
        if (cameraIcon != null) {
            cameraIcon.setVisibility(VISIBLE);
        }
        if (cameraView != null) {
            int count = gridView.getChildCount();
            for (int a = 0; a < count; a++) {
                View child = gridView.getChildAt(a);
                if (child instanceof PhotoAttachCameraCell) {
                    child.setVisibility(View.INVISIBLE);
                    break;
                }
            }
        }
        if (checkCameraWhenShown) {
            checkCameraWhenShown = false;
            checkCamera(true);
        }
    }

    public void setCheckCameraWhenShown(boolean checkCameraWhenShown) {
        this.checkCameraWhenShown = checkCameraWhenShown;
    }

    @Override
    void onHideShowProgress(float progress) {
        if (cameraView != null) {
            cameraView.setAlpha(progress);
            cameraIcon.setAlpha(progress);
            if (progress != 0 && cameraView.getVisibility() != VISIBLE) {
                cameraView.setVisibility(VISIBLE);
                cameraIcon.setVisibility(VISIBLE);
            } else if (progress == 0 && cameraView.getVisibility() != INVISIBLE) {
                cameraView.setVisibility(INVISIBLE);
                cameraIcon.setVisibility(INVISIBLE);
            }
        }
    }

    @Override
    public void onHide() {
        isHidden = true;
        int count = gridView.getChildCount();
        for (int a = 0; a < count; a++) {
            View child = gridView.getChildAt(a);
            if (child instanceof PhotoAttachCameraCell) {
                PhotoAttachCameraCell cell = (PhotoAttachCameraCell) child;
                child.setVisibility(View.VISIBLE);
                saveLastCameraBitmap();
                cell.updateBitmap();
                break;
            }
        }

        if (headerAnimator != null) {
            headerAnimator.cancel();
        }
        headerAnimator = dropDown.animate().alpha(0f).setDuration(150).setInterpolator(CubicBezierInterpolator.EASE_BOTH).withEndAction(() -> dropDownContainer.setVisibility(GONE));
        headerAnimator.start();

        pauseCameraPreview();
    }

    private void pauseCameraPreview() {
        try {
            if (cameraView != null) {
                if (!CameraXUtils.isCameraXSupported() || !OctoConfig.INSTANCE.cameraXEnabled.getValue()) {                    CameraSession cameraSession = ((CameraView) cameraView).getCameraSession();
                    if (cameraSession != null) {
                        CameraController.getInstance().stopPreview(cameraSession);
                    }
                }
            }
        } catch (Exception e) {
            FileLog.e(e);
        }
    }

    private void resumeCameraPreview() {
        try {
            checkCamera(false);
            if (cameraView != null) {
                if (!CameraXUtils.isCameraXSupported() || !OctoConfig.INSTANCE.cameraXEnabled.getValue()) {                    CameraSession cameraSession = ((CameraView) cameraView).getCameraSession();
                    if (cameraSession != null) {
                        CameraController.getInstance().startPreview(cameraSession);
                    }
                }
            }
        } catch (Exception e) {
            FileLog.e(e);
        }
    }

    @Override
    void onHidden() {
        if (cameraView != null) {
            cameraView.setVisibility(GONE);
            cameraIcon.setVisibility(GONE);
        }
        for (Map.Entry<Object, Object> en : selectedPhotos.entrySet()) {
            if (en.getValue() instanceof MediaController.PhotoEntry) {
                ((MediaController.PhotoEntry) en.getValue()).isAttachSpoilerRevealed = false;
            }
        }
        adapter.notifyDataSetChanged();
    }

    @Override
    protected void onLayout(boolean changed, int left, int top, int right, int bottom) {
        if (lastNotifyWidth != right - left) {
            lastNotifyWidth = right - left;
            if (adapter != null) {
                adapter.notifyDataSetChanged();
            }
        }
        super.onLayout(changed, left, top, right, bottom);
        checkCameraViewPosition();
    }

    @Override
    public void onPreMeasure(int availableWidth, int availableHeight) {
        ignoreLayout = true;
        if (AndroidUtilities.isTablet()) {
            itemsPerRow = 4;
        } else if (AndroidUtilities.displaySize.x > AndroidUtilities.displaySize.y) {
            itemsPerRow = 4;
        } else {
            itemsPerRow = 3;
        }
        LayoutParams layoutParams = (LayoutParams) getLayoutParams();
        layoutParams.topMargin = ActionBar.getCurrentActionBarHeight();

        itemSize = (availableWidth - AndroidUtilities.dp(6 * 2) - AndroidUtilities.dp(5 * 2)) / itemsPerRow;

        if (lastItemSize != itemSize) {
            lastItemSize = itemSize;
            AndroidUtilities.runOnUIThread(() -> adapter.notifyDataSetChanged());
        }

        layoutManager.setSpanCount(Math.max(1, itemSize * itemsPerRow + AndroidUtilities.dp(5) * (itemsPerRow - 1)));
        int rows = (int) Math.ceil((adapter.getItemCount() - 1) / (float) itemsPerRow);
        int contentSize = rows * itemSize + (rows - 1) * AndroidUtilities.dp(5);
        int newSize = Math.max(0, availableHeight - contentSize - ActionBar.getCurrentActionBarHeight() - AndroidUtilities.dp(48 + 12));
        if (gridExtraSpace != newSize) {
            gridExtraSpace = newSize;
            adapter.notifyDataSetChanged();
        }
        int paddingTop;
        if (!AndroidUtilities.isTablet() && AndroidUtilities.displaySize.x > AndroidUtilities.displaySize.y) {
            paddingTop = (int) (availableHeight / 3.5f);
        } else {
            paddingTop = (availableHeight / 5 * 2);
        }
        paddingTop -= AndroidUtilities.dp(52);
        if (paddingTop < 0) {
            paddingTop = 0;
        }
        if (gridView.getPaddingTop() != paddingTop) {
            gridView.setPadding(AndroidUtilities.dp(6), paddingTop, AndroidUtilities.dp(6), AndroidUtilities.dp(48));
        }
        dropDown.setTextSize(!AndroidUtilities.isTablet() && AndroidUtilities.displaySize.x > AndroidUtilities.displaySize.y ? 18 : 20);
        ignoreLayout = false;
    }

    @Override
    boolean canDismissWithTouchOutside() {
        return !cameraOpened;
    }

    @Override
    public void onPanTransitionStart(boolean keyboardVisible, int contentHeight) {
        super.onPanTransitionStart(keyboardVisible, contentHeight);
        checkCameraViewPosition();
        if (cameraView != null) {
            if (Build.VERSION.SDK_INT >= Build.VERSION_CODES.LOLLIPOP) {
                cameraView.invalidateOutline();
            } else {
                cameraView.invalidate();
            }
        }
        if (cameraIcon != null) {
            cameraIcon.invalidate();
        }
    }

    @Override
    void onContainerTranslationUpdated(float currentPanTranslationY) {
        this.currentPanTranslationY = currentPanTranslationY;
        checkCameraViewPosition();
        if (cameraView != null) {
            if (Build.VERSION.SDK_INT >= Build.VERSION_CODES.LOLLIPOP) {
                cameraView.invalidateOutline();
            } else {
                cameraView.invalidate();
            }
        }
        if (cameraIcon != null) {
            cameraIcon.invalidate();
        }
        invalidate();
    }

    @Override
    void onOpenAnimationEnd() {
        checkCamera(parentAlert != null && parentAlert.baseFragment instanceof ChatActivity);
    }

    @Override
    void onDismissWithButtonClick(int item) {
        hideCamera(item != 0 && item != 2);
    }

    @Override
    public boolean onDismiss() {
        if (cameraAnimationInProgress) {
            return true;
        }
        if (cameraOpened) {
            closeCamera(true);
            return true;
        }
        hideCamera(true);
        return false;
    }

    @Override
    public boolean onSheetKeyDown(int keyCode, KeyEvent event) {
        if (cameraOpened && (keyCode == KeyEvent.KEYCODE_VOLUME_UP || keyCode == KeyEvent.KEYCODE_VOLUME_DOWN || keyCode == KeyEvent.KEYCODE_HEADSETHOOK || keyCode == KeyEvent.KEYCODE_MEDIA_PLAY_PAUSE)) {
            shutterButton.getDelegate().shutterReleased();
            return true;
        }
        return false;
    }

    @Override
    public boolean onContainerViewTouchEvent(MotionEvent event) {
        if (cameraAnimationInProgress) {
            return true;
        } else if (cameraOpened) {
            return processTouchEvent(event);
        }
        return false;
    }

    @Override
    public boolean onCustomMeasure(View view, int width, int height) {
        boolean isPortrait = width < height;
        if (view == cameraIcon) {
            cameraIcon.measure(View.MeasureSpec.makeMeasureSpec(itemSize, View.MeasureSpec.EXACTLY), View.MeasureSpec.makeMeasureSpec((int) (itemSize - cameraViewOffsetBottomY - cameraViewOffsetY), View.MeasureSpec.EXACTLY));
            return true;
        } else if (view == cameraView) {
            if (cameraOpened && !cameraAnimationInProgress) {
                cameraView.measure(View.MeasureSpec.makeMeasureSpec(width, View.MeasureSpec.EXACTLY), View.MeasureSpec.makeMeasureSpec(height + parentAlert.getBottomInset(), View.MeasureSpec.EXACTLY));
                return true;
            }
        } else if (view == cameraPanel) {
            if (isPortrait) {
                cameraPanel.measure(View.MeasureSpec.makeMeasureSpec(width, View.MeasureSpec.EXACTLY), View.MeasureSpec.makeMeasureSpec(AndroidUtilities.dp(126), View.MeasureSpec.EXACTLY));
            } else {
                cameraPanel.measure(View.MeasureSpec.makeMeasureSpec(AndroidUtilities.dp(126), View.MeasureSpec.EXACTLY), View.MeasureSpec.makeMeasureSpec(height, View.MeasureSpec.EXACTLY));
            }
            return true;
        } else if (view == evControlView) {
            if (isPortrait) {
                evControlView.measure(View.MeasureSpec.makeMeasureSpec(width, View.MeasureSpec.EXACTLY), View.MeasureSpec.makeMeasureSpec(AndroidUtilities.dp(50), View.MeasureSpec.EXACTLY));
                evControlView.setScaleY(1.0f);
            } else {
                evControlView.measure(View.MeasureSpec.makeMeasureSpec(AndroidUtilities.dp(50), View.MeasureSpec.EXACTLY), View.MeasureSpec.makeMeasureSpec(height, View.MeasureSpec.EXACTLY));
                evControlView.setScaleY(-1.0f);
            }
            return true;
        } else if (view == zoomControlView) {
            if (isPortrait) {
                zoomControlView.measure(View.MeasureSpec.makeMeasureSpec(width, View.MeasureSpec.EXACTLY), View.MeasureSpec.makeMeasureSpec(AndroidUtilities.dp(50), View.MeasureSpec.EXACTLY));
            } else {
                zoomControlView.measure(View.MeasureSpec.makeMeasureSpec(AndroidUtilities.dp(50), View.MeasureSpec.EXACTLY), View.MeasureSpec.makeMeasureSpec(height, View.MeasureSpec.EXACTLY));
            }
            return true;
        } else if (view == effectSelector) {
            if (isPortrait) {
                effectSelector.measure(View.MeasureSpec.makeMeasureSpec(width, View.MeasureSpec.EXACTLY), View.MeasureSpec.makeMeasureSpec(AndroidUtilities.dp(60) + effectSelector.getSpaceNotch(), View.MeasureSpec.EXACTLY));
                effectSelector.setScaleY(1.0f);
            } else {
                effectSelector.measure(View.MeasureSpec.makeMeasureSpec(AndroidUtilities.dp(60) + effectSelector.getSpaceNotch(), View.MeasureSpec.EXACTLY), View.MeasureSpec.makeMeasureSpec(height, View.MeasureSpec.EXACTLY));
                effectSelector.setScaleY(-1.0f);
            }
            return true;
        } else if (view == lockAnimationView) {
            if (isPortrait) {
                lockAnimationView.measure(View.MeasureSpec.makeMeasureSpec(width, View.MeasureSpec.EXACTLY), View.MeasureSpec.makeMeasureSpec(AndroidUtilities.dp(120), View.MeasureSpec.EXACTLY));
                lockAnimationView.setScaleY(1.0f);
            } else {
                lockAnimationView.measure(View.MeasureSpec.makeMeasureSpec(AndroidUtilities.dp(120), View.MeasureSpec.EXACTLY), View.MeasureSpec.makeMeasureSpec(height, View.MeasureSpec.EXACTLY));
                lockAnimationView.setScaleY(-1.0f);
            }
            return true;
        } else if (view == cameraPhotoRecyclerView) {
            cameraPhotoRecyclerViewIgnoreLayout = true;
            if (isPortrait) {
                cameraPhotoRecyclerView.measure(View.MeasureSpec.makeMeasureSpec(width, View.MeasureSpec.EXACTLY), View.MeasureSpec.makeMeasureSpec(AndroidUtilities.dp(80), View.MeasureSpec.EXACTLY));
                if (cameraPhotoLayoutManager.getOrientation() != LinearLayoutManager.HORIZONTAL) {
                    cameraPhotoRecyclerView.setPadding(AndroidUtilities.dp(8), 0, AndroidUtilities.dp(8), 0);
                    cameraPhotoLayoutManager.setOrientation(LinearLayoutManager.HORIZONTAL);
                    cameraAttachAdapter.notifyDataSetChanged();
                }
            } else {
                cameraPhotoRecyclerView.measure(View.MeasureSpec.makeMeasureSpec(AndroidUtilities.dp(80), View.MeasureSpec.EXACTLY), View.MeasureSpec.makeMeasureSpec(height, View.MeasureSpec.EXACTLY));
                if (cameraPhotoLayoutManager.getOrientation() != LinearLayoutManager.VERTICAL) {
                    cameraPhotoRecyclerView.setPadding(0, AndroidUtilities.dp(8), 0, AndroidUtilities.dp(8));
                    cameraPhotoLayoutManager.setOrientation(LinearLayoutManager.VERTICAL);
                    cameraAttachAdapter.notifyDataSetChanged();
                }
            }
            cameraPhotoRecyclerViewIgnoreLayout = false;
            return true;
        }
        return false;
    }

    @Override
    protected boolean onCustomLayout(View view, int left, int top, int right, int bottom) {
        int width = (right - left);
        int height = (bottom - top);
        boolean isPortrait = width < height;
        if (view == cameraPanel) {
            if (isPortrait) {
                if (cameraPhotoRecyclerView.getVisibility() == View.VISIBLE) {
                    cameraPanel.layout(0, bottom - AndroidUtilities.dp(126 + 96), width, bottom - AndroidUtilities.dp(96));
                } else {
                    cameraPanel.layout(0, bottom - AndroidUtilities.dp(126), width, bottom);
                }
            } else {
                if (cameraPhotoRecyclerView.getVisibility() == View.VISIBLE) {
                    cameraPanel.layout(right - AndroidUtilities.dp(126 + 96), 0, right - AndroidUtilities.dp(96), height);
                } else {
                    cameraPanel.layout(right - AndroidUtilities.dp(126), 0, right, height);
                }
            }
            return true;
        } else if (view == evControlView) {
            if (isPortrait) {
                if (cameraPhotoRecyclerView.getVisibility() == View.VISIBLE) {
                    evControlView.layout(0, bottom - AndroidUtilities.dp(126 + 96 + 38 + 50), width, bottom - AndroidUtilities.dp(126 + 96 + 38));
                } else {
                    evControlView.layout(0, bottom - AndroidUtilities.dp(126 + 50), width, bottom - AndroidUtilities.dp(126));
                }
            } else {
                if (cameraPhotoRecyclerView.getVisibility() == View.VISIBLE) {
                    evControlView.layout(right - AndroidUtilities.dp(126 + 96 + 38 + 50), 0, right - AndroidUtilities.dp(126 + 96 + 38), height);
                } else {
                    evControlView.layout(right - AndroidUtilities.dp(126 + 50), 0, right - AndroidUtilities.dp(126), height);
                }
            }
            return true;
        } else if (view == lockAnimationView) {
            if (isPortrait) {
                if (cameraPhotoRecyclerView.getVisibility() == View.VISIBLE) {
                    lockAnimationView.layout(0, bottom - AndroidUtilities.dp(126 + 96 + 38 + 30 + 120), width, bottom - AndroidUtilities.dp(126 + 96 + 38 + 30));
                } else {
                    lockAnimationView.layout(0, bottom - AndroidUtilities.dp(126 + 30 + 120), width, bottom - AndroidUtilities.dp(126 + 30));
                }
            }else {
                if (cameraPhotoRecyclerView.getVisibility() == View.VISIBLE) {
                    lockAnimationView.layout(right - AndroidUtilities.dp(126 + 96 + 38 + 30 + 120), 0, right - AndroidUtilities.dp(126 + 96 + 38 + 30), height);
                } else {
                    lockAnimationView.layout(right - AndroidUtilities.dp(126 + 30 + 120), 0, right - AndroidUtilities.dp(126 + 30), height);
                }
            }
            return true;
        } else if (view == effectSelector) {
            if (isPortrait) {
                effectSelector.layout(0, 0, width, AndroidUtilities.dp(60) + effectSelector.getSpaceNotch());
                effectSelector.setScreenOrientation(LinearLayout.HORIZONTAL);
                effectSelector.setLayoutParams(new FrameLayout.LayoutParams(LayoutHelper.MATCH_PARENT, AndroidUtilities.dp(60) + effectSelector.getSpaceNotch()));
            } else {
                effectSelector.layout(0, 0, AndroidUtilities.dp(60) + effectSelector.getSpaceNotch(), height);
                effectSelector.setScreenOrientation(LinearLayout.VERTICAL);
                effectSelector.setLayoutParams(new FrameLayout.LayoutParams(AndroidUtilities.dp(60) + effectSelector.getSpaceNotch(), LayoutHelper.MATCH_PARENT));
            }
            return true;
        } else if (view == zoomControlView) {
            if (isPortrait) {
                zoomControlView.layout(width - AndroidUtilities.dp(50), (bottom / 2) - AndroidUtilities.dp(150), width, (bottom / 2) + AndroidUtilities.dp(150));
            } else {
                zoomControlView.layout((width / 2) - AndroidUtilities.dp(150), 0, (width / 2) + AndroidUtilities.dp(150), AndroidUtilities.dp(50));
            }
            return true;
        } else if (view == counterTextView) {
            int cx;
            int cy;
            if (isPortrait) {
                cx = (width - counterTextView.getMeasuredWidth()) / 2;
                cy = bottom - AndroidUtilities.dp(113 + 16 + 38);
                counterTextView.setRotation(0);
                if (cameraPhotoRecyclerView.getVisibility() == View.VISIBLE) {
                    cy -= AndroidUtilities.dp(96);
                }
            } else {
                cx = right - AndroidUtilities.dp(113 + 16 + 38);
                cy = height / 2 + counterTextView.getMeasuredWidth() / 2;
                counterTextView.setRotation(-90);
                if (cameraPhotoRecyclerView.getVisibility() == View.VISIBLE) {
                    cx -= AndroidUtilities.dp(96);
                }
            }
            counterTextView.layout(cx, cy, cx + counterTextView.getMeasuredWidth(), cy + counterTextView.getMeasuredHeight());
            return true;
        } else if (view == cameraPhotoRecyclerView) {
            if (isPortrait) {
                int cy = height - AndroidUtilities.dp(88);
                view.layout(0, cy, view.getMeasuredWidth(), cy + view.getMeasuredHeight());
            } else {
                int cx = left + width - AndroidUtilities.dp(88);
                view.layout(cx, 0, cx + view.getMeasuredWidth(), view.getMeasuredHeight());
            }
            return true;
        }
        return false;
    }

    @Override
    public void didReceivedNotification(int id, int account, Object... args) {
        if (id == NotificationCenter.albumsDidLoad) {
            if (adapter != null) {
                if (shouldLoadAllMedia()) {
                    galleryAlbumEntry = MediaController.allMediaAlbumEntry;
                } else {
                    galleryAlbumEntry = MediaController.allPhotosAlbumEntry;
                }
                if (selectedAlbumEntry == null) {
                    selectedAlbumEntry = galleryAlbumEntry;
                } else if (shouldLoadAllMedia()) {
                    for (int a = 0; a < MediaController.allMediaAlbums.size(); a++) {
                        MediaController.AlbumEntry entry = MediaController.allMediaAlbums.get(a);
                        if (entry.bucketId == selectedAlbumEntry.bucketId && entry.videoOnly == selectedAlbumEntry.videoOnly) {
                            selectedAlbumEntry = entry;
                            break;
                        }
                    }
                }
                loading = false;
                progressView.showTextView();
                adapter.notifyDataSetChanged();
                cameraAttachAdapter.notifyDataSetChanged();
                if (!selectedPhotosOrder.isEmpty() && galleryAlbumEntry != null) {
                    for (int a = 0, N = selectedPhotosOrder.size(); a < N; a++) {
                        Integer imageId = (Integer) selectedPhotosOrder.get(a);
                        Object currentEntry = selectedPhotos.get(imageId);
                        MediaController.PhotoEntry entry = galleryAlbumEntry.photosByIds.get(imageId);
                        if (entry != null) {
                            if (currentEntry instanceof MediaController.PhotoEntry) {
                                MediaController.PhotoEntry photoEntry = (MediaController.PhotoEntry) currentEntry;
                                entry.copyFrom(photoEntry);
                            }
                            selectedPhotos.put(imageId, entry);
                        }
                    }
                }
                updateAlbumsDropDown();
            }
        } else if (id == NotificationCenter.cameraInitied) {
            checkCamera(false);
        }
    }

    private class PhotoAttachAdapter extends RecyclerListView.FastScrollAdapter {

        private Context mContext;
        private boolean needCamera;
        private ArrayList<RecyclerListView.Holder> viewsCache = new ArrayList<>(8);
        private int itemsCount;
        private int photosStartRow;
        private int photosEndRow;

        public PhotoAttachAdapter(Context context, boolean camera) {
            mContext = context;
            needCamera = camera;
        }

        public void createCache() {
            for (int a = 0; a < 8; a++) {
                viewsCache.add(createHolder());
            }
        }

        public RecyclerListView.Holder createHolder() {
            PhotoAttachPhotoCell cell = new PhotoAttachPhotoCell(mContext, resourcesProvider);
            if (Build.VERSION.SDK_INT >= 21 && this == adapter) {
                cell.setOutlineProvider(new ViewOutlineProvider() {
                    @Override
                    public void getOutline(View view, Outline outline) {
                        PhotoAttachPhotoCell photoCell = (PhotoAttachPhotoCell) view;
                        if (photoCell.getTag() == null) {
                            return;
                        }
                        int position = (Integer) photoCell.getTag();
                        if (needCamera && selectedAlbumEntry == galleryAlbumEntry) {
                            position++;
                        }
                        if (showAvatarConstructor) {
                            position++;
                        }
                        if (position == 0) {
                            int rad = AndroidUtilities.dp(8 * parentAlert.cornerRadius);
                            outline.setRoundRect(0, 0, view.getMeasuredWidth() + rad, view.getMeasuredHeight() + rad, rad);
                        } else if (position == itemsPerRow - 1) {
                            int rad = AndroidUtilities.dp(8 * parentAlert.cornerRadius);
                            outline.setRoundRect(-rad, 0, view.getMeasuredWidth(), view.getMeasuredHeight() + rad, rad);
                        } else {
                            outline.setRect(0, 0, view.getMeasuredWidth(), view.getMeasuredHeight());
                        }
                    }
                });
                cell.setClipToOutline(true);
            }
            cell.setDelegate(v -> {
                if (!mediaEnabled || parentAlert.avatarPicker != 0) {
                    return;
                }
                int index = (Integer) v.getTag();
                MediaController.PhotoEntry photoEntry = v.getPhotoEntry();
                if (checkSendMediaEnabled(photoEntry)) {
                    return;
                }
                boolean added = !selectedPhotos.containsKey(photoEntry.imageId);
                if (added && parentAlert.maxSelectedPhotos >= 0 && selectedPhotos.size() >= parentAlert.maxSelectedPhotos) {
                    if (parentAlert.allowOrder && parentAlert.baseFragment instanceof ChatActivity) {
                        ChatActivity chatActivity = (ChatActivity) parentAlert.baseFragment;
                        TLRPC.Chat chat = chatActivity.getCurrentChat();
                        if (chat != null && !ChatObject.hasAdminRights(chat) && chat.slowmode_enabled) {
                            if (alertOnlyOnce != 2) {
                                AlertsCreator.createSimpleAlert(getContext(), LocaleController.getString("Slowmode", R.string.Slowmode), LocaleController.getString("SlowmodeSelectSendError", R.string.SlowmodeSelectSendError), resourcesProvider).show();
                                if (alertOnlyOnce == 1) {
                                    alertOnlyOnce = 2;
                                }
                            }
                        }
                    }
                    return;
                }
                int num = added ? selectedPhotosOrder.size() : -1;
                if (parentAlert.baseFragment instanceof ChatActivity && parentAlert.allowOrder) {
                    v.setChecked(num, added, true);
                } else {
                    v.setChecked(-1, added, true);
                }
                addToSelectedPhotos(photoEntry, index);
                int updateIndex = index;
                if (PhotoAttachAdapter.this == cameraAttachAdapter) {
                    if (adapter.needCamera && selectedAlbumEntry == galleryAlbumEntry) {
                        updateIndex++;
                    }
                    adapter.notifyItemChanged(updateIndex);
                } else {
                    cameraAttachAdapter.notifyItemChanged(updateIndex);
                }
                parentAlert.updateCountButton(added ? 1 : 2);
                cell.setHasSpoiler(photoEntry.hasSpoiler);
            });
            return new RecyclerListView.Holder(cell);
        }

        private MediaController.PhotoEntry getPhoto(int position) {
            if (needCamera && selectedAlbumEntry == galleryAlbumEntry) {
                position--;
            }
            return getPhotoEntryAtPosition(position);
        }

        @Override
        public void onBindViewHolder(RecyclerView.ViewHolder holder, int position) {
            switch (holder.getItemViewType()) {
                case 0: {
                    if (needCamera && selectedAlbumEntry == galleryAlbumEntry) {
                        position--;
                    }
                    if (showAvatarConstructor) {
                        position--;
                    }
                    PhotoAttachPhotoCell cell = (PhotoAttachPhotoCell) holder.itemView;
                    if (this == adapter) {
                        cell.setItemSize(itemSize);
                    } else {
                        cell.setIsVertical(cameraPhotoLayoutManager.getOrientation() == LinearLayoutManager.VERTICAL);
                    }
                    if (parentAlert.avatarPicker != 0) {
                        cell.getCheckBox().setVisibility(GONE);
                    }

                    MediaController.PhotoEntry photoEntry = getPhotoEntryAtPosition(position);
                    if (photoEntry == null) {
                        return;
                    }
                    cell.setPhotoEntry(photoEntry, needCamera && selectedAlbumEntry == galleryAlbumEntry, position == getItemCount() - 1);
                    if (parentAlert.baseFragment instanceof ChatActivity && parentAlert.allowOrder) {
                        cell.setChecked(selectedPhotosOrder.indexOf(photoEntry.imageId), selectedPhotos.containsKey(photoEntry.imageId), false);
                    } else {
                        cell.setChecked(-1, selectedPhotos.containsKey(photoEntry.imageId), false);
                    }
                    if (!videoEnabled && photoEntry.isVideo) {
                        cell.setAlpha(0.3f);
                    } else if (!photoEnabled && !photoEntry.isVideo) {
                        cell.setAlpha(0.3f);
                    } else {
                        cell.setAlpha(1f);
                    }
                    cell.getImageView().setTag(position);
                    cell.setTag(position);
                    break;
                }
                case 1: {
                    cameraCell = (PhotoAttachCameraCell) holder.itemView;
                    if (cameraView != null && cameraView.isInited() && !isHidden) {
                        cameraCell.setVisibility(View.INVISIBLE);
                    } else {
                        cameraCell.setVisibility(View.VISIBLE);
                    }
                    cameraCell.setItemSize(itemSize);
                    break;
                }
                case 3: {
                    PhotoAttachPermissionCell cell = (PhotoAttachPermissionCell) holder.itemView;
                    cell.setItemSize(itemSize);
                    cell.setType(needCamera && noCameraPermissions && position == 0 ? 0 : 1);
                    break;
                }
            }
        }

        @Override
        public boolean isEnabled(RecyclerView.ViewHolder holder) {
            return false;
        }

        @Override
        public RecyclerView.ViewHolder onCreateViewHolder(ViewGroup parent, int viewType) {
            RecyclerListView.Holder holder;
            switch (viewType) {
                case 0:
                    if (!viewsCache.isEmpty()) {
                        holder = viewsCache.get(0);
                        viewsCache.remove(0);
                    } else {
                        holder = createHolder();
                    }
                    break;
                case 1:
                    cameraCell = new PhotoAttachCameraCell(mContext, resourcesProvider);
                    if (Build.VERSION.SDK_INT >= 21) {
                        cameraCell.setOutlineProvider(new ViewOutlineProvider() {
                            @Override
                            public void getOutline(View view, Outline outline) {
                                int rad = AndroidUtilities.dp(8 * parentAlert.cornerRadius);
                                outline.setRoundRect(0, 0, view.getMeasuredWidth() + rad, view.getMeasuredHeight() + rad, rad);
                            }
                        });
                        cameraCell.setClipToOutline(true);
                    }
                    holder = new RecyclerListView.Holder(cameraCell);
                    break;
                case 2:
                    holder = new RecyclerListView.Holder(new View(mContext) {
                        @Override
                        protected void onMeasure(int widthMeasureSpec, int heightMeasureSpec) {
                            super.onMeasure(MeasureSpec.makeMeasureSpec(MeasureSpec.getSize(widthMeasureSpec), MeasureSpec.EXACTLY), MeasureSpec.makeMeasureSpec(gridExtraSpace, MeasureSpec.EXACTLY));
                        }
                    });
                    break;
                case 3:
                default:
                    holder = new RecyclerListView.Holder(new PhotoAttachPermissionCell(mContext, resourcesProvider));
                    break;
                case 4:
                    AvatarConstructorPreviewCell avatarConstructorPreviewCell = new AvatarConstructorPreviewCell(mContext, parentAlert.forUser) {
                        @Override
                        protected void onMeasure(int widthMeasureSpec, int heightMeasureSpec) {
                            super.onMeasure(MeasureSpec.makeMeasureSpec(itemSize, MeasureSpec.EXACTLY), MeasureSpec.makeMeasureSpec(itemSize, MeasureSpec.EXACTLY));
                        }
                    };
                    holder = new RecyclerListView.Holder(avatarConstructorPreviewCell);
                    break;
            }
            return holder;
        }

        @Override
        public void onViewAttachedToWindow(RecyclerView.ViewHolder holder) {
            if (holder.itemView instanceof PhotoAttachCameraCell) {
                PhotoAttachCameraCell cell = (PhotoAttachCameraCell) holder.itemView;
                cell.updateBitmap();
            }
        }

        @Override
        public int getItemCount() {
            if (!mediaEnabled) {
                return 1;
            }
            int count = 0;
            if (needCamera && selectedAlbumEntry == galleryAlbumEntry) {
                count++;
            }
            if (showAvatarConstructor) {
                count++;
            }
            if (noGalleryPermissions && this == adapter) {
                count++;
            }
            photosStartRow = count;
            count += cameraPhotos.size();
            if (selectedAlbumEntry != null) {
                count += selectedAlbumEntry.photos.size();
            }
            photosEndRow = count;
            if (this == adapter) {
                count++;
            }
            return itemsCount = count;
        }

        @Override
        public int getItemViewType(int position) {
            if (!mediaEnabled) {
                return 2;
            }
            int localPosition = position;
            if (needCamera && position == 0 && selectedAlbumEntry == galleryAlbumEntry) {
                if (noCameraPermissions) {
                    return 3;
                } else {
                    return 1;
                }
            }
            if (needCamera) {
                localPosition--;
            }
            if (showAvatarConstructor && localPosition == 0) {
                return VIEW_TYPE_AVATAR_CONSTRUCTOR;
            }
            if (this == adapter && position == itemsCount - 1) {
                return 2;
            } else if (noGalleryPermissions) {
                return 3;
            }
            return 0;
        }

        @Override
        public void notifyDataSetChanged() {
            super.notifyDataSetChanged();
            if (this == adapter) {
                progressView.setVisibility(getItemCount() == 1 && selectedAlbumEntry == null || !mediaEnabled ? View.VISIBLE : View.INVISIBLE);
            }
        }

        @Override
        public float getScrollProgress(RecyclerListView listView) {
            int parentCount = itemsPerRow;
            int cellCount = (int) Math.ceil(itemsCount / (float) parentCount);
            if (listView.getChildCount() == 0) {
                return 0;
            }
            int cellHeight = listView.getChildAt(0).getMeasuredHeight();
            View firstChild = listView.getChildAt(0);
            int firstPosition = listView.getChildAdapterPosition(firstChild);
            if (firstPosition < 0) {
                return 0;
            }
            float childTop = firstChild.getTop();
            float listH = listView.getMeasuredHeight();
            float scrollY = (firstPosition / parentCount) * cellHeight - childTop;
            return Utilities.clamp(scrollY / (((float) cellCount) * cellHeight - listH), 1f, 0f);
        }

        @Override
        public String getLetter(int position) {
            MediaController.PhotoEntry entry = getPhoto(position);
            if (entry == null) {
                if (position <= photosStartRow) {
                    if (!cameraPhotos.isEmpty()) {
                        entry = (MediaController.PhotoEntry) cameraPhotos.get(0);
                    } else if (selectedAlbumEntry != null && selectedAlbumEntry.photos != null) {
                        entry = selectedAlbumEntry.photos.get(0);
                    }
                } else if (!selectedAlbumEntry.photos.isEmpty()){
                    entry = selectedAlbumEntry.photos.get(selectedAlbumEntry.photos.size() - 1);
                }
            }
            if (entry != null) {
                long date = entry.dateTaken;
                if (Build.VERSION.SDK_INT <= 28) {
                    date /= 1000;
                }
                return LocaleController.formatYearMont(date, true);
            }
            return "";
        }

        @Override
        public boolean fastScrollIsVisible(RecyclerListView listView) {
            return (!cameraPhotos.isEmpty() || selectedAlbumEntry != null && !selectedAlbumEntry.photos.isEmpty()) && parentAlert.pinnedToTop && getTotalItemsCount() > SHOW_FAST_SCROLL_MIN_COUNT;
        }

        @Override
        public void getPositionForScrollProgress(RecyclerListView listView, float progress, int[] position) {
            int viewHeight = listView.getChildAt(0).getMeasuredHeight();
            int totalHeight = (int) (Math.ceil(getTotalItemsCount() / (float) itemsPerRow) * viewHeight);
            int listHeight = listView.getMeasuredHeight();
            position[0] = (int) ((progress * (totalHeight - listHeight)) / viewHeight) * itemsPerRow;
            position[1] = (int) ((progress * (totalHeight - listHeight)) % viewHeight) + listView.getPaddingTop();
            if (position[0] == 0 && position[1] < getListTopPadding()) {
                position[1] = getListTopPadding();
            }
        }
    }
}<|MERGE_RESOLUTION|>--- conflicted
+++ resolved
@@ -753,9 +753,6 @@
                     }
                     return;
                 } else if (noGalleryPermissions) {
-<<<<<<< HEAD
-                    PermissionsUtils.requestImagesAndVideoPermission(parentAlert.baseFragment.getParentActivity());
-=======
                     if (Build.VERSION.SDK_INT >= 33) {
                         try {
                             fragment.getParentActivity().requestPermissions(new String[]{Manifest.permission.READ_MEDIA_VIDEO, Manifest.permission.READ_MEDIA_IMAGES}, BasePermissionsActivity.REQUEST_CODE_EXTERNAL_STORAGE);
@@ -765,7 +762,6 @@
                             fragment.getParentActivity().requestPermissions(new String[]{Manifest.permission.READ_EXTERNAL_STORAGE}, BasePermissionsActivity.REQUEST_CODE_EXTERNAL_STORAGE);
                         } catch (Exception ignore) {}
                     }
->>>>>>> 702d37ce
                     return;
                 }
             }
@@ -3210,13 +3206,9 @@
 
     public void checkStorage() {
         if (noGalleryPermissions && Build.VERSION.SDK_INT >= 23) {
-<<<<<<< HEAD
-            noGalleryPermissions = !PermissionsUtils.isImagesAndVideoPermissionGranted();
-=======
             final Activity activity = parentAlert.baseFragment.getParentActivity();
 
             noGalleryPermissions = isNoGalleryPermissions();
->>>>>>> 702d37ce
             if (!noGalleryPermissions) {
                 loadGalleryPhotos();
             }
@@ -3576,11 +3568,7 @@
             }
         }
         if (Build.VERSION.SDK_INT >= 23) {
-<<<<<<< HEAD
-            noGalleryPermissions = !PermissionsUtils.isImagesAndVideoPermissionGranted();
-=======
             noGalleryPermissions = isNoGalleryPermissions();
->>>>>>> 702d37ce
         }
         if (galleryAlbumEntry != null) {
             for (int a = 0; a < Math.min(100, galleryAlbumEntry.photos.size()); a++) {
