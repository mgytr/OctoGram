--- conflicted
+++ resolved
@@ -1266,7 +1266,6 @@
                             return;
                         }
 //                    Pair<Integer, Integer> orientation = AndroidUtilities.getImageOrientation(cameraFile);
-<<<<<<< HEAD
                         mediaFromExternalCamera = false;
                         int width = 0, height = 0;
                         try {
@@ -1322,8 +1321,9 @@
                         openPhotoViewer(photoEntry, sameTakePictureOrientation, false);
                         effectSelector.setEnabledButtons(true);
                     });
-                }
-=======
+                    cameraView.startTakePictureAnimation(true);
+                }
+                    /*TODO: Check
                     mediaFromExternalCamera = false;
                     int width = 0, height = 0;
                     try {
@@ -1337,8 +1337,7 @@
                     photoEntry.canDeleteAfter = true;
                     openPhotoViewer(photoEntry, sameTakePictureOrientation, false);
                 });
-                cameraView.startTakePictureAnimation(true);
->>>>>>> b4dbcd16
+                cameraView.startTakePictureAnimation(true);*/
             }
 
 
