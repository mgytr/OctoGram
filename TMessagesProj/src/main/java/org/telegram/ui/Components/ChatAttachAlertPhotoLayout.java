--- conflicted
+++ resolved
@@ -2742,52 +2742,23 @@
                         }
                     };
                     @Override
-<<<<<<< HEAD
                     protected void dispatchDraw(Canvas canvas) {
                         if (AndroidUtilities.makingGlobalBlurBitmap) {
                             return;
                         }
-                        if (Build.VERSION.SDK_INT >= 21) {
-                            super.dispatchDraw(canvas);
+                        int maxY = (int) Math.min(parentAlert.getCommentTextViewTop() + currentPanTranslationY + parentAlert.getContainerView().getTranslationY() - cameraView.getTranslationY() - (parentAlert.mentionContainer != null ? parentAlert.mentionContainer.clipBottom() + dp(8) : 0), getMeasuredHeight());
+                        if (cameraAnimationInProgress) {
+                            AndroidUtilities.rectTmp.set(animationClipLeft + cameraViewOffsetX * (1f - cameraOpenProgress), animationClipTop + cameraViewOffsetY * (1f - cameraOpenProgress), animationClipRight, Math.min(maxY, animationClipBottom));
+                        } else if (!cameraAnimationInProgress && !cameraOpened) {
+                            AndroidUtilities.rectTmp.set(cameraViewOffsetX, cameraViewOffsetY, getMeasuredWidth(), Math.min(maxY, getMeasuredHeight()));
                         } else {
-                            int maxY = (int) Math.min(parentAlert.getCommentTextViewTop() + currentPanTranslationY + parentAlert.getContainerView().getTranslationY() - cameraView.getTranslationY() - (parentAlert.mentionContainer != null ? parentAlert.mentionContainer.clipBottom() + dp(8) : 0), getMeasuredHeight());
-                            if (cameraAnimationInProgress) {
-                                AndroidUtilities.rectTmp.set(animationClipLeft + cameraViewOffsetX * (1f - cameraOpenProgress), animationClipTop + cameraViewOffsetY * (1f - cameraOpenProgress), animationClipRight, Math.min(maxY, animationClipBottom));
-                            } else if (!cameraAnimationInProgress && !cameraOpened) {
-                                AndroidUtilities.rectTmp.set(cameraViewOffsetX, cameraViewOffsetY, getMeasuredWidth(), Math.min(maxY, getMeasuredHeight()));
-                            } else {
-                                AndroidUtilities.rectTmp.set(0, 0, getMeasuredWidth(), Math.min(maxY, getMeasuredHeight()));
-                            }
-                            canvas.save();
-                            canvas.clipRect(AndroidUtilities.rectTmp);
-                            super.dispatchDraw(canvas);
-                            canvas.restore();
+                            AndroidUtilities.rectTmp.set(0 , 0, getMeasuredWidth(), Math.min(maxY, getMeasuredHeight()));
                         }
-                    }
-=======
-                    public int getBottomOffset(int tag) {
-                        return dp(126) + parentAlert.getBottomInset();
-                    }
-                };
-                @Override
-                protected void dispatchDraw(Canvas canvas) {
-                    if (AndroidUtilities.makingGlobalBlurBitmap) {
-                        return;
-                    }
-                    int maxY = (int) Math.min(parentAlert.getCommentTextViewTop() + currentPanTranslationY + parentAlert.getContainerView().getTranslationY() - cameraView.getTranslationY() - (parentAlert.mentionContainer != null ? parentAlert.mentionContainer.clipBottom() + dp(8) : 0), getMeasuredHeight());
-                    if (cameraAnimationInProgress) {
-                        AndroidUtilities.rectTmp.set(animationClipLeft + cameraViewOffsetX * (1f - cameraOpenProgress), animationClipTop + cameraViewOffsetY * (1f - cameraOpenProgress), animationClipRight, Math.min(maxY, animationClipBottom));
-                    } else if (!cameraAnimationInProgress && !cameraOpened) {
-                        AndroidUtilities.rectTmp.set(cameraViewOffsetX, cameraViewOffsetY, getMeasuredWidth(), Math.min(maxY, getMeasuredHeight()));
-                    } else {
-                        AndroidUtilities.rectTmp.set(0 , 0, getMeasuredWidth(), Math.min(maxY, getMeasuredHeight()));
-                    }
-                    canvas.save();
-                    canvas.clipRect(AndroidUtilities.rectTmp);
-                    super.dispatchDraw(canvas);
-                    canvas.restore();
-                }
->>>>>>> eee720ef
+                        canvas.save();
+                        canvas.clipRect(AndroidUtilities.rectTmp);
+                        super.dispatchDraw(canvas);
+                        canvas.restore();
+                    }
 
                     @Override
                     protected void onAttachedToWindow() {
