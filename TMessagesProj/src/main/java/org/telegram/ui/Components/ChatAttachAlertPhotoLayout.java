/*
 * This is the source code of Telegram for Android v. 6.x.x.
 * It is licensed under GNU GPL v. 2 or later.
 * You should have received a copy of the license in this archive (see LICENSE).
 *
 * Copyright Nikolai Kudashov, 2013-2020.
 */

package org.telegram.ui.Components;

import static android.view.WindowManager.LayoutParams.FLAG_KEEP_SCREEN_ON;

import static org.telegram.messenger.AndroidUtilities.dp;
import static org.telegram.messenger.LocaleController.formatPluralString;
import static org.telegram.messenger.LocaleController.getString;

import android.Manifest;
import android.animation.Animator;
import android.animation.AnimatorListenerAdapter;
import android.animation.AnimatorSet;
import android.animation.ObjectAnimator;
import android.animation.ValueAnimator;
import android.annotation.SuppressLint;
import android.app.Activity;
import android.content.Context;
import android.content.Intent;
import android.content.pm.PackageManager;
import android.graphics.Bitmap;
import android.graphics.BitmapFactory;
import android.graphics.Canvas;
import android.graphics.Outline;
import android.graphics.Paint;
import android.graphics.PorterDuff;
import android.graphics.PorterDuffColorFilter;
import android.graphics.Rect;
import android.graphics.drawable.Drawable;
import android.hardware.Camera;
import android.media.MediaMetadataRetriever;
import android.net.Uri;
import android.os.Build;
import android.provider.MediaStore;
import android.provider.Settings;
import android.text.Spannable;
import android.text.SpannableStringBuilder;
import android.text.TextUtils;
import android.util.Pair;
import android.util.TypedValue;
import android.view.Gravity;
import android.view.KeyEvent;
import android.view.MotionEvent;
import android.view.TextureView;
import android.view.View;
import android.view.ViewGroup;
import android.view.ViewOutlineProvider;
import android.view.ViewPropertyAnimator;
import android.view.accessibility.AccessibilityEvent;
import android.view.accessibility.AccessibilityNodeInfo;
import android.view.animation.DecelerateInterpolator;
import android.widget.FrameLayout;
import android.widget.ImageView;
import android.widget.LinearLayout;
import android.widget.TextView;

import androidx.annotation.Keep;
import androidx.recyclerview.widget.GridLayoutManager;
import androidx.recyclerview.widget.LinearLayoutManager;
import androidx.recyclerview.widget.LinearSmoothScroller;
import androidx.recyclerview.widget.RecyclerView;

import org.telegram.messenger.AndroidUtilities;
import org.telegram.messenger.AnimationNotificationsLocker;
import org.telegram.messenger.ApplicationLoader;
import org.telegram.messenger.BuildVars;
import org.telegram.messenger.ChatObject;
import org.telegram.messenger.FileLoader;
import org.telegram.messenger.FileLog;
import org.telegram.messenger.ImageReceiver;
import org.telegram.messenger.LiteMode;
import org.telegram.messenger.LocaleController;
import org.telegram.messenger.MediaController;
import org.telegram.messenger.MediaDataController;
import org.telegram.messenger.MessageObject;
import org.telegram.messenger.NotificationCenter;
import org.telegram.messenger.R;
import org.telegram.messenger.SendMessagesHelper;
import org.telegram.messenger.SharedConfig;
import org.telegram.messenger.UserConfig;
import org.telegram.messenger.Utilities;
import org.telegram.messenger.VideoEditedInfo;
import org.telegram.messenger.camera.CameraController;
import org.telegram.messenger.camera.CameraSession;
import org.telegram.messenger.camera.CameraView;
import org.telegram.tgnet.TLRPC;
import org.telegram.ui.ActionBar.ActionBar;
import org.telegram.ui.ActionBar.ActionBarMenu;
import org.telegram.ui.ActionBar.ActionBarMenuItem;
import org.telegram.ui.ActionBar.ActionBarMenuSubItem;
import org.telegram.ui.ActionBar.BaseFragment;
import org.telegram.ui.ActionBar.Theme;
import org.telegram.ui.BasePermissionsActivity;
import org.telegram.ui.Cells.PhotoAttachCameraCell;
import org.telegram.ui.Cells.PhotoAttachPermissionCell;
import org.telegram.ui.Cells.PhotoAttachPhotoCell;
import org.telegram.ui.ChatActivity;
import org.telegram.ui.LaunchActivity;
import org.telegram.ui.PhotoViewer;
import org.telegram.ui.Stars.StarsIntroActivity;
import org.telegram.ui.Stories.recorder.AlbumButton;

import java.io.ByteArrayOutputStream;
import java.io.File;
import java.io.FileOutputStream;
import java.io.IOException;
import java.util.ArrayList;
import java.util.Collections;
import java.util.HashMap;
import java.util.List;
import java.util.Map;

import it.octogram.android.BaseCameraView;
import it.octogram.android.CameraPreview;
import it.octogram.android.CameraType;
import it.octogram.android.OctoConfig;
import it.octogram.android.camerax.CameraXController;
import it.octogram.android.camerax.CameraXUtils;
import it.octogram.android.camerax.CameraXView;
import it.octogram.android.camerax.components.EffectSelectorView;
import it.octogram.android.camerax.components.LockAnimationView;
import it.octogram.android.camerax.components.SlideControlView;
import it.octogram.android.utils.PermissionsUtils;

@SuppressLint({"NotifyDataSetChanged", "ViewConstructor", "ClickableViewAccessibility"})
public class ChatAttachAlertPhotoLayout extends ChatAttachAlert.AttachAlertLayout implements NotificationCenter.NotificationCenterDelegate {

    private static final int VIEW_TYPE_AVATAR_CONSTRUCTOR = 4;
    private static final int SHOW_FAST_SCROLL_MIN_COUNT = 30;
    private final boolean needCamera;

    private RecyclerListView cameraPhotoRecyclerView;
    private LinearLayoutManager cameraPhotoLayoutManager;
    private PhotoAttachAdapter cameraAttachAdapter;

    private ActionBarMenuItem dropDownContainer;
    public TextView dropDown;
    private Drawable dropDownDrawable;

    public RecyclerListView gridView;
    private GridLayoutManager layoutManager;
    private PhotoAttachAdapter adapter;
    private EmptyTextProgressView progressView;
    private RecyclerViewItemRangeSelector itemRangeSelector;
    private int gridExtraSpace;
    private boolean shouldSelect;
    private int alertOnlyOnce;

    private Drawable cameraDrawable;

    private int currentSelectedCount;

    private boolean isHidden;

    ValueAnimator paddingAnimator;
    private int animateToPadding;

    private AnimatorSet cameraInitAnimation;
    public BaseCameraView cameraView;
    protected FrameLayout cameraIcon;
    protected PhotoAttachCameraCell cameraCell;
    private TextView recordTime;
    private ImageView[] flashModeButton = new ImageView[2];
    private boolean flashAnimationInProgress;
    private float[] cameraViewLocation = new float[2];
    private int[] viewPosition = new int[2];
    private float cameraViewOffsetX;
    private float cameraViewOffsetY;
    private float cameraViewOffsetBottomY;
    public boolean cameraOpened;
    private boolean canSaveCameraPreview;
    private boolean cameraAnimationInProgress;
    private float cameraOpenProgress;
    private int[] animateCameraValues = new int[5];
    private int videoRecordTime;
    private Runnable videoRecordRunnable;
    private DecelerateInterpolator interpolator = new DecelerateInterpolator(1.5f);
    private FrameLayout cameraPanel;
    private ShutterButton shutterButton;
    private SlideControlView zoomControlView;
    private final SlideControlView evControlView;
    private final EffectSelectorView effectSelector;
    private final LockAnimationView lockAnimationView;
    private AnimatorSet zoomControlAnimation;
    private Runnable zoomControlHideRunnable;
    private Runnable afterCameraInitRunnable;
    private Boolean isCameraFrontfaceBeforeEnteringEditMode = null;
    private TextView counterTextView;
    private TextView tooltipTextView;
    private ImageView switchCameraButton;
    private boolean takingPhoto;
    private static boolean mediaFromExternalCamera;
    private static ArrayList<Object> cameraPhotos = new ArrayList<>();
    public static HashMap<Object, Object> selectedPhotos = new HashMap<>();
    public static ArrayList<Object> selectedPhotosOrder = new ArrayList<>();
    public static int lastImageId = -1;
    private boolean cancelTakingPhotos;
    private boolean checkCameraWhenShown;

    private boolean mediaEnabled;
    private boolean videoEnabled;
    private boolean photoEnabled;
    private boolean documentsEnabled;

    private float pinchStartDistance;
    private float cameraZoom;
    private boolean zooming;
    private boolean zoomWas;
    private android.graphics.Rect hitRect = new Rect();

    private float lastY;
    private boolean pressed;
    private boolean maybeStartDraging;
    private boolean dragging;

    private boolean cameraPhotoRecyclerViewIgnoreLayout;

    private int itemSize = dp(80);
    private int lastItemSize = itemSize;
    private int itemsPerRow = 3;

    private boolean deviceHasGoodCamera;
    private boolean noCameraPermissions;
    private boolean noGalleryPermissions;
    private boolean requestingPermissions;
    private boolean needRebindCamera = false;

    private boolean ignoreLayout;
    private int lastNotifyWidth;

    private MediaController.AlbumEntry selectedAlbumEntry;
    private MediaController.AlbumEntry galleryAlbumEntry;
    private ArrayList<MediaController.AlbumEntry> dropDownAlbums;
    private float currentPanTranslationY;

    private boolean loading = true;

    public final static int group = 0;
    public final static int compress = 1;
<<<<<<< HEAD
    public final static int spoiler = 2;
    public final static int open_in = 3;
    public final static int preview_gap = 4;
    private boolean isExposureCompensationSupported = false;
    public final static int media_gap = 5;
    public final static int preview = 6;
    public final static int caption = 7;
    public final static int stars = 8;
=======
    public final static int quality = 2;
    public final static int spoiler = 3;
    public final static int open_in = 4;
    public final static int preview_gap = 5;
    public final static int media_gap = 6;
    public final static int preview = 7;
    public final static int caption = 8;
    public final static int stars = 9;
>>>>>>> 4d7a3a40

    private ActionBarMenuSubItem spoilerItem;
    private ActionBarMenuSubItem compressItem;
    private ActionBarMenuSubItem qualityItem;
    private ActionBarMenuSubItem starsItem;
    protected ActionBarMenuSubItem previewItem;
    public MessagePreviewView.ToggleButton captionItem;

    boolean forceDarkTheme;
    private AnimationNotificationsLocker notificationsLocker = new AnimationNotificationsLocker();
    private boolean showAvatarConstructor;
    
    private final boolean hideCameraPreview = (
            OctoConfig.INSTANCE.cameraPreview.getValue() == CameraPreview.BOTTOM_BAR ||
                    OctoConfig.INSTANCE.cameraPreview.getValue() == CameraPreview.HIDDEN
    );

    public void updateAvatarPicker() {
        showAvatarConstructor = parentAlert.avatarPicker != 0 && !parentAlert.isPhotoPicker;
    }

    private class BasePhotoProvider extends PhotoViewer.EmptyPhotoViewerProvider {
        @Override
        public boolean isPhotoChecked(int index) {
            MediaController.PhotoEntry photoEntry = getPhotoEntryAtPosition(index);
            return photoEntry != null && selectedPhotos.containsKey(photoEntry.imageId);
        }

        @Override
        public int setPhotoChecked(int index, VideoEditedInfo videoEditedInfo) {
            if (parentAlert.maxSelectedPhotos >= 0 && selectedPhotos.size() >= parentAlert.maxSelectedPhotos && !isPhotoChecked(index)) {
                return -1;
            }
            MediaController.PhotoEntry photoEntry = getPhotoEntryAtPosition(index);
            if (photoEntry == null) {
                return -1;
            }
            if (checkSendMediaEnabled(photoEntry)) {
                return -1;
            }
            if (selectedPhotos.size() + 1 > maxCount()) {
                return -1;
            }
            boolean add = true;
            int num;
            if ((num = addToSelectedPhotos(photoEntry, -1)) == -1) {
                num = selectedPhotosOrder.indexOf(photoEntry.imageId);
            } else {
                add = false;
                photoEntry.editedInfo = null;
            }
            photoEntry.editedInfo = videoEditedInfo;

            int count = gridView.getChildCount();
            for (int a = 0; a < count; a++) {
                View view = gridView.getChildAt(a);
                if (view instanceof PhotoAttachPhotoCell) {
                    int tag = (Integer) view.getTag();
                    if (tag == index) {
                        if (parentAlert.baseFragment instanceof ChatActivity && parentAlert.allowOrder) {
                            ((PhotoAttachPhotoCell) view).setChecked(num, add, false);
                        } else {
                            ((PhotoAttachPhotoCell) view).setChecked(-1, add, false);
                        }
                        break;
                    }
                }
            }
            count = cameraPhotoRecyclerView.getChildCount();
            for (int a = 0; a < count; a++) {
                View view = cameraPhotoRecyclerView.getChildAt(a);
                if (view instanceof PhotoAttachPhotoCell) {
                    int tag = (Integer) view.getTag();
                    if (tag == index) {
                        if (parentAlert.baseFragment instanceof ChatActivity && parentAlert.allowOrder) {
                            ((PhotoAttachPhotoCell) view).setChecked(num, add, false);
                        } else {
                            ((PhotoAttachPhotoCell) view).setChecked(-1, add, false);
                        }
                        break;
                    }
                }
            }
            parentAlert.updateCountButton(add ? 1 : 2);
            return num;
        }

        @Override
        public int getSelectedCount() {
            return selectedPhotos.size();
        }

        @Override
        public ArrayList<Object> getSelectedPhotosOrder() {
            return selectedPhotosOrder;
        }

        @Override
        public HashMap<Object, Object> getSelectedPhotos() {
            return selectedPhotos;
        }

        @Override
        public int getPhotoIndex(int index) {
            MediaController.PhotoEntry photoEntry = getPhotoEntryAtPosition(index);
            if (photoEntry == null) {
                return -1;
            }
            return selectedPhotosOrder.indexOf(photoEntry.imageId);
        }
    }

    private void setCurrentSpoilerVisible(int i, boolean visible) {
        PhotoViewer photoViewer = PhotoViewer.getInstance();
        int index = i == -1 ? photoViewer.getCurrentIndex() : i;
        List<Object> photos = photoViewer.getImagesArrLocals();
        boolean hasSpoiler = photos != null && !photos.isEmpty() && index < photos.size() && photos.get(index) instanceof MediaController.PhotoEntry && ((MediaController.PhotoEntry) photos.get(index)).hasSpoiler;

        if (hasSpoiler) {
            MediaController.PhotoEntry entry = (MediaController.PhotoEntry) photos.get(index);

            gridView.forAllChild(view -> {
                if (view instanceof PhotoAttachPhotoCell) {
                    PhotoAttachPhotoCell cell = (PhotoAttachPhotoCell) view;
                    if (cell.getPhotoEntry() == entry) {
                        cell.setHasSpoiler(visible, 250f);
                        cell.setStarsPrice(getStarsPrice(), selectedPhotos.size() > 1);
                    }
                }
            });
        }
    }

    public PhotoViewer.PhotoViewerProvider photoViewerProvider = new BasePhotoProvider() {
        @Override
        public void onOpen() {
            pauseCameraPreview();
            setCurrentSpoilerVisible(-1, true);
        }

        @Override
        public void onPreClose() {
            setCurrentSpoilerVisible(-1, false);
        }

        @Override
        public void onClose() {
            resumeCameraPreview();
            AndroidUtilities.runOnUIThread(()-> setCurrentSpoilerVisible(-1, true), 150);
            onSelectedItemsCountChanged(getSelectedCount());
        }

        @Override
        public void onEditModeChanged(boolean isEditMode) {
            onPhotoEditModeChanged(isEditMode);
        }

        @Override
        public PhotoViewer.PlaceProviderObject getPlaceForPhoto(MessageObject messageObject, TLRPC.FileLocation fileLocation, int index, boolean needPreview, boolean closing) {
            if (closing && parentAlert.avatarWithBulletin != null) {
                final PhotoViewer.PlaceProviderObject object = parentAlert.avatarWithBulletin.run();
                if (object != null) {
                    return object;
                }
            }
            final PhotoAttachPhotoCell cell = getCellForIndex(index);
            if (cell != null) {
                final int[] coords = new int[2];
                cell.getImageView().getLocationInWindow(coords);
                if (Build.VERSION.SDK_INT < 26) {
                    coords[0] -= parentAlert.getLeftInset();
                }
                final PhotoViewer.PlaceProviderObject object = new PhotoViewer.PlaceProviderObject();
                object.viewX = coords[0];
                object.viewY = coords[1];
                object.parentView = gridView;
                object.imageReceiver = cell.getImageView().getImageReceiver();
                object.thumb = object.imageReceiver.getBitmapSafe();
                object.scale = cell.getScale();
                object.clipBottomAddition = (int) parentAlert.getClipLayoutBottom();
                cell.showCheck(false);
                return object;
            }

            return null;
        }

        @Override
        public void updatePhotoAtIndex(int index) {
            PhotoAttachPhotoCell cell = getCellForIndex(index);
            if (cell != null) {
                cell.getImageView().setOrientation(0, true);
                MediaController.PhotoEntry photoEntry = getPhotoEntryAtPosition(index);
                if (photoEntry == null) {
                    return;
                }
                if (photoEntry.coverPath != null) {
                    cell.getImageView().setImage(photoEntry.coverPath, null, Theme.chat_attachEmptyDrawable);
                } else if (photoEntry.thumbPath != null) {
                    cell.getImageView().setImage(photoEntry.thumbPath, null, Theme.chat_attachEmptyDrawable);
                } else if (photoEntry.path != null) {
                    cell.getImageView().setOrientation(photoEntry.orientation, photoEntry.invert, true);
                    if (photoEntry.isVideo) {
                        cell.getImageView().setImage("vthumb://" + photoEntry.imageId + ":" + photoEntry.path, null, Theme.chat_attachEmptyDrawable);
                    } else {
                        cell.getImageView().setImage("thumb://" + photoEntry.imageId + ":" + photoEntry.path, null, Theme.chat_attachEmptyDrawable);
                    }
                } else {
                    cell.getImageView().setImageDrawable(Theme.chat_attachEmptyDrawable);
                }
            }
        }

        @Override
        public ImageReceiver.BitmapHolder getThumbForPhoto(MessageObject messageObject, TLRPC.FileLocation fileLocation, int index) {
            PhotoAttachPhotoCell cell = getCellForIndex(index);
            if (cell != null) {
                return cell.getImageView().getImageReceiver().getBitmapSafe();
            }
            return null;
        }

        @Override
        public void willSwitchFromPhoto(MessageObject messageObject, TLRPC.FileLocation fileLocation, int index) {
            PhotoAttachPhotoCell cell = getCellForIndex(index);
            if (cell != null) {
                cell.showCheck(true);
            }
        }

        @Override
        public void willHidePhotoViewer() {
            int count = gridView.getChildCount();
            for (int a = 0; a < count; a++) {
                View view = gridView.getChildAt(a);
                if (view instanceof PhotoAttachPhotoCell) {
                    PhotoAttachPhotoCell cell = (PhotoAttachPhotoCell) view;
                    cell.showCheck(true);
                }
            }
        }

        @Override
        public void onApplyCaption(CharSequence caption) {
            if (selectedPhotos.size() > 0 && selectedPhotosOrder.size() > 0) {
                Object o = selectedPhotos.get(selectedPhotosOrder.get(0));
                CharSequence firstPhotoCaption = null;
                ArrayList<TLRPC.MessageEntity> entities = null;
                if (o instanceof MediaController.PhotoEntry) {
                    MediaController.PhotoEntry photoEntry1 = (MediaController.PhotoEntry) o;
                    firstPhotoCaption = photoEntry1.caption;
                    entities = photoEntry1.entities;
                }
                if (o instanceof MediaController.SearchImage) {
                    MediaController.SearchImage photoEntry1 = (MediaController.SearchImage) o;
                    firstPhotoCaption = photoEntry1.caption;
                    entities = photoEntry1.entities;
                }
                if (firstPhotoCaption != null) {
                    if (entities != null) {
                        if (!(firstPhotoCaption instanceof Spannable)) {
                            firstPhotoCaption = new SpannableStringBuilder(firstPhotoCaption);
                        }
                        MessageObject.addEntitiesToText(firstPhotoCaption, entities, false, false, false, false);
                    }
                }
                parentAlert.getCommentView().setText(AnimatedEmojiSpan.cloneSpans(firstPhotoCaption, AnimatedEmojiDrawable.CACHE_TYPE_ALERT_PREVIEW));
            }
        }

        @Override
        public boolean cancelButtonPressed() {
            return false;
        }

        @Override
        public void sendButtonPressed(int index, VideoEditedInfo videoEditedInfo, boolean notify, int scheduleDate, boolean forceDocument) {
            parentAlert.sent = true;
            MediaController.PhotoEntry photoEntry = getPhotoEntryAtPosition(index);
            if (photoEntry != null) {
                photoEntry.editedInfo = videoEditedInfo;
            }
            if (selectedPhotos.isEmpty() && photoEntry != null) {
                addToSelectedPhotos(photoEntry, -1);
            }
            if (parentAlert.checkCaption(parentAlert.getCommentView().getText())) {
                return;
            }
            parentAlert.applyCaption();
            if (PhotoViewer.getInstance().hasCaptionForAllMedia) {
                HashMap<Object, Object> selectedPhotos = getSelectedPhotos();
                ArrayList<Object> selectedPhotosOrder = getSelectedPhotosOrder();
                if (!selectedPhotos.isEmpty()) {
                    for (int a = 0; a < selectedPhotosOrder.size(); a++) {
                        Object o = selectedPhotos.get(selectedPhotosOrder.get(a));
                        if (o instanceof MediaController.PhotoEntry) {
                            MediaController.PhotoEntry photoEntry1 = (MediaController.PhotoEntry) o;
                            if (a == 0) {
                                CharSequence[] caption = new CharSequence[]{PhotoViewer.getInstance().captionForAllMedia};
                                photoEntry1.entities = MediaDataController.getInstance(UserConfig.selectedAccount).getEntities(caption, false);
                                photoEntry1.caption = caption[0];
                                if (parentAlert.checkCaption(photoEntry1.caption)) {
                                    return;
                                }
                            } else {
                                photoEntry1.caption = null;
                            }
                        }
                    }
                }
            }
            if (parentAlert != null) {
                parentAlert.setButtonPressed(false);
            }
            if (PhotoViewer.getInstance() != null) {
                PhotoViewer.getInstance().closePhotoAfterSelect = false;
                PhotoViewer.getInstance().doneButtonPressed = false;
            }
            AlertsCreator.ensurePaidMessageConfirmation(parentAlert.currentAccount, parentAlert.getDialogId(), getSelectedPhotos().size() + parentAlert.getAdditionalMessagesCount(), payStars -> {
                if (parentAlert != null) {
                    parentAlert.setButtonPressed(true);
                }
                parentAlert.delegate.didPressedButton(7, true, notify, scheduleDate, 0, parentAlert.isCaptionAbove(), forceDocument, payStars);
                selectedPhotos.clear();
                cameraPhotos.clear();
                selectedPhotosOrder.clear();
                selectedPhotos.clear();
                if (PhotoViewer.getInstance() != null) {
                    PhotoViewer.getInstance().closePhoto(PhotoViewer.getInstance().closePhotoAfterSelectWithAnimation, false);
                    PhotoViewer.getInstance().doneButtonPressed = true;
                }
            });
        }

        @Override
        public boolean allowCaption() {
            return !parentAlert.isPhotoPicker;
        }

        @Override
        public long getDialogId() {
            if (parentAlert.baseFragment instanceof ChatActivity)
                return ((ChatActivity) parentAlert.baseFragment).getDialogId();
            return super.getDialogId();
        }

        @Override
        public boolean canMoveCaptionAbove() {
            return parentAlert != null && parentAlert.baseFragment instanceof ChatActivity;
        }
        @Override
        public boolean isCaptionAbove() {
            return parentAlert != null && parentAlert.captionAbove;
        }
        @Override
        public void moveCaptionAbove(boolean above) {
            if (parentAlert == null || parentAlert.captionAbove == above) return;
            parentAlert.setCaptionAbove(above);
            captionItem.setState(!parentAlert.captionAbove, true);
        }

        @Override
        public boolean isEditingMessage() {
            return parentAlert != null && parentAlert.editingMessageObject != null;
        }
    };

    protected void updateCheckedPhotoIndices() {
        if (!(parentAlert.baseFragment instanceof ChatActivity)) {
            return;
        }
        int count = gridView.getChildCount();
        for (int a = 0; a < count; a++) {
            View view = gridView.getChildAt(a);
            if (view instanceof PhotoAttachPhotoCell) {
                PhotoAttachPhotoCell cell = (PhotoAttachPhotoCell) view;
                MediaController.PhotoEntry photoEntry = getPhotoEntryAtPosition((Integer) cell.getTag());
                if (photoEntry != null) {
                    cell.setNum(selectedPhotosOrder.indexOf(photoEntry.imageId));
                }
            }
        }
        count = cameraPhotoRecyclerView.getChildCount();
        for (int a = 0; a < count; a++) {
            View view = cameraPhotoRecyclerView.getChildAt(a);
            if (view instanceof PhotoAttachPhotoCell) {
                PhotoAttachPhotoCell cell = (PhotoAttachPhotoCell) view;
                MediaController.PhotoEntry photoEntry = getPhotoEntryAtPosition((Integer) cell.getTag());
                if (photoEntry != null) {
                    cell.setNum(selectedPhotosOrder.indexOf(photoEntry.imageId));
                }
            }
        }
    }

    protected void updateCheckedPhotos() {
        if (!(parentAlert.baseFragment instanceof ChatActivity)) {
            return;
        }
        int count = gridView.getChildCount();
        for (int a = 0; a < count; a++) {
            View view = gridView.getChildAt(a);
            if (view instanceof PhotoAttachPhotoCell) {
                PhotoAttachPhotoCell cell = (PhotoAttachPhotoCell) view;
                int position = gridView.getChildAdapterPosition(view);
                if (adapter.needCamera && selectedAlbumEntry == galleryAlbumEntry) {
                    position--;
                }
                MediaController.PhotoEntry photoEntry = getPhotoEntryAtPosition(position);
                cell.setHasSpoiler(photoEntry != null && photoEntry.hasSpoiler);
                cell.setHighQuality(photoEntry != null && photoEntry.highQuality);
                if (parentAlert.baseFragment instanceof ChatActivity && parentAlert.allowOrder) {
                    cell.setChecked(photoEntry != null ? selectedPhotosOrder.indexOf(photoEntry.imageId) : -1, photoEntry != null && selectedPhotos.containsKey(photoEntry.imageId), true);
                } else {
                    cell.setChecked(-1, photoEntry != null && selectedPhotos.containsKey(photoEntry.imageId), true);
                }
            }
        }
        count = cameraPhotoRecyclerView.getChildCount();
        for (int a = 0; a < count; a++) {
            View view = cameraPhotoRecyclerView.getChildAt(a);
            if (view instanceof PhotoAttachPhotoCell) {
                PhotoAttachPhotoCell cell = (PhotoAttachPhotoCell) view;
                int position = cameraPhotoRecyclerView.getChildAdapterPosition(view);
                if (adapter.needCamera && selectedAlbumEntry == galleryAlbumEntry) {
                    position--;
                }
                MediaController.PhotoEntry photoEntry = getPhotoEntryAtPosition(position);
                cell.setHasSpoiler(photoEntry != null && photoEntry.hasSpoiler);
                cell.setHighQuality(photoEntry != null && photoEntry.highQuality);
                if (parentAlert.baseFragment instanceof ChatActivity && parentAlert.allowOrder) {
                    cell.setChecked(photoEntry != null ? selectedPhotosOrder.indexOf(photoEntry.imageId) : -1, photoEntry != null && selectedPhotos.containsKey(photoEntry.imageId), true);
                } else {
                    cell.setChecked(-1, photoEntry != null && selectedPhotos.containsKey(photoEntry.imageId), true);
                }
            }
        }
    }

    private MediaController.PhotoEntry getPhotoEntryAtPosition(int position) {
        if (position < 0) {
            return null;
        }
        int cameraCount = cameraPhotos.size();
        if (position < cameraCount) {
            return (MediaController.PhotoEntry) cameraPhotos.get(position);
        }
        position -= cameraCount;
        if (selectedAlbumEntry != null && position < selectedAlbumEntry.photos.size()) {
            return selectedAlbumEntry.photos.get(position);
        }
        return null;
    }

    @SuppressWarnings("unchecked")
    protected ArrayList<Object> getAllPhotosArray() {
        ArrayList<Object> arrayList;
        if (selectedAlbumEntry != null) {
            if (!cameraPhotos.isEmpty()) {
                arrayList = new ArrayList<>(selectedAlbumEntry.photos.size() + cameraPhotos.size());
                arrayList.addAll(cameraPhotos);
                arrayList.addAll(selectedAlbumEntry.photos);
            } else {
                arrayList = (ArrayList) selectedAlbumEntry.photos;
            }
        } else if (!cameraPhotos.isEmpty()) {
            arrayList = cameraPhotos;
        } else {
            arrayList = new ArrayList<>(0);
        }
        return arrayList;
    }

    public ChatAttachAlertPhotoLayout(ChatAttachAlert alert, Context context, boolean forceDarkTheme, boolean needCamera, Theme.ResourcesProvider resourcesProvider) {
        super(alert, context, resourcesProvider);
        this.forceDarkTheme = forceDarkTheme;
        this.needCamera = needCamera;
        NotificationCenter.getGlobalInstance().addObserver(this, NotificationCenter.albumsDidLoad);
        NotificationCenter.getGlobalInstance().addObserver(this, NotificationCenter.cameraInitied);
        FrameLayout container = alert.getContainer();
        showAvatarConstructor = parentAlert.avatarPicker != 0;

        cameraDrawable = context.getResources().getDrawable(R.drawable.instant_camera).mutate();

        ActionBarMenu menu = parentAlert.actionBar.createMenu();
        dropDownContainer = new ActionBarMenuItem(context, menu, 0, 0, resourcesProvider) {
            @Override
            public void onInitializeAccessibilityNodeInfo(AccessibilityNodeInfo info) {
                super.onInitializeAccessibilityNodeInfo(info);
                info.setText(dropDown.getText());
            }
        };
        dropDownContainer.setSubMenuOpenSide(1);
        parentAlert.actionBar.addView(dropDownContainer, 0, LayoutHelper.createFrame(LayoutHelper.WRAP_CONTENT, LayoutHelper.MATCH_PARENT, Gravity.TOP | Gravity.LEFT, AndroidUtilities.isTablet() ? 64 : 56, 0, 40, 0));
        dropDownContainer.setOnClickListener(view -> dropDownContainer.toggleSubMenu());

        dropDown = new TextView(context);
        dropDown.setImportantForAccessibility(View.IMPORTANT_FOR_ACCESSIBILITY_NO);
        dropDown.setGravity(Gravity.LEFT);
        dropDown.setSingleLine(true);
        dropDown.setLines(1);
        dropDown.setMaxLines(1);
        dropDown.setEllipsize(TextUtils.TruncateAt.END);
        dropDown.setTextColor(getThemedColor(Theme.key_dialogTextBlack));
        dropDown.setText(LocaleController.getString(R.string.ChatGallery));
        dropDown.setTypeface(AndroidUtilities.bold());
        dropDownDrawable = context.getResources().getDrawable(R.drawable.ic_arrow_drop_down).mutate();
        dropDownDrawable.setColorFilter(new PorterDuffColorFilter(getThemedColor(Theme.key_dialogTextBlack), PorterDuff.Mode.MULTIPLY));
        dropDown.setCompoundDrawablePadding(dp(4));
        dropDown.setPadding(0, 0, dp(10), 0);
        dropDownContainer.addView(dropDown, LayoutHelper.createFrame(LayoutHelper.WRAP_CONTENT, LayoutHelper.WRAP_CONTENT, Gravity.CENTER_VERTICAL, 16, 0, 0, 0));

        checkCamera(false);

        captionItem = new MessagePreviewView.ToggleButton(
            context,
            R.raw.position_below, getString(R.string.CaptionAbove),
            R.raw.position_above, getString(R.string.CaptionBelow),
            resourcesProvider
        );
        captionItem.setState(!parentAlert.captionAbove, false);

        previewItem = parentAlert.selectedMenuItem.addSubItem(preview, R.drawable.msg_view_file, LocaleController.getString(R.string.AttachMediaPreviewButton));

        parentAlert.selectedMenuItem.addColoredGap(preview_gap);
        parentAlert.selectedMenuItem.addSubItem(open_in, R.drawable.msg_openin, LocaleController.getString(R.string.OpenInExternalApp));
        compressItem = parentAlert.selectedMenuItem.addSubItem(compress, R.drawable.msg_filehq, LocaleController.getString(R.string.SendWithoutCompression));
        parentAlert.selectedMenuItem.addSubItem(group, R.drawable.msg_ungroup, LocaleController.getString(R.string.SendWithoutGrouping));
        parentAlert.selectedMenuItem.addColoredGap(media_gap);
        spoilerItem = parentAlert.selectedMenuItem.addSubItem(spoiler, R.drawable.msg_spoiler, LocaleController.getString(R.string.EnablePhotoSpoiler));
        qualityItem = parentAlert.selectedMenuItem.addSubItem(quality, R.drawable.menu_quality_hd, getString(R.string.SendInHighQuality));
        parentAlert.selectedMenuItem.addSubItem(caption, captionItem);
        starsItem = parentAlert.selectedMenuItem.addSubItem(stars, R.drawable.menu_feature_paid, getString(R.string.PaidMediaButton));
        parentAlert.selectedMenuItem.setFitSubItems(true);

        gridView = new RecyclerListView(context, resourcesProvider) {
            @Override
            public boolean onTouchEvent(MotionEvent e) {
                if (e.getAction() == MotionEvent.ACTION_DOWN && e.getY() < parentAlert.scrollOffsetY[0] - dp(80)) {
                    return false;
                }
                return super.onTouchEvent(e);
            }

            @Override
            public boolean onInterceptTouchEvent(MotionEvent e) {
                if (e.getAction() == MotionEvent.ACTION_DOWN && e.getY() < parentAlert.scrollOffsetY[0] - dp(80)) {
                    return false;
                }
                return super.onInterceptTouchEvent(e);
            }

            @Override
            protected void onLayout(boolean changed, int l, int t, int r, int b) {
                super.onLayout(changed, l, t, r, b);
                PhotoViewer.getInstance().checkCurrentImageVisibility();
            }
        };
        gridView.setFastScrollEnabled(RecyclerListView.FastScroll.DATE_TYPE);
        gridView.setFastScrollVisible(true);
        gridView.getFastScroll().setAlpha(0f);
        gridView.getFastScroll().usePadding = false;
        gridView.setAdapter(adapter = new PhotoAttachAdapter(context, needCamera && !hideCameraPreview));
        adapter.createCache();
        gridView.setClipToPadding(false);
        gridView.setItemAnimator(null);
        gridView.setLayoutAnimation(null);
        gridView.setVerticalScrollBarEnabled(false);
        gridView.setGlowColor(getThemedColor(Theme.key_dialogScrollGlow));
        addView(gridView, LayoutHelper.createFrame(LayoutHelper.MATCH_PARENT, LayoutHelper.MATCH_PARENT));
        gridView.setOnScrollListener(new RecyclerView.OnScrollListener() {

            boolean parentPinnedToTop;
            @Override
            public void onScrolled(RecyclerView recyclerView, int dx, int dy) {
                if (gridView.getChildCount() <= 0) {
                    return;
                }
                parentAlert.updateLayout(ChatAttachAlertPhotoLayout.this, true, dy);
                if (adapter.getTotalItemsCount() > SHOW_FAST_SCROLL_MIN_COUNT) {
                    if (parentPinnedToTop != parentAlert.pinnedToTop) {
                        parentPinnedToTop = parentAlert.pinnedToTop;
                        gridView.getFastScroll().animate().alpha(parentPinnedToTop ? 1f : 0f).setDuration(100).start();
                    }
                } else {
                    gridView.getFastScroll().setAlpha(0);
                }
                if (dy != 0) {
                    checkCameraViewPosition();
                }
            }

            @Override
            public void onScrollStateChanged(RecyclerView recyclerView, int newState) {
                if (newState == RecyclerView.SCROLL_STATE_IDLE) {
                    int offset = dp(13) + (parentAlert.selectedMenuItem != null ? dp(parentAlert.selectedMenuItem.getAlpha() * 26) : 0);
                    int backgroundPaddingTop = parentAlert.getBackgroundPaddingTop();
                    int top = parentAlert.scrollOffsetY[0] - backgroundPaddingTop - offset;
                    if (top + backgroundPaddingTop < ActionBar.getCurrentActionBarHeight() + parentAlert.topCommentContainer.getMeasuredHeight() * parentAlert.topCommentContainer.getAlpha()) {
                        RecyclerListView.Holder holder = (RecyclerListView.Holder) gridView.findViewHolderForAdapterPosition(0);
                        if (holder != null && holder.itemView.getTop() > dp(7)) {
                            gridView.smoothScrollBy(0, holder.itemView.getTop() - dp(7));
                        }
                    }
                }
            }
        });
        layoutManager = new GridLayoutManager(context, itemSize) {
            @Override
            public boolean supportsPredictiveItemAnimations() {
                return false;
            }

            @Override
            public void smoothScrollToPosition(RecyclerView recyclerView, RecyclerView.State state, int position) {
                LinearSmoothScroller linearSmoothScroller = new LinearSmoothScroller(recyclerView.getContext()) {
                    @Override
                    public int calculateDyToMakeVisible(View view, int snapPreference) {
                        int dy = super.calculateDyToMakeVisible(view, snapPreference);
                        dy -= (gridView.getPaddingTop() - dp(7));
                        return dy;
                    }

                    @Override
                    protected int calculateTimeForDeceleration(int dx) {
                        return super.calculateTimeForDeceleration(dx) * 2;
                    }
                };
                linearSmoothScroller.setTargetPosition(position);
                startSmoothScroll(linearSmoothScroller);
            }
        };
        layoutManager.setSpanSizeLookup(new GridLayoutManager.SpanSizeLookup() {
            @Override
            public int getSpanSize(int position) {
                if (position == adapter.itemsCount - 1) {
                    return layoutManager.getSpanCount();
                }
                return itemSize + (position % itemsPerRow != itemsPerRow - 1 ? dp(5) : 0);
            }
        });
        gridView.setLayoutManager(layoutManager);
        gridView.setOnItemClickListener((view, position, x, y) -> {
            if (!mediaEnabled || parentAlert.destroyed) {
                return;
            }
            if (needCamera && hideCameraPreview) {
                position++;
            }
            BaseFragment fragment = parentAlert.baseFragment;
            if (fragment == null) {
                fragment = LaunchActivity.getLastFragment();
            }
            if (fragment == null) {
                return;
            }
            if (Build.VERSION.SDK_INT >= 23) {
                if (adapter.needCamera && selectedAlbumEntry == galleryAlbumEntry && position == 0 && noCameraPermissions) {
                    try {
                        fragment.getParentActivity().requestPermissions(new String[]{Manifest.permission.CAMERA}, 18);
                    } catch (Exception ignore) {

                    }
                    return;
                } else if (noGalleryPermissions) {
                    if (Build.VERSION.SDK_INT >= 33) {
                        try {
                            fragment.getParentActivity().requestPermissions(new String[]{Manifest.permission.READ_MEDIA_VIDEO, Manifest.permission.READ_MEDIA_IMAGES}, BasePermissionsActivity.REQUEST_CODE_EXTERNAL_STORAGE);
                        } catch (Exception ignore) {}
                    } else {
                        try {
                            fragment.getParentActivity().requestPermissions(new String[]{Manifest.permission.READ_EXTERNAL_STORAGE}, BasePermissionsActivity.REQUEST_CODE_EXTERNAL_STORAGE);
                        } catch (Exception ignore) {}
                    }
                    return;
                }
            }
            if (position != 0 || !needCamera || selectedAlbumEntry != galleryAlbumEntry) {
                if (selectedAlbumEntry == galleryAlbumEntry && needCamera || hideCameraPreview && (selectedAlbumEntry != galleryAlbumEntry || shouldLoadAllMedia())) {
                    position--;
                }
                if (showAvatarConstructor) {
                    if (position == 0) {
                        if (!(view instanceof AvatarConstructorPreviewCell)) {
                            return;
                        }
                        showAvatarConstructorFragment((AvatarConstructorPreviewCell) view, null);
                        parentAlert.dismiss();
                    }
                    position--;
                }
                ArrayList<Object> arrayList = getAllPhotosArray();
                if (position < 0 || position >= arrayList.size()) {
                    return;
                }
                if (parentAlert.delegate != null && parentAlert.delegate.selectItemOnClicking() && arrayList.get(position) instanceof MediaController.PhotoEntry) {
                    MediaController.PhotoEntry photoEntry = (MediaController.PhotoEntry) arrayList.get(position);
                    selectedPhotos.clear();
                    if (photoEntry != null) {
                        addToSelectedPhotos(photoEntry, -1);
                    }
                    parentAlert.applyCaption();
                    parentAlert.delegate.didPressedButton(7, true, true, 0, 0, parentAlert.isCaptionAbove(), false, 0);
                    selectedPhotos.clear();
                    cameraPhotos.clear();
                    selectedPhotosOrder.clear();
                    selectedPhotos.clear();
                    return;
                }
                PhotoViewer.getInstance().setParentActivity(fragment, resourcesProvider);
                PhotoViewer.getInstance().setParentAlert(parentAlert);
                PhotoViewer.getInstance().setMaxSelectedPhotos(parentAlert.maxSelectedPhotos, parentAlert.allowOrder);
                ChatActivity chatActivity;
                int type;
                if (parentAlert.isPhotoPicker && parentAlert.isStickerMode) {
                    type = PhotoViewer.SELECT_TYPE_STICKER;
                    if (parentAlert.baseFragment instanceof ChatActivity) {
                        chatActivity = (ChatActivity) parentAlert.baseFragment;
                    } else {
                        chatActivity = null;
                    }
                } else if (parentAlert.avatarPicker != 0) {
                    chatActivity = null;
                    type = PhotoViewer.SELECT_TYPE_AVATAR;
                } else if (parentAlert.baseFragment instanceof ChatActivity) {
                    chatActivity = (ChatActivity) parentAlert.baseFragment;
                    type = 0;
                } else if (parentAlert.allowEnterCaption) {
                    chatActivity = null;
                    type = 0;
                } else {
                    chatActivity = null;
                    type = 4;
                }
                if (!parentAlert.delegate.needEnterComment()) {
                    AndroidUtilities.hideKeyboard(fragment.getFragmentView().findFocus());
                    AndroidUtilities.hideKeyboard(parentAlert.getContainer().findFocus());
                }
                if (selectedPhotos.size() > 0 && selectedPhotosOrder.size() > 0) {
                    Object o = selectedPhotos.get(selectedPhotosOrder.get(0));
                    if (o instanceof MediaController.PhotoEntry) {
                        MediaController.PhotoEntry photoEntry1 = (MediaController.PhotoEntry) o;
                        photoEntry1.caption = parentAlert.getCommentView().getText();
                    }
                    if (o instanceof MediaController.SearchImage) {
                        MediaController.SearchImage photoEntry1 = (MediaController.SearchImage) o;
                        photoEntry1.caption = parentAlert.getCommentView().getText();
                    }
                }
                if (parentAlert.getAvatarFor() != null) {
                    boolean isVideo = false;
                    if (arrayList.get(position) instanceof MediaController.PhotoEntry) {
                        isVideo = ((MediaController.PhotoEntry) arrayList.get(position)).isVideo;
                    }
                    parentAlert.getAvatarFor().isVideo = isVideo;
                }

                boolean hasSpoiler = arrayList.get(position) instanceof MediaController.PhotoEntry && ((MediaController.PhotoEntry) arrayList.get(position)).hasSpoiler;
                Object object = arrayList.get(position);
                if (object instanceof MediaController.PhotoEntry) {
                    MediaController.PhotoEntry photoEntry = (MediaController.PhotoEntry) object;
                    if (checkSendMediaEnabled(photoEntry)) {
                        return;
                    }
                }
                if (hasSpoiler) {
                    setCurrentSpoilerVisible(position, false);
                }
                int finalPosition = position;
                BaseFragment finalFragment = fragment;
                AndroidUtilities.runOnUIThread(() -> {
                    int avatarType = type;
                    if (parentAlert.isPhotoPicker && !parentAlert.isStickerMode) {
                        PhotoViewer.getInstance().setParentActivity(finalFragment);
                        PhotoViewer.getInstance().setMaxSelectedPhotos(0, false);
                        avatarType = PhotoViewer.SELECT_TYPE_WALLPAPER;
                    }
                    PhotoViewer.getInstance().openPhotoForSelect(arrayList, finalPosition, avatarType, false, photoViewerProvider, chatActivity);
                    PhotoViewer.getInstance().setAvatarFor(parentAlert.getAvatarFor());
                    if (parentAlert.isPhotoPicker && !parentAlert.isStickerMode) {
                        PhotoViewer.getInstance().closePhotoAfterSelect = false;
                    } else if (parentAlert.avatarPicker != 0) {
                        PhotoViewer.getInstance().closePhotoAfterSelect = true;
                        PhotoViewer.getInstance().closePhotoAfterSelectWithAnimation = parentAlert.avatarWithBulletin != null;
                    }
                    if (parentAlert.isStickerMode) {
                        PhotoViewer.getInstance().enableStickerMode(null, false, parentAlert.customStickerHandler);
                    }
                    if (captionForAllMedia()) {
                        PhotoViewer.getInstance().setCaption(parentAlert.getCommentView().getText());
                    }
                }, hasSpoiler ? 250 : 0);
            } else {
                if (SharedConfig.inappCamera && OctoConfig.INSTANCE.getCameraType() != CameraType.SYSTEM_CAMERA) {
                    openCamera(true);
                } else {
                    if (parentAlert.delegate != null) {
                        parentAlert.delegate.didPressedButton(0, false, true, 0, 0, parentAlert.isCaptionAbove(), false, 0);
                    }
                }
            }
        });
        gridView.setOnItemLongClickListener((view, position) -> {
            if (hideCameraPreview) position++;
            if (parentAlert.storyMediaPicker) {
                return false;
            }
            if (position == 0 && selectedAlbumEntry == galleryAlbumEntry) {
                if (parentAlert.delegate != null) {
                    parentAlert.delegate.didPressedButton(0, false, true, 0, 0, parentAlert.isCaptionAbove(), false, 0);
                }
                return true;
            } else if (view instanceof PhotoAttachPhotoCell) {
                PhotoAttachPhotoCell cell = (PhotoAttachPhotoCell) view;
                itemRangeSelector.setIsActive(view, true, position, shouldSelect = !cell.isChecked());
            }
            return false;
        });
        itemRangeSelector = new RecyclerViewItemRangeSelector(new RecyclerViewItemRangeSelector.RecyclerViewItemRangeSelectorDelegate() {
            @Override
            public int getItemCount() {
                return adapter.getItemCount();
            }

            @Override
            public void setSelected(View view, int index, boolean selected) {
                if (selected != shouldSelect || !(view instanceof PhotoAttachPhotoCell)) {
                    return;
                }
                PhotoAttachPhotoCell cell = (PhotoAttachPhotoCell) view;
                cell.callDelegate();
            }

            @Override
            public boolean isSelected(int index) {
                MediaController.PhotoEntry entry = adapter.getPhoto(index);
                return entry != null && selectedPhotos.containsKey(entry.imageId);
            }

            @Override
            public boolean isIndexSelectable(int index) {
                return adapter.getItemViewType(index) == 0;
            }

            @Override
            public void onStartStopSelection(boolean start) {
                alertOnlyOnce = start ? 1 : 0;
                gridView.hideSelector(true);
            }
        });
        gridView.addOnItemTouchListener(itemRangeSelector);

        progressView = new EmptyTextProgressView(context, null, resourcesProvider);
        progressView.setText(LocaleController.getString(R.string.NoPhotos));
        progressView.setOnTouchListener(null);
        progressView.setTextSize(16);
        addView(progressView, LayoutHelper.createFrame(LayoutHelper.MATCH_PARENT, LayoutHelper.WRAP_CONTENT));

        if (loading) {
            progressView.showProgress();
        } else {
            progressView.showTextView();
        }

        Paint recordPaint = new Paint(Paint.ANTI_ALIAS_FLAG);
        recordPaint.setColor(0xffda564d);
        recordTime = new TextView(context) {

            float alpha = 0f;
            boolean isIncr;

            @Override
            protected void onDraw(Canvas canvas) {

                recordPaint.setAlpha((int) (125 + 130 * alpha));

                if (!isIncr) {
                    alpha -= 16 / 600.0f;
                    if (alpha <= 0) {
                        alpha = 0;
                        isIncr = true;
                    }
                } else {
                    alpha += 16 / 600.0f;
                    if (alpha >= 1) {
                        alpha = 1;
                        isIncr = false;
                    }
                }
                super.onDraw(canvas);
                canvas.drawCircle(dp(14), getMeasuredHeight() / 2, dp(4), recordPaint);
                invalidate();
            }
        };
        AndroidUtilities.updateViewVisibilityAnimated(recordTime, false, 1f, false);
        recordTime.setBackgroundResource(R.drawable.system);
        recordTime.getBackground().setColorFilter(new PorterDuffColorFilter(0x66000000, PorterDuff.Mode.MULTIPLY));
        recordTime.setTextSize(TypedValue.COMPLEX_UNIT_DIP, 15);
        recordTime.setTypeface(AndroidUtilities.bold());
        recordTime.setAlpha(0.0f);
        recordTime.setTextColor(0xffffffff);
        recordTime.setPadding(dp(24), dp(5), dp(10), dp(5));
        container.addView(recordTime, LayoutHelper.createFrame(LayoutHelper.WRAP_CONTENT, LayoutHelper.WRAP_CONTENT, Gravity.CENTER_HORIZONTAL | Gravity.TOP, 0, 16, 0, 0));

        cameraPanel = new FrameLayout(context) {
            @Override
            protected void onLayout(boolean changed, int left, int top, int right, int bottom) {
                int cx;
                int cy;
                int cx2;
                int cy2;
                int cx3;
                int cy3;

                if (getMeasuredWidth() == dp(126)) {
                    cx = getMeasuredWidth() / 2;
                    cy = getMeasuredHeight() / 2;
                    cx3 = cx2 = getMeasuredWidth() / 2;
                    cy2 = cy + cy / 2 + dp(17);
                    cy3 = cy / 2 - dp(17);
                } else {
                    cx = getMeasuredWidth() / 2;
                    cy = getMeasuredHeight() / 2 - dp(13);
                    cx2 = cx + cx / 2 + dp(17);
                    cx3 = cx / 2 - dp(17);
                    cy3 = cy2 = getMeasuredHeight() / 2 - dp(13);
                }

                int y = getMeasuredHeight() - tooltipTextView.getMeasuredHeight() - dp(12);
                if (getMeasuredWidth() == dp(126)) {
                    tooltipTextView.layout(cx - tooltipTextView.getMeasuredWidth() / 2, getMeasuredHeight(), cx + tooltipTextView.getMeasuredWidth() / 2, getMeasuredHeight() + tooltipTextView.getMeasuredHeight());
                } else {
                    tooltipTextView.layout(cx - tooltipTextView.getMeasuredWidth() / 2, y, cx + tooltipTextView.getMeasuredWidth() / 2, y + tooltipTextView.getMeasuredHeight());
                }
                shutterButton.layout(cx - shutterButton.getMeasuredWidth() / 2, cy - shutterButton.getMeasuredHeight() / 2, cx + shutterButton.getMeasuredWidth() / 2, cy + shutterButton.getMeasuredHeight() / 2);
                switchCameraButton.layout(cx2 - switchCameraButton.getMeasuredWidth() / 2, cy2 - switchCameraButton.getMeasuredHeight() / 2, cx2 + switchCameraButton.getMeasuredWidth() / 2, cy2 + switchCameraButton.getMeasuredHeight() / 2);
                for (int a = 0; a < 2; a++) {
                    flashModeButton[a].layout(cx3 - flashModeButton[a].getMeasuredWidth() / 2, cy3 - flashModeButton[a].getMeasuredHeight() / 2, cx3 + flashModeButton[a].getMeasuredWidth() / 2, cy3 + flashModeButton[a].getMeasuredHeight() / 2);
                }
            }
        };
        cameraPanel.setVisibility(View.GONE);
        cameraPanel.setAlpha(0.0f);
        container.addView(cameraPanel, LayoutHelper.createFrame(LayoutHelper.MATCH_PARENT, 126, Gravity.LEFT | Gravity.BOTTOM));

        counterTextView = new TextView(context);
        counterTextView.setBackgroundResource(R.drawable.photos_rounded);
        counterTextView.setVisibility(View.GONE);
        counterTextView.setTextColor(0xffffffff);
        counterTextView.setGravity(Gravity.CENTER);
        counterTextView.setPivotX(0);
        counterTextView.setPivotY(0);
        counterTextView.setTypeface(AndroidUtilities.bold());
        counterTextView.setCompoundDrawablesWithIntrinsicBounds(0, 0, R.drawable.photos_arrow, 0);
        counterTextView.setCompoundDrawablePadding(dp(4));
        counterTextView.setPadding(dp(16), 0, dp(16), 0);
        container.addView(counterTextView, LayoutHelper.createFrame(LayoutHelper.WRAP_CONTENT, 38, Gravity.LEFT | Gravity.TOP, 0, 0, 0, 100 + 16));
        counterTextView.setOnClickListener(v -> {
            if (cameraView == null) {
                return;
            }
            openPhotoViewer(null, false, false);
            if (!CameraXUtils.isCameraXSupported() || OctoConfig.INSTANCE.getCameraType() != CameraType.CAMERA_X) {
                CameraController.getInstance().stopPreview(((CameraView) cameraView).getCameraSession());
            }
        });

        zoomControlView = new SlideControlView(context, SlideControlView.SliderMode.SLIDER_MODE_ZOOM);
        zoomControlView.setVisibility(View.GONE);
        zoomControlView.setAlpha(0.0f);
        zoomControlView.setRotation(180f);
        container.addView(zoomControlView, LayoutHelper.createFrame(50, 300, Gravity.RIGHT | Gravity.CENTER_VERTICAL, 0, 0, 0, 0));
        zoomControlView.setDelegate(zoom -> {
            if (cameraView != null) {
                cameraView.setZoom(cameraZoom = zoom);
            }
            showZoomControls(true, true);
        });

        lockAnimationView = new LockAnimationView(context);
        lockAnimationView.setVisibility(GONE);
        lockAnimationView.setAlpha(0.0f);
        container.addView(lockAnimationView, LayoutHelper.createFrame(LayoutHelper.WRAP_CONTENT, 100, Gravity.LEFT | Gravity.TOP, 0, 0, 0, 100 + 16));

        effectSelector = new EffectSelectorView(context) {
            @Override
            protected void onEffectSelected(int cameraEffect) {
                super.onEffectSelected(cameraEffect);
                if (cameraEffect != CameraXController.EffectFacing.CAMERA_NONE) {
                    tooltipTextView.animate().alpha(0f).setDuration(200);
                } else {
                    tooltipTextView.animate().alpha(1f).setDuration(200);
                }
                if (Build.VERSION.SDK_INT >= Build.VERSION_CODES.LOLLIPOP) {
                    ((CameraXView) cameraView).changeEffect(cameraEffect);
                    ((CameraXView) cameraView).startChangeEffectAnimation();
                }
            }
        };
        container.addView(effectSelector, new FrameLayout.LayoutParams(LayoutHelper.MATCH_PARENT, dp(60) + effectSelector.getSpaceNotch()));
        effectSelector.setVisibility(GONE);
        effectSelector.setAlpha(0.0f);
        effectSelector.setEnabledButtons(true);

        evControlView = new SlideControlView(context, SlideControlView.SliderMode.SLIDER_MODE_EV);
        evControlView.setVisibility(View.GONE);
        evControlView.setAlpha(0.0f);
        container.addView(evControlView, LayoutHelper.createFrame(LayoutHelper.WRAP_CONTENT, 50, Gravity.LEFT | Gravity.TOP, 0, 0, 0, 100 + 16));
        evControlView.setSliderValue(0.5f, false);
        evControlView.setDelegate(ev -> {
            if (cameraView != null) {
                if (CameraXUtils.isCameraXSupported() && isExposureCompensationSupported && OctoConfig.INSTANCE.getCameraType() == CameraType.CAMERA_X) {
                    ((CameraXView) cameraView).setExposureCompensation(ev);
                }
            }
        });

        shutterButton = new ShutterButton(context);
        cameraPanel.addView(shutterButton, LayoutHelper.createFrame(84, 84, Gravity.CENTER));
        shutterButton.setDelegate(new ShutterButton.ShutterButtonDelegate() {

            private File outputFile;
            private boolean zoomingWas;
            private float initialEVState = 0.5f;

            @Override
            public boolean shutterLongPressed() {
                if (CameraXUtils.isCameraXSupported() && OctoConfig.INSTANCE.getCameraType() == CameraType.CAMERA_X) {
                    if (((CameraXView) cameraView).getCameraEffect() != CameraXController.EffectFacing.CAMERA_NONE) {
                        return false;
                    }
                }

                if (parentAlert.avatarPicker != 2 && !(parentAlert.baseFragment instanceof ChatActivity) || takingPhoto || parentAlert.destroyed || cameraView == null) {
                    return false;
                }
                if (parentAlert.isStickerMode) {
                    return false;
                }
                BaseFragment baseFragment = parentAlert.baseFragment;
                if (baseFragment == null) {
                    baseFragment = LaunchActivity.getLastFragment();
                }
                if (baseFragment == null || baseFragment.getParentActivity() == null) {
                    return false;
                }
                if (!videoEnabled) {
                    BulletinFactory.of(cameraView, resourcesProvider).createErrorBulletin(LocaleController.getString(R.string.GlobalAttachVideoRestricted)).show();
                    return false;
                }
                if (Build.VERSION.SDK_INT >= 23) {
                    if (getContext().checkSelfPermission(Manifest.permission.RECORD_AUDIO) != PackageManager.PERMISSION_GRANTED) {
                        requestingPermissions = true;
                        baseFragment.getParentActivity().requestPermissions(new String[]{Manifest.permission.RECORD_AUDIO}, 21);
                        return false;
                    }
                }
                for (int a = 0; a < 2; a++) {
                    flashModeButton[a].animate().alpha(0f).translationX(dp(30)).setDuration(150).setInterpolator(CubicBezierInterpolator.DEFAULT).start();
                }
                switchCameraButton.animate().alpha(0f).translationX(-dp(30)).setDuration(150).setInterpolator(CubicBezierInterpolator.DEFAULT).start();
                tooltipTextView.animate().alpha(0f).setDuration(150).setInterpolator(CubicBezierInterpolator.DEFAULT).start();
                outputFile = AndroidUtilities.generateVideoPath(parentAlert.baseFragment instanceof ChatActivity && ((ChatActivity) parentAlert.baseFragment).isSecretChat());
                AndroidUtilities.updateViewVisibilityAnimated(recordTime, true);
                recordTime.setText(AndroidUtilities.formatLongDuration(0));
                videoRecordTime = 0;
                videoRecordRunnable = () -> {
                    if (videoRecordRunnable == null) {
                        return;
                    }
                    videoRecordTime++;
                    recordTime.setText(AndroidUtilities.formatLongDuration(videoRecordTime));
                    AndroidUtilities.runOnUIThread(videoRecordRunnable, 1000);
                };
                AndroidUtilities.lockOrientation(baseFragment.getParentActivity());
                if (CameraXUtils.isCameraXSupported() && OctoConfig.INSTANCE.getCameraType() == CameraType.CAMERA_X) {
                    cameraXRecordVideo();
                } else {
                    CameraController.getInstance().recordVideo(((CameraView) cameraView).getCameraSessionObject(), outputFile, parentAlert.avatarPicker != 0, (CameraController.VideoTakeCallback) (thumbPath, duration) -> {
                        if (outputFile == null || parentAlert.destroyed || cameraView == null) {
                            return;
                        }
                        mediaFromExternalCamera = false;
                        int width = 0, height = 0;
                        try {
                            BitmapFactory.Options options = new BitmapFactory.Options();
                            options.inJustDecodeBounds = true;
                            BitmapFactory.decodeFile(new File(thumbPath).getAbsolutePath(), options);
                            width = options.outWidth;
                            height = options.outHeight;
                        } catch (Exception ignore) {}
                        MediaController.PhotoEntry photoEntry = new MediaController.PhotoEntry(0, lastImageId--, 0, outputFile.getAbsolutePath(), 0, true, width, height, 0);
                        photoEntry.duration = (int) (duration / 1000f);
                        photoEntry.thumbPath = thumbPath;
                        if (parentAlert.avatarPicker != 0 && cameraView.isFrontface()) {
                            photoEntry.cropState = new MediaController.CropState();
                            photoEntry.cropState.mirrored = true;
                            photoEntry.cropState.freeform = false;
                            photoEntry.cropState.lockedAspectRatio = 1.0f;
                        }
                        openPhotoViewer(photoEntry, false, false);
                    }, () -> AndroidUtilities.runOnUIThread(videoRecordRunnable, 1000), (CameraView) cameraView);
                }
                shutterButton.setState(ShutterButton.State.RECORDING, true);
                initialEVState = evControlView.getSliderValue();
                cameraView.runHaptic();
                return true;
            }

            private void cameraXRecordVideo() {
                effectSelector.animate().alpha(0f).setDuration(200);
                evControlView.animate().alpha(0f).setDuration(200);
                lockAnimationView.animate().alpha(1f).setDuration(200);
                lockAnimationView.setCurrentMove(0);
                lockAnimationView.setLocked(false);
                effectSelector.setEnabledButtons(false);
                ((CameraXView) cameraView).recordVideo(outputFile, cameraView.isFrontface(), (thumbPath, duration) -> {
                    if (outputFile == null || parentAlert.baseFragment == null || cameraView == null) {
                        return;
                    }
                    mediaFromExternalCamera = false;
                    int width = 0, height = 0;
                    try {
                        BitmapFactory.Options options = new BitmapFactory.Options();
                        options.inJustDecodeBounds = true;
                        BitmapFactory.decodeFile(new File(thumbPath).getAbsolutePath(), options);
                        width = options.outWidth;
                        height = options.outHeight;
                    } catch (Exception ignore) {}
                    MediaController.PhotoEntry photoEntry = new MediaController.PhotoEntry(0, lastImageId--, 0, outputFile.getAbsolutePath(), 0, true, width, height, 0);
                    photoEntry.duration = (int) duration;
                    photoEntry.thumbPath = thumbPath;
                    if (parentAlert.avatarPicker != 0 && cameraView.isFrontface()) {
                        photoEntry.cropState = new MediaController.CropState();
                        photoEntry.cropState.mirrored = true;
                        photoEntry.cropState.freeform = false;
                        photoEntry.cropState.lockedAspectRatio = 1.0f;
                    } else if (cameraView.isFrontface()) {
                        photoEntry.cropState = new MediaController.CropState();
                        photoEntry.cropState.mirrored = true;
                        photoEntry.cropState.freeform = true;
                        photoEntry.cropState.initied = true;
                    }
                    openPhotoViewer(photoEntry, false, false);
                });
                AndroidUtilities.runOnUIThread(videoRecordRunnable, 1000);
            }

            @Override
            public void shutterCancel(boolean animate) {
                if (outputFile != null) {
                    outputFile.delete();
                    outputFile = null;
                }
                resetRecordState();
                if (!CameraXUtils.isCameraXSupported() || OctoConfig.INSTANCE.getCameraType() != CameraType.CAMERA_X) {
                    CameraController.getInstance().stopVideoRecording(((CameraView) cameraView).getCameraSession(), true);
                } else {
                    if (animate) {
                        effectSelector.animate().alpha(1f).setDuration(200);
                        evControlView.animate().alpha(1f).setDuration(200);
                        lockAnimationView.animate().alpha(0f).setDuration(200);
                    }
                    ((CameraXView) cameraView).stopVideoRecording(true);
                    effectSelector.setEnabledButtons(true);
                }
                initialEVState = 0.5f;
            }

            @Override
            public void shutterReleased() {
                if (!CameraXUtils.isCameraXSupported() || OctoConfig.INSTANCE.getCameraType() != CameraType.CAMERA_X) {
                    if (takingPhoto || cameraView == null || ((CameraView) cameraView).getCameraSession() == null) {
                        return;
                    }
                } else {
                    if (takingPhoto || cameraView == null || ((CameraXView) cameraView).isFlooding()) {
                        return;
                    }
                    effectSelector.setEnabledButtons(true);
                }
                if (shutterButton.getState() != ShutterButton.State.DEFAULT) {
                    resetRecordState();
                    if (!CameraXUtils.isCameraXSupported() || OctoConfig.INSTANCE.getCameraType() != CameraType.CAMERA_X) {
                        CameraController.getInstance().stopVideoRecording(((CameraView) cameraView).getCameraSession(), false);
                    } else {
                        effectSelector.animate().alpha(1f).setDuration(200);
                        evControlView.animate().alpha(1f).setDuration(200);
                        lockAnimationView.animate().alpha(0f).setDuration(200);
                        ((CameraXView) cameraView).stopVideoRecording(false);
                    }
                    shutterButton.setState(ShutterButton.State.DEFAULT, true);
                    return;
                }
                if (!photoEnabled) {
                    BulletinFactory.of(cameraView, resourcesProvider).createErrorBulletin(LocaleController.getString(R.string.GlobalAttachPhotoRestricted)).show();
                    return;
                }
                final File cameraFile = AndroidUtilities.generatePicturePath(parentAlert.baseFragment instanceof ChatActivity && ((ChatActivity) parentAlert.baseFragment).isSecretChat(), null);
                if (!CameraXUtils.isCameraXSupported() || OctoConfig.INSTANCE.getCameraType() != CameraType.CAMERA_X) {
                    final boolean sameTakePictureOrientation = ((CameraView) cameraView).getCameraSession().isSameTakePictureOrientation();
                    ((CameraView) cameraView).getCameraSession().setFlipFront(parentAlert.baseFragment instanceof ChatActivity || parentAlert.avatarPicker == 2);
                    takingPhoto = CameraController.getInstance().takePicture(cameraFile, false, ((CameraView) cameraView).getCameraSessionObject(), (orientation) -> {
                        takingPhoto = false;
                        if (cameraFile == null || parentAlert.destroyed) {
                            return;
                        }
//                    Pair<Integer, Integer> orientation = AndroidUtilities.getImageOrientation(cameraFile);
                        mediaFromExternalCamera = false;
                        int width = 0, height = 0;
                        try {
                            BitmapFactory.Options options = new BitmapFactory.Options();
                            options.inJustDecodeBounds = true;
                            BitmapFactory.decodeFile(new File(cameraFile.getAbsolutePath()).getAbsolutePath(), options);
                            width = options.outWidth;
                            height = options.outHeight;
                        } catch (Exception ignore) {}
                        MediaController.PhotoEntry photoEntry = new MediaController.PhotoEntry(0, lastImageId--, 0, cameraFile.getAbsolutePath(), orientation == -1 ? 0 : orientation, false, width, height, 0);
                        photoEntry.canDeleteAfter = true;
                        openPhotoViewer(photoEntry, sameTakePictureOrientation, false);
                    });
                    ((CameraView) cameraView).startTakePictureAnimation(true);
                } else {
                    final boolean sameTakePictureOrientation = ((CameraXView) cameraView).isSameTakePictureOrientation();
                    takingPhoto = true;
                    ((CameraXView) cameraView).takePicture(cameraFile, () -> {
                        takingPhoto = false;
                        if (cameraFile == null || parentAlert.destroyed) {
                            return;
                        }
                        Pair<Integer, Integer> orientation = AndroidUtilities.getImageOrientation(cameraFile);
                        mediaFromExternalCamera = false;
                        int width = 0, height = 0;
                        try {
                            BitmapFactory.Options options = new BitmapFactory.Options();
                            options.inJustDecodeBounds = true;
                            BitmapFactory.decodeFile(new File(cameraFile.getAbsolutePath()).getAbsolutePath(), options);
                            width = options.outWidth;
                            height = options.outHeight;
                        } catch (Exception ignore) {}
                        MediaController.PhotoEntry photoEntry = new MediaController.PhotoEntry(0, lastImageId--, 0, cameraFile.getAbsolutePath(), orientation.first, false, width, height, 0);
                        photoEntry.canDeleteAfter = true;
                        openPhotoViewer(photoEntry, sameTakePictureOrientation, false);
                        effectSelector.setEnabledButtons(true);
                    });
                }
                initialEVState = 0.5f;
            }


            /*@Override
            public boolean onTranslationChanged(float x, float y) {
                boolean isPortrait = container.getWidth() < container.getHeight();
                float val1 = isPortrait ? x : y;
                float val2 = isPortrait ? y : x;
                if (!zoomingWas && Math.abs(val1) > Math.abs(val2)) {
                    return zoomControlView.getTag() == null;
                }
                if (val2 < 0) {
                    showZoomControls(true, true);
                    zoomControlView.setZoom(-val2 / dp(200), true);
                    zoomingWas = true;
                    return false;
                }
                if (zoomingWas) {
                    zoomControlView.setZoom(0, true);
                }
                if (x == 0 && y == 0) {
                    zoomingWas = false;
                }
                return !zoomingWas && (x != 0 || y != 0);
            }*/
            @Override
            public boolean onTranslationChanged(float x, float y, float width, float height) {
                if (shutterButton.getState() == ShutterButton.State.RECORDING_LOCKED) return false;
                boolean isPortrait = container.getWidth() < container.getHeight();
                boolean isCameraX = cameraView instanceof CameraXView;
                float dx;
                float dy;
                if (isPortrait) {
                    dy = y >= 0 && y <= height ? 0 : y;
                    dx = zoomingWas ? (x - width / 2) : (x >= 0 && x <= width ? 0 : x);
                } else {
                    dx = x >= 0 && x <= width ? 0 : x;
                    dy = zoomingWas ? (y - height / 2) : (y >= 0 && y <= height ? 0 : y);
                }


                float val1 = isPortrait ? dx : dy;
                float val2 = isPortrait ? dy : dx;


                if (!zoomingWas && Math.abs(val1) > Math.abs(val2)) {
                    return zoomControlView.getTag() == null;
                }
                if (val2 < 0) {
                    float valueZoom = -val2 / dp(isCameraX ? 50 : 200);
                    if (!isCameraX) {
                        showZoomControls(true, true);
                        zoomControlView.setSliderValue(valueZoom, true);
                        zoomingWas = true;
                    } else if (valueZoom >= 1.0f) {
                        shutterButton.setState(ShutterButton.State.RECORDING_LOCKED, true);
                        cameraView.runHaptic();
                        lockAnimationView.setLocked(true);
                    } else {
                        lockAnimationView.setCurrentMove(valueZoom);
                    }
                    return false;
                }
                if (zoomingWas) {
                    zoomControlView.setSliderValue(0, true);
                }
                if (dx == 0 && dy == 0) {
                    zoomingWas = false;
                }
                return !zoomingWas && (dx != 0 || dy != 0);
            }
        });
        shutterButton.setFocusable(true);
        shutterButton.setContentDescription(LocaleController.getString(R.string.AccDescrShutter));

        switchCameraButton = new ImageView(context);
        switchCameraButton.setScaleType(ImageView.ScaleType.CENTER);
        cameraPanel.addView(switchCameraButton, LayoutHelper.createFrame(48, 48, Gravity.RIGHT | Gravity.CENTER_VERTICAL));
        switchCameraButton.setOnClickListener(v -> {
            if (takingPhoto || cameraView == null || !cameraView.isInited()) {
                return;
            }
            canSaveCameraPreview = false;
            cameraZoom = cameraView.resetZoom();
            if (zoomControlView.getAlpha() == 1.0f){
                zoomControlView.animateToValue(cameraZoom);
            } else {
                zoomControlView.setSliderValue(cameraZoom, false);
            }
            evControlView.animateToValue(0.5f);
            cameraView.switchCamera();
            cameraView.startSwitchingAnimation();
            ObjectAnimator animator = ObjectAnimator.ofFloat(switchCameraButton, View.SCALE_X, 0.0f).setDuration(100);
            animator.addListener(new AnimatorListenerAdapter() {
                @Override
                public void onAnimationEnd(Animator animator) {
                    switchCameraButton.setImageResource(cameraView != null && cameraView.isFrontface() ? R.drawable.camera_revert1 : R.drawable.camera_revert2);
                    ObjectAnimator.ofFloat(switchCameraButton, View.SCALE_X, 1.0f).setDuration(100).start();
                }
            });
            animator.start();

        });
        switchCameraButton.setContentDescription(LocaleController.getString(R.string.AccDescrSwitchCamera));

        for (int a = 0; a < 2; a++) {
            flashModeButton[a] = new ImageView(context);
            flashModeButton[a].setScaleType(ImageView.ScaleType.CENTER);
            flashModeButton[a].setVisibility(View.INVISIBLE);
            cameraPanel.addView(flashModeButton[a], LayoutHelper.createFrame(48, 48, Gravity.LEFT | Gravity.TOP));
            flashModeButton[a].setOnClickListener(currentImage -> {
                if (flashAnimationInProgress || cameraView == null || !cameraView.isInited() || !cameraOpened) {
                    return;
                }
                String next;
                if (!CameraXUtils.isCameraXSupported() || OctoConfig.INSTANCE.getCameraType() != CameraType.CAMERA_X) {
                    String current = ((CameraView) cameraView).getCameraSession().getCurrentFlashMode();
                    next = ((CameraView) cameraView).getCameraSession().getNextFlashMode();
                    if (current.equals(next)) {
                        return;
                    }
                    ((CameraView) cameraView).getCameraSession().setCurrentFlashMode(next);
                } else {
                    next = ((CameraXView) cameraView).setNextFlashMode();
                }

                flashAnimationInProgress = true;
                ImageView nextImage = flashModeButton[0] == currentImage ? flashModeButton[1] : flashModeButton[0];
                nextImage.setVisibility(View.VISIBLE);
                setCameraFlashModeIcon(nextImage, next);
                AnimatorSet animatorSet = new AnimatorSet();
                animatorSet.playTogether(
                    ObjectAnimator.ofFloat(currentImage, View.TRANSLATION_Y, 0, dp(48)),
                    ObjectAnimator.ofFloat(nextImage, View.TRANSLATION_Y, -dp(48), 0),
                    ObjectAnimator.ofFloat(currentImage, View.ALPHA, 1.0f, 0.0f),
                    ObjectAnimator.ofFloat(nextImage, View.ALPHA, 0.0f, 1.0f));
                animatorSet.setDuration(220);
                animatorSet.setInterpolator(CubicBezierInterpolator.DEFAULT);
                animatorSet.addListener(new AnimatorListenerAdapter() {
                    @Override
                    public void onAnimationEnd(Animator animator) {
                        flashAnimationInProgress = false;
                        currentImage.setVisibility(View.INVISIBLE);
                        nextImage.sendAccessibilityEvent(AccessibilityEvent.TYPE_VIEW_FOCUSED);
                    }
                });
                animatorSet.start();
            });
            flashModeButton[a].setContentDescription("flash mode " + a);
        }

        tooltipTextView = new TextView(context);
        tooltipTextView.setTextSize(TypedValue.COMPLEX_UNIT_DIP, 15);
        tooltipTextView.setTextColor(0xffffffff);
        tooltipTextView.setText(LocaleController.getString(R.string.TapForVideo));
        tooltipTextView.setShadowLayer(dp(3.33333f), 0, dp(0.666f), 0x4c000000);
        tooltipTextView.setPadding(dp(6), 0, dp(6), 0);
        cameraPanel.addView(tooltipTextView, LayoutHelper.createFrame(LayoutHelper.WRAP_CONTENT, LayoutHelper.WRAP_CONTENT, Gravity.CENTER_HORIZONTAL | Gravity.BOTTOM, 0, 0, 0, 16));

        cameraPhotoRecyclerView = new RecyclerListView(context, resourcesProvider) {
            @Override
            public void requestLayout() {
                if (cameraPhotoRecyclerViewIgnoreLayout) {
                    return;
                }
                super.requestLayout();
            }
        };
        cameraPhotoRecyclerView.setVerticalScrollBarEnabled(true);
        cameraPhotoRecyclerView.setAdapter(cameraAttachAdapter = new PhotoAttachAdapter(context, false));
        cameraAttachAdapter.createCache();
        cameraPhotoRecyclerView.setClipToPadding(false);
        cameraPhotoRecyclerView.setPadding(dp(8), 0, dp(8), 0);
        cameraPhotoRecyclerView.setItemAnimator(null);
        cameraPhotoRecyclerView.setLayoutAnimation(null);
        cameraPhotoRecyclerView.setOverScrollMode(RecyclerListView.OVER_SCROLL_NEVER);
        cameraPhotoRecyclerView.setVisibility(View.INVISIBLE);
        cameraPhotoRecyclerView.setAlpha(0.0f);
        container.addView(cameraPhotoRecyclerView, LayoutHelper.createFrame(LayoutHelper.MATCH_PARENT, 80));
        cameraPhotoLayoutManager = new LinearLayoutManager(context, LinearLayoutManager.HORIZONTAL, false) {
            @Override
            public boolean supportsPredictiveItemAnimations() {
                return false;
            }
        };
        cameraPhotoRecyclerView.setLayoutManager(cameraPhotoLayoutManager);
        cameraPhotoRecyclerView.setOnItemClickListener((view, position) -> {
            if (view instanceof PhotoAttachPhotoCell) {
                ((PhotoAttachPhotoCell) view).callDelegate();
            }
        });
    }

    public void showAvatarConstructorFragment(AvatarConstructorPreviewCell view, TLRPC.VideoSize emojiMarkupStrat) {
        AvatarConstructorFragment avatarConstructorFragment = new AvatarConstructorFragment(parentAlert.parentImageUpdater, parentAlert.getAvatarFor());
        avatarConstructorFragment.finishOnDone = !(parentAlert.getAvatarFor() != null && parentAlert.getAvatarFor().type == ImageUpdater.TYPE_SUGGEST_PHOTO_FOR_USER);
        parentAlert.baseFragment.presentFragment(avatarConstructorFragment);
        if (view != null) {
            avatarConstructorFragment.startFrom(view);
        }
        if (emojiMarkupStrat != null) {
            avatarConstructorFragment.startFrom(emojiMarkupStrat);
        }
        avatarConstructorFragment.setDelegate((gradient, documentId, document, previewView) -> {
            selectedPhotos.clear();
            Bitmap bitmap = Bitmap.createBitmap(800, 800, Bitmap.Config.ARGB_8888);
            Canvas canvas = new Canvas(bitmap);
            GradientTools gradientTools = new GradientTools();
            if (gradient != null) {
                gradientTools.setColors(gradient.color1, gradient.color2, gradient.color3, gradient.color4);
            } else {
                gradientTools.setColors(AvatarConstructorFragment.defaultColors[0][0], AvatarConstructorFragment.defaultColors[0][1],  AvatarConstructorFragment.defaultColors[0][2], AvatarConstructorFragment.defaultColors[0][3]);
            }
            gradientTools.setBounds(0, 0, 800, 800);
            canvas.drawRect(0, 0, 800, 800, gradientTools.paint);

            File file = new File(FileLoader.getDirectory(FileLoader.MEDIA_DIR_CACHE), SharedConfig.getLastLocalId() + "avatar_background.png");
            try {
                file.createNewFile();

                ByteArrayOutputStream bos = new ByteArrayOutputStream();
                bitmap.compress(Bitmap.CompressFormat.PNG, 0, bos);
                byte[] bitmapdata = bos.toByteArray();

                FileOutputStream fos = new FileOutputStream(file);
                fos.write(bitmapdata);
                fos.flush();
                fos.close();
            } catch (IOException e) {
                e.printStackTrace();
            }

            float scale = AvatarConstructorFragment.STICKER_DEFAULT_SCALE;
            int imageX, imageY;
            imageX = imageY = (int) (800 * (1f - scale) / 2f);
            int imageSize = (int) (800 * scale);

            ImageReceiver imageReceiver = previewView.getImageReceiver();
            if (imageReceiver.getAnimation() != null) {
                Bitmap firstFrame = imageReceiver.getAnimation().getFirstFrame(null);
                ImageReceiver firstFrameReceiver = new ImageReceiver();
                firstFrameReceiver.setImageBitmap(firstFrame);
                firstFrameReceiver.setImageCoords(imageX, imageY, imageSize, imageSize);
                firstFrameReceiver.setRoundRadius((int) (imageSize * AvatarConstructorFragment.STICKER_DEFAULT_ROUND_RADIUS));
                firstFrameReceiver.draw(canvas);
                firstFrameReceiver.clearImage();
                firstFrame.recycle();
            } else {
                if (imageReceiver.getLottieAnimation() != null) {
                    imageReceiver.getLottieAnimation().setCurrentFrame(0, false, true);
                }
                imageReceiver.setImageCoords(imageX, imageY, imageSize, imageSize);
                imageReceiver.setRoundRadius((int) (imageSize * AvatarConstructorFragment.STICKER_DEFAULT_ROUND_RADIUS));
                imageReceiver.draw(canvas);
            }

            File thumb = new File(FileLoader.getDirectory(FileLoader.MEDIA_DIR_CACHE), SharedConfig.getLastLocalId() + "avatar_background.png");
            try {
                thumb.createNewFile();

                ByteArrayOutputStream bos = new ByteArrayOutputStream();
                bitmap.compress(Bitmap.CompressFormat.PNG, 0, bos);
                byte[] bitmapdata = bos.toByteArray();

                FileOutputStream fos = new FileOutputStream(thumb);
                fos.write(bitmapdata);
                fos.flush();
                fos.close();
            } catch (IOException e) {
                e.printStackTrace();
            }

            MediaController.PhotoEntry photoEntry;
            if (previewView.hasAnimation()) {
                photoEntry = new MediaController.PhotoEntry(0, 0, 0, file.getPath(), 0, false, 0, 0, 0);
                photoEntry.thumbPath = thumb.getPath();

                if (previewView.documentId != 0) {
                    TLRPC.TL_videoSizeEmojiMarkup emojiMarkup = new TLRPC.TL_videoSizeEmojiMarkup();
                    emojiMarkup.emoji_id = previewView.documentId;
                    emojiMarkup.background_colors.add(previewView.backgroundGradient.color1);
                    if (previewView.backgroundGradient.color2 != 0) {
                        emojiMarkup.background_colors.add(previewView.backgroundGradient.color2);
                    }
                    if (previewView.backgroundGradient.color3 != 0) {
                        emojiMarkup.background_colors.add(previewView.backgroundGradient.color3);
                    }
                    if (previewView.backgroundGradient.color4 != 0) {
                        emojiMarkup.background_colors.add(previewView.backgroundGradient.color4);
                    }
                    photoEntry.emojiMarkup = emojiMarkup;
                } else if (previewView.document != null) {
                    TLRPC.TL_videoSizeStickerMarkup emojiMarkup = new TLRPC.TL_videoSizeStickerMarkup();
                    emojiMarkup.sticker_id = previewView.document.id;
                    emojiMarkup.stickerset = MessageObject.getInputStickerSet(previewView.document);
                    emojiMarkup.background_colors.add(previewView.backgroundGradient.color1);
                    if (previewView.backgroundGradient.color2 != 0) {
                        emojiMarkup.background_colors.add(previewView.backgroundGradient.color2);
                    }
                    if (previewView.backgroundGradient.color3 != 0) {
                        emojiMarkup.background_colors.add(previewView.backgroundGradient.color3);
                    }
                    if (previewView.backgroundGradient.color4 != 0) {
                        emojiMarkup.background_colors.add(previewView.backgroundGradient.color4);
                    }
                    photoEntry.emojiMarkup = emojiMarkup;
                }

                photoEntry.editedInfo = new VideoEditedInfo();
                photoEntry.editedInfo.originalPath = file.getPath();
                photoEntry.editedInfo.resultWidth = 800;
                photoEntry.editedInfo.resultHeight = 800;
                photoEntry.editedInfo.originalWidth = 800;
                photoEntry.editedInfo.originalHeight = 800;
                photoEntry.editedInfo.isPhoto = true;
                photoEntry.editedInfo.bitrate = -1;
                photoEntry.editedInfo.muted = true;

                photoEntry.editedInfo.start = photoEntry.editedInfo.startTime = 0;
                photoEntry.editedInfo.endTime = previewView.getDuration();
                photoEntry.editedInfo.framerate = 30;

                photoEntry.editedInfo.avatarStartTime = 0;
                photoEntry.editedInfo.estimatedSize = (int) (photoEntry.editedInfo.endTime / 1000.0f * 115200);
                photoEntry.editedInfo.estimatedDuration = photoEntry.editedInfo.endTime;

                VideoEditedInfo.MediaEntity mediaEntity = new VideoEditedInfo.MediaEntity();
                mediaEntity.type = 0;

                if (document == null) {
                    document = AnimatedEmojiDrawable.findDocument(UserConfig.selectedAccount, documentId);
                }
                if (document == null) {
                    return;
                }
                mediaEntity.viewWidth = (int) (800 * scale);
                mediaEntity.viewHeight = (int) (800 * scale);
                mediaEntity.width = scale;
                mediaEntity.height = scale;
                mediaEntity.x = (1f - scale) / 2f;
                mediaEntity.y = (1f - scale) / 2f;
                mediaEntity.document = document;
                mediaEntity.parentObject = null;
                mediaEntity.text = FileLoader.getInstance(UserConfig.selectedAccount).getPathToAttach(document, true).getAbsolutePath();
                mediaEntity.roundRadius = AvatarConstructorFragment.STICKER_DEFAULT_ROUND_RADIUS;
                if (MessageObject.isAnimatedStickerDocument(document, true) || MessageObject.isVideoStickerDocument(document)) {
                    boolean isAnimatedSticker = MessageObject.isAnimatedStickerDocument(document, true);
                    mediaEntity.subType |= isAnimatedSticker ? 1 : 4;
                }
                if (MessageObject.isTextColorEmoji(document)) {
                    mediaEntity.color = 0xFFFFFFFF;
                    mediaEntity.subType |= 8;
                }

                photoEntry.editedInfo.mediaEntities = new ArrayList<>();
                photoEntry.editedInfo.mediaEntities.add(mediaEntity);
            } else {
                photoEntry = new MediaController.PhotoEntry(0, 0, 0, thumb.getPath(), 0, false, 0, 0, 0);
            }
            selectedPhotos.put(-1, photoEntry);
            selectedPhotosOrder.add(-1);
            parentAlert.delegate.didPressedButton(7, true, false, 0, 0, parentAlert.isCaptionAbove(), false, 0);
            if (!avatarConstructorFragment.finishOnDone) {
                if (parentAlert.baseFragment != null) {
                    parentAlert.baseFragment.removeSelfFromStack();
                }
                avatarConstructorFragment.finishFragment();
            }
        });
    }

    private boolean checkSendMediaEnabled(MediaController.PhotoEntry photoEntry) {
        if (!videoEnabled && photoEntry.isVideo) {
            if (parentAlert.checkCanRemoveRestrictionsByBoosts()) {
                return true;
            }
            BulletinFactory.of(parentAlert.sizeNotifierFrameLayout, resourcesProvider).createErrorBulletin(
                LocaleController.getString(R.string.GlobalAttachVideoRestricted)
            ).show();
            return true;
        } else if (!photoEnabled && !photoEntry.isVideo) {
            if (parentAlert.checkCanRemoveRestrictionsByBoosts()) {
                return true;
            }
            BulletinFactory.of(parentAlert.sizeNotifierFrameLayout, resourcesProvider).createErrorBulletin(
                LocaleController.getString(R.string.GlobalAttachPhotoRestricted)
            ).show();
            return true;
        }
        return false;
    }

    private int maxCount() {
        if (parentAlert.baseFragment instanceof ChatActivity && ((ChatActivity) parentAlert.baseFragment).getChatMode() == ChatActivity.MODE_QUICK_REPLIES) {
            return parentAlert.baseFragment.getMessagesController().quickReplyMessagesLimit - ((ChatActivity) parentAlert.baseFragment).messages.size();
        }
        return Integer.MAX_VALUE;
    }

    private int addToSelectedPhotos(MediaController.PhotoEntry object, int index) {
        Object key = object.imageId;
        if (selectedPhotos.containsKey(key)) {
            object.starsAmount = 0;
            object.hasSpoiler = false;

            selectedPhotos.remove(key);
            int position = selectedPhotosOrder.indexOf(key);
            if (position >= 0) {
                selectedPhotosOrder.remove(position);
            }
            updatePhotosCounter(false);
            updateCheckedPhotoIndices();
            if (index >= 0) {
                object.reset();
                photoViewerProvider.updatePhotoAtIndex(index);
            }
            return position;
        } else {
            object.starsAmount = getStarsPrice();
            object.hasSpoiler = getStarsPrice() > 0;
            object.isChatPreviewSpoilerRevealed = false;
            object.isAttachSpoilerRevealed = false;

            boolean changed = checkSelectedCount(true);
            selectedPhotos.put(key, object);
            selectedPhotosOrder.add(key);
            if (changed) {
                updateCheckedPhotos();
            } else {
                updatePhotosCounter(true);
            }
            return -1;
        }
    }

    private boolean checkSelectedCount(boolean beforeAdding) {
        boolean changed = false;
        if (getStarsPrice() > 0) {
            while (selectedPhotos.size() > 10 - (beforeAdding ? 1 : 0) && !selectedPhotosOrder.isEmpty()) {
                Object key = selectedPhotosOrder.get(0);
                Object firstPhoto = selectedPhotos.get(key);
                if (!(firstPhoto instanceof MediaController.PhotoEntry)) {
                    break;
                }
                addToSelectedPhotos((MediaController.PhotoEntry) firstPhoto, -1);
                changed = true;
            }
        }
        return changed;
    }

    public long getStarsPrice() {
        for (HashMap.Entry<Object, Object> entry : selectedPhotos.entrySet()) {
            MediaController.PhotoEntry photoEntry = (MediaController.PhotoEntry) entry.getValue();
            return photoEntry.starsAmount;
        }
        return 0;
    }

    public void setStarsPrice(long stars) {
        if (!selectedPhotos.isEmpty()) {
            for (HashMap.Entry<Object, Object> entry : selectedPhotos.entrySet()) {
                MediaController.PhotoEntry photoEntry = (MediaController.PhotoEntry) entry.getValue();
                photoEntry.starsAmount = stars;
                photoEntry.hasSpoiler = stars > 0;
                photoEntry.isChatPreviewSpoilerRevealed = false;
                photoEntry.isAttachSpoilerRevealed = false;
            }
        }
        onSelectedItemsCountChanged(getSelectedItemsCount());
        if (checkSelectedCount(false)) {
            updateCheckedPhotos();
        }
    }

    private void updatePhotoStarsPrice() {
        gridView.forAllChild(view -> {
            if (view instanceof PhotoAttachPhotoCell) {
                PhotoAttachPhotoCell cell = (PhotoAttachPhotoCell) view;
                cell.setHasSpoiler(cell.getPhotoEntry() != null && cell.getPhotoEntry().hasSpoiler, 250f);
                cell.setHighQuality(cell.getPhotoEntry() != null && cell.getPhotoEntry().highQuality);
                cell.setStarsPrice(cell.getPhotoEntry() != null ? cell.getPhotoEntry().starsAmount : 0, selectedPhotos.size() > 1);
            }
        });
    }

    public void clearSelectedPhotos() {
        spoilerItem.setText(LocaleController.getString(R.string.EnablePhotoSpoiler));
        spoilerItem.setAnimatedIcon(R.raw.photo_spoiler);
        parentAlert.selectedMenuItem.showSubItem(compress);
        if (!selectedPhotos.isEmpty()) {
            for (HashMap.Entry<Object, Object> entry : selectedPhotos.entrySet()) {
                MediaController.PhotoEntry photoEntry = (MediaController.PhotoEntry) entry.getValue();
                photoEntry.reset();
            }
            selectedPhotos.clear();
            selectedPhotosOrder.clear();
        }
        if (!cameraPhotos.isEmpty()) {
            for (int a = 0, size = cameraPhotos.size(); a < size; a++) {
                MediaController.PhotoEntry photoEntry = (MediaController.PhotoEntry) cameraPhotos.get(a);
                new File(photoEntry.path).delete();
                if (photoEntry.imagePath != null) {
                    new File(photoEntry.imagePath).delete();
                }
                if (photoEntry.thumbPath != null) {
                    new File(photoEntry.thumbPath).delete();
                }
            }
            cameraPhotos.clear();
        }
        adapter.notifyDataSetChanged();
        cameraAttachAdapter.notifyDataSetChanged();
    }

    private void updateAlbumsDropDown() {
        dropDownContainer.removeAllSubItems();
        if (mediaEnabled) {
            ArrayList<MediaController.AlbumEntry> albums;
            if (shouldLoadAllMedia()) {
                albums = MediaController.allMediaAlbums;
            } else {
                albums = MediaController.allPhotoAlbums;
            }
            dropDownAlbums = new ArrayList<>(albums);
            Collections.sort(dropDownAlbums, (o1, o2) -> {
                if (o1.bucketId == 0 && o2.bucketId != 0) {
                    return -1;
                } else if (o1.bucketId != 0 && o2.bucketId == 0) {
                    return 1;
                }
                int index1 = albums.indexOf(o1);
                int index2 = albums.indexOf(o2);
                if (index1 > index2) {
                    return 1;
                } else if (index1 < index2) {
                    return -1;
                } else {
                    return 0;
                }

            });
        } else {
            dropDownAlbums = new ArrayList<>();
        }
        if (dropDownAlbums.isEmpty()) {
            dropDown.setCompoundDrawablesWithIntrinsicBounds(null, null, null, null);
        } else {
            dropDown.setCompoundDrawablesWithIntrinsicBounds(null, null, dropDownDrawable, null);
            for (int a = 0, N = dropDownAlbums.size(); a < N; a++) {
                MediaController.AlbumEntry album = dropDownAlbums.get(a);
                AlbumButton btn = new AlbumButton(getContext(), album.coverPhoto, album.bucketName, album.photos.size(), resourcesProvider);
                dropDownContainer.getPopupLayout().addView(btn);
                final int i = a + 10;
                btn.setOnClickListener(v -> {
                    parentAlert.actionBar.getActionBarMenuOnItemClick().onItemClick(i);
                    dropDownContainer.toggleSubMenu();
                });
            }
        }
    }

    private boolean processTouchEvent(MotionEvent event) {
        if (event == null) {
            return false;
        }
        if (!pressed && event.getActionMasked() == MotionEvent.ACTION_DOWN || event.getActionMasked() == MotionEvent.ACTION_POINTER_DOWN) {
            zoomControlView.getHitRect(hitRect);
            if (zoomControlView.getTag() != null && hitRect.contains((int) event.getX(), (int) event.getY())) {
                return false;
            }
            if (!takingPhoto && !dragging) {
                if (event.getPointerCount() == 2) {
                    pinchStartDistance = (float) Math.hypot(event.getX(1) - event.getX(0), event.getY(1) - event.getY(0));
                    zooming = true;
                } else {
                    maybeStartDraging = true;
                    lastY = event.getY();
                    zooming = false;
                }
                zoomWas = false;
                pressed = true;
            }
        } else if (pressed) {
            if (event.getActionMasked() == MotionEvent.ACTION_MOVE) {
                if (zooming && event.getPointerCount() == 2 && !dragging) {
                    float newDistance = (float) Math.hypot(event.getX(1) - event.getX(0), event.getY(1) - event.getY(0));
                    if (!zoomWas) {
                        if (Math.abs(newDistance - pinchStartDistance) >= AndroidUtilities.getPixelsInCM(0.4f, false)) {
                            pinchStartDistance = newDistance;
                            zoomWas = true;
                        }
                    } else {
                        if (cameraView != null) {
                            float diff = (newDistance - pinchStartDistance) / dp(100);
                            pinchStartDistance = newDistance;
                            cameraZoom += diff;
                            if (cameraZoom < 0.0f) {
                                cameraZoom = 0.0f;
                            } else if (cameraZoom > 1.0f) {
                                cameraZoom = 1.0f;
                            }
                            zoomControlView.setVisibility(View.VISIBLE);
                            zoomControlView.setAlpha(1.0f);
                            zoomControlView.setSliderValue(cameraZoom, false);
                            parentAlert.getSheetContainer().invalidate();
                            cameraView.setZoom(cameraZoom);
                            showZoomControls(true, true);
                        }
                    }
                } else {
                    float newY = event.getY();
                    float dy = (newY - lastY);
                    if (maybeStartDraging) {
                        if (Math.abs(dy) > AndroidUtilities.getPixelsInCM(0.4f, false)) {
                            maybeStartDraging = false;
                            dragging = true;
                        }
                    } else if (dragging) {
                        if (cameraView != null && !hideCameraPreview) {
                            cameraView.setTranslationY(cameraView.getTranslationY() + dy);
                            lastY = newY;
                            zoomControlView.setTag(null);
                            if (zoomControlHideRunnable != null) {
                                AndroidUtilities.cancelRunOnUIThread(zoomControlHideRunnable);
                                zoomControlHideRunnable = null;
                            }
                            if (cameraPanel.getTag() == null) {
                                cameraPanel.setTag(1);
                                var animatorSet = new AnimatorSet();
                                List<Animator> animators = new ArrayList<>();

                                animators.add(ObjectAnimator.ofFloat(cameraPanel, View.ALPHA, 0.0f));
                                animators.add(ObjectAnimator.ofFloat(zoomControlView, View.ALPHA, 0.0f));
                                animators.add(ObjectAnimator.ofFloat(evControlView, View.ALPHA, 0.0f));
                                animators.add(ObjectAnimator.ofFloat(lockAnimationView, View.ALPHA, 0.0f));
                                animators.add(ObjectAnimator.ofFloat(flashModeButton[0], View.ALPHA, 0.0f));
                                animators.add(ObjectAnimator.ofFloat(flashModeButton[1], View.ALPHA, 0.0f));
                                animators.add(ObjectAnimator.ofFloat(cameraPhotoRecyclerView, View.ALPHA, 0.0f));

                                if (shutterButton.getState() != ShutterButton.State.DEFAULT) {
                                    animators.add(ObjectAnimator.ofFloat(recordTime, View.ALPHA, 0.0f));
                                } else {
                                    animators.add(ObjectAnimator.ofFloat(effectSelector, View.ALPHA, 0.0f));
                                    animators.add(ObjectAnimator.ofFloat(counterTextView, View.ALPHA, 0.0f));
                                }

                                animatorSet.playTogether(animators);
                                animatorSet.setDuration(220);
                                animatorSet.setInterpolator(CubicBezierInterpolator.DEFAULT);
                                animatorSet.start();
                            }
                        }
                    }
                }
            } else if (event.getActionMasked() == MotionEvent.ACTION_CANCEL || event.getActionMasked() == MotionEvent.ACTION_UP || event.getActionMasked() == MotionEvent.ACTION_POINTER_UP) {
                pressed = false;
                zooming = false;
                if (zooming) {
                    zooming = false;
                } else if (dragging) {
                    dragging = false;
                    if (cameraView != null) {
                        if (Math.abs(cameraView.getTranslationY()) > cameraView.getMeasuredHeight() / 6.0f) {
                            shutterButton.getDelegate().shutterCancel(false);
                            shutterButton.setState(ShutterButton.State.DEFAULT, true);
                            closeCamera(true);
                        } else {
                            AnimatorSet animatorSet = new AnimatorSet();
                            List<Animator> animators = new ArrayList<>();
                            animators.add(ObjectAnimator.ofFloat(cameraView, View.TRANSLATION_Y, 0.0f));
                            animators.add(ObjectAnimator.ofFloat(cameraPanel, View.ALPHA, 1.0f));

                            if (shutterButton.getState() != ShutterButton.State.DEFAULT) {
                                animators.add(ObjectAnimator.ofFloat(recordTime, View.ALPHA, 1.0f));
                                animators.add(ObjectAnimator.ofFloat(lockAnimationView, View.ALPHA, 1.0f));
                            } else {
                                animators.add(ObjectAnimator.ofFloat(counterTextView, View.ALPHA, 1.0f));
                                animators.add(ObjectAnimator.ofFloat(zoomControlView, View.ALPHA, 1.0f));
                                animators.add(ObjectAnimator.ofFloat(evControlView, View.ALPHA, 1.0f));
                                animators.add(ObjectAnimator.ofFloat(effectSelector, View.ALPHA, 1.0f));
                                animators.add(ObjectAnimator.ofFloat(flashModeButton[0], View.ALPHA, 1.0f));
                                animators.add(ObjectAnimator.ofFloat(flashModeButton[1], View.ALPHA, 1.0f));
                                animators.add(ObjectAnimator.ofFloat(cameraPhotoRecyclerView, View.ALPHA, 1.0f));
                            }

                            animatorSet.playTogether(animators);
                            animatorSet.setDuration(250);
                            animatorSet.setInterpolator(interpolator);
                            animatorSet.start();
                            cameraPanel.setTag(null);
                        }
                    }
                } else if (cameraView != null && !zoomWas) {
                    cameraView.getLocationOnScreen(viewPosition);
                    float viewX = event.getRawX() - viewPosition[0];
                    float viewY = event.getRawY() - viewPosition[1];
                    cameraView.focusToPoint((int) viewX, (int) viewY);
                }
            }
        }
        return true;
    }

    private void resetRecordState() {
        if (parentAlert.destroyed) {
            return;
        }

        for (int a = 0; a < 2; a++) {
            flashModeButton[a].animate().alpha(1f).translationX(0).setDuration(150).setInterpolator(CubicBezierInterpolator.DEFAULT).start();
        }
        switchCameraButton.animate().alpha(1f).translationX(0).setDuration(150).setInterpolator(CubicBezierInterpolator.DEFAULT).start();
        tooltipTextView.animate().alpha(1f).setDuration(150).setInterpolator(CubicBezierInterpolator.DEFAULT).start();
        AndroidUtilities.updateViewVisibilityAnimated(recordTime, false);

        AndroidUtilities.cancelRunOnUIThread(videoRecordRunnable);
        videoRecordRunnable = null;
        AndroidUtilities.unlockOrientation(AndroidUtilities.findActivity(getContext()));
    }

    protected void openPhotoViewer(MediaController.PhotoEntry entry, final boolean sameTakePictureOrientation, boolean external) {
        if (entry != null) {
            cameraPhotos.add(entry);
            selectedPhotos.put(entry.imageId, entry);
            selectedPhotosOrder.add(entry.imageId);
            parentAlert.updateCountButton(0);
            adapter.notifyDataSetChanged();
            cameraAttachAdapter.notifyDataSetChanged();
        }
        if (entry != null && !external && cameraPhotos.size() > 1) {
            updatePhotosCounter(false);
            if (cameraView != null) {
                evControlView.setSliderValue(0.5f, true);
                cameraZoom = cameraView.resetZoom();
                zoomControlView.setSliderValue(cameraZoom, false);
                if (!CameraXUtils.isCameraXSupported() || OctoConfig.INSTANCE.getCameraType() != CameraType.CAMERA_X) {
                    CameraController.getInstance().startPreview(((CameraView) cameraView).getCameraSession());
                }
            }
            return;
        }
        if (cameraPhotos.isEmpty()) {
            return;
        }
        cancelTakingPhotos = true;

        BaseFragment fragment = parentAlert.baseFragment;
        if (fragment == null) {
            fragment = LaunchActivity.getLastFragment();
        }
        if (fragment == null) {
            return;
        }
        PhotoViewer.getInstance().setParentActivity(fragment.getParentActivity(), resourcesProvider);
        PhotoViewer.getInstance().setParentAlert(parentAlert);
        PhotoViewer.getInstance().setMaxSelectedPhotos(parentAlert.maxSelectedPhotos, parentAlert.allowOrder);

        ChatActivity chatActivity;
        int type;
        if (parentAlert.isPhotoPicker && parentAlert.isStickerMode) {
            type = PhotoViewer.SELECT_TYPE_STICKER;
            chatActivity = (ChatActivity) parentAlert.baseFragment;
        } else if (parentAlert.avatarPicker != 0) {
            type = PhotoViewer.SELECT_TYPE_AVATAR;
            chatActivity = null;
        } else if (parentAlert.baseFragment instanceof ChatActivity) {
            chatActivity = (ChatActivity) parentAlert.baseFragment;
            type = 2;
        } else {
            chatActivity = null;
            type = 5;
        }
        ArrayList<Object> arrayList;
        int index;
        if (parentAlert.avatarPicker != 0) {
            arrayList = new ArrayList<>();
            arrayList.add(entry);
            index = 0;
        } else {
            arrayList = getAllPhotosArray();
            index = cameraPhotos.size() - 1;
        }
        if (parentAlert.getAvatarFor() != null && entry != null) {
            parentAlert.getAvatarFor().isVideo = entry.isVideo;
        }
        PhotoViewer.getInstance().openPhotoForSelect(arrayList, index, type, false, new BasePhotoProvider() {

            @Override
            public void onOpen() {
                pauseCameraPreview();
            }

            @Override
            public void onClose() {
                resumeCameraPreview();
                onSelectedItemsCountChanged(getSelectedCount());
            }

            public void onEditModeChanged(boolean isEditMode) {
                onPhotoEditModeChanged(isEditMode);
            }

            @Override
            public ImageReceiver.BitmapHolder getThumbForPhoto(MessageObject messageObject, TLRPC.FileLocation fileLocation, int index) {
                return null;
            }

            @Override
            public boolean cancelButtonPressed() {
                if (cameraOpened && cameraView != null) {
                    AndroidUtilities.runOnUIThread(() -> {
                        if (cameraView != null && !parentAlert.isDismissed() && Build.VERSION.SDK_INT >= 21) {
                            cameraView.setSystemUiVisibility(View.SYSTEM_UI_FLAG_LAYOUT_FULLSCREEN | View.SYSTEM_UI_FLAG_FULLSCREEN);
                        }
                    }, 1000);
                    /*zoomControlView.setZoom(0.0f, false);
                    cameraZoom = 0.0f;
                    cameraView.setZoom(0.0f);
                    */
                    if (evControlView != null) evControlView.setSliderValue(0.5f, true);
                    if (!hideCameraPreview) cameraZoom = cameraView.resetZoom();
                    if (zoomControlView != null) zoomControlView.setSliderValue(cameraZoom, false);
                    if (!CameraXUtils.isCameraXSupported() || OctoConfig.INSTANCE.getCameraType() != CameraType.CAMERA_X) {
                        CameraController.getInstance().startPreview(((CameraView) cameraView).getCameraSessionObject());
                    }
                }
                if (cancelTakingPhotos && cameraPhotos.size() == 1) {
                    for (int a = 0, size = cameraPhotos.size(); a < size; a++) {
                        MediaController.PhotoEntry photoEntry = (MediaController.PhotoEntry) cameraPhotos.get(a);
                        new File(photoEntry.path).delete();
                        if (photoEntry.imagePath != null) {
                            new File(photoEntry.imagePath).delete();
                        }
                        if (photoEntry.thumbPath != null) {
                            new File(photoEntry.thumbPath).delete();
                        }
                    }
                    cameraPhotos.clear();
                    selectedPhotosOrder.clear();
                    selectedPhotos.clear();
                    counterTextView.setVisibility(View.INVISIBLE);
                    cameraPhotoRecyclerView.setVisibility(View.GONE);
                    adapter.notifyDataSetChanged();
                    cameraAttachAdapter.notifyDataSetChanged();
                    parentAlert.updateCountButton(0);
                }
                return true;
            }

            @Override
            public void needAddMorePhotos() {
                cancelTakingPhotos = false;
                if (mediaFromExternalCamera) {
                    parentAlert.delegate.didPressedButton(0, true, true, 0, 0, parentAlert.isCaptionAbove(), false, 0);
                    return;
                }
                if (!cameraOpened) {
                    openCamera(false);
                }
                counterTextView.setVisibility(View.VISIBLE);
                cameraPhotoRecyclerView.setVisibility(View.VISIBLE);
                counterTextView.setAlpha(1.0f);
                updatePhotosCounter(false);
            }

            @Override
            public void sendButtonPressed(int index, VideoEditedInfo videoEditedInfo, boolean notify, int scheduleDate, boolean forceDocument) {
                parentAlert.sent = true;
                // if (cameraPhotos.isEmpty() || parentAlert.destroyed) {
                if (cameraPhotos.isEmpty() || parentAlert.baseFragment == null) {
                    return;
                }
                if (videoEditedInfo != null && index >= 0 && index < cameraPhotos.size()) {
                    MediaController.PhotoEntry photoEntry = (MediaController.PhotoEntry) cameraPhotos.get(index);
                    photoEntry.editedInfo = videoEditedInfo;
                }
                if (!(parentAlert.baseFragment instanceof ChatActivity) || !((ChatActivity) parentAlert.baseFragment).isSecretChat()) {
                    for (int a = 0, size = cameraPhotos.size(); a < size; a++) {
                        MediaController.PhotoEntry entry = (MediaController.PhotoEntry) cameraPhotos.get(a);
                        if (entry.ttl > 0) {
                            continue;
                        }
                        AndroidUtilities.addMediaToGallery(entry.path);
                    }
                }
                parentAlert.applyCaption();
                if (PhotoViewer.getInstance() != null) {
                    PhotoViewer.getInstance().closePhotoAfterSelect = false;
                    PhotoViewer.getInstance().doneButtonPressed = false;
                }
                AlertsCreator.ensurePaidMessageConfirmation(parentAlert.currentAccount, parentAlert.getDialogId(), getSelectedCount() + parentAlert.getAdditionalMessagesCount(), payStars -> {
                    if (PhotoViewer.getInstance() != null) {
                        PhotoViewer.getInstance().closePhotoAfterSelect = false;
                        PhotoViewer.getInstance().doneButtonPressed = false;
                    }
                    parentAlert.sent = true;
                    if (parentAlert != null) {
                        parentAlert.setButtonPressed(true);
                    }
                    closeCamera(false);
                    parentAlert.delegate.didPressedButton(forceDocument ? 4 : 8, true, notify, scheduleDate, 0, parentAlert.isCaptionAbove(), forceDocument, payStars);
                    cameraPhotos.clear();
                    selectedPhotosOrder.clear();
                    selectedPhotos.clear();
                    adapter.notifyDataSetChanged();
                    cameraAttachAdapter.notifyDataSetChanged();
                    parentAlert.dismiss(true);
                    if (PhotoViewer.getInstance() != null) {
                        PhotoViewer.getInstance().closePhoto(PhotoViewer.getInstance().closePhotoAfterSelectWithAnimation, false);
                        PhotoViewer.getInstance().doneButtonPressed = true;
                    }
                });
            }

            @Override
            public boolean scaleToFill() {
                if (parentAlert.baseFragment == null || parentAlert.baseFragment.getParentActivity() == null) {
                    return false;
                }
                int locked = Settings.System.getInt(parentAlert.baseFragment.getParentActivity().getContentResolver(), Settings.System.ACCELEROMETER_ROTATION, 0);
                return sameTakePictureOrientation || locked == 1;
            }

            @Override
            public void willHidePhotoViewer() {
                int count = gridView.getChildCount();
                for (int a = 0; a < count; a++) {
                    View view = gridView.getChildAt(a);
                    if (view instanceof PhotoAttachPhotoCell) {
                        PhotoAttachPhotoCell cell = (PhotoAttachPhotoCell) view;
                        cell.showImage();
                        cell.showCheck(true);
                    }
                }
            }

            @Override
            public boolean canScrollAway() {
                return false;
            }

            @Override
            public boolean canCaptureMorePhotos() {
                return parentAlert.maxSelectedPhotos != 1;
            }

            @Override
            public boolean allowCaption() {
                return !parentAlert.isPhotoPicker;
            }
        }, chatActivity);
        PhotoViewer.getInstance().setAvatarFor(parentAlert.getAvatarFor());
        if (parentAlert.isStickerMode) {
            PhotoViewer.getInstance().enableStickerMode(null, false, parentAlert.customStickerHandler);
            PhotoViewer.getInstance().prepareSegmentImage();
        }
    }

    private void showZoomControls(boolean show, boolean animated) {
        if (zoomControlView.getTag() != null && show || zoomControlView.getTag() == null && !show) {
            if (show) {
                if (zoomControlHideRunnable != null) {
                    AndroidUtilities.cancelRunOnUIThread(zoomControlHideRunnable);
                }
                AndroidUtilities.runOnUIThread(zoomControlHideRunnable = () -> {
                    showZoomControls(false, true);
                    zoomControlHideRunnable = null;
                }, 2000);
            }
            return;
        }
        if (zoomControlAnimation != null) {
            zoomControlAnimation.cancel();
        }
        zoomControlView.setTag(show ? 1 : null);
        zoomControlAnimation = new AnimatorSet();
        zoomControlAnimation.setDuration(180);
        zoomControlAnimation.playTogether(ObjectAnimator.ofFloat(zoomControlView, View.ALPHA, show ? 1.0f : 0.0f));
        zoomControlAnimation.addListener(new AnimatorListenerAdapter() {
            @Override
            public void onAnimationEnd(Animator animation) {
                zoomControlAnimation = null;
            }
        });
        zoomControlAnimation.start();
        if (show) {
            AndroidUtilities.runOnUIThread(zoomControlHideRunnable = () -> {
                showZoomControls(false, true);
                zoomControlHideRunnable = null;
            }, 2000);
        }
    }

    protected void updatePhotosCounter(boolean added) {
        if (counterTextView == null || parentAlert.avatarPicker != 0 || parentAlert.storyMediaPicker) {
            return;
        }
        boolean hasVideo = false;
        boolean hasPhotos = false;
        for (HashMap.Entry<Object, Object> entry : selectedPhotos.entrySet()) {
            MediaController.PhotoEntry photoEntry = (MediaController.PhotoEntry) entry.getValue();
            if (photoEntry.isVideo) {
                hasVideo = true;
            } else {
                hasPhotos = true;
            }
            if (hasVideo && hasPhotos) {
                break;
            }
        }
        int newSelectedCount = Math.max(1, selectedPhotos.size());
        if (hasVideo && hasPhotos) {
            counterTextView.setText(LocaleController.formatPluralString("Media", selectedPhotos.size()).toUpperCase());
            if (newSelectedCount != currentSelectedCount || added) {
                parentAlert.selectedTextView.setText(LocaleController.formatPluralString("MediaSelected", newSelectedCount));
            }
        } else if (hasVideo) {
            counterTextView.setText(LocaleController.formatPluralString("Videos", selectedPhotos.size()).toUpperCase());
            if (newSelectedCount != currentSelectedCount || added) {
                parentAlert.selectedTextView.setText(LocaleController.formatPluralString("VideosSelected", newSelectedCount));
            }
        } else {
            counterTextView.setText(LocaleController.formatPluralString("Photos", selectedPhotos.size()).toUpperCase());
            if (newSelectedCount != currentSelectedCount || added) {
                parentAlert.selectedTextView.setText(LocaleController.formatPluralString("PhotosSelected", newSelectedCount));
            }
        }
        parentAlert.setCanOpenPreview(newSelectedCount > 1);
        currentSelectedCount = newSelectedCount;
    }

    private PhotoAttachPhotoCell getCellForIndex(int index) {
        int count = gridView.getChildCount();
        for (int a = 0; a < count; a++) {
            View view = gridView.getChildAt(a);
            if (view.getTop() >= gridView.getMeasuredHeight() - parentAlert.getClipLayoutBottom()) {
                continue;
            }
            if (view instanceof PhotoAttachPhotoCell) {
                PhotoAttachPhotoCell cell = (PhotoAttachPhotoCell) view;
                if (cell.getImageView().getTag() != null && (Integer) cell.getImageView().getTag() == index) {
                    return cell;
                }
            }
        }
        return null;
    }

    private void setCameraFlashModeIcon(ImageView imageView, String mode) {
        switch (mode) {
            case Camera.Parameters.FLASH_MODE_OFF:
                imageView.setImageResource(R.drawable.flash_off);
                imageView.setContentDescription(LocaleController.getString(R.string.AccDescrCameraFlashOff));
                break;
            case Camera.Parameters.FLASH_MODE_ON:
                imageView.setImageResource(R.drawable.flash_on);
                imageView.setContentDescription(LocaleController.getString(R.string.AccDescrCameraFlashOn));
                break;
            case Camera.Parameters.FLASH_MODE_AUTO:
                imageView.setImageResource(R.drawable.flash_auto);
                imageView.setContentDescription(LocaleController.getString(R.string.AccDescrCameraFlashAuto));
                break;
        }
    }

    public void checkCamera(boolean request) {
        if (parentAlert.destroyed || !needCamera) {
            return;
        }
        boolean old = deviceHasGoodCamera;
        boolean old2 = noCameraPermissions;
        BaseFragment fragment = parentAlert.baseFragment;
        if (fragment == null) {
            fragment = LaunchActivity.getLastFragment();
        }
        if (fragment == null || fragment.getParentActivity() == null) {
            return;
        }
        if (!SharedConfig.inappCamera || OctoConfig.INSTANCE.getCameraType() == CameraType.SYSTEM_CAMERA) {
            deviceHasGoodCamera = false;
        } else {
            if (Build.VERSION.SDK_INT >= 23) {
//              if (noCameraPermissions = (fragment.getParentActivity().checkSelfPermission(Manifest.permission.CAMERA) != PackageManager.PERMISSION_GRANTED)) {
                noCameraPermissions = (fragment.getParentActivity().checkSelfPermission(Manifest.permission.CAMERA) != PackageManager.PERMISSION_GRANTED);
                if (noCameraPermissions) {
                    if (request) {
                        try {
                            if (Build.VERSION.SDK_INT >= Build.VERSION_CODES.TIRAMISU) {
                                parentAlert.baseFragment.getParentActivity().requestPermissions(new String[]{Manifest.permission.CAMERA, Manifest.permission.READ_MEDIA_IMAGES, Manifest.permission.READ_MEDIA_VIDEO}, 17);
                            } else {
                                parentAlert.baseFragment.getParentActivity().requestPermissions(new String[]{Manifest.permission.CAMERA, Manifest.permission.READ_EXTERNAL_STORAGE}, 17);
                            }
                        } catch (Exception ignore) {

                        }
                    }
                    deviceHasGoodCamera = false;
                } else if (CameraXUtils.isCameraXSupported() && OctoConfig.INSTANCE.getCameraType() == CameraType.CAMERA_X) {
                    deviceHasGoodCamera = CameraXView.hasGoodCamera(getContext());
                } else {
                    if (request || SharedConfig.hasCameraCache) {
                        CameraController.getInstance().initCamera(null);
                    }
                    deviceHasGoodCamera = CameraController.getInstance().isCameraInitied();
                }
            } else if (CameraXUtils.isCameraXSupported() && OctoConfig.INSTANCE.getCameraType() == CameraType.CAMERA_X) {
                deviceHasGoodCamera = CameraXView.hasGoodCamera(getContext());
            } else {
                if (request || SharedConfig.hasCameraCache) {
                    CameraController.getInstance().initCamera(null);
                }
                deviceHasGoodCamera = CameraController.getInstance().isCameraInitied();
            }
        }
        if ((old != deviceHasGoodCamera || old2 != noCameraPermissions) && adapter != null) {
            adapter.notifyDataSetChanged();
        }
        if (!parentAlert.destroyed && parentAlert.isShowing() && deviceHasGoodCamera && parentAlert.getBackDrawable().getAlpha() != 0 && !cameraOpened) {
            showCamera();
        }
        if (CameraXUtils.isCameraXSupported() && OctoConfig.INSTANCE.getCameraType() == CameraType.CAMERA_X && cameraOpened && needRebindCamera && (CameraXView) cameraView != null) {
            ((CameraXView) cameraView).rebind();
        }
    }

    boolean cameraExpanded;
    public void openCamera(boolean animated) {
        if (cameraView == null || cameraInitAnimation != null || parentAlert.isDismissed()) {
            return;
        }
        if (!cameraView.isInited() && LiteMode.isEnabled(LiteMode.FLAGS_CHAT) && !hideCameraPreview) {
            return;
        }
        if (Build.VERSION.SDK_INT >= 23) {
            if (adapter.needCamera && selectedAlbumEntry == galleryAlbumEntry && noCameraPermissions) {
                try {
                    parentAlert.baseFragment.getParentActivity().requestPermissions(new String[]{Manifest.permission.CAMERA}, 18);
                } catch (Exception ignore) {}
                return;
            } else if (isNoGalleryPermissions()) {
                PermissionsUtils.requestImagesAndVideoPermission(parentAlert.baseFragment.getParentActivity());
                return;
            }
        }
        cameraView.initTexture();
        if (shouldLoadAllMedia()) {
            tooltipTextView.setVisibility(VISIBLE);
        } else {
            tooltipTextView.setVisibility(GONE);
        }
        if (cameraPhotos.isEmpty()) {
            counterTextView.setVisibility(View.INVISIBLE);
            cameraPhotoRecyclerView.setVisibility(View.GONE);
        } else {
            counterTextView.setVisibility(View.VISIBLE);
            cameraPhotoRecyclerView.setVisibility(View.VISIBLE);
        }
        if (parentAlert.getCommentView().isKeyboardVisible() && isFocusable()) {
            parentAlert.getCommentView().closeKeyboard();
        }
        zoomControlView.setVisibility(View.VISIBLE);
        zoomControlView.setAlpha(0.0f);

        // OctoGram - CameraX
        if (CameraXUtils.isCameraXSupported() && OctoConfig.INSTANCE.getCameraType() == CameraType.CAMERA_X) {
            if (((CameraXView) cameraView).isExposureCompensationSupported()) {
                isExposureCompensationSupported = true;
                evControlView.setVisibility(View.VISIBLE);
                evControlView.setAlpha(0.0f);
            }
        }
        effectSelector.setVisibility(cameraView.isFrontface() ? GONE:VISIBLE);
        effectSelector.setAlpha(0.0f);
        lockAnimationView.setVisibility(VISIBLE);
        lockAnimationView.setAlpha(0.0f);

        cameraPanel.setVisibility(View.VISIBLE);
        cameraPanel.setTag(null);
        animateCameraValues[0] = 0;
        animateCameraValues[1] = itemSize;
        animateCameraValues[2] = itemSize;
        additionCloseCameraY = 0;
        cameraExpanded = true;
        if (cameraView != null) {
            cameraView.setFpsLimit(-1);
        }
        AndroidUtilities.hideKeyboard(this);
        AndroidUtilities.setLightNavigationBar(parentAlert.getWindow(), false);
        parentAlert.getWindow().addFlags(FLAG_KEEP_SCREEN_ON);
        if (animated) {
            setCameraOpenProgress(0);
            cameraAnimationInProgress = true;
            notificationsLocker.lock();
            ArrayList<Animator> animators = new ArrayList<>();
            animators.add(ObjectAnimator.ofFloat(this, "cameraOpenProgress", 0.0f, 1.0f));
            animators.add(ObjectAnimator.ofFloat(cameraPanel, View.ALPHA, 1.0f));
            animators.add(ObjectAnimator.ofFloat(counterTextView, View.ALPHA, 1.0f));
            animators.add(ObjectAnimator.ofFloat(evControlView, View.ALPHA, 1.0f));
            animators.add(ObjectAnimator.ofFloat(effectSelector, View.ALPHA, 1.0f));
            animators.add(ObjectAnimator.ofFloat(cameraPhotoRecyclerView, View.ALPHA, 1.0f));
            for (int a = 0; a < 2; a++) {
                if (flashModeButton[a].getVisibility() == View.VISIBLE) {
                    animators.add(ObjectAnimator.ofFloat(flashModeButton[a], View.ALPHA, 1.0f));
                    break;
                }
            }
            AnimatorSet animatorSet = new AnimatorSet();
            animatorSet.playTogether(animators);
            animatorSet.setDuration(350);
            animatorSet.setInterpolator(CubicBezierInterpolator.DEFAULT);
            animatorSet.addListener(new AnimatorListenerAdapter() {
                @Override
                public void onAnimationEnd(Animator animator) {
                    notificationsLocker.unlock();
                    cameraAnimationInProgress = false;
                    if (cameraView != null) {
                        if (Build.VERSION.SDK_INT >= 21) {
                            cameraView.invalidateOutline();
                        }
                        cameraView.invalidate();
                    }
                    if (cameraOpened) {
                        parentAlert.delegate.onCameraOpened();
                    }
                    if (Build.VERSION.SDK_INT >= 21 && cameraView != null) {
                        cameraView.setSystemUiVisibility(View.SYSTEM_UI_FLAG_LAYOUT_FULLSCREEN | View.SYSTEM_UI_FLAG_FULLSCREEN);
                    }
                }
            });
            animatorSet.start();
        } else {
            setCameraOpenProgress(1.0f);
            cameraPanel.setAlpha(1.0f);
            counterTextView.setAlpha(1.0f);
            cameraPhotoRecyclerView.setAlpha(1.0f);
            for (int a = 0; a < 2; a++) {
                if (flashModeButton[a].getVisibility() == View.VISIBLE) {
                    flashModeButton[a].setAlpha(1.0f);
                    break;
                }
            }
            parentAlert.delegate.onCameraOpened();
            if (cameraView != null && Build.VERSION.SDK_INT >= 21) {
                cameraView.setSystemUiVisibility(View.SYSTEM_UI_FLAG_LAYOUT_FULLSCREEN | View.SYSTEM_UI_FLAG_FULLSCREEN);
            }
        }
        cameraOpened = true;
        if (cameraView != null) {
            cameraView.setImportantForAccessibility(View.IMPORTANT_FOR_ACCESSIBILITY_NO);
        }
        if (Build.VERSION.SDK_INT >= 19) {
            gridView.setImportantForAccessibility(View.IMPORTANT_FOR_ACCESSIBILITY_NO_HIDE_DESCENDANTS);
        }

        if ((OctoConfig.INSTANCE.cameraPreview.getValue() == CameraPreview.HIDDEN || !LiteMode.isEnabled(LiteMode.FLAGS_CHAT) || hideCameraPreview) && cameraView != null && cameraView.isInited()) {
            cameraView.showTexture(true, animated);
        }
    }

    public void loadGalleryPhotos() {
        MediaController.AlbumEntry albumEntry;
        if (shouldLoadAllMedia()) {
            albumEntry = MediaController.allMediaAlbumEntry;
        } else {
            albumEntry = MediaController.allPhotosAlbumEntry;
        }
        if (albumEntry == null && Build.VERSION.SDK_INT >= 21) {
            MediaController.loadGalleryPhotosAlbums(0);
        }
    }

    private boolean shouldLoadAllMedia() {
        return !parentAlert.isPhotoPicker && (parentAlert.baseFragment instanceof ChatActivity || parentAlert.storyMediaPicker || parentAlert.avatarPicker == 2);
    }

    public void showCamera() {
        if (parentAlert.paused || !mediaEnabled) {
            return;
        }
        if (cameraView == null) {
            final boolean lazy = OctoConfig.INSTANCE.cameraPreview.getValue() == CameraPreview.HIDDEN || !LiteMode.isEnabled(LiteMode.FLAGS_CHAT) || hideCameraPreview;
            if (!CameraXUtils.isCameraXSupported() || OctoConfig.INSTANCE.getCameraType() != CameraType.CAMERA_X) {
                cameraView = new CameraView(getContext(), isCameraFrontfaceBeforeEnteringEditMode != null ? isCameraFrontfaceBeforeEnteringEditMode : parentAlert.openWithFrontFaceCamera, lazy) {

                    Bulletin.Delegate bulletinDelegate = new Bulletin.Delegate() {
                        @Override
                        public int getBottomOffset(int tag) {
                            return dp(126) + parentAlert.getBottomInset();
                        }
                    };
                    @Override
                    protected void dispatchDraw(Canvas canvas) {
                        if (AndroidUtilities.makingGlobalBlurBitmap) {
                            return;
                        }
                        int maxY = (int) Math.min(parentAlert.getCommentTextViewTop() + currentPanTranslationY + parentAlert.getContainerView().getTranslationY() - cameraView.getTranslationY() - (parentAlert.mentionContainer != null ? parentAlert.mentionContainer.clipBottom() + dp(8) : 0), getMeasuredHeight());
                        if (cameraAnimationInProgress) {
                            AndroidUtilities.rectTmp.set(animationClipLeft + cameraViewOffsetX * (1f - cameraOpenProgress), animationClipTop + cameraViewOffsetY * (1f - cameraOpenProgress), animationClipRight, Math.min(maxY, animationClipBottom));
                        } else if (!cameraAnimationInProgress && !cameraOpened) {
                            AndroidUtilities.rectTmp.set(cameraViewOffsetX, cameraViewOffsetY, getMeasuredWidth(), Math.min(maxY, getMeasuredHeight()));
                        } else {
                            AndroidUtilities.rectTmp.set(0 , 0, getMeasuredWidth(), Math.min(maxY, getMeasuredHeight()));
                        }
                        canvas.save();
                        canvas.clipRect(AndroidUtilities.rectTmp);
                        super.dispatchDraw(canvas);
                        canvas.restore();
                    }

                    @Override
                    protected void onAttachedToWindow() {
                        super.onAttachedToWindow();
                        Bulletin.addDelegate(cameraView, bulletinDelegate);
                    }

                    @Override
                    protected void onDetachedFromWindow() {
                        super.onDetachedFromWindow();
                        Bulletin.removeDelegate(cameraView);
                    }
                };
            } else {
                cameraView = new CameraXView(getContext(), parentAlert.openWithFrontFaceCamera, lazy);
            }

            if (cameraCell != null && lazy) {
                cameraView.setThumbDrawable(cameraCell.getDrawable());
            }
            cameraView.setRecordFile(AndroidUtilities.generateVideoPath(parentAlert.baseFragment instanceof ChatActivity && ((ChatActivity) parentAlert.baseFragment).isSecretChat()));
            cameraView.setFocusable(true);
            cameraView.setFpsLimit(30);
            if (Build.VERSION.SDK_INT >= 21) {
                cameraView.setOutlineProvider(new ViewOutlineProvider() {
                    @Override
                    public void getOutline(View view, Outline outline) {
                        int maxY = (int) Math.min(parentAlert.getCommentTextViewTop() - (parentAlert.mentionContainer != null ? parentAlert.mentionContainer.clipBottom() + dp(8) : 0) + currentPanTranslationY + parentAlert.getContainerView().getTranslationY() - cameraView.getTranslationY(), view.getMeasuredHeight());
                        if (cameraOpened) {
                            maxY = view.getMeasuredHeight();
                        } else if (cameraAnimationInProgress) {
                            maxY = AndroidUtilities.lerp(maxY, view.getMeasuredHeight(), cameraOpenProgress);
                        }
                        if (cameraAnimationInProgress) {
                            AndroidUtilities.rectTmp.set(animationClipLeft + cameraViewOffsetX * (1f - cameraOpenProgress), animationClipTop + cameraViewOffsetY * (1f - cameraOpenProgress), animationClipRight,  animationClipBottom);
                            outline.setRect((int) AndroidUtilities.rectTmp.left,(int) AndroidUtilities.rectTmp.top, (int) AndroidUtilities.rectTmp.right, Math.min(maxY, (int) AndroidUtilities.rectTmp.bottom));
                        } else if (!cameraAnimationInProgress && !cameraOpened) {
                            int rad = dp(8 * parentAlert.cornerRadius);
                            outline.setRoundRect((int) cameraViewOffsetX, (int) cameraViewOffsetY, view.getMeasuredWidth() + rad, Math.min(maxY, view.getMeasuredHeight()) + rad, rad);
                        } else {
                            outline.setRect(0, 0, view.getMeasuredWidth(), Math.min(maxY, view.getMeasuredHeight()));
                        }
                    }
                });
                cameraView.setClipToOutline(true);
            }
            cameraView.setContentDescription(LocaleController.getString(R.string.AccDescrInstantCamera));
            parentAlert.getContainer().addView(cameraView, 1, new FrameLayout.LayoutParams(itemSize, itemSize));
            cameraView.setDelegate(new CameraView.CameraViewDelegate() {
                @Override
                public void onCameraInit() {
                    String current;
                    String next;
                    if (!CameraXUtils.isCameraXSupported() || OctoConfig.INSTANCE.getCameraType() != CameraType.CAMERA_X) {
                        current = ((CameraView) cameraView).getCameraSession().getCurrentFlashMode();
                        next = ((CameraView) cameraView).getCameraSession().getNextFlashMode();
                        if (current == null || next == null) return;
                        if (current.equals(next)) {
                            for (int a = 0; a < 2; a++) {
                                flashModeButton[a].setVisibility(View.INVISIBLE);
                                flashModeButton[a].setAlpha(0.0f);
                                flashModeButton[a].setTranslationY(0.0f);
                            }
                        } else {
                            setCameraFlashModeIcon(flashModeButton[0], ((CameraView) cameraView).getCameraSession().getCurrentFlashMode());
                            for (int a = 0; a < 2; a++) {
                                flashModeButton[a].setVisibility(a == 0 ? View.VISIBLE : View.INVISIBLE);
                                flashModeButton[a].setAlpha(a == 0 && cameraOpened ? 1.0f : 0.0f);
                                flashModeButton[a].setTranslationY(0.0f);
                            }
                        }
                    } else {
                        if (((CameraXView) cameraView).isExposureCompensationSupported()) {
                            // isExposureCompensationSupported = true;
                            evControlView.setVisibility(View.VISIBLE);
                            // evControlView.setAlpha(0.0f);
                        }
                        effectSelector.loadEffects((CameraXView) cameraView);
                        if (cameraOpened) {
                            effectSelector.setVisibility(cameraView.isFrontface() ? GONE:VISIBLE);
                            lockAnimationView.setVisibility(VISIBLE);
                            lockAnimationView.setAlpha(0.0f);
                        }
                        if (((CameraXView) cameraView).isFlashAvailable()) {
                            setCameraFlashModeIcon(flashModeButton[0], ((CameraXView) cameraView).getCurrentFlashMode());
                            for (int a = 0; a < 2; a++) {
                                flashModeButton[a].setVisibility(a == 0 ? View.VISIBLE : View.INVISIBLE);
                                flashModeButton[a].setAlpha(a == 0 && cameraOpened ? 1.0f : 0.0f);
                                flashModeButton[a].setTranslationY(0.0f);
                            }
                        } else {
                            for (int a = 0; a < 2; a++) {
                                flashModeButton[a].setVisibility(View.INVISIBLE);
                                flashModeButton[a].setAlpha(0.0f);
                                flashModeButton[a].setTranslationY(0.0f);
                            }
                        }
                    }
                    switchCameraButton.setImageResource(cameraView.isFrontface() ? R.drawable.camera_revert1 : R.drawable.camera_revert2);
                    switchCameraButton.setVisibility(cameraView.hasFrontFaceCamera() ? View.VISIBLE : View.INVISIBLE);
                    if (!cameraOpened) {
                        cameraInitAnimation = new AnimatorSet();
                        cameraInitAnimation.playTogether(
                            ObjectAnimator.ofFloat(cameraView, View.ALPHA, 0.0f, 1.0f),
                            ObjectAnimator.ofFloat(cameraIcon, View.ALPHA, 0.0f, 1.0f));
                        cameraInitAnimation.setDuration(180);
                        cameraInitAnimation.addListener(new AnimatorListenerAdapter() {
                            @Override
                            public void onAnimationEnd(Animator animation) {
                                if (animation.equals(cameraInitAnimation)) {
                                    canSaveCameraPreview = true;
                                    cameraInitAnimation = null;
                                    if (!isHidden) {
                                        int count = gridView.getChildCount();
                                        for (int a = 0; a < count; a++) {
                                            View child = gridView.getChildAt(a);
                                            if (child instanceof PhotoAttachCameraCell) {
                                                if (cameraView != null) child.setVisibility(View.INVISIBLE);
                                                break;
                                            }
                                        }
                                    }
                                }
                            }

                            @Override
                            public void onAnimationCancel(Animator animation) {
                                cameraInitAnimation = null;
                            }
                        });
                        cameraInitAnimation.start();
                        zoomControlView.animateToValue(cameraView.resetZoom());
                    }
                    if (afterCameraInitRunnable != null) {
                        afterCameraInitRunnable.run();
                    }
                }
            });

            if (cameraIcon == null) {
                cameraIcon = new FrameLayout(getContext()) {
                    @Override
                    protected void onDraw(Canvas canvas) {
                        int maxY = (int) Math.min(parentAlert.getCommentTextViewTop() + currentPanTranslationY + parentAlert.getContainerView().getTranslationY() - cameraView.getTranslationY(), getMeasuredHeight());
                        if (cameraOpened) {
                            maxY = getMeasuredHeight();
                        } else if (cameraAnimationInProgress) {
                            maxY = AndroidUtilities.lerp(maxY, getMeasuredHeight(), cameraOpenProgress);
                        }
                        int w = cameraDrawable.getIntrinsicWidth();
                        int h = cameraDrawable.getIntrinsicHeight();
                        int x = (itemSize - w) / 2;
                        int y = (itemSize - h) / 2;
                        if (cameraViewOffsetY != 0) {
                            y -= cameraViewOffsetY;
                        }
                        boolean clip = maxY < getMeasuredHeight();
                        if (clip) {
                            canvas.save();
                            canvas.clipRect(0, 0, getMeasuredWidth(), maxY);
                        }
                        cameraDrawable.setBounds(x, y, x + w, y + h);
                        cameraDrawable.draw(canvas);
                        if (clip) {
                            canvas.restore();
                        }
                    }
                };
                cameraIcon.setWillNotDraw(false);
                cameraIcon.setClipChildren(true);
            }
            parentAlert.getContainer().addView(cameraIcon, 2, new FrameLayout.LayoutParams(itemSize, itemSize));

            cameraView.setAlpha(mediaEnabled ? 1.0f : 0.2f);
            cameraView.setEnabled(mediaEnabled);
            cameraIcon.setAlpha(mediaEnabled ? 1.0f : 0.2f);
            cameraIcon.setEnabled(mediaEnabled);
            if (isHidden) {
                cameraView.setVisibility(GONE);
                cameraIcon.setVisibility(GONE);
            }
            if (cameraOpened) {
                cameraIcon.setAlpha(0f);
            } else {
                checkCameraViewPosition();
            }
            invalidate();
        }
        if (zoomControlView != null) {
            zoomControlView.setSliderValue(0.0f, false);
            cameraZoom = 0.0f;
        }
        if (evControlView != null) {
            evControlView.setSliderValue(0.5f, false);
        }
        if (effectSelector != null) {
            effectSelector.resetSelectedEffect();
        }
        if (!cameraOpened) {
            cameraView.setTranslationX(cameraViewLocation[0]);
            cameraView.setTranslationY(cameraViewLocation[1] + currentPanTranslationY);
            cameraIcon.setTranslationX(cameraViewLocation[0]);
            cameraIcon.setTranslationY(cameraViewLocation[1] + cameraViewOffsetY + currentPanTranslationY);
        }
    }

    public void hideCamera(boolean async) {
        if (!deviceHasGoodCamera || cameraView == null) {
            return;
        }
        saveLastCameraBitmap();
        int count = gridView.getChildCount();
        for (int a = 0; a < count; a++) {
            View child = gridView.getChildAt(a);
            if (child instanceof PhotoAttachCameraCell) {
                child.setVisibility(View.VISIBLE);
                ((PhotoAttachCameraCell) child).updateBitmap();
                break;
            }
        }
        if (!CameraXUtils.isCameraXSupported() || OctoConfig.INSTANCE.getCameraType() != CameraType.CAMERA_X) {
            ((CameraView) cameraView).destroy(async, null);
        } else {
            ((CameraXView) cameraView).closeCamera();
        }
        if (cameraInitAnimation != null) {
            cameraInitAnimation.cancel();
            cameraInitAnimation = null;
        }
        AndroidUtilities.runOnUIThread(() -> {
            parentAlert.getContainer().removeView(cameraView);
            parentAlert.getContainer().removeView(cameraIcon);
            cameraView = null;
            cameraIcon = null;
        }, 300);
        canSaveCameraPreview = false;
    }

    private void saveLastCameraBitmap() {
        if (!canSaveCameraPreview) {
            return;
        }
        try {
            Bitmap bitmap;
            if (!CameraXUtils.isCameraXSupported() || OctoConfig.INSTANCE.getCameraType() != CameraType.CAMERA_X) {
                TextureView textureView = cameraView.getTextureView();
                bitmap = textureView.getBitmap();
            } else {
                bitmap = ((CameraXView) cameraView).getBitmap();
            }
            if (bitmap != null) {
                Bitmap newBitmap = Bitmap.createBitmap(bitmap, 0, 0, bitmap.getWidth(), bitmap.getHeight(), cameraView.getMatrix(), true);
                bitmap.recycle();
                bitmap = newBitmap;
                Bitmap lastBitmap = Bitmap.createScaledBitmap(bitmap, 80, (int) (bitmap.getHeight() / (bitmap.getWidth() / 80.0f)), true);
                if (lastBitmap != null) {
                    if (lastBitmap != bitmap) {
                        bitmap.recycle();
                    }
                    Utilities.blurBitmap(lastBitmap, 7, 1, lastBitmap.getWidth(), lastBitmap.getHeight(), lastBitmap.getRowBytes());
                    File file = new File(ApplicationLoader.getFilesDirFixed(), "cthumb.jpg");
                    FileOutputStream stream = new FileOutputStream(file);
                    lastBitmap.compress(Bitmap.CompressFormat.JPEG, 87, stream);
                    lastBitmap.recycle();
                    stream.close();
                }
            }
        } catch (Throwable ignore) {

        }
    }

    public void onActivityResultFragment(int requestCode, Intent data, String currentPicturePath) {
        if (parentAlert.destroyed) {
            return;
        }
        mediaFromExternalCamera = true;
        if (requestCode == 0) {
            PhotoViewer.getInstance().setParentActivity(parentAlert.baseFragment.getParentActivity(), resourcesProvider);
            PhotoViewer.getInstance().setMaxSelectedPhotos(parentAlert.maxSelectedPhotos, parentAlert.allowOrder);
            Pair<Integer, Integer> orientation = AndroidUtilities.getImageOrientation(currentPicturePath);
            int width = 0, height = 0;
            try {
                BitmapFactory.Options options = new BitmapFactory.Options();
                options.inJustDecodeBounds = true;
                BitmapFactory.decodeFile(new File(currentPicturePath).getAbsolutePath(), options);
                width = options.outWidth;
                height = options.outHeight;
            } catch (Exception ignore) {}
            MediaController.PhotoEntry photoEntry = new MediaController.PhotoEntry(0, lastImageId--, 0, currentPicturePath, orientation.first, false, width, height, 0).setOrientation(orientation);
            photoEntry.canDeleteAfter = true;
            openPhotoViewer(photoEntry, false, true);
        } else if (requestCode == 2) {
            String videoPath = null;
            if (BuildVars.LOGS_ENABLED) {
                FileLog.d("pic path " + currentPicturePath);
            }
            if (data != null && currentPicturePath != null) {
                if (new File(currentPicturePath).exists()) {
                    data = null;
                }
            }
            if (data != null) {
                Uri uri = data.getData();
                if (uri != null) {
                    if (BuildVars.LOGS_ENABLED) {
                        FileLog.d("video record uri " + uri.toString());
                    }
                    videoPath = AndroidUtilities.getPath(uri);
                    if (BuildVars.LOGS_ENABLED) {
                        FileLog.d("resolved path = " + videoPath);
                    }
                    if (videoPath == null || !(new File(videoPath).exists())) {
                        videoPath = currentPicturePath;
                    }
                } else {
                    videoPath = currentPicturePath;
                }
                if (!(parentAlert.baseFragment instanceof ChatActivity) || !((ChatActivity) parentAlert.baseFragment).isSecretChat()) {
                    AndroidUtilities.addMediaToGallery(currentPicturePath);
                }
                currentPicturePath = null;
            }
            if (videoPath == null && currentPicturePath != null) {
                File f = new File(currentPicturePath);
                if (f.exists()) {
                    videoPath = currentPicturePath;
                }
            }

            MediaMetadataRetriever mediaMetadataRetriever = null;
            long duration = 0;
            try {
                mediaMetadataRetriever = new MediaMetadataRetriever();
                mediaMetadataRetriever.setDataSource(videoPath);
                String d = mediaMetadataRetriever.extractMetadata(MediaMetadataRetriever.METADATA_KEY_DURATION);
                if (d != null) {
                    duration = (int) Math.ceil(Long.parseLong(d) / 1000.0f);
                }
            } catch (Exception e) {
                FileLog.e(e);
            } finally {
                try {
                    if (mediaMetadataRetriever != null) {
                        mediaMetadataRetriever.release();
                    }
                } catch (Exception e) {
                    FileLog.e(e);
                }
            }
            final Bitmap bitmap = SendMessagesHelper.createVideoThumbnail(videoPath, MediaStore.Video.Thumbnails.MINI_KIND);
            String fileName = Integer.MIN_VALUE + "_" + SharedConfig.getLastLocalId() + ".jpg";
            final File cacheFile = new File(FileLoader.getDirectory(FileLoader.MEDIA_DIR_CACHE), fileName);
            try {
                FileOutputStream stream = new FileOutputStream(cacheFile);
                bitmap.compress(Bitmap.CompressFormat.JPEG, 55, stream);
            } catch (Throwable e) {
                FileLog.e(e);
            }
            SharedConfig.saveConfig();

            MediaController.PhotoEntry entry = new MediaController.PhotoEntry(0, lastImageId--, 0, videoPath, 0, true, bitmap.getWidth(), bitmap.getHeight(), 0);
            entry.duration = (int) duration;
            entry.thumbPath = cacheFile.getAbsolutePath();
            openPhotoViewer(entry, false, true);
        }
    }

    float additionCloseCameraY;

    public void closeCamera(boolean animated) {
        if (takingPhoto || cameraView == null) {
            return;
        }
        animateCameraValues[1] = itemSize;
        animateCameraValues[2] = itemSize;
        if (zoomControlHideRunnable != null) {
            AndroidUtilities.cancelRunOnUIThread(zoomControlHideRunnable);
            zoomControlHideRunnable = null;
        }
        AndroidUtilities.setLightNavigationBar(parentAlert.getWindow(), AndroidUtilities.computePerceivedBrightness(getThemedColor(Theme.key_dialogBackground)) > 0.721);
        if (animated) {
            additionCloseCameraY = cameraView.getTranslationY();

            cameraAnimationInProgress = true;
            ArrayList<Animator> animators = new ArrayList<>();
            animators.add(ObjectAnimator.ofFloat(this, "cameraOpenProgress", 0.0f));
            animators.add(ObjectAnimator.ofFloat(cameraPanel, View.ALPHA, 0.0f));
            animators.add(ObjectAnimator.ofFloat(zoomControlView, View.ALPHA, 0.0f));
            animators.add(ObjectAnimator.ofFloat(evControlView, View.ALPHA, 0.0f));
            animators.add(ObjectAnimator.ofFloat(effectSelector, View.ALPHA, 0.0f));
            animators.add(ObjectAnimator.ofFloat(lockAnimationView, View.ALPHA, 0.0f));
            animators.add(ObjectAnimator.ofFloat(counterTextView, View.ALPHA, 0.0f));
            animators.add(ObjectAnimator.ofFloat(cameraPhotoRecyclerView, View.ALPHA, 0.0f));
            for (int a = 0; a < 2; a++) {
                if (flashModeButton[a].getVisibility() == View.VISIBLE) {
                    animators.add(ObjectAnimator.ofFloat(flashModeButton[a], View.ALPHA, 0.0f));
                    break;
                }
            }

            notificationsLocker.lock();
            AnimatorSet animatorSet = new AnimatorSet();
            animatorSet.playTogether(animators);
            animatorSet.setDuration(220);
            animatorSet.setInterpolator(CubicBezierInterpolator.DEFAULT);
            animatorSet.addListener(new AnimatorListenerAdapter() {
                @Override
                public void onAnimationEnd(Animator animator) {
                    notificationsLocker.unlock();
                    cameraExpanded = false;
                    parentAlert.getWindow().clearFlags(FLAG_KEEP_SCREEN_ON);
                    setCameraOpenProgress(0f);
                    cameraAnimationInProgress = false;
                    if (cameraView != null) {
                        if (Build.VERSION.SDK_INT >= 21) {
                            cameraView.invalidateOutline();
                        }
                        cameraView.invalidate();
                    }
                    cameraOpened = false;

                    if (cameraPanel != null) {
                        cameraPanel.setVisibility(View.GONE);
                    }
                    if (zoomControlView != null) {
                        zoomControlView.setVisibility(View.GONE);
                        zoomControlView.setTag(null);
                    }
                    if (evControlView != null) {
                        evControlView.setVisibility(View.GONE);
                        evControlView.setTag(null);
                    }
                    if (lockAnimationView != null) {
                        lockAnimationView.setVisibility(View.GONE);
                        lockAnimationView.setTag(null);
                    }
                    if (effectSelector != null) {
                        effectSelector.setVisibility(View.GONE);
                        effectSelector.setTag(null);
                    }
                    if (cameraPhotoRecyclerView != null) {
                        cameraPhotoRecyclerView.setVisibility(View.GONE);
                    }
                    if (cameraView != null) {
                        cameraView.setFpsLimit(30);
                        if (Build.VERSION.SDK_INT >= 21) {
                            cameraView.setSystemUiVisibility(View.SYSTEM_UI_FLAG_LAYOUT_FULLSCREEN);
                        }
                    }
                }
            });
            animatorSet.start();
        } else {
            cameraExpanded = false;
            parentAlert.getWindow().clearFlags(FLAG_KEEP_SCREEN_ON);
            setCameraOpenProgress(0f);
            animateCameraValues[0] = 0;
            cameraPanel.setAlpha(0);
            cameraPanel.setVisibility(View.GONE);
            zoomControlView.setAlpha(0);
            zoomControlView.setTag(null);
            zoomControlView.setVisibility(View.GONE);
            evControlView.setAlpha(0);
            evControlView.setTag(null);
            evControlView.setVisibility(View.GONE);
            effectSelector.setAlpha(0);
            effectSelector.setTag(null);
            effectSelector.setVisibility(GONE);
            lockAnimationView.setAlpha(0f);
            lockAnimationView.setTag(null);
            lockAnimationView.setVisibility(View.GONE);
            cameraPhotoRecyclerView.setAlpha(0);
            counterTextView.setAlpha(0);
            cameraPhotoRecyclerView.setVisibility(View.GONE);
            for (int a = 0; a < 2; a++) {
                if (flashModeButton[a].getVisibility() == View.VISIBLE) {
                    flashModeButton[a].setAlpha(0.0f);
                    break;
                }
            }
            cameraOpened = false;
            if (cameraView != null) {
                cameraView.setFpsLimit(30);
                if (Build.VERSION.SDK_INT >= 21) {
                    cameraView.setSystemUiVisibility(View.SYSTEM_UI_FLAG_LAYOUT_FULLSCREEN);
                }
            }
        }
        if (cameraView != null) {
            cameraView.setImportantForAccessibility(View.IMPORTANT_FOR_ACCESSIBILITY_AUTO);
        }
        if (Build.VERSION.SDK_INT >= 19) {
            gridView.setImportantForAccessibility(View.IMPORTANT_FOR_ACCESSIBILITY_AUTO);
        }

        if ((OctoConfig.INSTANCE.cameraPreview.getValue() == CameraPreview.HIDDEN || !LiteMode.isEnabled(LiteMode.FLAGS_CHAT) || hideCameraPreview) && cameraView != null) {
            cameraView.showTexture(false, animated);
        }
    }

    float animationClipTop;
    float animationClipBottom;
    float animationClipRight;
    float animationClipLeft;

    @Keep
    public void setCameraOpenProgress(float value) {
        if (cameraView == null) {
            return;
        }
        cameraOpenProgress = value;
        float startWidth = animateCameraValues[1];
        float startHeight = animateCameraValues[2];
        boolean isPortrait = AndroidUtilities.displaySize.x < AndroidUtilities.displaySize.y;
        float endWidth = parentAlert.getContainer().getWidth() - parentAlert.getLeftInset() - parentAlert.getRightInset();
        float endHeight = parentAlert.getContainer().getHeight();

        float fromX = cameraViewLocation[0];
        float fromY = cameraViewLocation[1];
        float toX = 0;
        float toY = additionCloseCameraY;

        if (value == 0) {
            cameraIcon.setTranslationX(cameraViewLocation[0]);
            cameraIcon.setTranslationY(cameraViewLocation[1] + cameraViewOffsetY);
        }


        int cameraViewW, cameraViewH;
        FrameLayout.LayoutParams layoutParams = (FrameLayout.LayoutParams) cameraView.getLayoutParams();

        float textureStartHeight = cameraView.getTextureHeight(startWidth, startHeight);
        float textureEndHeight = cameraView.getTextureHeight(endWidth, endHeight);

        float fromScale = textureStartHeight / textureEndHeight;
        float fromScaleY = startHeight / endHeight;
        float fromScaleX = startWidth/ endWidth;

        if (cameraExpanded) {
            cameraViewW = (int) endWidth;
            cameraViewH = (int) endHeight;
            final float s = fromScale * (1f - value) + value;
            if (!CameraXUtils.isCameraXSupported() || OctoConfig.INSTANCE.getCameraType() != CameraType.CAMERA_X) {
                cameraView.getTextureView().setScaleX(s);
                cameraView.getTextureView().setScaleY(s);
            }

            final float sX = fromScaleX * (1f - value) + value;
            final float sY = fromScaleY * (1f - value) + value;

            final float scaleOffsetY = (1 - sY) * endHeight / 2;
            final float scaleOffsetX =  (1 - sX) * endWidth / 2;

            cameraView.setTranslationX(fromX * (1f - value) + toX * value - scaleOffsetX);
            cameraView.setTranslationY(fromY * (1f - value) + toY * value - scaleOffsetY);
            animationClipTop = fromY * (1f - value) - cameraView.getTranslationY();
            animationClipBottom =  ((fromY + startHeight) * (1f - value) - cameraView.getTranslationY()) + endHeight * value;

            animationClipLeft = fromX * (1f - value) - cameraView.getTranslationX();
            animationClipRight =  ((fromX + startWidth) * (1f - value) - cameraView.getTranslationX()) + endWidth * value;
        } else {
            cameraViewW = (int) startWidth;
            cameraViewH = (int) startHeight;
            if (!CameraXUtils.isCameraXSupported() || OctoConfig.INSTANCE.getCameraType() != CameraType.CAMERA_X && hideCameraPreview) {
                cameraView.getTextureView().setScaleX(1f);
                cameraView.getTextureView().setScaleY(1f);
            }
            animationClipTop = 0;
            animationClipBottom = endHeight;
            animationClipLeft = 0;
            animationClipRight = endWidth;

            cameraView.setTranslationX(fromX);
            cameraView.setTranslationY(fromY);
        }

        if (value <= 0.5f) {
            cameraIcon.setAlpha(1.0f - value / 0.5f);
        } else {
            cameraIcon.setAlpha(0.0f);
        }

        if (layoutParams.width != cameraViewW || layoutParams.height != cameraViewH) {
            layoutParams.width = cameraViewW;
            layoutParams.height = cameraViewH;
            cameraView.requestLayout();
        }
        if (Build.VERSION.SDK_INT >= 21) {
            cameraView.invalidateOutline();
        }
        cameraView.invalidate();
    }

    @Keep
    public float getCameraOpenProgress() {
        return cameraOpenProgress;
    }

    protected void checkCameraViewPosition() {
        if (PhotoViewer.hasInstance() && PhotoViewer.getInstance().stickerMakerView != null && PhotoViewer.getInstance().stickerMakerView.isThanosInProgress) {
            return;
        }
        if (Build.VERSION.SDK_INT >= 21) {
            if (cameraView != null) {
                cameraView.invalidateOutline();
            }
            RecyclerView.ViewHolder holder = gridView.findViewHolderForAdapterPosition(itemsPerRow - 1);
            if (holder != null) {
                holder.itemView.invalidateOutline();
            }
            if (!adapter.needCamera || !deviceHasGoodCamera || selectedAlbumEntry != galleryAlbumEntry) {
                holder = gridView.findViewHolderForAdapterPosition(0);
                if (holder != null) {
                    holder.itemView.invalidateOutline();
                }
            }
        }
        if (cameraView != null) {
            cameraView.invalidate();
        }

        if (Build.VERSION.SDK_INT >= Build.VERSION_CODES.M && recordTime != null) {
            MarginLayoutParams params = (MarginLayoutParams) recordTime.getLayoutParams();
            params.topMargin = (getRootWindowInsets() == null ? dp(16)  : getRootWindowInsets().getSystemWindowInsetTop() + dp(2));
        }

        if (!deviceHasGoodCamera) {
            return;
        }
        int count = gridView.getChildCount();
        for (int a = 0; a < count; a++) {
            View child = gridView.getChildAt(a);
            if (child instanceof PhotoAttachCameraCell) {
                if (Build.VERSION.SDK_INT >= 19) {
                    if (!child.isAttachedToWindow()) {
                        break;
                    }
                }

                float topLocal = child.getY() + gridView.getY() + getY();
                float top = topLocal + parentAlert.getSheetContainer().getY();
                float left = child.getX() + gridView.getX() + getX() + parentAlert.getSheetContainer().getX();
                if (Build.VERSION.SDK_INT >= Build.VERSION_CODES.M) {
                    left -= getRootWindowInsets().getSystemWindowInsetLeft();
                }

                float maxY = (Build.VERSION.SDK_INT >= 21 && !parentAlert.inBubbleMode ? AndroidUtilities.statusBarHeight : 0) + ActionBar.getCurrentActionBarHeight() + parentAlert.topCommentContainer.getMeasuredHeight() * parentAlert.topCommentContainer.getAlpha();
                if (parentAlert.mentionContainer != null && parentAlert.mentionContainer.isReversed()) {
                    maxY = Math.max(maxY, parentAlert.mentionContainer.getY() + parentAlert.mentionContainer.clipTop() - parentAlert.currentPanTranslationY);
                }
                float newCameraViewOffsetY;
                if (topLocal < maxY) {
                    newCameraViewOffsetY = maxY - topLocal;
                } else {
                    newCameraViewOffsetY = 0;
                }

                if (newCameraViewOffsetY != cameraViewOffsetY) {
                    cameraViewOffsetY = newCameraViewOffsetY;
                    if (cameraView != null) {
                        if (Build.VERSION.SDK_INT >= Build.VERSION_CODES.LOLLIPOP) {
                            cameraView.invalidateOutline();
                        }
                        cameraView.invalidate();
                    }
                    if (cameraIcon != null) {
                        cameraIcon.invalidate();
                    }
                }

                int containerHeight = parentAlert.getSheetContainer().getMeasuredHeight();
                maxY = (int) (containerHeight - parentAlert.buttonsRecyclerView.getMeasuredHeight() + parentAlert.buttonsRecyclerView.getTranslationY());
                if (parentAlert.mentionContainer != null) {
                    maxY -= parentAlert.mentionContainer.clipBottom() - dp(6);
                }

                if (topLocal + child.getMeasuredHeight() > maxY) {
                    cameraViewOffsetBottomY = Math.min(-dp(5), topLocal - maxY) + child.getMeasuredHeight();
                } else {
                    cameraViewOffsetBottomY = 0;
                }

                cameraViewLocation[0] = left;
                cameraViewLocation[1] = top;
                applyCameraViewPosition();
                return;
            }
        }


        if (cameraViewOffsetY != 0 || cameraViewOffsetX != 0) {
            cameraViewOffsetX = 0;
            cameraViewOffsetY = 0;
            if (cameraView != null) {
                if (Build.VERSION.SDK_INT >= Build.VERSION_CODES.LOLLIPOP) {
                    cameraView.invalidateOutline();
                }
                cameraView.invalidate();
            }
            if (cameraIcon != null) {
                cameraIcon.invalidate();
            }
        }

        cameraViewLocation[0] = dp(-400);
        cameraViewLocation[1] = 0;

        applyCameraViewPosition();
    }

    private void applyCameraViewPosition() {
        if (cameraView != null) {
            if (!cameraOpened) {
                cameraView.setTranslationX(cameraViewLocation[0]);
                cameraView.setTranslationY(cameraViewLocation[1] + currentPanTranslationY);
            }
            cameraIcon.setTranslationX(cameraViewLocation[0]);
            cameraIcon.setTranslationY(cameraViewLocation[1] + cameraViewOffsetY + currentPanTranslationY);
            int finalWidth = itemSize;
            int finalHeight = itemSize;

            LayoutParams layoutParams;
            if (!cameraOpened) {
                if (!CameraXUtils.isCameraXSupported() || OctoConfig.INSTANCE.getCameraType() != CameraType.CAMERA_X) {
                    ((CameraView) cameraView).setClipTop((int) cameraViewOffsetY);
                    ((CameraView) cameraView).setClipBottom((int) cameraViewOffsetBottomY);
                }
                layoutParams = (LayoutParams) cameraView.getLayoutParams();
                if (layoutParams.height != finalHeight || layoutParams.width != finalWidth) {
                    layoutParams.width = finalWidth;
                    layoutParams.height = finalHeight;
                    cameraView.setLayoutParams(layoutParams);
                    final LayoutParams layoutParamsFinal = layoutParams;
                    AndroidUtilities.runOnUIThread(() -> {
                        if (cameraView != null) {
                            cameraView.setLayoutParams(layoutParamsFinal);
                        }
                    });
                }
            }

            finalWidth = (int) (itemSize - cameraViewOffsetX);
            finalHeight = (int) clamp(itemSize - cameraViewOffsetY - cameraViewOffsetBottomY, 0.0f, itemSize);

            layoutParams = (LayoutParams) cameraIcon.getLayoutParams();
            if (layoutParams.height != finalHeight || layoutParams.width != finalWidth) {
                layoutParams.width = finalWidth;
                layoutParams.height = finalHeight;
                cameraIcon.setLayoutParams(layoutParams);
                final LayoutParams layoutParamsFinal = layoutParams;
                AndroidUtilities.runOnUIThread(() -> {
                    if (cameraIcon != null) {
                        cameraIcon.setLayoutParams(layoutParamsFinal);
                    }
                });
            }
        }
    }

    public HashMap<Object, Object> getSelectedPhotos() {
        return selectedPhotos;
    }

    public ArrayList<Object> getSelectedPhotosOrder() {
        return selectedPhotosOrder;
    }

    public void updateSelected(HashMap<Object, Object> newSelectedPhotos, ArrayList<Object> newPhotosOrder, boolean updateLayout) {
        selectedPhotos.clear();
        selectedPhotos.putAll(newSelectedPhotos);
        selectedPhotosOrder.clear();
        selectedPhotosOrder.addAll(newPhotosOrder);
        if (updateLayout) {
            updatePhotosCounter(false);
            updateCheckedPhotoIndices();

            final int count = gridView.getChildCount();
            for (int i = 0; i < count; ++i) {
                View child = gridView.getChildAt(i);
                if (child instanceof PhotoAttachPhotoCell) {
                    int position = gridView.getChildAdapterPosition(child);
                    if (adapter.needCamera && selectedAlbumEntry == galleryAlbumEntry) {
                        position--;
                    }

                    PhotoAttachPhotoCell cell = (PhotoAttachPhotoCell) child;
                    if (parentAlert.avatarPicker != 0) {
                        cell.getCheckBox().setVisibility(GONE);
                    }
                    MediaController.PhotoEntry photoEntry = getPhotoEntryAtPosition(position);
                    if (photoEntry != null) {
                        cell.setPhotoEntry(photoEntry, selectedPhotos.size() > 1, adapter.needCamera && selectedAlbumEntry == galleryAlbumEntry, position == adapter.getItemCount() - 1);
                        if (parentAlert.baseFragment instanceof ChatActivity && parentAlert.allowOrder) {
                            cell.setChecked(selectedPhotosOrder.indexOf(photoEntry.imageId), selectedPhotos.containsKey(photoEntry.imageId), false);
                        } else {
                            cell.setChecked(-1, selectedPhotos.containsKey(photoEntry.imageId), false);
                        }
                    }
                }
            }
        }
    }

    private boolean isNoGalleryPermissions() {
        Activity activity = AndroidUtilities.findActivity(getContext());
        if (activity == null) {
            activity = parentAlert.baseFragment.getParentActivity();
        }
        return Build.VERSION.SDK_INT >= 23 && (
            activity == null ||
                Build.VERSION.SDK_INT >= 33 && (
                    activity.checkSelfPermission(Manifest.permission.READ_MEDIA_IMAGES) != PackageManager.PERMISSION_GRANTED ||
                        activity.checkSelfPermission(Manifest.permission.READ_MEDIA_VIDEO) != PackageManager.PERMISSION_GRANTED
                ) ||
                Build.VERSION.SDK_INT < 33 && activity.checkSelfPermission(Manifest.permission.READ_EXTERNAL_STORAGE) != PackageManager.PERMISSION_GRANTED
        );
    }

    public void checkStorage() {
        if (noGalleryPermissions && Build.VERSION.SDK_INT >= 23) {
            noGalleryPermissions = isNoGalleryPermissions();
            if (!noGalleryPermissions) {
                loadGalleryPhotos();
            }
            adapter.notifyDataSetChanged();
            cameraAttachAdapter.notifyDataSetChanged();
        }
    }

    @Override
    public void scrollToTop() {
        gridView.smoothScrollToPosition(0);
    }

    @Override
    public int needsActionBar() {
        return 1;
    }

    @Override
    public void onMenuItemClick(int id) {
        if (id == caption) {
            parentAlert.setCaptionAbove(!parentAlert.captionAbove);
            captionItem.setState(!parentAlert.captionAbove, true);
            return;
        }
        if (id == group || id == compress) {
            if (parentAlert.maxSelectedPhotos > 0 && selectedPhotosOrder.size() > 1) {
                TLRPC.Chat chat = parentAlert.getChat();
                if (chat != null && !ChatObject.hasAdminRights(chat) && chat.slowmode_enabled) {
                    AlertsCreator.createSimpleAlert(getContext(), LocaleController.getString(R.string.Slowmode), LocaleController.getString(R.string.SlowmodeSendError), resourcesProvider).show();
                    return;
                }
            }
        }
        if (id == group) {
            if (parentAlert.editingMessageObject == null && parentAlert.baseFragment instanceof ChatActivity && ((ChatActivity) parentAlert.baseFragment).isInScheduleMode()) {
                AlertsCreator.createScheduleDatePickerDialog(getContext(), ((ChatActivity) parentAlert.baseFragment).getDialogId(), (notify, scheduleDate) -> {
                    parentAlert.applyCaption();
                    parentAlert.delegate.didPressedButton(7, false, notify, scheduleDate, 0, parentAlert.isCaptionAbove(), false, 0);
                }, resourcesProvider);
            } else {
                AlertsCreator.ensurePaidMessageConfirmation(parentAlert.currentAccount, parentAlert.getDialogId(), selectedPhotos.size() + parentAlert.getAdditionalMessagesCount(), payStars -> {
                    parentAlert.applyCaption();
                    parentAlert.delegate.didPressedButton(7, false, true, 0, 0, parentAlert.isCaptionAbove(), false, payStars);
                });
            }
        } else if (id == compress) {
            if (parentAlert.editingMessageObject == null && parentAlert.baseFragment instanceof ChatActivity && ((ChatActivity) parentAlert.baseFragment).isInScheduleMode()) {
                AlertsCreator.createScheduleDatePickerDialog(getContext(), ((ChatActivity) parentAlert.baseFragment).getDialogId(), (notify, scheduleDate) -> {
                    parentAlert.applyCaption();
                    parentAlert.delegate.didPressedButton(4, true, notify, scheduleDate, 0, parentAlert.isCaptionAbove(), false, 0);
                }, resourcesProvider);
            } else {
                AlertsCreator.ensurePaidMessageConfirmation(parentAlert.currentAccount, parentAlert.getDialogId(), selectedPhotos.size() + parentAlert.getAdditionalMessagesCount(), payStars -> {
                    parentAlert.applyCaption();
                    parentAlert.delegate.didPressedButton(4, true, true, 0, 0, parentAlert.isCaptionAbove(), false, payStars);
                });
            }
        } else if (id == spoiler) {
            if (parentAlert.getPhotoPreviewLayout() != null) {
                parentAlert.getPhotoPreviewLayout().startMediaCrossfade();
            }

            boolean spoilersEnabled = false;
            for (Map.Entry<Object, Object> en : selectedPhotos.entrySet()) {
                MediaController.PhotoEntry entry = (MediaController.PhotoEntry) en.getValue();
                if (entry.hasSpoiler) {
                    spoilersEnabled = true;
                    break;
                }
            }
            spoilersEnabled = !spoilersEnabled;
            boolean finalSpoilersEnabled = spoilersEnabled;
            AndroidUtilities.runOnUIThread(()-> {
                spoilerItem.setText(LocaleController.getString(finalSpoilersEnabled ? R.string.DisablePhotoSpoiler : R.string.EnablePhotoSpoiler));
                if (finalSpoilersEnabled) {
                    spoilerItem.setIcon(R.drawable.msg_spoiler_off);
                } else {
                    spoilerItem.setAnimatedIcon(R.raw.photo_spoiler);
                }
                if (finalSpoilersEnabled) {
                    parentAlert.selectedMenuItem.hideSubItem(compress);
                    if (getSelectedItemsCount() <= 1) {
                        parentAlert.selectedMenuItem.hideSubItem(media_gap);
                    }
                } else {
                    parentAlert.selectedMenuItem.showSubItem(compress);
                    if (getSelectedItemsCount() <= 1) {
                        parentAlert.selectedMenuItem.showSubItem(media_gap);
                    }
                }
            }, 200);

            List<Integer> selectedIds = new ArrayList<>();
            for (HashMap.Entry<Object, Object> entry : selectedPhotos.entrySet()) {
                if (entry.getValue() instanceof MediaController.PhotoEntry) {
                    MediaController.PhotoEntry photoEntry = (MediaController.PhotoEntry) entry.getValue();
                    photoEntry.hasSpoiler = spoilersEnabled;
                    photoEntry.isChatPreviewSpoilerRevealed = false;
                    photoEntry.isAttachSpoilerRevealed = false;
                    selectedIds.add(photoEntry.imageId);
                }
            }

            gridView.forAllChild(view -> {
                if (view instanceof PhotoAttachPhotoCell) {
                    MediaController.PhotoEntry entry = ((PhotoAttachPhotoCell) view).getPhotoEntry();
                    ((PhotoAttachPhotoCell) view).setHasSpoiler(entry != null && selectedIds.contains(entry.imageId) && finalSpoilersEnabled);
                }
            });
            if (parentAlert.getCurrentAttachLayout() != this) {
                adapter.notifyDataSetChanged();
            }

            if (parentAlert.getPhotoPreviewLayout() != null) {
                parentAlert.getPhotoPreviewLayout().invalidateGroupsView();
            }
        } else if (id == quality) {
            if (parentAlert.getPhotoPreviewLayout() != null) {
                parentAlert.getPhotoPreviewLayout().startMediaCrossfade();
            }

            boolean highQualityEnabled = false;
            for (Map.Entry<Object, Object> en : selectedPhotos.entrySet()) {
                MediaController.PhotoEntry entry = (MediaController.PhotoEntry) en.getValue();
                if (entry.highQuality) {
                    highQualityEnabled = true;
                    break;
                }
            }
            highQualityEnabled = !highQualityEnabled;
            boolean finalHighQualityEnabled = highQualityEnabled;
            AndroidUtilities.runOnUIThread(()-> {
                qualityItem.setText(LocaleController.getString(finalHighQualityEnabled ? R.string.SendInStandardQuality : R.string.SendInHighQuality));
                if (finalHighQualityEnabled) {
                    qualityItem.setIcon(R.drawable.menu_quality_sd);
                } else {
                    qualityItem.setIcon(R.drawable.menu_quality_hd);
                }
            }, 200);

            List<Integer> selectedIds = new ArrayList<>();
            for (HashMap.Entry<Object, Object> entry : selectedPhotos.entrySet()) {
                if (entry.getValue() instanceof MediaController.PhotoEntry) {
                    MediaController.PhotoEntry photoEntry = (MediaController.PhotoEntry) entry.getValue();
                    photoEntry.highQuality = highQualityEnabled;
                    photoEntry.isChatPreviewSpoilerRevealed = false;
                    photoEntry.isAttachSpoilerRevealed = false;
                    selectedIds.add(photoEntry.imageId);
                }
            }

            gridView.forAllChild(view -> {
                if (view instanceof PhotoAttachPhotoCell) {
                    MediaController.PhotoEntry entry = ((PhotoAttachPhotoCell) view).getPhotoEntry();
                    ((PhotoAttachPhotoCell) view).setHighQuality(entry != null && selectedIds.contains(entry.imageId) && finalHighQualityEnabled);
                }
            });
            if (parentAlert.getCurrentAttachLayout() != this) {
                adapter.notifyDataSetChanged();
            }

            if (parentAlert.getPhotoPreviewLayout() != null) {
                parentAlert.getPhotoPreviewLayout().invalidateGroupsView();
            }
        } else if (id == open_in) {
            try {
                if (parentAlert.baseFragment instanceof ChatActivity || parentAlert.avatarPicker == 2) {
                    Intent videoPickerIntent = new Intent();
                    videoPickerIntent.setType("video/*");
                    videoPickerIntent.setAction(Intent.ACTION_GET_CONTENT);
                    videoPickerIntent.putExtra(MediaStore.EXTRA_SIZE_LIMIT, FileLoader.DEFAULT_MAX_FILE_SIZE);

                    Intent photoPickerIntent = new Intent(Intent.ACTION_PICK);
                    photoPickerIntent.setType("image/*");
                    Intent chooserIntent = Intent.createChooser(photoPickerIntent, null);
                    chooserIntent.putExtra(Intent.EXTRA_INITIAL_INTENTS, new Intent[]{videoPickerIntent});

                    if (parentAlert.avatarPicker != 0) {
                        parentAlert.baseFragment.startActivityForResult(chooserIntent, 14);
                    } else {
                        parentAlert.baseFragment.startActivityForResult(chooserIntent, 1);
                    }
                } else {
                    Intent photoPickerIntent = new Intent(Intent.ACTION_PICK);
                    photoPickerIntent.setType("image/*");
                    if (parentAlert.avatarPicker != 0) {
                        parentAlert.baseFragment.startActivityForResult(photoPickerIntent, 14);
                    } else {
                        parentAlert.baseFragment.startActivityForResult(photoPickerIntent, 1);
                    }
                }
                parentAlert.dismiss(true);
            } catch (Exception e) {
                FileLog.e(e);
            }
        } else if (id == preview) {
            parentAlert.updatePhotoPreview(parentAlert.getCurrentAttachLayout() != parentAlert.getPhotoPreviewLayout());
        } else if (id == stars) {
            StarsIntroActivity.showMediaPriceSheet(getContext(), getStarsPrice(), true, (price, done) -> {
                done.run();
                setStarsPrice(price);
            }, resourcesProvider);
        } else if (id >= 10) {
            selectedAlbumEntry = dropDownAlbums.get(id - 10);
            if (selectedAlbumEntry == galleryAlbumEntry) {
                dropDown.setText(LocaleController.getString(R.string.ChatGallery));
            } else {
                dropDown.setText(selectedAlbumEntry.bucketName);
            }
            adapter.notifyDataSetChanged();
            cameraAttachAdapter.notifyDataSetChanged();
            layoutManager.scrollToPositionWithOffset(0, -gridView.getPaddingTop() + dp(7));
        }
    }

    @Override
    public int getSelectedItemsCount() {
        return selectedPhotosOrder.size();
    }

    public int getSelectedPhotosCount() {
        int count = 0;
        for (Object o : selectedPhotos.values()) {
            if (o instanceof MediaController.PhotoEntry) {
                MediaController.PhotoEntry entry = (MediaController.PhotoEntry) o;
                if (!entry.isVideo && entry.editedInfo == null) {
                    count++;
                }
            }
        }
        return count;
    }

    public int getSelectedPhotosHighQualityCount() {
        int count = 0;
        for (Object o : selectedPhotos.values()) {
            if (o instanceof MediaController.PhotoEntry) {
                MediaController.PhotoEntry entry = (MediaController.PhotoEntry) o;
                if (entry.highQuality && !entry.isVideo && entry.editedInfo == null) {
                    count++;
                }
            }
        }
        return count;
    }

    @Override
    public void onSelectedItemsCountChanged(int count) {
        final boolean hasCompress;
        final boolean hasGroup;
        if (count <= 1 || parentAlert.editingMessageObject != null) {
            hasGroup = false;
            parentAlert.selectedMenuItem.hideSubItem(group);
            if (count == 0) {
                parentAlert.selectedMenuItem.showSubItem(open_in);
                hasCompress = false;
                parentAlert.selectedMenuItem.hideSubItem(compress);
            } else if (documentsEnabled && getStarsPrice() <= 0 && parentAlert.editingMessageObject == null) {
                hasCompress = true;
                parentAlert.selectedMenuItem.showSubItem(compress);
            } else {
                hasCompress = false;
                parentAlert.selectedMenuItem.hideSubItem(compress);
            }
        } else {
            if (getStarsPrice() <= 0) {
                hasGroup = true;
                parentAlert.selectedMenuItem.showSubItem(group);
            } else {
                hasGroup = false;
                parentAlert.selectedMenuItem.hideSubItem(group);
            }
            if (documentsEnabled && getStarsPrice() <= 0) {
                hasCompress = true;
                parentAlert.selectedMenuItem.showSubItem(compress);
            } else {
                hasCompress = false;
                parentAlert.selectedMenuItem.hideSubItem(compress);
            }
        }
        if (count != 0) {
            parentAlert.selectedMenuItem.hideSubItem(open_in);
        }
        if (count > 1) {
            parentAlert.selectedMenuItem.showSubItem(preview_gap);
            parentAlert.selectedMenuItem.showSubItem(preview);
            compressItem.setText(LocaleController.getString(R.string.SendAsFiles));
        } else {
            parentAlert.selectedMenuItem.hideSubItem(preview_gap);
            parentAlert.selectedMenuItem.hideSubItem(preview);
            if (count != 0) {
                compressItem.setText(LocaleController.getString(R.string.SendAsFile));
            }
        }
        final boolean hasSpoiler = count > 0 && getStarsPrice() <= 0 && (parentAlert == null || parentAlert.baseFragment instanceof ChatActivity && !((ChatActivity) parentAlert.baseFragment).isSecretChat());
        final boolean hasCaption = count > 0 && parentAlert != null && parentAlert.hasCaption() && parentAlert.baseFragment instanceof ChatActivity;
        final boolean hasStars = count > 0 && (parentAlert != null && parentAlert.baseFragment instanceof ChatActivity && ChatObject.isChannelAndNotMegaGroup(((ChatActivity) parentAlert.baseFragment).getCurrentChat()) && ((ChatActivity) parentAlert.baseFragment).getCurrentChatInfo() != null && ((ChatActivity) parentAlert.baseFragment).getCurrentChatInfo().paid_media_allowed);
        if (!hasSpoiler) {
            spoilerItem.setText(LocaleController.getString(R.string.EnablePhotoSpoiler));
            spoilerItem.setAnimatedIcon(R.raw.photo_spoiler);
            parentAlert.selectedMenuItem.hideSubItem(spoiler);
        } else if (parentAlert != null) {
            parentAlert.selectedMenuItem.showSubItem(spoiler);
        }
        if (parentAlert != null) {
            if (getSelectedPhotosCount() == count) {
                if (getSelectedPhotosHighQualityCount() > 0) {
                    qualityItem.setText(LocaleController.getString(R.string.SendInStandardQuality));
                    qualityItem.setIcon(R.drawable.menu_quality_sd);
                } else {
                    qualityItem.setText(LocaleController.getString(R.string.SendInHighQuality));
                    qualityItem.setIcon(R.drawable.menu_quality_hd);
                }
                parentAlert.selectedMenuItem.showSubItem(quality);
            } else {
                parentAlert.selectedMenuItem.hideSubItem(quality);
            }
        }
        if (hasCaption) {
            captionItem.setVisibility(View.VISIBLE);
        } else {
            captionItem.setVisibility(View.GONE);
        }
        if ((hasSpoiler || hasCaption) && (hasCompress || hasGroup)) {
            parentAlert.selectedMenuItem.showSubItem(media_gap);
        } else {
            parentAlert.selectedMenuItem.hideSubItem(media_gap);
        }
        if (hasStars) {
            updateStarsItem();
            updatePhotoStarsPrice();
            parentAlert.selectedMenuItem.showSubItem(stars);
        } else {
            parentAlert.selectedMenuItem.hideSubItem(stars);
        }
    }

    private void updateStarsItem() {
        if (starsItem == null) return;
        long amount = getStarsPrice();
        if (amount > 0) {
            starsItem.setText(getString(R.string.PaidMediaPriceButton));
            starsItem.setSubtext(formatPluralString("Stars", (int) amount));
        } else {
            starsItem.setText(getString(R.string.PaidMediaButton));
            starsItem.setSubtext(null);
        }
    }

    @Override
    public void applyCaption(CharSequence text) {
        for (int a = 0; a < selectedPhotosOrder.size(); a++) {
            if (a == 0) {
                final Object key = selectedPhotosOrder.get(a);
                Object o = selectedPhotos.get(key);
                if (o instanceof MediaController.PhotoEntry) {
                    MediaController.PhotoEntry photoEntry1 = (MediaController.PhotoEntry) o;
                    photoEntry1 = photoEntry1.clone();
                    CharSequence[] caption = new CharSequence[] { text };
                    photoEntry1.entities = MediaDataController.getInstance(UserConfig.selectedAccount).getEntities(caption, false);
                    photoEntry1.caption = caption[0];
                    o = photoEntry1;
                } else if (o instanceof MediaController.SearchImage) {
                    MediaController.SearchImage photoEntry1 = (MediaController.SearchImage) o;
                    photoEntry1 = photoEntry1.clone();
                    CharSequence[] caption = new CharSequence[] { text };
                    photoEntry1.entities = MediaDataController.getInstance(UserConfig.selectedAccount).getEntities(caption, false);
                    photoEntry1.caption = caption[0];
                    o = photoEntry1;
                }
                selectedPhotos.put(key, o);
            }
        }
    }

    public boolean captionForAllMedia() {
        int captionCount = 0;
        for (int a = 0; a < selectedPhotosOrder.size(); a++) {
            Object o = selectedPhotos.get(selectedPhotosOrder.get(a));
            CharSequence caption = null;
            if (o instanceof MediaController.PhotoEntry) {
                MediaController.PhotoEntry photoEntry1 = (MediaController.PhotoEntry) o;
                caption = photoEntry1.caption;
            } else if (o instanceof MediaController.SearchImage) {
                MediaController.SearchImage photoEntry1 = (MediaController.SearchImage) o;
                caption = photoEntry1.caption;
            }
            if (!TextUtils.isEmpty(caption)) {
                captionCount++;
            }
        }
        return captionCount <= 1;
    }

    @Override
    public void onDestroy() {
        NotificationCenter.getGlobalInstance().removeObserver(this, NotificationCenter.cameraInitied);
        NotificationCenter.getGlobalInstance().removeObserver(this, NotificationCenter.albumsDidLoad);
    }

    @Override
    public void onPause() {
        if (shutterButton == null) {
            return;
        }
        if (!requestingPermissions) {
            if (cameraView != null && shutterButton.getState() != ShutterButton.State.DEFAULT) {
                resetRecordState();
                if (!CameraXUtils.isCameraXSupported() || OctoConfig.INSTANCE.getCameraType() != CameraType.CAMERA_X) {
                    CameraController.getInstance().stopVideoRecording(((CameraView) cameraView).getCameraSession(), false);
                } else {
                    ((CameraXView) cameraView).stopVideoRecording(false);
                }
                shutterButton.setState(ShutterButton.State.DEFAULT, true);
            }
            if (cameraOpened) {
                closeCamera(false);
            }
            hideCamera(true);
        } else {
            if (cameraView != null && shutterButton.getState() != ShutterButton.State.DEFAULT) {
                shutterButton.setState(ShutterButton.State.DEFAULT, true);
            }
            requestingPermissions = false;
            needRebindCamera = true;
        }
    }

    @Override
    public void onResume() {
        if (parentAlert.isShowing() && !parentAlert.isDismissed() && !PhotoViewer.getInstance().isVisible()) {
            checkCamera(false);
        }
    }

    @Override
    public int getListTopPadding() {
        return gridView.getPaddingTop();
    }

    public int currentItemTop = 0;

    @Override
    public int getCurrentItemTop() {
        if (gridView.getChildCount() <= 0) {
            gridView.setTopGlowOffset(currentItemTop = gridView.getPaddingTop());
            progressView.setTranslationY(0);
            return Integer.MAX_VALUE;
        }
        View child = gridView.getChildAt(0);
        RecyclerListView.Holder holder = (RecyclerListView.Holder) gridView.findContainingViewHolder(child);
        int top = child.getTop();
        int newOffset = dp(7);
        if (top >= dp(7) && holder != null && holder.getAdapterPosition() == 0) {
            newOffset = top;
        }
        progressView.setTranslationY(newOffset + (getMeasuredHeight() - newOffset - dp(50) - progressView.getMeasuredHeight()) / 2);
        gridView.setTopGlowOffset(newOffset);
        return currentItemTop = newOffset;
    }

    @Override
    public int getFirstOffset() {
        return getListTopPadding() + dp(56);
    }

    @Override
    public void checkColors() {
        if (cameraIcon != null) {
            cameraIcon.invalidate();
        }
        int textColor = forceDarkTheme ? Theme.key_voipgroup_actionBarItems : Theme.key_dialogTextBlack;
        Theme.setDrawableColor(cameraDrawable, getThemedColor(Theme.key_dialogCameraIcon));
        progressView.setTextColor(getThemedColor(Theme.key_emptyListPlaceholder));
        gridView.setGlowColor(getThemedColor(Theme.key_dialogScrollGlow));
        RecyclerView.ViewHolder holder = gridView.findViewHolderForAdapterPosition(0);
        if (holder != null && holder.itemView instanceof PhotoAttachCameraCell) {
            ((PhotoAttachCameraCell) holder.itemView).getImageView().setColorFilter(new PorterDuffColorFilter(getThemedColor(Theme.key_dialogCameraIcon), PorterDuff.Mode.MULTIPLY));
        }

        dropDown.setTextColor(getThemedColor(textColor));
        dropDownContainer.setPopupItemsColor(getThemedColor(forceDarkTheme ? Theme.key_voipgroup_actionBarItems : Theme.key_actionBarDefaultSubmenuItem), false);
        dropDownContainer.setPopupItemsColor(getThemedColor(forceDarkTheme ? Theme.key_voipgroup_actionBarItems :Theme.key_actionBarDefaultSubmenuItem), true);
        dropDownContainer.redrawPopup(getThemedColor(forceDarkTheme ? Theme.key_voipgroup_actionBarUnscrolled : Theme.key_actionBarDefaultSubmenuBackground));
        Theme.setDrawableColor(dropDownDrawable, getThemedColor(textColor));
    }

    @Override
    public void onInit(boolean hasVideo, boolean hasPhoto, boolean hasDocuments) {
        mediaEnabled = hasVideo || hasPhoto;
        videoEnabled = hasVideo;
        photoEnabled = hasPhoto;
        documentsEnabled = hasDocuments;
        if (cameraView != null) {
            cameraView.setAlpha(mediaEnabled ? 1.0f : 0.2f);
            cameraView.setEnabled(mediaEnabled);
        }
        if (cameraIcon != null) {
            cameraIcon.setAlpha(mediaEnabled ? 1.0f : 0.2f);
            cameraIcon.setEnabled(mediaEnabled);
        }
        if ((parentAlert.baseFragment instanceof ChatActivity || parentAlert.getChat() != null) && parentAlert.avatarPicker == 0) {
            galleryAlbumEntry = MediaController.allMediaAlbumEntry;
            if (mediaEnabled) {
                progressView.setText(LocaleController.getString(R.string.NoPhotos));
                progressView.setLottie(0, 0, 0);
            } else {
                TLRPC.Chat chat = parentAlert.getChat();
                progressView.setLottie(R.raw.media_forbidden, 150, 150);
                if (ChatObject.isActionBannedByDefault(chat, ChatObject.ACTION_SEND_MEDIA)) {
                    progressView.setText(LocaleController.getString(R.string.GlobalAttachMediaRestricted));
                } else if (AndroidUtilities.isBannedForever(chat.banned_rights)) {
                    progressView.setText(LocaleController.formatString("AttachMediaRestrictedForever", R.string.AttachMediaRestrictedForever));
                } else {
                    progressView.setText(LocaleController.formatString("AttachMediaRestricted", R.string.AttachMediaRestricted, LocaleController.formatDateForBan(chat.banned_rights.until_date)));
                }
            }
        } else {
            if (shouldLoadAllMedia()) {
                galleryAlbumEntry = MediaController.allMediaAlbumEntry;
            } else {
                galleryAlbumEntry = MediaController.allPhotosAlbumEntry;
            }
        }
        if (Build.VERSION.SDK_INT >= 23) {
            noGalleryPermissions = isNoGalleryPermissions();
        }
        if (galleryAlbumEntry != null) {
            for (int a = 0; a < Math.min(100, galleryAlbumEntry.photos.size()); a++) {
                MediaController.PhotoEntry photoEntry = galleryAlbumEntry.photos.get(a);
                photoEntry.reset();
            }
        }
        clearSelectedPhotos();
        updatePhotosCounter(false);
        cameraPhotoLayoutManager.scrollToPositionWithOffset(0, 1000000);
        layoutManager.scrollToPositionWithOffset(0, 1000000);

        dropDown.setText(LocaleController.getString(R.string.ChatGallery));

        selectedAlbumEntry = galleryAlbumEntry;
        if (selectedAlbumEntry != null) {
            loading = false;
            if (progressView != null) {
                progressView.showTextView();
            }
        }
        updateAlbumsDropDown();
    }

    @Override
    public boolean canScheduleMessages() {
        boolean hasTtl = false;
        for (HashMap.Entry<Object, Object> entry : selectedPhotos.entrySet()) {
            Object object = entry.getValue();
            if (object instanceof MediaController.PhotoEntry) {
                MediaController.PhotoEntry photoEntry = (MediaController.PhotoEntry) object;
                if (photoEntry.ttl != 0) {
                    hasTtl = true;
                    break;
                }
            } else if (object instanceof MediaController.SearchImage) {
                MediaController.SearchImage searchImage = (MediaController.SearchImage) object;
                if (searchImage.ttl != 0) {
                    hasTtl = true;
                    break;
                }
            }
        }
        if (hasTtl) {
            return false;
        }
        return true;
    }

    @Override
    public void onButtonsTranslationYUpdated() {
        checkCameraViewPosition();
        invalidate();
    }

    @Override
    public void setTranslationY(float translationY) {
        if (parentAlert.getSheetAnimationType() == 1) {
            float scale = -0.1f * (translationY / 40.0f);
            for (int a = 0, N = gridView.getChildCount(); a < N; a++) {
                View child = gridView.getChildAt(a);
                if (child instanceof PhotoAttachCameraCell) {
                    PhotoAttachCameraCell cell = (PhotoAttachCameraCell) child;
                    cell.getImageView().setScaleX(1.0f + scale);
                    cell.getImageView().setScaleY(1.0f + scale);
                } else if (child instanceof PhotoAttachPhotoCell) {
                    PhotoAttachPhotoCell cell = (PhotoAttachPhotoCell) child;
                    cell.getCheckBox().setScaleX(1.0f + scale);
                    cell.getCheckBox().setScaleY(1.0f + scale);
                }
            }
        }
        super.setTranslationY(translationY);
        parentAlert.getSheetContainer().invalidate();
        invalidate();
    }

    @Override
    public void requestLayout() {
        if (ignoreLayout) {
            return;
        }
        super.requestLayout();
    }

    private ViewPropertyAnimator headerAnimator;

    @Override
    public void onShow(ChatAttachAlert.AttachAlertLayout previousLayout) {
        if (headerAnimator != null) {
            headerAnimator.cancel();
        }
        dropDownContainer.setVisibility(VISIBLE);
        if (!(previousLayout instanceof ChatAttachAlertPhotoLayoutPreview)) {
            clearSelectedPhotos();
            dropDown.setAlpha(1);
        } else {
            headerAnimator = dropDown.animate().alpha(1f).setDuration(150).setInterpolator(CubicBezierInterpolator.EASE_BOTH);
            headerAnimator.start();
        }
        parentAlert.actionBar.setTitle("");

        layoutManager.scrollToPositionWithOffset(0, 0);
        if (previousLayout instanceof ChatAttachAlertPhotoLayoutPreview) {
            Runnable setScrollY = () -> {
                int currentItemTop = previousLayout.getCurrentItemTop(),
                    paddingTop = previousLayout.getListTopPadding();
                gridView.scrollBy(0, (currentItemTop > dp(8) ? paddingTop - currentItemTop : paddingTop));
            };
            gridView.post(setScrollY);
        }

        checkCameraViewPosition();

        resumeCameraPreview();
    }

    @Override
    public void onShown() {
        isHidden = false;
        if (cameraView != null) {
            cameraView.setVisibility(VISIBLE);
        }
        if (cameraIcon != null) {
            cameraIcon.setVisibility(VISIBLE);
        }
        if (cameraView != null) {
            int count = gridView.getChildCount();
            for (int a = 0; a < count; a++) {
                View child = gridView.getChildAt(a);
                if (child instanceof PhotoAttachCameraCell) {
                    child.setVisibility(View.INVISIBLE);
                    break;
                }
            }
        }
        if (checkCameraWhenShown) {
            checkCameraWhenShown = false;
            checkCamera(true);
        }
    }

    public void setCheckCameraWhenShown(boolean checkCameraWhenShown) {
        this.checkCameraWhenShown = checkCameraWhenShown;
    }

    @Override
    public void onHideShowProgress(float progress) {
        if (cameraView != null) {
            cameraView.setAlpha(progress);
            cameraIcon.setAlpha(progress);
            if (progress != 0 && cameraView.getVisibility() != VISIBLE) {
                cameraView.setVisibility(VISIBLE);
                cameraIcon.setVisibility(VISIBLE);
            } else if (progress == 0 && cameraView.getVisibility() != INVISIBLE) {
                cameraView.setVisibility(INVISIBLE);
                cameraIcon.setVisibility(INVISIBLE);
            }
        }
    }

    @Override
    public void onHide() {
        isHidden = true;
        int count = gridView.getChildCount();
        for (int a = 0; a < count; a++) {
            View child = gridView.getChildAt(a);
            if (child instanceof PhotoAttachCameraCell) {
                PhotoAttachCameraCell cell = (PhotoAttachCameraCell) child;
                child.setVisibility(View.VISIBLE);
                saveLastCameraBitmap();
                cell.updateBitmap();
                break;
            }
        }

        if (headerAnimator != null) {
            headerAnimator.cancel();
        }
        headerAnimator = dropDown.animate().alpha(0f).setDuration(150).setInterpolator(CubicBezierInterpolator.EASE_BOTH).withEndAction(() -> dropDownContainer.setVisibility(GONE));
        headerAnimator.start();

        pauseCameraPreview();
    }

    private void pauseCameraPreview() {
        try {
            if (cameraView != null) {
                if (!CameraXUtils.isCameraXSupported() || OctoConfig.INSTANCE.getCameraType() != CameraType.CAMERA_X) {
                    var cameraSession = ((CameraView) cameraView).getCameraSessionObject();
                    if (cameraSession != null) {
                        CameraController.getInstance().stopPreview(cameraSession);
                    }
                }
            }
        } catch (Exception e) {
            FileLog.e(e);
        }
    }

    private void resumeCameraPreview() {
        try {
            checkCamera(false);
            if (cameraView != null) {
                if (!CameraXUtils.isCameraXSupported() || OctoConfig.INSTANCE.getCameraType() != CameraType.CAMERA_X) {
                    var cameraSession = (CameraSession) ((CameraView) cameraView).getCameraSessionObject();
                    if (cameraSession != null) {
                        CameraController.getInstance().startPreview(cameraSession);
                    }
                }
            }
        } catch (Exception e) {
            FileLog.e(e);
        }
    }

    private void onPhotoEditModeChanged(boolean isEditMode) {
//        if (needCamera && !noCameraPermissions) {
//            if (isEditMode) {
//                if (cameraView != null) {
//                    isCameraFrontfaceBeforeEnteringEditMode = cameraView.isFrontface();
//                    hideCamera(true);
//                }
//            } else {
//                afterCameraInitRunnable = () -> {
//                    pauseCameraPreview();
//                    afterCameraInitRunnable = null;
//                    isCameraFrontfaceBeforeEnteringEditMode = null;
//                };
//                showCamera();
//            }
//        }
    }

    public void pauseCamera(boolean pause) {
        if (hideCameraPreview) {
            return;
        }
        if (needCamera && !noCameraPermissions) {
            if (pause) {
                if (cameraView != null) {
                    try {
                        isCameraFrontfaceBeforeEnteringEditMode = cameraView.isFrontface();
                        hideCamera(true);
                    } catch (Exception e) {
                        FileLog.e(e);
                    }
                }
            } else {
//                afterCameraInitRunnable = () -> {
//                    pauseCameraPreview();
//                    afterCameraInitRunnable = null;
//                    isCameraFrontfaceBeforeEnteringEditMode = null;
//                };
                showCamera();
            }
        }
    }

    @Override
    public void onHidden() {
        if (cameraView != null) {
            cameraView.setVisibility(GONE);
            cameraIcon.setVisibility(GONE);
        }
        for (Map.Entry<Object, Object> en : selectedPhotos.entrySet()) {
            if (en.getValue() instanceof MediaController.PhotoEntry) {
                ((MediaController.PhotoEntry) en.getValue()).isAttachSpoilerRevealed = false;
            }
        }
        adapter.notifyDataSetChanged();
    }

    @Override
    protected void onLayout(boolean changed, int left, int top, int right, int bottom) {
        if (lastNotifyWidth != right - left) {
            lastNotifyWidth = right - left;
            if (adapter != null) {
                adapter.notifyDataSetChanged();
            }
        }
        super.onLayout(changed, left, top, right, bottom);
        checkCameraViewPosition();
    }

    @Override
    public void onPreMeasure(int availableWidth, int availableHeight) {
        ignoreLayout = true;
        if (AndroidUtilities.isTablet()) {
            itemsPerRow = 4;
        } else if (AndroidUtilities.displaySize.x > AndroidUtilities.displaySize.y) {
            itemsPerRow = 4;
        } else {
            itemsPerRow = 3;
        }
        LayoutParams layoutParams = (LayoutParams) getLayoutParams();
        layoutParams.topMargin = ActionBar.getCurrentActionBarHeight();

        itemSize = (availableWidth - dp(6 * 2) - dp(5 * 2)) / itemsPerRow;

        if (lastItemSize != itemSize) {
            lastItemSize = itemSize;
            AndroidUtilities.runOnUIThread(() -> adapter.notifyDataSetChanged());
        }

        layoutManager.setSpanCount(Math.max(1, itemSize * itemsPerRow + dp(5) * (itemsPerRow - 1)));
        int rows = (int) Math.ceil((adapter.getItemCount() - 1) / (float) itemsPerRow);
        int contentSize = rows * itemSize + (rows - 1) * dp(5);
        int newSize = Math.max(0, availableHeight - contentSize - ActionBar.getCurrentActionBarHeight() - dp(48 + 12));
        if (gridExtraSpace != newSize) {
            gridExtraSpace = newSize;
            adapter.notifyDataSetChanged();
        }
        int paddingTop;
        if (!AndroidUtilities.isTablet() && AndroidUtilities.displaySize.x > AndroidUtilities.displaySize.y) {
            paddingTop = (int) (availableHeight / 3.5f);
        } else {
            paddingTop = (availableHeight / 5 * 2);
        }
        paddingTop -= dp(52);
        if (paddingTop < 0) {
            paddingTop = 0;
        }
        if (gridView.getPaddingTop() != paddingTop) {
            gridView.setPadding(dp(6), paddingTop, dp(6), dp(48));
        }
        dropDown.setTextSize(!AndroidUtilities.isTablet() && AndroidUtilities.displaySize.x > AndroidUtilities.displaySize.y ? 18 : 20);
        ignoreLayout = false;
    }

    @Override
    public boolean canDismissWithTouchOutside() {
        return !cameraOpened;
    }

    @Override
    public void onPanTransitionStart(boolean keyboardVisible, int contentHeight) {
        super.onPanTransitionStart(keyboardVisible, contentHeight);
        checkCameraViewPosition();
        if (cameraView != null) {
            if (Build.VERSION.SDK_INT >= Build.VERSION_CODES.LOLLIPOP) {
                cameraView.invalidateOutline();
            }
            cameraView.invalidate();
        }
        if (cameraIcon != null) {
            cameraIcon.invalidate();
        }
    }

    @Override
    public void onContainerTranslationUpdated(float currentPanTranslationY) {
        this.currentPanTranslationY = currentPanTranslationY;
        checkCameraViewPosition();
        if (cameraView != null) {
            if (Build.VERSION.SDK_INT >= Build.VERSION_CODES.LOLLIPOP) {
                cameraView.invalidateOutline();
            }
            cameraView.invalidate();
        }
        if (cameraIcon != null) {
            cameraIcon.invalidate();
        }
        invalidate();
    }

    @Override
    public void onOpenAnimationEnd() {
        checkCamera(parentAlert != null && parentAlert.baseFragment instanceof ChatActivity);
    }

    @Override
    public void onDismissWithButtonClick(int item) {
        hideCamera(item != 0 && item != 2);
    }

    @Override
    public boolean onDismiss() {
        if (shutterButton.getState() != ShutterButton.State.DEFAULT) {
            shutterButton.getDelegate().shutterCancel(false);
            shutterButton.setState(ShutterButton.State.DEFAULT, false);
        }
        if (cameraAnimationInProgress) {
            return true;
        }
        if (cameraOpened) {
            closeCamera(true);
            return true;
        }
        hideCamera(true);
        return false;
    }

    @Override
    public boolean onSheetKeyDown(int keyCode, KeyEvent event) {
        if (cameraOpened && (keyCode == KeyEvent.KEYCODE_VOLUME_UP || keyCode == KeyEvent.KEYCODE_VOLUME_DOWN || keyCode == KeyEvent.KEYCODE_HEADSETHOOK || keyCode == KeyEvent.KEYCODE_MEDIA_PLAY_PAUSE)) {
            shutterButton.getDelegate().shutterReleased();
            return true;
        }
        return false;
    }

    @Override
    public boolean onContainerViewTouchEvent(MotionEvent event) {
        if (cameraAnimationInProgress) {
            return true;
        } else if (cameraOpened) {
            return processTouchEvent(event);
        }
        return false;
    }

    @Override
    public boolean onCustomMeasure(View view, int width, int height) {
        boolean isPortrait = width < height;
        if (view == cameraIcon) {
            cameraIcon.measure(View.MeasureSpec.makeMeasureSpec(itemSize, View.MeasureSpec.EXACTLY), View.MeasureSpec.makeMeasureSpec((int) (itemSize - cameraViewOffsetBottomY - cameraViewOffsetY), View.MeasureSpec.EXACTLY));
            return true;
        } else if (view == cameraView) {
            if (cameraOpened && !cameraAnimationInProgress) {
                cameraView.measure(View.MeasureSpec.makeMeasureSpec(width, View.MeasureSpec.EXACTLY), View.MeasureSpec.makeMeasureSpec(height + parentAlert.getBottomInset(), View.MeasureSpec.EXACTLY));
                return true;
            }
        } else if (view == cameraPanel) {
            if (isPortrait) {
                cameraPanel.measure(View.MeasureSpec.makeMeasureSpec(width, View.MeasureSpec.EXACTLY), View.MeasureSpec.makeMeasureSpec(dp(126), View.MeasureSpec.EXACTLY));
            } else {
                cameraPanel.measure(View.MeasureSpec.makeMeasureSpec(dp(126), View.MeasureSpec.EXACTLY), View.MeasureSpec.makeMeasureSpec(height, View.MeasureSpec.EXACTLY));
            }
            return true;
        } else if (view == evControlView) {
            if (isPortrait) {
                evControlView.measure(View.MeasureSpec.makeMeasureSpec(width, View.MeasureSpec.EXACTLY), View.MeasureSpec.makeMeasureSpec(dp(50), View.MeasureSpec.EXACTLY));
                evControlView.setScaleY(1.0f);
            } else {
                evControlView.measure(View.MeasureSpec.makeMeasureSpec(dp(50), View.MeasureSpec.EXACTLY), View.MeasureSpec.makeMeasureSpec(height, View.MeasureSpec.EXACTLY));
                evControlView.setScaleY(-1.0f);
            }
            return true;
        } else if (view == zoomControlView) {
            if (isPortrait) {
                zoomControlView.measure(View.MeasureSpec.makeMeasureSpec(dp(50), View.MeasureSpec.EXACTLY), View.MeasureSpec.makeMeasureSpec(dp(300), View.MeasureSpec.EXACTLY));
            } else {
                zoomControlView.measure(View.MeasureSpec.makeMeasureSpec(dp(300), View.MeasureSpec.EXACTLY), View.MeasureSpec.makeMeasureSpec(dp(50), View.MeasureSpec.EXACTLY));
            }
            return true;
        } else if (view == effectSelector) {
            if (isPortrait) {
                effectSelector.measure(View.MeasureSpec.makeMeasureSpec(width, View.MeasureSpec.EXACTLY), View.MeasureSpec.makeMeasureSpec(dp(60) + effectSelector.getSpaceNotch(), View.MeasureSpec.EXACTLY));
                effectSelector.setScaleY(1.0f);
            } else {
                effectSelector.measure(View.MeasureSpec.makeMeasureSpec(dp(60) + effectSelector.getSpaceNotch(), View.MeasureSpec.EXACTLY), View.MeasureSpec.makeMeasureSpec(height, View.MeasureSpec.EXACTLY));
                effectSelector.setScaleY(-1.0f);
            }
            return true;
        } else if (view == lockAnimationView) {
            if (isPortrait) {
                lockAnimationView.measure(View.MeasureSpec.makeMeasureSpec(width, View.MeasureSpec.EXACTLY), View.MeasureSpec.makeMeasureSpec(dp(120), View.MeasureSpec.EXACTLY));
                lockAnimationView.setScaleY(1.0f);
            } else {
                lockAnimationView.measure(View.MeasureSpec.makeMeasureSpec(dp(120), View.MeasureSpec.EXACTLY), View.MeasureSpec.makeMeasureSpec(height, View.MeasureSpec.EXACTLY));
                lockAnimationView.setScaleY(-1.0f);
            }
            return true;
        } else if (view == cameraPhotoRecyclerView) {
            cameraPhotoRecyclerViewIgnoreLayout = true;
            if (isPortrait) {
                cameraPhotoRecyclerView.measure(View.MeasureSpec.makeMeasureSpec(width, View.MeasureSpec.EXACTLY), View.MeasureSpec.makeMeasureSpec(dp(80), View.MeasureSpec.EXACTLY));
                if (cameraPhotoLayoutManager.getOrientation() != LinearLayoutManager.HORIZONTAL) {
                    cameraPhotoRecyclerView.setPadding(dp(8), 0, dp(8), 0);
                    cameraPhotoLayoutManager.setOrientation(LinearLayoutManager.HORIZONTAL);
                    cameraAttachAdapter.notifyDataSetChanged();
                }
            } else {
                cameraPhotoRecyclerView.measure(View.MeasureSpec.makeMeasureSpec(dp(80), View.MeasureSpec.EXACTLY), View.MeasureSpec.makeMeasureSpec(height, View.MeasureSpec.EXACTLY));
                if (cameraPhotoLayoutManager.getOrientation() != LinearLayoutManager.VERTICAL) {
                    cameraPhotoRecyclerView.setPadding(0, dp(8), 0, dp(8));
                    cameraPhotoLayoutManager.setOrientation(LinearLayoutManager.VERTICAL);
                    cameraAttachAdapter.notifyDataSetChanged();
                }
            }
            cameraPhotoRecyclerViewIgnoreLayout = false;
            return true;
        }
        return false;
    }

    @Override
    public boolean onCustomLayout(View view, int left, int top, int right, int bottom) {
        int width = (right - left);
        int height = (bottom - top);
        boolean isPortrait = width < height;
        if (view == cameraPanel) {
            if (isPortrait) {
                if (cameraPhotoRecyclerView.getVisibility() == View.VISIBLE) {
                    cameraPanel.layout(0, bottom - dp(126 + 96), width, bottom - dp(96));
                } else {
                    cameraPanel.layout(0, bottom - dp(126), width, bottom);
                }
            } else {
                if (cameraPhotoRecyclerView.getVisibility() == View.VISIBLE) {
                    cameraPanel.layout(right - dp(126 + 96), 0, right - dp(96), height);
                } else {
                    cameraPanel.layout(right - dp(126), 0, right, height);
                }
            }
            return true;
        } else if (view == evControlView) {
            if (isPortrait) {
                if (cameraPhotoRecyclerView.getVisibility() == View.VISIBLE) {
                    evControlView.layout(0, bottom - dp(126 + 96 + 38 + 50), width, bottom - dp(126 + 96 + 38));
                } else {
                    evControlView.layout(0, bottom - dp(126 + 50), width, bottom - dp(126));
                }
            } else {
                if (cameraPhotoRecyclerView.getVisibility() == View.VISIBLE) {
                    evControlView.layout(right - dp(126 + 96 + 38 + 50), 0, right - dp(126 + 96 + 38), height);
                } else {
                    evControlView.layout(right - dp(126 + 50), 0, right - dp(126), height);
                }
            }
            return true;
        } else if (view == lockAnimationView) {
            if (isPortrait) {
                if (cameraPhotoRecyclerView.getVisibility() == View.VISIBLE) {
                    lockAnimationView.layout(0, bottom - dp(126 + 96 + 38 + 30 + 120), width, bottom - dp(126 + 96 + 38 + 30));
                } else {
                    lockAnimationView.layout(0, bottom - dp(126 + 30 + 120), width, bottom - dp(126 + 30));
                }
            } else {
                if (cameraPhotoRecyclerView.getVisibility() == View.VISIBLE) {
                    lockAnimationView.layout(right - dp(126 + 96 + 38 + 30 + 120), 0, right - dp(126 + 96 + 38 + 30), height);
                } else {
                    lockAnimationView.layout(right - dp(126 + 30 + 120), 0, right - dp(126 + 30), height);
                }
            }
            return true;
        } else if (view == effectSelector) {
            if (isPortrait) {
                effectSelector.layout(0, 0, width, dp(60) + effectSelector.getSpaceNotch());
                effectSelector.setScreenOrientation(LinearLayout.HORIZONTAL);
                effectSelector.setLayoutParams(new FrameLayout.LayoutParams(LayoutHelper.MATCH_PARENT, dp(60) + effectSelector.getSpaceNotch()));
            } else {
                effectSelector.layout(0, 0, dp(60) + effectSelector.getSpaceNotch(), height);
                effectSelector.setScreenOrientation(LinearLayout.VERTICAL);
                effectSelector.setLayoutParams(new FrameLayout.LayoutParams(dp(60) + effectSelector.getSpaceNotch(), LayoutHelper.MATCH_PARENT));
            }
            return true;
        } else if (view == zoomControlView) {
            if (isPortrait) {
                zoomControlView.layout(width - dp(50), (bottom / 2) - dp(150), width, (bottom / 2) + dp(150));
            } else {
                zoomControlView.layout((width / 2) - dp(150), 0, (width / 2) + dp(150), dp(50));
            }
            return true;
        } else if (view == counterTextView) {
            int cx;
            int cy;
            if (isPortrait) {
                cx = (width - counterTextView.getMeasuredWidth()) / 2;
                cy = bottom - dp(113 + 16 + 38);
                counterTextView.setRotation(0);
                if (cameraPhotoRecyclerView.getVisibility() == View.VISIBLE) {
                    cy -= dp(96);
                }
            } else {
                cx = right - dp(113 + 16 + 38);
                cy = height / 2 + counterTextView.getMeasuredWidth() / 2;
                counterTextView.setRotation(-90);
                if (cameraPhotoRecyclerView.getVisibility() == View.VISIBLE) {
                    cx -= dp(96);
                }
            }
            counterTextView.layout(cx, cy, cx + counterTextView.getMeasuredWidth(), cy + counterTextView.getMeasuredHeight());
            return true;
        } else if (view == cameraPhotoRecyclerView) {
            if (isPortrait) {
                int cy = height - dp(88);
                view.layout(0, cy, view.getMeasuredWidth(), cy + view.getMeasuredHeight());
            } else {
                int cx = left + width - dp(88);
                view.layout(cx, 0, cx + view.getMeasuredWidth(), view.getMeasuredHeight());
            }
            return true;
        }
        return false;
    }

    @Override
    public void didReceivedNotification(int id, int account, Object... args) {
        if (id == NotificationCenter.albumsDidLoad) {
            if (adapter != null) {
                if (shouldLoadAllMedia()) {
                    galleryAlbumEntry = MediaController.allMediaAlbumEntry;
                } else {
                    galleryAlbumEntry = MediaController.allPhotosAlbumEntry;
                }
                if (selectedAlbumEntry == null || parentAlert != null && parentAlert.isStickerMode) {
                    selectedAlbumEntry = galleryAlbumEntry;
                } else if (shouldLoadAllMedia()) {
                    for (int a = 0; a < MediaController.allMediaAlbums.size(); a++) {
                        MediaController.AlbumEntry entry = MediaController.allMediaAlbums.get(a);
                        if (entry.bucketId == selectedAlbumEntry.bucketId && entry.videoOnly == selectedAlbumEntry.videoOnly) {
                            selectedAlbumEntry = entry;
                            break;
                        }
                    }
                }
                loading = false;
                progressView.showTextView();
                adapter.notifyDataSetChanged();
                cameraAttachAdapter.notifyDataSetChanged();
                if (!selectedPhotosOrder.isEmpty() && galleryAlbumEntry != null) {
                    for (int a = 0, N = selectedPhotosOrder.size(); a < N; a++) {
                        Integer imageId = (Integer) selectedPhotosOrder.get(a);
                        Object currentEntry = selectedPhotos.get(imageId);
                        MediaController.PhotoEntry entry = galleryAlbumEntry.photosByIds.get(imageId);
                        if (entry != null) {
                            if (currentEntry instanceof MediaController.PhotoEntry) {
                                MediaController.PhotoEntry photoEntry = (MediaController.PhotoEntry) currentEntry;
                                entry.copyFrom(photoEntry);
                            }
                            selectedPhotos.put(imageId, entry);
                        }
                    }
                }
                updateAlbumsDropDown();
            }
        } else if (id == NotificationCenter.cameraInitied) {
            checkCamera(false);
        }
    }

    private class PhotoAttachAdapter extends RecyclerListView.FastScrollAdapter {

        private Context mContext;
        private boolean needCamera;
        private ArrayList<RecyclerListView.Holder> viewsCache = new ArrayList<>(8);
        private int itemsCount;
        private int photosStartRow;
        private int photosEndRow;

        public PhotoAttachAdapter(Context context, boolean camera) {
            mContext = context;
            needCamera = camera;
        }

        public void createCache() {
            for (int a = 0; a < 8; a++) {
                viewsCache.add(createHolder());
            }
        }

        public RecyclerListView.Holder createHolder() {
            PhotoAttachPhotoCell cell = new PhotoAttachPhotoCell(mContext, resourcesProvider);
            if (Build.VERSION.SDK_INT >= 21 && this == adapter) {
                cell.setOutlineProvider(new ViewOutlineProvider() {
                    @Override
                    public void getOutline(View view, Outline outline) {
                        PhotoAttachPhotoCell photoCell = (PhotoAttachPhotoCell) view;
                        if (photoCell.getTag() == null) {
                            return;
                        }
                        int position = (Integer) photoCell.getTag();
                        if (needCamera && selectedAlbumEntry == galleryAlbumEntry) {
                            position++;
                        }
                        if (showAvatarConstructor) {
                            position++;
                        }
                        if (position == 0) {
                            int rad = dp(8 * parentAlert.cornerRadius);
                            outline.setRoundRect(0, 0, view.getMeasuredWidth() + rad, view.getMeasuredHeight() + rad, rad);
                        } else if (position == itemsPerRow - 1) {
                            int rad = dp(8 * parentAlert.cornerRadius);
                            outline.setRoundRect(-rad, 0, view.getMeasuredWidth(), view.getMeasuredHeight() + rad, rad);
                        } else {
                            outline.setRect(0, 0, view.getMeasuredWidth(), view.getMeasuredHeight());
                        }
                    }
                });
                cell.setClipToOutline(true);
            }
            cell.setDelegate(v -> {
                if (!mediaEnabled || parentAlert.avatarPicker != 0) {
                    return;
                }
                int index = (Integer) v.getTag();
                MediaController.PhotoEntry photoEntry = v.getPhotoEntry();
                if (checkSendMediaEnabled(photoEntry)) {
                    return;
                }
                if (selectedPhotos.size() + 1 > maxCount()) {
                    BulletinFactory.of(parentAlert.sizeNotifierFrameLayout, resourcesProvider).createErrorBulletin(AndroidUtilities.replaceTags(LocaleController.formatPluralString("BusinessRepliesToastLimit", parentAlert.baseFragment.getMessagesController().quickReplyMessagesLimit))).show();
                    return;
                }
                boolean added = !selectedPhotos.containsKey(photoEntry.imageId);
                if (added && parentAlert.maxSelectedPhotos >= 0 && selectedPhotos.size() >= parentAlert.maxSelectedPhotos) {
                    if (parentAlert.allowOrder && parentAlert.baseFragment instanceof ChatActivity) {
                        ChatActivity chatActivity = (ChatActivity) parentAlert.baseFragment;
                        TLRPC.Chat chat = chatActivity.getCurrentChat();
                        if (chat != null && !ChatObject.hasAdminRights(chat) && chat.slowmode_enabled) {
                            if (alertOnlyOnce != 2) {
                                AlertsCreator.createSimpleAlert(getContext(), LocaleController.getString(R.string.Slowmode), LocaleController.getString(R.string.SlowmodeSelectSendError), resourcesProvider).show();
                                if (alertOnlyOnce == 1) {
                                    alertOnlyOnce = 2;
                                }
                            }
                        }
                    }
                    return;
                }
                int num = added ? selectedPhotosOrder.size() : -1;
                if (parentAlert.baseFragment instanceof ChatActivity && parentAlert.allowOrder) {
                    v.setChecked(num, added, true);
                } else {
                    v.setChecked(-1, added, true);
                }
                addToSelectedPhotos(photoEntry, index);
                int updateIndex = index;
                if (PhotoAttachAdapter.this == cameraAttachAdapter) {
                    if (adapter.needCamera && selectedAlbumEntry == galleryAlbumEntry) {
                        updateIndex++;
                    }
                    adapter.notifyItemChanged(updateIndex);
                } else {
                    cameraAttachAdapter.notifyItemChanged(updateIndex);
                }
                parentAlert.updateCountButton(added ? 1 : 2);
                cell.setHasSpoiler(photoEntry.hasSpoiler);
                cell.setHighQuality(photoEntry.highQuality);
                cell.setStarsPrice(photoEntry.starsAmount, selectedPhotos.size() > 1);
            });
            return new RecyclerListView.Holder(cell);
        }

        private MediaController.PhotoEntry getPhoto(int position) {
            if (needCamera && selectedAlbumEntry == galleryAlbumEntry) {
                position--;
            }
            return getPhotoEntryAtPosition(position);
        }

        @Override
        public void onBindViewHolder(RecyclerView.ViewHolder holder, int position) {
            switch (holder.getItemViewType()) {
                case 0: {
                    if (needCamera && selectedAlbumEntry == galleryAlbumEntry) {
                        position--;
                    }
                    if (showAvatarConstructor) {
                        position--;
                    }
                    PhotoAttachPhotoCell cell = (PhotoAttachPhotoCell) holder.itemView;
                    if (this == adapter) {
                        cell.setItemSize(itemSize);
                    } else {
                        cell.setIsVertical(cameraPhotoLayoutManager.getOrientation() == LinearLayoutManager.VERTICAL);
                    }
                    if (parentAlert.avatarPicker != 0 || parentAlert.storyMediaPicker) {
                        cell.getCheckBox().setVisibility(GONE);
                    } else {
                        cell.getCheckBox().setVisibility(VISIBLE);
                    }

                    MediaController.PhotoEntry photoEntry = getPhotoEntryAtPosition(position);
                    if (photoEntry == null) {
                        return;
                    }
                    cell.setPhotoEntry(photoEntry, selectedPhotos.size() > 1, needCamera && selectedAlbumEntry == galleryAlbumEntry, position == getItemCount() - 1);
                    if (parentAlert.baseFragment instanceof ChatActivity && parentAlert.allowOrder) {
                        cell.setChecked(selectedPhotosOrder.indexOf(photoEntry.imageId), selectedPhotos.containsKey(photoEntry.imageId), false);
                    } else {
                        cell.setChecked(-1, selectedPhotos.containsKey(photoEntry.imageId), false);
                    }
                    if (!videoEnabled && photoEntry.isVideo) {
                        cell.setAlpha(0.3f);
                    } else if (!photoEnabled && !photoEntry.isVideo) {
                        cell.setAlpha(0.3f);
                    } else {
                        cell.setAlpha(1f);
                    }
                    cell.getImageView().setTag(position);
                    cell.setTag(position);
                    break;
                }
                case 1: {
                    cameraCell = (PhotoAttachCameraCell) holder.itemView;
                    if (cameraView != null && cameraView.isInited() && !isHidden) {
                        cameraCell.setVisibility(View.INVISIBLE);
                    } else {
                        cameraCell.setVisibility(View.VISIBLE);
                    }
                    cameraCell.setItemSize(itemSize);
                    break;
                }
                case 3: {
                    PhotoAttachPermissionCell cell = (PhotoAttachPermissionCell) holder.itemView;
                    cell.setItemSize(itemSize);
                    cell.setType(needCamera && noCameraPermissions && position == 0 ? 0 : 1);
                    break;
                }
            }
        }

        @Override
        public boolean isEnabled(RecyclerView.ViewHolder holder) {
            return false;
        }

        @Override
        public RecyclerView.ViewHolder onCreateViewHolder(ViewGroup parent, int viewType) {
            RecyclerListView.Holder holder;
            switch (viewType) {
                case 0:
                    if (!viewsCache.isEmpty()) {
                        holder = viewsCache.get(0);
                        viewsCache.remove(0);
                    } else {
                        holder = createHolder();
                    }
                    break;
                case 1:
                    cameraCell = new PhotoAttachCameraCell(mContext, resourcesProvider);
                    if (Build.VERSION.SDK_INT >= 21) {
                        cameraCell.setOutlineProvider(new ViewOutlineProvider() {
                            @Override
                            public void getOutline(View view, Outline outline) {
                                int rad = dp(8 * parentAlert.cornerRadius);
                                outline.setRoundRect(0, 0, view.getMeasuredWidth() + rad, view.getMeasuredHeight() + rad, rad);
                            }
                        });
                        cameraCell.setClipToOutline(true);
                    }
                    holder = new RecyclerListView.Holder(cameraCell);
                    break;
                case 2:
                    holder = new RecyclerListView.Holder(new View(mContext) {
                        @Override
                        protected void onMeasure(int widthMeasureSpec, int heightMeasureSpec) {
                            super.onMeasure(MeasureSpec.makeMeasureSpec(MeasureSpec.getSize(widthMeasureSpec), MeasureSpec.EXACTLY), MeasureSpec.makeMeasureSpec(gridExtraSpace, MeasureSpec.EXACTLY));
                        }
                    });
                    break;
                case 3:
                default:
                    holder = new RecyclerListView.Holder(new PhotoAttachPermissionCell(mContext, resourcesProvider));
                    break;
                case 4:
                    AvatarConstructorPreviewCell avatarConstructorPreviewCell = new AvatarConstructorPreviewCell(mContext, parentAlert.forUser) {
                        @Override
                        protected void onMeasure(int widthMeasureSpec, int heightMeasureSpec) {
                            super.onMeasure(MeasureSpec.makeMeasureSpec(itemSize, MeasureSpec.EXACTLY), MeasureSpec.makeMeasureSpec(itemSize, MeasureSpec.EXACTLY));
                        }
                    };
                    holder = new RecyclerListView.Holder(avatarConstructorPreviewCell);
                    break;
            }
            return holder;
        }

        @Override
        public void onViewAttachedToWindow(RecyclerView.ViewHolder holder) {
            if (holder.itemView instanceof PhotoAttachCameraCell) {
                PhotoAttachCameraCell cell = (PhotoAttachCameraCell) holder.itemView;
                cell.updateBitmap();
            }
        }

        @Override
        public int getItemCount() {
            if (!mediaEnabled) {
                return 1;
            }
            int count = 0;
            if (needCamera && selectedAlbumEntry == galleryAlbumEntry) {
                count++;
            }
            if (showAvatarConstructor) {
                count++;
            }
            if (noGalleryPermissions && this == adapter) {
                count++;
            }
            photosStartRow = count;
            if (!noGalleryPermissions) {
                count += cameraPhotos.size();
                if (selectedAlbumEntry != null) {
                    count += selectedAlbumEntry.photos.size();
                }
            }
            photosEndRow = count;
            if (this == adapter) {
                count++;
            }
            return itemsCount = count;
        }

        @Override
        public int getItemViewType(int position) {
            if (!mediaEnabled) {
                return 2;
            }
            int localPosition = position;
            if (needCamera && position == 0 && selectedAlbumEntry == galleryAlbumEntry) {
                if (noCameraPermissions) {
                    return 3;
                } else {
                    return 1;
                }
            }
            if (needCamera) {
                localPosition--;
            }
            if (showAvatarConstructor && localPosition == 0) {
                return VIEW_TYPE_AVATAR_CONSTRUCTOR;
            }
            if (this == adapter && position == itemsCount - 1) {
                return 2;
            } else if (noGalleryPermissions) {
                return 3;
            }
            return 0;
        }

        @Override
        public void notifyDataSetChanged() {
            super.notifyDataSetChanged();
            if (this == adapter) {
                progressView.setVisibility(getItemCount() == 1 && selectedAlbumEntry == null || !mediaEnabled ? View.VISIBLE : View.INVISIBLE);
            }
        }

        @Override
        public float getScrollProgress(RecyclerListView listView) {
            int parentCount = itemsPerRow;
            int cellCount = (int) Math.ceil(itemsCount / (float) parentCount);
            if (listView.getChildCount() == 0) {
                return 0;
            }
            int cellHeight = listView.getChildAt(0).getMeasuredHeight();
            View firstChild = listView.getChildAt(0);
            int firstPosition = listView.getChildAdapterPosition(firstChild);
            if (firstPosition < 0) {
                return 0;
            }
            float childTop = firstChild.getTop();
            float listH = listView.getMeasuredHeight();
            float scrollY = (firstPosition / parentCount) * cellHeight - childTop;
            return clamp(scrollY / (((float) cellCount) * cellHeight - listH), 0f, 1f);
            //return Utilities.clamp(scrollY / (((float) cellCount) * cellHeight - listH), 1f, 0f);
        }

        @Override
        public String getLetter(int position) {
            MediaController.PhotoEntry entry = getPhoto(position);
            if (entry == null) {
                if (position <= photosStartRow) {
                    if (!cameraPhotos.isEmpty()) {
                        entry = (MediaController.PhotoEntry) cameraPhotos.get(0);
                    } else if (selectedAlbumEntry != null && selectedAlbumEntry.photos != null) {
                        entry = selectedAlbumEntry.photos.get(0);
                    }
                } else if (!selectedAlbumEntry.photos.isEmpty()) {
                    entry = selectedAlbumEntry.photos.get(selectedAlbumEntry.photos.size() - 1);
                }
            }
            if (entry != null) {
                long date = entry.dateTaken;
                if (Build.VERSION.SDK_INT <= 28) {
                    date /= 1000;
                }
                return LocaleController.formatYearMont(date, true);
            }
            return "";
        }

        @Override
        public boolean fastScrollIsVisible(RecyclerListView listView) {
            return (!cameraPhotos.isEmpty() || selectedAlbumEntry != null && !selectedAlbumEntry.photos.isEmpty()) && parentAlert.pinnedToTop && getTotalItemsCount() > SHOW_FAST_SCROLL_MIN_COUNT;
        }

        @Override
        public void getPositionForScrollProgress(RecyclerListView listView, float progress, int[] position) {
            int viewHeight = listView.getChildAt(0).getMeasuredHeight();
            int totalHeight = (int) (Math.ceil(getTotalItemsCount() / (float) itemsPerRow) * viewHeight);
            int listHeight = listView.getMeasuredHeight();
            position[0] = (int) ((progress * (totalHeight - listHeight)) / viewHeight) * itemsPerRow;
            position[1] = (int) ((progress * (totalHeight - listHeight)) % viewHeight) + listView.getPaddingTop();
            if (position[0] == 0 && position[1] < getListTopPadding()) {
                position[1] = getListTopPadding();
            }
        }
    }

    public static float clamp(float x, float min, float max) {
        return Math.max(min, Math.min(max, x));
    }
}<|MERGE_RESOLUTION|>--- conflicted
+++ resolved
@@ -244,16 +244,6 @@
 
     public final static int group = 0;
     public final static int compress = 1;
-<<<<<<< HEAD
-    public final static int spoiler = 2;
-    public final static int open_in = 3;
-    public final static int preview_gap = 4;
-    private boolean isExposureCompensationSupported = false;
-    public final static int media_gap = 5;
-    public final static int preview = 6;
-    public final static int caption = 7;
-    public final static int stars = 8;
-=======
     public final static int quality = 2;
     public final static int spoiler = 3;
     public final static int open_in = 4;
@@ -262,7 +252,6 @@
     public final static int preview = 7;
     public final static int caption = 8;
     public final static int stars = 9;
->>>>>>> 4d7a3a40
 
     private ActionBarMenuSubItem spoilerItem;
     private ActionBarMenuSubItem compressItem;
@@ -279,6 +268,7 @@
             OctoConfig.INSTANCE.cameraPreview.getValue() == CameraPreview.BOTTOM_BAR ||
                     OctoConfig.INSTANCE.cameraPreview.getValue() == CameraPreview.HIDDEN
     );
+    private boolean isExposureCompensationSupported = false;
 
     public void updateAvatarPicker() {
         showAvatarConstructor = parentAlert.avatarPicker != 0 && !parentAlert.isPhotoPicker;
