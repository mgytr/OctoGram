--- conflicted
+++ resolved
@@ -238,14 +238,10 @@
     public final static int spoiler = 2;
     public final static int open_in = 3;
     public final static int preview_gap = 4;
-<<<<<<< HEAD
-    public final static int preview = 5;
     private boolean isExposureCompensationSupported = false;
-=======
     public final static int media_gap = 5;
     public final static int preview = 6;
     public final static int caption = 7;
->>>>>>> 5bc1c3dc
 
     private ActionBarMenuSubItem spoilerItem;
     private ActionBarMenuSubItem compressItem;
@@ -2489,29 +2485,12 @@
                         }
                     };
                     @Override
-<<<<<<< HEAD
                     protected void dispatchDraw(Canvas canvas) {
+                        if (AndroidUtilities.makingGlobalBlurBitmap) {
+                            return;
+                        }
                         if (Build.VERSION.SDK_INT >= 21) {
                             super.dispatchDraw(canvas);
-=======
-                    public int getBottomOffset(int tag) {
-                        return AndroidUtilities.dp(126) + parentAlert.getBottomInset();
-                    }
-                };
-                @Override
-                protected void dispatchDraw(Canvas canvas) {
-                    if (AndroidUtilities.makingGlobalBlurBitmap) {
-                        return;
-                    }
-                    if (Build.VERSION.SDK_INT >= 21) {
-                        super.dispatchDraw(canvas);
-                    } else {
-                        int maxY = (int) Math.min(parentAlert.getCommentTextViewTop() + currentPanTranslationY + parentAlert.getContainerView().getTranslationY() - cameraView.getTranslationY() - (parentAlert.mentionContainer != null ? parentAlert.mentionContainer.clipBottom() + AndroidUtilities.dp(8) : 0), getMeasuredHeight());
-                        if (cameraAnimationInProgress) {
-                            AndroidUtilities.rectTmp.set(animationClipLeft + cameraViewOffsetX * (1f - cameraOpenProgress), animationClipTop + cameraViewOffsetY * (1f - cameraOpenProgress), animationClipRight, Math.min(maxY, animationClipBottom));
-                        } else if (!cameraAnimationInProgress && !cameraOpened) {
-                            AndroidUtilities.rectTmp.set(cameraViewOffsetX, cameraViewOffsetY, getMeasuredWidth(), Math.min(maxY, getMeasuredHeight()));
->>>>>>> 5bc1c3dc
                         } else {
                             int maxY = (int) Math.min(parentAlert.getCommentTextViewTop() + currentPanTranslationY + parentAlert.getContainerView().getTranslationY() - cameraView.getTranslationY() - (parentAlert.mentionContainer != null ? parentAlert.mentionContainer.clipBottom() + AndroidUtilities.dp(8) : 0), getMeasuredHeight());
                             if (cameraAnimationInProgress) {
