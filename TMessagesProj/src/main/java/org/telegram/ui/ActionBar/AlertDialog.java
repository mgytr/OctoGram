--- conflicted
+++ resolved
@@ -562,11 +562,7 @@
                             (getHeight() + h) / 2f
                     );
                 } else {
-<<<<<<< HEAD
-                    r = AndroidUtilities.dp(OctoConfig.INSTANCE.uiImmersivePopups.getValue() ? 25 : 12);
-=======
-                    r = dp(10);
->>>>>>> 17067dfc
+                    r = dp(OctoConfig.INSTANCE.uiImmersivePopups.getValue() ? 25 : 12);
                     AndroidUtilities.rectTmp.set(getPaddingLeft(), getPaddingTop(), getMeasuredWidth() - getPaddingRight(), getMeasuredHeight() - getPaddingBottom());
                 }
 
@@ -1026,17 +1022,10 @@
             boolean immersive = OctoConfig.INSTANCE.uiImmersivePopups.getValue();
 
             if (bottomView != null) {
-<<<<<<< HEAD
-                buttonsLayout.setPadding(AndroidUtilities.dp(immersive ? 30 : 16), 0, AndroidUtilities.dp(immersive ? 30 : 16), AndroidUtilities.dp(4));
-                buttonsLayout.setTranslationY(-AndroidUtilities.dp(6));
-            } else {
-                buttonsLayout.setPadding(AndroidUtilities.dp(immersive ? 20 : 8), AndroidUtilities.dp(8), AndroidUtilities.dp(immersive ? 20 : 8), AndroidUtilities.dp(8));
-=======
-                buttonsLayout.setPadding(dp(16), 0, dp(16), dp(4));
+                buttonsLayout.setPadding(dp(immersive ? 30 : 16), 0, dp(immersive ? 30 : 16), dp(4));
                 buttonsLayout.setTranslationY(-dp(6));
             } else {
-                buttonsLayout.setPadding(dp(8), dp(8), dp(8), dp(8));
->>>>>>> 17067dfc
+                buttonsLayout.setPadding(dp(immersive ? 20 : 8), dp(8), dp(immersive ? 20 : 8), dp(8));
             }
             containerView.addView(buttonsLayout, LayoutHelper.createLinear(LayoutHelper.MATCH_PARENT, 52));
             if (topAnimationIsNew) {
@@ -1220,11 +1209,7 @@
                 if (progressViewStyle == ALERT_TYPE_MESSAGE) {
                     blurredNativeBackground = true;
                     window.setBackgroundBlurRadius(50);
-<<<<<<< HEAD
-                    float rad = AndroidUtilities.dp(OctoConfig.INSTANCE.uiImmersivePopups.getValue() ? 25 : 12);
-=======
-                    float rad = dp(12);
->>>>>>> 17067dfc
+                    float rad = dp(OctoConfig.INSTANCE.uiImmersivePopups.getValue() ? 25 : 12);
                     ShapeDrawable shapeDrawable = new ShapeDrawable(new RoundRectShape(new float[]{rad, rad, rad, rad, rad, rad, rad, rad}, null, null));
                     shapeDrawable.getPaint().setColor(ColorUtils.setAlphaComponent(backgroundColor, (int) (blurAlpha * 255)));
                     window.setBackgroundDrawable(shapeDrawable);
