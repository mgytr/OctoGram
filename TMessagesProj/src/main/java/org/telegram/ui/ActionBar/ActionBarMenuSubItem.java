--- conflicted
+++ resolved
@@ -156,18 +156,16 @@
         }
         textView.setLayoutParams(layoutParams);
         setPadding(dp(LocaleController.isRTL ? 8 : 18), 0, dp(LocaleController.isRTL ? 18 : 8), 0);
-<<<<<<< HEAD
         rightIcon.setImageResource(icon);
         int iconWidth = AndroidUtilities.dp(24 + 5);
         ((FrameLayout.LayoutParams) textView.getLayoutParams()).setMargins(LocaleController.isRTL ? iconWidth : 0, 0, LocaleController.isRTL ? 0:iconWidth, 0);
-=======
+
         if (icon == 0) {
             rightIcon.setVisibility(View.GONE);
         } else {
             rightIcon.setVisibility(View.VISIBLE);
             rightIcon.setImageResource(icon);
         }
->>>>>>> 9b78d437
     }
 
     public void setTextAndIcon(CharSequence text, int icon) {
