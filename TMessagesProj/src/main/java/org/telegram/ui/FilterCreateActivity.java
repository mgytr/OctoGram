--- conflicted
+++ resolved
@@ -783,45 +783,9 @@
             return;
         }
         int flags = newFilterFlags & MessagesController.DIALOG_FILTER_FLAG_ALL_CHATS;
-<<<<<<< HEAD
         String[] result = FolderIconController.getEmoticonData(flags);
         String newName = result[0];
         String newEmoticon = result[1];
-=======
-        String newName = "";
-        if ((flags & MessagesController.DIALOG_FILTER_FLAG_ALL_CHATS) == MessagesController.DIALOG_FILTER_FLAG_ALL_CHATS) {
-            if ((newFilterFlags & MessagesController.DIALOG_FILTER_FLAG_EXCLUDE_READ) != 0) {
-                newName = LocaleController.getString(R.string.FilterNameUnread);
-            } else if ((newFilterFlags & MessagesController.DIALOG_FILTER_FLAG_EXCLUDE_MUTED) != 0) {
-                newName = LocaleController.getString(R.string.FilterNameNonMuted);
-            }
-        } else if ((flags & MessagesController.DIALOG_FILTER_FLAG_CONTACTS) != 0) {
-            flags &=~ MessagesController.DIALOG_FILTER_FLAG_CONTACTS;
-            if (flags == 0) {
-                newName = LocaleController.getString(R.string.FilterContacts);
-            }
-        } else if ((flags & MessagesController.DIALOG_FILTER_FLAG_NON_CONTACTS) != 0) {
-            flags &=~ MessagesController.DIALOG_FILTER_FLAG_NON_CONTACTS;
-            if (flags == 0) {
-                newName = LocaleController.getString(R.string.FilterNonContacts);
-            }
-        } else if ((flags & MessagesController.DIALOG_FILTER_FLAG_GROUPS) != 0) {
-            flags &=~ MessagesController.DIALOG_FILTER_FLAG_GROUPS;
-            if (flags == 0) {
-                newName = LocaleController.getString(R.string.FilterGroups);
-            }
-        } else if ((flags & MessagesController.DIALOG_FILTER_FLAG_BOTS) != 0) {
-            flags &=~ MessagesController.DIALOG_FILTER_FLAG_BOTS;
-            if (flags == 0) {
-                newName = LocaleController.getString(R.string.FilterBots);
-            }
-        } else if ((flags & MessagesController.DIALOG_FILTER_FLAG_CHANNELS) != 0) {
-            flags &=~ MessagesController.DIALOG_FILTER_FLAG_CHANNELS;
-            if (flags == 0) {
-                newName = LocaleController.getString(R.string.FilterChannels);
-            }
-        }
->>>>>>> 1e891826
         if (newName != null && newName.length() > MAX_NAME_LENGTH) {
             newName = "";
         }
