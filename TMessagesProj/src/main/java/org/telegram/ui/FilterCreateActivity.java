--- conflicted
+++ resolved
@@ -28,7 +28,6 @@
 import android.text.style.DynamicDrawableSpan;
 import android.text.style.ImageSpan;
 import android.text.style.ReplacementSpan;
-import android.util.Log;
 import android.util.TypedValue;
 import android.view.Gravity;
 import android.view.View;
@@ -45,7 +44,6 @@
 import androidx.recyclerview.widget.LinearLayoutManager;
 import androidx.recyclerview.widget.RecyclerView;
 
-import it.octogram.android.OctoConfig;
 import org.telegram.messenger.AndroidUtilities;
 import org.telegram.messenger.ApplicationLoader;
 import org.telegram.messenger.BotWebViewVibrationEffect;
@@ -98,6 +96,7 @@
 import java.util.ArrayList;
 import java.util.Collections;
 
+import it.octogram.android.OctoConfig;
 import it.octogram.android.utils.FolderIconController;
 import it.octogram.android.utils.IconSelectorAlert;
 
@@ -791,13 +790,10 @@
             newName = "";
         }
         newFilterName = newName;
-<<<<<<< HEAD
         newFilterEmoticon = newEmoticon;
-=======
         if (folderTagsHeader != null) {
             folderTagsHeader.setPreviewText((newFilterName == null ? "" : newFilterName).toUpperCase(), false);
         }
->>>>>>> d62d2ed5
         RecyclerView.ViewHolder holder = listView.findViewHolderForAdapterPosition(nameRow);
         if (holder != null) {
             adapter.onViewAttachedToWindow(holder);
@@ -885,11 +881,7 @@
     }
 
     private void save(boolean progress, Runnable after) {
-<<<<<<< HEAD
-        saveFilterToServer(filter, newFilterFlags, newFilterEmoticon, newFilterName, newAlwaysShow, newNeverShow, newPinned, creatingNew, false, hasUserChanged, true, progress, this, () -> {
-=======
-        saveFilterToServer(filter, newFilterFlags, newFilterName, newFilterColor, newAlwaysShow, newNeverShow, newPinned, creatingNew, false, hasUserChanged, true, progress, this, () -> {
->>>>>>> d62d2ed5
+        saveFilterToServer(filter, newFilterFlags, newFilterEmoticon, newFilterName, newFilterColor, newAlwaysShow, newNeverShow, newPinned, creatingNew, false, hasUserChanged, true, progress, this, () -> {
 
             hasUserChanged = false;
             creatingNew = false;
@@ -904,11 +896,7 @@
         });
     }
 
-<<<<<<< HEAD
-    private static void processAddFilter(MessagesController.DialogFilter filter, int newFilterFlags, String newFilterEmoticon, String newFilterName, ArrayList<Long> newAlwaysShow, ArrayList<Long> newNeverShow, boolean creatingNew, boolean atBegin, boolean hasUserChanged, boolean resetUnreadCounter, BaseFragment fragment, Runnable onFinish) {
-=======
-    private static void processAddFilter(MessagesController.DialogFilter filter, int newFilterFlags, String newFilterName, int newFilterColor, ArrayList<Long> newAlwaysShow, ArrayList<Long> newNeverShow, boolean creatingNew, boolean atBegin, boolean hasUserChanged, boolean resetUnreadCounter, BaseFragment fragment, Runnable onFinish) {
->>>>>>> d62d2ed5
+    private static void processAddFilter(MessagesController.DialogFilter filter, int newFilterFlags, String newFilterEmoticon, String newFilterName, int newFilterColor, ArrayList<Long> newAlwaysShow, ArrayList<Long> newNeverShow, boolean creatingNew, boolean atBegin, boolean hasUserChanged, boolean resetUnreadCounter, BaseFragment fragment, Runnable onFinish) {
         if (filter.flags != newFilterFlags || hasUserChanged) {
             filter.pendingUnreadCount = -1;
             if (resetUnreadCounter) {
@@ -917,11 +905,8 @@
         }
         filter.flags = newFilterFlags;
         filter.name = newFilterName;
-<<<<<<< HEAD
         filter.emoticon = newFilterEmoticon;
-=======
         filter.color = newFilterColor;
->>>>>>> d62d2ed5
         filter.neverShow = newNeverShow;
         filter.alwaysShow = newAlwaysShow;
         if (creatingNew) {
@@ -943,11 +928,7 @@
         }
     }
 
-<<<<<<< HEAD
-    public static void saveFilterToServer(MessagesController.DialogFilter filter, int newFilterFlags, String newFilterEmoticon, String newFilterName, ArrayList<Long> newAlwaysShow, ArrayList<Long> newNeverShow, LongSparseIntArray newPinned, boolean creatingNew, boolean atBegin, boolean hasUserChanged, boolean resetUnreadCounter, boolean progress, BaseFragment fragment, Runnable onFinish) {
-=======
-    public static void saveFilterToServer(MessagesController.DialogFilter filter, int newFilterFlags, String newFilterName, int newFilterColor, ArrayList<Long> newAlwaysShow, ArrayList<Long> newNeverShow, LongSparseIntArray newPinned, boolean creatingNew, boolean atBegin, boolean hasUserChanged, boolean resetUnreadCounter, boolean progress, BaseFragment fragment, Runnable onFinish) {
->>>>>>> d62d2ed5
+    public static void saveFilterToServer(MessagesController.DialogFilter filter, int newFilterFlags, String newFilterEmoticon, String newFilterName, int newFilterColor, ArrayList<Long> newAlwaysShow, ArrayList<Long> newNeverShow, LongSparseIntArray newPinned, boolean creatingNew, boolean atBegin, boolean hasUserChanged, boolean resetUnreadCounter, boolean progress, BaseFragment fragment, Runnable onFinish) {
         if (fragment == null || fragment.getParentActivity() == null) {
             return;
         }
@@ -973,18 +954,16 @@
         req.filter.exclude_archived = (newFilterFlags & MessagesController.DIALOG_FILTER_FLAG_EXCLUDE_ARCHIVED) != 0;
         req.filter.id = filter.id;
         req.filter.title = newFilterName;
-<<<<<<< HEAD
         if (newFilterEmoticon != null) {
             req.filter.emoticon = newFilterEmoticon;
             req.filter.flags |= ConnectionsManager.FileTypeVideo;
-=======
+        }
         if (newFilterColor < 0) {
             req.filter.flags &=~ 134217728;
             req.filter.color = 0;
         } else {
             req.filter.flags |= 134217728;
             req.filter.color = newFilterColor;
->>>>>>> d62d2ed5
         }
         MessagesController messagesController = fragment.getMessagesController();
         ArrayList<Long> pinArray = new ArrayList<>();
@@ -1061,21 +1040,13 @@
                 } catch (Exception e) {
                     FileLog.e(e);
                 }
-<<<<<<< HEAD
-                processAddFilter(filter, newFilterFlags, newFilterEmoticon, newFilterName, newAlwaysShow, newNeverShow, creatingNew, atBegin, hasUserChanged, resetUnreadCounter, fragment, onFinish);
-=======
-                processAddFilter(filter, newFilterFlags, newFilterName, newFilterColor, newAlwaysShow, newNeverShow, creatingNew, atBegin, hasUserChanged, resetUnreadCounter, fragment, onFinish);
->>>>>>> d62d2ed5
+                processAddFilter(filter, newFilterFlags, newFilterEmoticon, newFilterName, newFilterColor, newAlwaysShow, newNeverShow, creatingNew, atBegin, hasUserChanged, resetUnreadCounter, fragment, onFinish);
             } else if (onFinish != null) {
                 onFinish.run();
             }
         }));
         if (!progress) {
-<<<<<<< HEAD
-            processAddFilter(filter, newFilterFlags, newFilterEmoticon, newFilterName, newAlwaysShow, newNeverShow, creatingNew, atBegin, hasUserChanged, resetUnreadCounter, fragment, null);
-=======
-            processAddFilter(filter, newFilterFlags, newFilterName, newFilterColor, newAlwaysShow, newNeverShow, creatingNew, atBegin, hasUserChanged, resetUnreadCounter, fragment, null);
->>>>>>> d62d2ed5
+            processAddFilter(filter, newFilterFlags, newFilterEmoticon, newFilterName, newFilterColor, newAlwaysShow, newNeverShow, creatingNew, atBegin, hasUserChanged, resetUnreadCounter, fragment, null);
         }
     }
 
@@ -1543,11 +1514,11 @@
                     createLinkCell.setDivider(divider);
                     break;
                 }
-<<<<<<< HEAD
                 case VIEW_TYPE_EDIT: {
                     PollEditTextCell cell = (PollEditTextCell) holder.itemView;
                     cell.setIcon(FolderIconController.getTabIcon(newFilterEmoticon));
-=======
+                    break;
+                }
                 case VIEW_TYPE_HEADER_COLOR_PREVIEW: {
                     folderTagsHeader = (HeaderCellColorPreview) holder.itemView;
                     folderTagsHeader.setPreviewText((newFilterName == null ? "" : newFilterName).toUpperCase(), false);
@@ -1570,7 +1541,6 @@
                         }
                         checkDoneButton(true);
                     });
->>>>>>> d62d2ed5
                     break;
                 }
             }
