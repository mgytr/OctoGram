package org.telegram.ui;

import static org.telegram.messenger.AndroidUtilities.dp;
import static org.telegram.messenger.AndroidUtilities.dpf2;

import android.animation.Animator;
import android.animation.AnimatorListenerAdapter;
import android.animation.ValueAnimator;
import android.content.Context;
import android.content.DialogInterface;
import android.graphics.Canvas;
import android.graphics.Color;
import android.graphics.Paint;
import android.graphics.PorterDuff;
import android.graphics.PorterDuffColorFilter;
import android.graphics.Rect;
import android.graphics.Typeface;
import android.graphics.drawable.Drawable;
import android.os.Build;
import android.text.Editable;
import android.text.Layout;
import android.text.SpannableString;
import android.text.SpannableStringBuilder;
import android.text.Spanned;
import android.text.StaticLayout;
import android.text.TextPaint;
import android.text.TextUtils;
import android.text.TextWatcher;
import android.text.style.DynamicDrawableSpan;
import android.text.style.ImageSpan;
import android.text.style.ReplacementSpan;
import android.util.TypedValue;
import android.view.Gravity;
import android.view.View;
import android.view.ViewGroup;
import android.view.accessibility.AccessibilityNodeInfo;
import android.view.inputmethod.EditorInfo;
import android.widget.FrameLayout;
import android.widget.ImageView;
import android.widget.TextView;

import androidx.annotation.NonNull;
import androidx.annotation.Nullable;
import androidx.recyclerview.widget.DefaultItemAnimator;
import androidx.recyclerview.widget.LinearLayoutManager;
import androidx.recyclerview.widget.RecyclerView;

import org.json.JSONArray;
import org.json.JSONException;
import org.json.JSONObject;
import org.json.JSONTokener;
import org.telegram.messenger.AndroidUtilities;
import org.telegram.messenger.ApplicationLoader;
import org.telegram.messenger.BotWebViewVibrationEffect;
import org.telegram.messenger.ChatObject;
import org.telegram.messenger.DialogObject;
import org.telegram.messenger.Emoji;
import org.telegram.messenger.FileLog;
import org.telegram.messenger.LocaleController;
import org.telegram.messenger.MessageObject;
import org.telegram.messenger.MessagesController;
import org.telegram.messenger.NotificationCenter;
import org.telegram.messenger.R;
import org.telegram.messenger.UserConfig;
import org.telegram.messenger.support.LongSparseIntArray;
import org.telegram.tgnet.ConnectionsManager;
import org.telegram.tgnet.TLRPC;
import org.telegram.tgnet.tl.TL_chatlists;
import org.telegram.ui.ActionBar.ActionBar;
import org.telegram.ui.ActionBar.ActionBarMenu;
import org.telegram.ui.ActionBar.ActionBarMenuItem;
import org.telegram.ui.ActionBar.AlertDialog;
import org.telegram.ui.ActionBar.BaseFragment;
import org.telegram.ui.ActionBar.Theme;
import org.telegram.ui.ActionBar.ThemeDescription;
import org.telegram.ui.Cells.EditEmojiTextCell;
import org.telegram.ui.Cells.HeaderCell;
import org.telegram.ui.Cells.ShadowSectionCell;
import org.telegram.ui.Cells.TextCell;
import org.telegram.ui.Cells.TextCheckCell;
import org.telegram.ui.Cells.TextInfoPrivacyCell;
import org.telegram.ui.Cells.UserCell;
import org.telegram.ui.Components.AnimatedColor;
import org.telegram.ui.Components.AnimatedEmojiDrawable;
import org.telegram.ui.Components.AnimatedEmojiSpan;
import org.telegram.ui.Components.AnimatedTextView;
import org.telegram.ui.Components.BottomSheetWithRecyclerListView;
import org.telegram.ui.Components.Bulletin;
import org.telegram.ui.Components.BulletinFactory;
import org.telegram.ui.Components.CombinedDrawable;
import org.telegram.ui.Components.CubicBezierInterpolator;
import org.telegram.ui.Components.EditTextCaption;
import org.telegram.ui.Components.EditTextEmoji;
import org.telegram.ui.Components.EditTextSuggestionsFix;
import org.telegram.ui.Components.EmojiView;
import org.telegram.ui.Components.FolderBottomSheet;
import org.telegram.ui.Components.HintView;
import org.telegram.ui.Components.ItemOptions;
import org.telegram.ui.Components.LayoutHelper;
import org.telegram.ui.Components.ListView.AdapterWithDiffUtils;
import org.telegram.ui.Components.Premium.LimitReachedBottomSheet;
import org.telegram.ui.Components.Premium.PremiumFeatureBottomSheet;
import org.telegram.ui.Components.QRCodeBottomSheet;
import org.telegram.ui.Components.RLottieImageView;
import org.telegram.ui.Components.RecyclerListView;
import org.telegram.ui.Components.ScaleStateListAnimator;
import org.telegram.ui.Components.SizeNotifierFrameLayout;
import org.telegram.ui.Components.UndoView;
import org.telegram.ui.Components.spoilers.SpoilersTextView;

import java.util.ArrayList;
import java.util.Collections;

import it.octogram.android.OctoConfig;
import it.octogram.android.icons.IconSelectorAlert;
import it.octogram.android.utils.FolderIconController;
import it.octogram.android.utils.FolderUtils;

public class FilterCreateActivity extends BaseFragment {

    private RecyclerListView listView;
    private ListAdapter adapter;
    private ActionBarMenuItem doneItem;
    private UndoView undoView;

    private int nameRow = -1;

    private boolean includeExpanded;
    private boolean excludeExpanded;
    private boolean hasUserChanged;

    private boolean nameChangedManually;

    private MessagesController.DialogFilter filter;
    private boolean creatingNew;
    private boolean doNotCloseWhenSave;
<<<<<<< HEAD
    private String newFilterName;
    private String newFilterEmoticon;
=======
    private CharSequence newFilterName;
    private boolean newFilterAnimations = true;
>>>>>>> eee720ef
    private int newFilterFlags;
    private int newFilterColor;
    private ArrayList<Long> newAlwaysShow;
    private ArrayList<Long> newNeverShow;
    private LongSparseIntArray newPinned;
    private CreateLinkCell createLinkCell;
    private HeaderCellColorPreview folderTagsHeader;
    private HeaderCellWithRight nameHeaderCell;

    private EditEmojiTextCell nameEditTextCell;

    private boolean canCreateLink() {
        return (
            (!TextUtils.isEmpty(newFilterName) || !TextUtils.isEmpty(filter.name)) &&
            (newFilterFlags & ~(MessagesController.DIALOG_FILTER_FLAG_CHATLIST | MessagesController.DIALOG_FILTER_FLAG_CHATLIST_ADMIN)) == 0 &&
            newNeverShow.isEmpty() &&
            !newAlwaysShow.isEmpty()
        );
    }

    private ArrayList<TL_chatlists.TL_exportedChatlistInvite> invites = new ArrayList<>();

    private static final int MAX_NAME_LENGTH = 12;

    private static final int done_button = 1;
    private IconSelectorAlert iconSelectorAlert;

    @SuppressWarnings("FieldCanBeLocal")
    public static class HintInnerCell extends FrameLayout {

        private RLottieImageView imageView;

        public HintInnerCell(Context context) {
            super(context);

            imageView = new RLottieImageView(context);
            imageView.setAnimation(R.raw.filter_new, 100, 100);
            imageView.setScaleType(ImageView.ScaleType.CENTER);
            imageView.playAnimation();
            addView(imageView, LayoutHelper.createFrame(100, 100, Gravity.CENTER, 0, 0, 0, 0));
            imageView.setOnClickListener(v -> {
                if (!imageView.isPlaying()) {
                    imageView.setProgress(0.0f);
                    imageView.playAnimation();
                }
            });
        }

        @Override
        protected void onMeasure(int widthMeasureSpec, int heightMeasureSpec) {
            super.onMeasure(MeasureSpec.makeMeasureSpec(MeasureSpec.getSize(widthMeasureSpec), MeasureSpec.EXACTLY), MeasureSpec.makeMeasureSpec(dp(156), MeasureSpec.EXACTLY));
        }
    }

    public FilterCreateActivity() {
        this(null, null);
    }

    public FilterCreateActivity(MessagesController.DialogFilter dialogFilter) {
        this(dialogFilter, null);
    }

    public FilterCreateActivity(MessagesController.DialogFilter dialogFilter, ArrayList<Long> alwaysShow) {
        super();
        filter = dialogFilter;
        if (filter == null) {
            filter = new MessagesController.DialogFilter();
            filter.id = 2;
            while (getMessagesController().dialogFiltersById.get(filter.id) != null) {
                filter.id++;
            }
            filter.name = "";
            filter.color = (int) (Math.random() * 8);
            creatingNew = true;
            FolderUtils.updateFilterVisibility(filter.id, true);
        }
<<<<<<< HEAD
        newFilterName = filter.name;
        newFilterEmoticon = filter.emoticon;
=======
        TextPaint paint = new TextPaint(Paint.ANTI_ALIAS_FLAG);
        paint.setTextSize(dp(17));
        newFilterName = new SpannableStringBuilder(filter.name);
        newFilterName = Emoji.replaceEmoji(newFilterName, paint.getFontMetricsInt(), false);
        newFilterName = MessageObject.replaceAnimatedEmoji(newFilterName, filter.entities, paint.getFontMetricsInt());
        newFilterAnimations = !filter.title_noanimate;
        AnimatedEmojiDrawable.toggleAnimations(currentAccount, newFilterAnimations);
>>>>>>> eee720ef
        newFilterFlags = filter.flags;
        newFilterColor = filter.color;
        newAlwaysShow = new ArrayList<>(filter.alwaysShow);
        if (alwaysShow != null) {
            newAlwaysShow.addAll(alwaysShow);
        }
        newNeverShow = new ArrayList<>(filter.neverShow);
        newPinned = filter.pinnedDialogs.clone();
        showFolder = isFolderVisible();
    }

    private int requestingInvitesReqId;

    @Override
    public boolean onFragmentCreate() {
        updateRows();
        return super.onFragmentCreate();
    }

    private boolean loadingInvites;
    public void loadInvites() {
        if (loadingInvites) {
            return;
        }
        if (filter == null || !filter.isChatlist()) {
            return;
        }
        loadingInvites = true;
        TL_chatlists.TL_chatlists_getExportedInvites req = new TL_chatlists.TL_chatlists_getExportedInvites();
        req.chatlist = new TL_chatlists.TL_inputChatlistDialogFilter();
        req.chatlist.filter_id = filter.id;
        requestingInvitesReqId = getConnectionsManager().sendRequest(req, (res, err) -> AndroidUtilities.runOnUIThread(() -> {
            loadingInvites = false;
            if (res instanceof TL_chatlists.TL_chatlists_exportedInvites) {
                TL_chatlists.TL_chatlists_exportedInvites invs = (TL_chatlists.TL_chatlists_exportedInvites) res;
                getMessagesController().putChats(invs.chats, false);
                getMessagesController().putUsers(invs.users, false);
                invites.clear();
                invites.addAll(((TL_chatlists.TL_chatlists_exportedInvites) res).invites);
                updateRows();
            }
            requestingInvitesReqId = 0;
        }));
    }

    @Override
    public void onFragmentDestroy() {
        super.onFragmentDestroy();
        if (requestingInvitesReqId != 0) {
            getConnectionsManager().cancelRequest(requestingInvitesReqId, true);
        }
    }

    private void updateRows() {
        updateRows(true);
    }

    private ArrayList<ItemInner> oldItems = new ArrayList<>();
    private ArrayList<ItemInner> items = new ArrayList<>();

    boolean showFolder = true;

    private void updateRows(boolean animated) {

        oldItems.clear();
        oldItems.addAll(items);

        items.clear();
        items.add(ItemInner.asAnimatedHeader(LocaleController.getString(R.string.FilterNameHeader), hasAnimatedEmojis(newFilterName) ? LocaleController.getString(newFilterAnimations ? R.string.FilterNameAnimationsDisable : R.string.FilterNameAnimationsEnable) : null, v -> {
            newFilterAnimations = !newFilterAnimations;
            if (nameHeaderCell != null) {
                nameHeaderCell.rightTextView.setText(hasAnimatedEmojis(newFilterName) ? LocaleController.getString(newFilterAnimations ? R.string.FilterNameAnimationsDisable : R.string.FilterNameAnimationsEnable) : null);
            }
            AnimatedEmojiDrawable.toggleAnimations(currentAccount, newFilterAnimations);
            checkDoneButton(true);

            if (actionBar != null) {
                if (actionBar.getTitleTextView() != null) {
                    actionBar.getTitleTextView().setEmojiCacheType(newFilterAnimations ? AnimatedEmojiDrawable.CACHE_TYPE_MESSAGES : AnimatedEmojiDrawable.CACHE_TYPE_NOANIMATE_FOLDER);
                }
                if (actionBar.getTitleTextView2() != null) {
                    actionBar.getTitleTextView2().setEmojiCacheType(newFilterAnimations ? AnimatedEmojiDrawable.CACHE_TYPE_MESSAGES : AnimatedEmojiDrawable.CACHE_TYPE_NOANIMATE_FOLDER);
                }
            }
        }));
        nameRow = items.size();
        items.add(ItemInner.asEdit());
        items.add(ItemInner.asShadow(null));
        items.add(ItemInner.asSwitch(LocaleController.getString(R.string.ShowFolder)));
        items.add(ItemInner.asShadow(null));
        items.add(ItemInner.asHeader(LocaleController.getString(R.string.FilterInclude)));
        items.add(ItemInner.asButton(R.drawable.msg2_chats_add, LocaleController.getString(R.string.FilterAddChats), false).whenClicked(v -> selectChatsFor(true)));

        if ((newFilterFlags & MessagesController.DIALOG_FILTER_FLAG_CONTACTS) != 0) {
            items.add(ItemInner.asChat(true, LocaleController.getString(R.string.FilterContacts), "contacts", MessagesController.DIALOG_FILTER_FLAG_CONTACTS));
        }
        if ((newFilterFlags & MessagesController.DIALOG_FILTER_FLAG_NON_CONTACTS) != 0) {
            items.add(ItemInner.asChat(true, LocaleController.getString(R.string.FilterNonContacts), "non_contacts", MessagesController.DIALOG_FILTER_FLAG_NON_CONTACTS));
        }
        if ((newFilterFlags & MessagesController.DIALOG_FILTER_FLAG_GROUPS) != 0) {
            items.add(ItemInner.asChat(true, LocaleController.getString(R.string.FilterGroups), "groups", MessagesController.DIALOG_FILTER_FLAG_GROUPS));
        }
        if ((newFilterFlags & MessagesController.DIALOG_FILTER_FLAG_CHANNELS) != 0) {
            items.add(ItemInner.asChat(true, LocaleController.getString(R.string.FilterChannels), "channels", MessagesController.DIALOG_FILTER_FLAG_CHANNELS));
        }
        if ((newFilterFlags & MessagesController.DIALOG_FILTER_FLAG_BOTS) != 0) {
            items.add(ItemInner.asChat(true, LocaleController.getString(R.string.FilterBots), "bots", MessagesController.DIALOG_FILTER_FLAG_BOTS));
        }

        if (!newAlwaysShow.isEmpty()) {
            int count = includeExpanded || newAlwaysShow.size() < 8 ? newAlwaysShow.size() : Math.min(5, newAlwaysShow.size());
            for (int i = 0; i < count; ++i) {
                items.add(ItemInner.asChat(true, newAlwaysShow.get(i)));
            }
            if (count != newAlwaysShow.size()) {
                items.add(
                    ItemInner.asButton(R.drawable.arrow_more, LocaleController.formatPluralString("FilterShowMoreChats", newAlwaysShow.size() - 5), false)
                        .whenClicked(v -> {
                            includeExpanded = true;
                            updateRows();
                        })
                );
            }
        }
        items.add(ItemInner.asShadow(LocaleController.getString(R.string.FilterIncludeInfo)));
        if (!filter.isChatlist()) {
            items.add(ItemInner.asHeader(LocaleController.getString(R.string.FilterExclude)));
            items.add(ItemInner.asButton(R.drawable.msg2_chats_add, LocaleController.getString(R.string.FilterRemoveChats), false).whenClicked(v -> selectChatsFor(false)));
            if ((newFilterFlags & MessagesController.DIALOG_FILTER_FLAG_EXCLUDE_MUTED) != 0) {
                items.add(ItemInner.asChat(false, LocaleController.getString(R.string.FilterMuted), "muted", MessagesController.DIALOG_FILTER_FLAG_EXCLUDE_MUTED));
            }
            if ((newFilterFlags & MessagesController.DIALOG_FILTER_FLAG_EXCLUDE_READ) != 0) {
                items.add(ItemInner.asChat(false, LocaleController.getString(R.string.FilterRead), "read", MessagesController.DIALOG_FILTER_FLAG_EXCLUDE_READ));
            }
            if ((newFilterFlags & MessagesController.DIALOG_FILTER_FLAG_EXCLUDE_ARCHIVED) != 0) {
                items.add(ItemInner.asChat(false, LocaleController.getString(R.string.FilterArchived), "archived", MessagesController.DIALOG_FILTER_FLAG_EXCLUDE_ARCHIVED));
            }
            if (!newNeverShow.isEmpty()) {
                int count = excludeExpanded || newNeverShow.size() < 8 ? newNeverShow.size() : Math.min(5, newNeverShow.size());
                for (int i = 0; i < count; ++i) {
                    items.add(ItemInner.asChat(false, newNeverShow.get(i)));
                }
                if (count != newNeverShow.size()) {
                    items.add(
                        ItemInner.asButton(R.drawable.arrow_more, LocaleController.formatPluralString("FilterShowMoreChats", newNeverShow.size() - 5), false)
                            .whenClicked(v -> {
                                excludeExpanded = true;
                                updateRows();
                            })
                    );
                }
            }
            items.add(ItemInner.asShadow(LocaleController.getString(R.string.FilterExcludeInfo)));
        }

        if (getMessagesController().folderTags || !getUserConfig().isPremium()) {
            items.add(new ItemInner(VIEW_TYPE_HEADER_COLOR_PREVIEW, false));
            items.add(new ItemInner(VIEW_TYPE_COLOR, false));
            items.add(ItemInner.asShadow(LocaleController.getString(R.string.FolderTagColorInfo)));
        }

        if (invites.isEmpty()) {
            items.add(ItemInner.asHeader(LocaleController.getString(R.string.FilterShareFolder), true));
            items.add(ItemInner.asButton(R.drawable.msg2_link2, LocaleController.getString(R.string.FilterShareFolderButton), false));
            items.add(ItemInner.asShadow(LocaleController.getString(R.string.FilterInviteLinksHintNew)));
        } else {
            items.add(ItemInner.asHeader(LocaleController.getString(R.string.FilterInviteLinks), true));
            items.add(ItemInner.asCreateLink());
            for (int i = 0; i < invites.size(); ++i) {
                items.add(ItemInner.asLink(invites.get(i)));
            }
            items.add(ItemInner.asShadow(
                filter != null && filter.isChatlist() ?
                    LocaleController.getString(R.string.FilterInviteLinksHintNew) :
                    LocaleController.getString(R.string.FilterInviteLinksHint)
            ));
        }

        if (!creatingNew) {
            items.add(ItemInner.asButton(0, LocaleController.getString(R.string.FilterDelete), true).whenClicked(this::deleteFolder));
            items.add(ItemInner.asShadow(null));
        }

        if (adapter != null) {
            if (animated) {
                adapter.setItems(oldItems, items);
            } else {
                adapter.notifyDataSetChanged();
            }
        }
    }

    float shiftDp = -5;

    @Override
    public View createView(Context context) {
        actionBar.setBackButtonImage(R.drawable.ic_ab_back);
        actionBar.setAllowOverlayTitle(true);
        ActionBarMenu menu = actionBar.createMenu();
        if (creatingNew) {
            actionBar.setTitle(LocaleController.getString(R.string.FilterNew));
        } else {
            Paint.FontMetricsInt fontMetricsInt = actionBar.getTitleFontMetricsInt();
            CharSequence title = filter.name;
            title = Emoji.replaceEmoji(title, fontMetricsInt, false);
            title = MessageObject.replaceAnimatedEmoji(title, filter.entities, fontMetricsInt);
            actionBar.setTitle(title);

            if (actionBar != null) {
                if (actionBar.getTitleTextView() != null) {
                    actionBar.getTitleTextView().setEmojiCacheType(newFilterAnimations ? AnimatedEmojiDrawable.CACHE_TYPE_MESSAGES : AnimatedEmojiDrawable.CACHE_TYPE_NOANIMATE_FOLDER);
                }
                if (actionBar.getTitleTextView2() != null) {
                    actionBar.getTitleTextView2().setEmojiCacheType(newFilterAnimations ? AnimatedEmojiDrawable.CACHE_TYPE_MESSAGES : AnimatedEmojiDrawable.CACHE_TYPE_NOANIMATE_FOLDER);
                }
            }
        }
        actionBar.setActionBarMenuOnItemClick(new ActionBar.ActionBarMenuOnItemClick() {
            @Override
            public void onItemClick(int id) {
                if (id == -1) {
                    if (checkDiscard()) {
                        finishFragment();
                    }
                } else if (id == done_button) {
                    processDone();
                }
            }
        });
        doneItem = menu.addItem(done_button, LocaleController.getString(R.string.Save).toUpperCase());

        fragmentView = new SizeNotifierFrameLayout(context) {
            @Override
            public void addView(View child) {
                if (child instanceof EmojiView) {
                    ViewGroup.LayoutParams lp = ((EmojiView) child).getLayoutParams();
                    if (lp == null) {
                        lp = new FrameLayout.LayoutParams(ViewGroup.LayoutParams.MATCH_PARENT, ViewGroup.LayoutParams.WRAP_CONTENT);
                    }
                    if (lp instanceof FrameLayout.LayoutParams) {
                        ((LayoutParams) lp).gravity = Gravity.BOTTOM | Gravity.FILL_HORIZONTAL;
                    }
                    child.setLayoutParams(lp);
                }
                super.addView(child);
            }

            @Override
            protected void onLayout(boolean changed, int l, int t, int r, int b) {final int count = getChildCount();

                int keyboardSize = measureKeyboardHeight();
                final int parentLeft = getPaddingLeft();
                final int parentRight = r - l - getPaddingRight();

                final int parentTop = getPaddingTop();
                final int parentBottom = b - t - getPaddingBottom();

                for (int i = 0; i < count; i++) {
                    final View child = getChildAt(i);
                    if (child.getVisibility() != GONE) {
                        final LayoutParams lp = (LayoutParams) child.getLayoutParams();

                        final int width = child.getMeasuredWidth();
                        final int height = child.getMeasuredHeight();

                        int childLeft;
                        int childTop;

                        int gravity = lp.gravity;
                        if (gravity == -1) {
                            gravity = Gravity.TOP | Gravity.LEFT;
                        }

                        final int layoutDirection = getLayoutDirection();
                        final int absoluteGravity = Gravity.getAbsoluteGravity(gravity, layoutDirection);
                        final int verticalGravity = gravity & Gravity.VERTICAL_GRAVITY_MASK;

                        switch (absoluteGravity & Gravity.HORIZONTAL_GRAVITY_MASK) {
                            case Gravity.CENTER_HORIZONTAL:
                                childLeft = parentLeft + (parentRight - parentLeft - width) / 2 +
                                        lp.leftMargin - lp.rightMargin;
                                break;
                            case Gravity.RIGHT:
                                childLeft = parentRight - width - lp.rightMargin;
                                break;
                            case Gravity.LEFT:
                            default:
                                childLeft = parentLeft + lp.leftMargin;
                        }

                        switch (verticalGravity) {
                            case Gravity.TOP:
                                childTop = parentTop + lp.topMargin;
                                break;
                            case Gravity.CENTER_VERTICAL:
                                childTop = parentTop + (parentBottom - parentTop - height) / 2 +
                                        lp.topMargin - lp.bottomMargin;
                                break;
                            case Gravity.BOTTOM:
                                childTop = parentBottom - height - lp.bottomMargin;
                                break;
                            default:
                                childTop = parentTop + lp.topMargin;
                        }

                        if (child instanceof EmojiView) {
                            if (AndroidUtilities.isTablet()) {
                                childTop = b - t - height;
                            } else {
                                childTop = b - t + keyboardSize - height;
                            }
                        }

                        child.layout(childLeft, childTop, childLeft + width, childTop + height);
                    }
                }

                super.notifyHeightChanged();
            }
        };
        FrameLayout frameLayout = (FrameLayout) fragmentView;
        frameLayout.setBackgroundColor(Theme.getColor(Theme.key_windowBackgroundGray));

        listView = new RecyclerListView(context) {
            @Override
            public Integer getSelectorColor(int position) {
                ItemInner item = position < 0 || position >= items.size() ? null : items.get(position);
                if (item != null && item.isRed) {
                    return Theme.multAlpha(getThemedColor(Theme.key_text_RedRegular), .12f);
                }
                return getThemedColor(Theme.key_listSelector);
            }

            @Override
            public boolean requestFocus(int direction, Rect previouslyFocusedRect) {
                return false;
            }
        };
        listView.setLayoutManager(new LinearLayoutManager(context, LinearLayoutManager.VERTICAL, false));
        listView.setVerticalScrollBarEnabled(false);
        frameLayout.addView(listView, LayoutHelper.createFrame(LayoutHelper.MATCH_PARENT, LayoutHelper.MATCH_PARENT));
        listView.setAdapter(adapter = new ListAdapter(context));
        listView.setOnItemClickListener((view, position) -> {
            if (getParentActivity() == null) {
                return;
            }
            ItemInner item = items.get(position);
            if (item == null) {
                return;
            }
            if (item.onClickListener != null) {
                item.onClickListener.onClick(view);
            } else if (item.viewType == VIEW_TYPE_CHAT) {
                UserCell cell = (UserCell) view;
                showRemoveAlert(item, cell.getName(), cell.getCurrentObject(), item.include);
            } else if (item.viewType == VIEW_TYPE_LINK) {
                Runnable open = () -> {
                    FilterChatlistActivity fragment = new FilterChatlistActivity(filter, item.link);
                    fragment.setOnEdit(this::onEdit);
                    fragment.setOnDelete(this::onDelete);
                    presentFragment(fragment);
                };
                if (doneItem.isEnabled()) {
                    save(false, open);
                } else {
                    open.run();
                }
            } else if (item.viewType == VIEW_TYPE_CREATE_LINK || item.viewType == VIEW_TYPE_BUTTON && item.iconResId == R.drawable.msg2_link2) {
                onClickCreateLink(view);
            } else if (item.viewType == VIEW_TYPE_EDIT) {
<<<<<<< HEAD
                PollEditTextCell cell = (PollEditTextCell) view;
                cell.getTextView().requestFocus();
                AndroidUtilities.showKeyboard(cell.getTextView());
            } else if (item.viewType == VIEW_TYPE_SWITCH) {
                showFolder = !showFolder;
                adapter.notifyItemChanged(position);
                checkDoneButton(true);
=======
//                PollEditTextCell cell = (PollEditTextCell) view;
//                cell.getTextView().requestFocus();
//                AndroidUtilities.showKeyboard(cell.getTextView());
//                EditEmojiTextCell cell = (EditEmojiTextCell) view;
//                cell.editTextEmoji.openKeyboard();
>>>>>>> eee720ef
            }
        });
        listView.setOnItemLongClickListener((view, position) -> {
            ItemInner item = items.get(position);
            if (item == null) {
                return false;
            }
            if (view instanceof UserCell) {
                UserCell cell = (UserCell) view;
                showRemoveAlert(item, cell.getName(), cell.getCurrentObject(), item.include);
                return true;
            }
            return false;
        });
        DefaultItemAnimator itemAnimator = new DefaultItemAnimator();
        itemAnimator.setSupportsChangeAnimations(false);
        itemAnimator.setDelayAnimations(false);
        itemAnimator.setInterpolator(CubicBezierInterpolator.EASE_OUT_QUINT);
        itemAnimator.setDurations(350);
        listView.setItemAnimator(itemAnimator);
        listView.setOnScrollListener(new RecyclerView.OnScrollListener() {
            @Override
            public void onScrolled(@NonNull RecyclerView recyclerView, int dx, int dy) {
                if (listView.scrollingByUser) {
                    if (nameEditTextCell != null && nameEditTextCell.editTextEmoji != null) {
                        if (nameEditTextCell.editTextEmoji.isPopupShowing()) {
                            nameEditTextCell.editTextEmoji.hidePopup(true);
                        } else {
                            nameEditTextCell.editTextEmoji.closeKeyboard();
                        }
                    }
                }
            }
        });

        checkDoneButton(false);

        loadInvites();

        return fragmentView;
    }

    public boolean hasAnimatedEmojis(CharSequence cs) {
        if (!(cs instanceof Spanned)) return false;
        Spanned spanned = (Spanned) cs;
        AnimatedEmojiSpan[] spans = spanned.getSpans(0, spanned.length(), AnimatedEmojiSpan.class);
        return spans != null && spans.length > 0;
    }

    public UndoView getUndoView() {
        if (getContext() == null) {
            return null;
        }
        if (undoView == null) {
            ((FrameLayout) fragmentView).addView(undoView = new UndoView(getContext()), LayoutHelper.createFrame(LayoutHelper.MATCH_PARENT, LayoutHelper.WRAP_CONTENT, Gravity.BOTTOM | Gravity.LEFT, 8, 0, 8, 8));
        }
        return undoView;
    }

    private void onClickCreateLink(View view) {
        if (creatingNew && doneItem.getAlpha() > 0) {
            AndroidUtilities.shakeViewSpring(view, shiftDp = -shiftDp);
            BotWebViewVibrationEffect.APP_ERROR.vibrate();
            doNotCloseWhenSave = true;
            showSaveHint();
            return;
        }
        if (!canCreateLink()) {
            AndroidUtilities.shakeViewSpring(view, shiftDp = -shiftDp);
            BotWebViewVibrationEffect.APP_ERROR.vibrate();
            if (TextUtils.isEmpty(newFilterName) && TextUtils.isEmpty(filter.name)) {
                BulletinFactory.of(this).createErrorBulletin(LocaleController.getString(R.string.FilterInviteErrorEmptyName)).show();
            } else if ((newFilterFlags & ~(MessagesController.DIALOG_FILTER_FLAG_CHATLIST | MessagesController.DIALOG_FILTER_FLAG_CHATLIST_ADMIN)) != 0) {
                if (!newNeverShow.isEmpty()) {
                    BulletinFactory.of(this).createErrorBulletin(LocaleController.getString(R.string.FilterInviteErrorTypesExcluded)).show();
                } else {
                    BulletinFactory.of(this).createErrorBulletin(LocaleController.getString(R.string.FilterInviteErrorTypes)).show();
                }
            } else if (newAlwaysShow.isEmpty()) {
                BulletinFactory.of(this).createErrorBulletin(LocaleController.getString(R.string.FilterInviteErrorEmpty)).show();
            } else {
                BulletinFactory.of(this).createErrorBulletin(LocaleController.getString(R.string.FilterInviteErrorExcluded)).show();
            }
            return;
        }
        save(false, () -> {
            getMessagesController().updateFilterDialogs(filter);

            ArrayList<TLRPC.InputPeer> peers = new ArrayList<>();
            for (int i = 0; i < filter.alwaysShow.size(); ++i) {
                long did = filter.alwaysShow.get(i);
                if (did < 0) {
                    TLRPC.Chat chat = getMessagesController().getChat(-did);
                    if (canAddToFolder(chat)) {
                        peers.add(getMessagesController().getInputPeer(did));
                    }
                }
            }

            final int maxCount = getUserConfig().isPremium() ? getMessagesController().dialogFiltersChatsLimitPremium : getMessagesController().dialogFiltersChatsLimitDefault;
            if (peers.size() > maxCount) {
                showDialog(new LimitReachedBottomSheet(this, getContext(), LimitReachedBottomSheet.TYPE_CHATS_IN_FOLDER, currentAccount, null));
                return;
            }

            if (!peers.isEmpty()) {
                TL_chatlists.TL_chatlists_exportChatlistInvite req = new TL_chatlists.TL_chatlists_exportChatlistInvite();
                req.chatlist = new TL_chatlists.TL_inputChatlistDialogFilter();
                req.chatlist.filter_id = filter.id;
                req.peers = peers;
                req.title = "";
                getConnectionsManager().sendRequest(req, (res, err) -> AndroidUtilities.runOnUIThread(() -> {
                    if (
                        processErrors(err, FilterCreateActivity.this, BulletinFactory.of(FilterCreateActivity.this)) &&
                        res instanceof TL_chatlists.TL_chatlists_exportedChatlistInvite
                    ) {
                        FilterCreateActivity.hideNew(0);

                        getMessagesController().loadRemoteFilters(true);
                        TL_chatlists.TL_chatlists_exportedChatlistInvite inv = (TL_chatlists.TL_chatlists_exportedChatlistInvite) res;
                        FilterChatlistActivity fragment = new FilterChatlistActivity(filter, inv.invite);
                        fragment.setOnEdit(this::onEdit);
                        fragment.setOnDelete(this::onDelete);
                        presentFragment(fragment);

                        AndroidUtilities.runOnUIThread(() -> onEdit(inv.invite), 200);
                    }
                }));
            } else {
                FilterChatlistActivity fragment = new FilterChatlistActivity(filter, null);
                fragment.setOnEdit(this::onEdit);
                fragment.setOnDelete(this::onDelete);
                presentFragment(fragment);
            }
        });
    }

    private HintView saveHintView;
    private void showSaveHint() {
        if (saveHintView != null && saveHintView.getVisibility() == View.VISIBLE) {
            return;
        }

        saveHintView = new HintView(getContext(), 6, true) {
            @Override
            public void setVisibility(int visibility) {
                super.setVisibility(visibility);
                if (visibility != VISIBLE) {
                    try {
                        ((ViewGroup) getParent()).removeView(this);
                    } catch (Exception ignore) {}
                }
            }
        };
        saveHintView.textView.setMaxWidth(AndroidUtilities.displaySize.x);
        saveHintView.setExtraTranslationY(AndroidUtilities.dp(-16));
        saveHintView.setText(LocaleController.getString(R.string.FilterFinishCreating));
        ViewGroup.MarginLayoutParams params = new ViewGroup.MarginLayoutParams(ViewGroup.LayoutParams.WRAP_CONTENT, ViewGroup.LayoutParams.WRAP_CONTENT);
        params.rightMargin = AndroidUtilities.dp(3);
        getParentLayout().getOverlayContainerView().addView(saveHintView, params);
        saveHintView.showForView(doneItem, true);
    }

    public static boolean canAddToFolder(TLRPC.Chat chat) {
        return ChatObject.canUserDoAdminAction(chat, ChatObject.ACTION_INVITE) || ChatObject.isPublic(chat) && !chat.join_request;
    }

    private void onDelete(TL_chatlists.TL_exportedChatlistInvite editedInvite) {
        if (editedInvite == null) {
            return;
        }

        int index = -1;
        for (int i = 0; i < invites.size(); ++i) {
            TL_chatlists.TL_exportedChatlistInvite invite = invites.get(i);
            if (TextUtils.equals(invite.url, editedInvite.url)) {
                index = i;
                break;
            }
        }

        if (index >= 0) {
            invites.remove(index);

            if (invites.isEmpty()) {
                filter.flags &= ~MessagesController.DIALOG_FILTER_FLAG_CHATLIST;
            }

            updateRows();
        }
    }

    private void onEdit(TL_chatlists.TL_exportedChatlistInvite editedInvite) {
        if (editedInvite == null) {
            return;
        }

        int index = -1;
        for (int i = 0; i < invites.size(); ++i) {
            TL_chatlists.TL_exportedChatlistInvite invite = invites.get(i);
            if (TextUtils.equals(invite.url, editedInvite.url)) {
                index = i;
                break;
            }
        }

        if (index < 0) {
            invites.add(editedInvite);
        } else {
            invites.set(index, editedInvite);
        }
        updateRows();
    }

    private void deleteFolder(View view) {
        if (filter != null && filter.isChatlist()) {
            FolderBottomSheet.showForDeletion(this, filter.id, success -> {
                finishFragment();
            });
        } else {
            AlertDialog.Builder builder = new AlertDialog.Builder(getParentActivity());
            builder.setTitle(LocaleController.getString(R.string.FilterDelete));
            builder.setMessage(LocaleController.getString(R.string.FilterDeleteAlert));
            builder.setNegativeButton(LocaleController.getString(R.string.Cancel), null);
            builder.setPositiveButton(LocaleController.getString(R.string.Delete), (dialog, which) -> {
                AlertDialog progressDialog = null;
                if (getParentActivity() != null) {
                    progressDialog = new AlertDialog(getParentActivity(), AlertDialog.ALERT_TYPE_SPINNER);
                    progressDialog.setCanCancel(false);
                    progressDialog.show();
                }
                final AlertDialog progressDialogFinal = progressDialog;
                TLRPC.TL_messages_updateDialogFilter req = new TLRPC.TL_messages_updateDialogFilter();
                req.id = filter.id;
                getConnectionsManager().sendRequest(req, (response, error) -> AndroidUtilities.runOnUIThread(() -> {
                    try {
                        if (progressDialogFinal != null) {
                            progressDialogFinal.dismiss();
                        }
                    } catch (Exception e) {
                        FileLog.e(e);
                    }
                    getMessagesController().removeFilter(filter);
                    getMessagesStorage().deleteDialogFilter(filter);
                    finishFragment();
                }));
            });
            AlertDialog alertDialog = builder.create();
            showDialog(alertDialog);
            TextView button = (TextView) alertDialog.getButton(DialogInterface.BUTTON_POSITIVE);
            if (button != null) {
                button.setTextColor(Theme.getColor(Theme.key_text_RedBold));
            }
        }
    }

    private void onUpdate(boolean include, ArrayList<Long> prev, ArrayList<Long> next) {
        int added = 0, removed = 0;
        if (prev != null && next != null) {
            for (int i = 0; i < prev.size(); ++i) {
                if (!next.contains(prev.get(i))) {
                    removed++;
                }
            }
            for (int i = 0; i < next.size(); ++i) {
                if (!prev.contains(next.get(i))) {
                    added++;
                }
            }
        } else if (prev != null) {
            removed = prev.size();
        } else if (next != null) {
            added = next.size();
        }
        if (include) {
            if (added > 0 && added > removed) {
                onUpdate(true, added);
            } else if (removed > 0) {
                onUpdate(false, removed);
            }
        } else if (added > 0) {
            onUpdate(false, added);
        }
    }

    private void selectChatsFor(boolean include) {
        ArrayList<Long> arrayList = include ? newAlwaysShow : newNeverShow;
        UsersSelectActivity fragment = new UsersSelectActivity(include, arrayList, newFilterFlags);
        fragment.noChatTypes = filter.isChatlist();
        fragment.setDelegate((ids, flags) -> {
            newFilterFlags = flags;
            if (include) {
                onUpdate(true, newAlwaysShow, ids);
                newAlwaysShow = ids;
                for (int a = 0; a < newAlwaysShow.size(); a++) {
                    newNeverShow.remove(newAlwaysShow.get(a));
                }
                ArrayList<Long> toRemove = new ArrayList<>();
                for (int a = 0, N = newPinned.size(); a < N; a++) {
                    Long did = newPinned.keyAt(a);
                    if (DialogObject.isEncryptedDialog(did)) {
                        continue;
                    }
                    if (newAlwaysShow.contains(did)) {
                        continue;
                    }
                    toRemove.add(did);
                }
                for (int a = 0, N = toRemove.size(); a < N; a++) {
                    newPinned.delete(toRemove.get(a));
                }
            } else {
                onUpdate(false, newNeverShow, ids);
                newNeverShow = ids;
                for (int a = 0; a < newNeverShow.size(); a++) {
                    Long id = newNeverShow.get(a);
                    newAlwaysShow.remove(id);
                    newPinned.delete(id);
                }
            }
            fillFilterName();
            checkDoneButton(false);
            updateRows();
        });
        presentFragment(fragment);
    }

    @Override
    public void onResume() {
        super.onResume();
        updateRows();

        if (showBulletinOnResume != null) {
            showBulletinOnResume.run();
        }
    }

    @Override
    public void onPause() {
        super.onPause();
        try {
            iconSelectorAlert.dismiss();
        } catch (Exception ignored) {}
    }

    @Override
    public boolean onBackPressed() {
        if (nameEditTextCell != null && nameEditTextCell.editTextEmoji != null && nameEditTextCell.editTextEmoji.isPopupShowing()) {
            nameEditTextCell.editTextEmoji.hidePopup(true);
            return false;
        }
        return checkDiscard();
    }

    private void fillFilterName() {
        if (!creatingNew || !TextUtils.isEmpty(newFilterName) && nameChangedManually) {
            return;
        }
        int flags = newFilterFlags & MessagesController.DIALOG_FILTER_FLAG_ALL_CHATS;
        String[] result = FolderIconController.getEmoticonData(flags);
        String newName = result[0];
        String newEmoticon = result[1];
        if (newName != null && newName.length() > MAX_NAME_LENGTH) {
            newName = "";
        }
        newFilterName = newName;
        newFilterEmoticon = newEmoticon;
        if (folderTagsHeader != null) {
            folderTagsHeader.setPreviewText(AnimatedEmojiSpan.cloneSpans(newFilterName, -1, folderTagsHeader.getPreviewTextPaint().getFontMetricsInt(), .5f), false);
        }
        RecyclerView.ViewHolder holder = listView.findViewHolderForAdapterPosition(nameRow);
        if (holder != null) {
            adapter.onViewAttachedToWindow(holder);
        }
    }

    private boolean checkDiscard() {
        if (doneItem.getAlpha() == 1.0f) {
            AlertDialog.Builder builder = new AlertDialog.Builder(getParentActivity());
            if (creatingNew) {
                builder.setTitle(LocaleController.getString(R.string.FilterDiscardNewTitle));
                builder.setMessage(LocaleController.getString(R.string.FilterDiscardNewAlert));
                builder.setPositiveButton(LocaleController.getString(R.string.FilterDiscardNewSave), (dialogInterface, i) -> processDone());
            } else {
                builder.setTitle(LocaleController.getString(R.string.FilterDiscardTitle));
                builder.setMessage(LocaleController.getString(R.string.FilterDiscardAlert));
                builder.setPositiveButton(LocaleController.getString(R.string.ApplyTheme), (dialogInterface, i) -> processDone());
            }
            builder.setNegativeButton(LocaleController.getString(R.string.PassportDiscard), (dialog, which) -> finishFragment());
            showDialog(builder.create());
            return false;
        }
        return true;
    }

    private void showRemoveAlert(ItemInner item, CharSequence name, Object object, boolean include) {
        AlertDialog.Builder builder = new AlertDialog.Builder(getParentActivity());
        if (include) {
            builder.setTitle(LocaleController.getString(R.string.FilterRemoveInclusionTitle));
            if (object instanceof String) {
                builder.setMessage(LocaleController.formatString(R.string.FilterRemoveInclusionText, name));
            } else if (object instanceof TLRPC.User) {
                builder.setMessage(LocaleController.formatString(R.string.FilterRemoveInclusionUserText, name));
            } else {
                builder.setMessage(LocaleController.formatString(R.string.FilterRemoveInclusionChatText, name));
            }
        } else {
            builder.setTitle(LocaleController.getString(R.string.FilterRemoveExclusionTitle));
            if (object instanceof String) {
                builder.setMessage(LocaleController.formatString(R.string.FilterRemoveExclusionText, name));
            } else if (object instanceof TLRPC.User) {
                builder.setMessage(LocaleController.formatString(R.string.FilterRemoveExclusionUserText, name));
            } else {
                builder.setMessage(LocaleController.formatString(R.string.FilterRemoveExclusionChatText, name));
            }
        }
        builder.setNegativeButton(LocaleController.getString(R.string.Cancel), null);
        builder.setPositiveButton(LocaleController.getString(R.string.StickersRemove), (dialogInterface, i) -> {
            if (item.flags > 0) {
                newFilterFlags &=~ item.flags;
            } else {
                (include ? newAlwaysShow : newNeverShow).remove((Long) item.did);
            }
            fillFilterName();
            updateRows();
            checkDoneButton(true);

            if (include) {
                onUpdate(false, 1);
            }
        });
        AlertDialog alertDialog = builder.create();
        showDialog(alertDialog);
        TextView button = (TextView) alertDialog.getButton(DialogInterface.BUTTON_POSITIVE);
        if (button != null) {
            button.setTextColor(Theme.getColor(Theme.key_text_RedBold));
        }
    }

    private void processDone() {
        if (saveHintView != null) {
            saveHintView.hide(true);
            saveHintView = null;
        }
        save(true, () -> {
            if (doNotCloseWhenSave) {
                doNotCloseWhenSave = false;
                final Paint.FontMetricsInt fontMetricsInt = actionBar.getTitleFontMetricsInt();
                CharSequence title = filter.name;
                title = Emoji.replaceEmoji(title, fontMetricsInt, false);
                title = MessageObject.replaceAnimatedEmoji(title, filter.entities, fontMetricsInt);
                actionBar.setTitleAnimated(title, true, 220);
                return;
            }
            finishFragment();
        });
    }

    private void save(boolean progress, Runnable after) {
<<<<<<< HEAD
        saveFilterToServer(filter, newFilterFlags, newFilterEmoticon, newFilterName, newFilterColor, newAlwaysShow, newNeverShow, newPinned, creatingNew, false, hasUserChanged, true, progress, this, () -> {

            if (showFolder != isFolderVisible()) {
                updateFolderVisibleToConfig();
            }
=======
        final CharSequence[] parsedTitle = new CharSequence[] { newFilterName };
        final ArrayList<TLRPC.MessageEntity> entities = getMediaDataController().getEntities(parsedTitle, false);
        saveFilterToServer(filter, newFilterFlags, parsedTitle[0].toString(), entities, !newFilterAnimations, newFilterColor, newAlwaysShow, newNeverShow, newPinned, creatingNew, false, hasUserChanged, true, progress, this, () -> {
>>>>>>> eee720ef

            hasUserChanged = false;
            creatingNew = false;
            filter.flags = newFilterFlags;
            checkDoneButton(true);

            getNotificationCenter().postNotificationName(NotificationCenter.dialogFiltersUpdated);

            if (after != null) {
                after.run();
            }
        });
    }

<<<<<<< HEAD
    private static void processAddFilter(MessagesController.DialogFilter filter, int newFilterFlags, String newFilterEmoticon, String newFilterName, int newFilterColor, ArrayList<Long> newAlwaysShow, ArrayList<Long> newNeverShow, boolean creatingNew, boolean atBegin, boolean hasUserChanged, boolean resetUnreadCounter, BaseFragment fragment, Runnable onFinish) {
=======
    private static void processAddFilter(MessagesController.DialogFilter filter, int newFilterFlags, String newFilterName, ArrayList<TLRPC.MessageEntity> newFilterNameEntities, boolean newFilterNoanimate, int newFilterColor, ArrayList<Long> newAlwaysShow, ArrayList<Long> newNeverShow, boolean creatingNew, boolean atBegin, boolean hasUserChanged, boolean resetUnreadCounter, BaseFragment fragment, Runnable onFinish) {
>>>>>>> eee720ef
        if (filter.flags != newFilterFlags || hasUserChanged) {
            filter.pendingUnreadCount = -1;
            if (resetUnreadCounter) {
                filter.unreadCount = -1;
            }
        }
        filter.flags = newFilterFlags;
        filter.name = newFilterName;
<<<<<<< HEAD
        filter.emoticon = newFilterEmoticon;
=======
        filter.entities = newFilterNameEntities;
>>>>>>> eee720ef
        filter.color = newFilterColor;
        filter.neverShow = newNeverShow;
        filter.alwaysShow = newAlwaysShow;
        filter.title_noanimate = newFilterNoanimate;
        if (creatingNew) {
            fragment.getMessagesController().addFilter(filter, atBegin);
        } else {
            fragment.getMessagesController().onFilterUpdate(filter);
        }
        fragment.getMessagesStorage().saveDialogFilter(filter, atBegin, true);
        if (atBegin) {
            TLRPC.TL_messages_updateDialogFiltersOrder req = new TLRPC.TL_messages_updateDialogFiltersOrder();
            ArrayList<MessagesController.DialogFilter> filters = fragment.getMessagesController().getDialogFilters();
            for (int a = 0, N = filters.size(); a < N; a++) {
                req.order.add(filters.get(a).id);
            }
            fragment.getConnectionsManager().sendRequest(req, null);
        }
        if (onFinish != null) {
            onFinish.run();
        }
    }

<<<<<<< HEAD
    public static void saveFilterToServer(MessagesController.DialogFilter filter, int newFilterFlags, String newFilterEmoticon, String newFilterName, int newFilterColor, ArrayList<Long> newAlwaysShow, ArrayList<Long> newNeverShow, LongSparseIntArray newPinned, boolean creatingNew, boolean atBegin, boolean hasUserChanged, boolean resetUnreadCounter, boolean progress, BaseFragment fragment, Runnable onFinish) {
=======
    public static void saveFilterToServer(MessagesController.DialogFilter filter, int newFilterFlags, String newFilterName, ArrayList<TLRPC.MessageEntity> newFilterNameEntities, boolean newFilterNoanimate, int newFilterColor, ArrayList<Long> newAlwaysShow, ArrayList<Long> newNeverShow, LongSparseIntArray newPinned, boolean creatingNew, boolean atBegin, boolean hasUserChanged, boolean resetUnreadCounter, boolean progress, BaseFragment fragment, Runnable onFinish) {
>>>>>>> eee720ef
        if (fragment == null || fragment.getParentActivity() == null) {
            return;
        }
        AlertDialog progressDialog;
        if (progress) {
            progressDialog = new AlertDialog(fragment.getParentActivity(), AlertDialog.ALERT_TYPE_SPINNER);
            progressDialog.setCanCancel(false);
            progressDialog.show();
        } else {
            progressDialog = null;
        }
        TLRPC.TL_messages_updateDialogFilter req = new TLRPC.TL_messages_updateDialogFilter();
        req.id = filter.id;
        req.flags |= 1;
        req.filter = new TLRPC.TL_dialogFilter();
        req.filter.contacts = (newFilterFlags & MessagesController.DIALOG_FILTER_FLAG_CONTACTS) != 0;
        req.filter.non_contacts = (newFilterFlags & MessagesController.DIALOG_FILTER_FLAG_NON_CONTACTS) != 0;
        req.filter.groups = (newFilterFlags & MessagesController.DIALOG_FILTER_FLAG_GROUPS) != 0;
        req.filter.broadcasts = (newFilterFlags & MessagesController.DIALOG_FILTER_FLAG_CHANNELS) != 0;
        req.filter.bots = (newFilterFlags & MessagesController.DIALOG_FILTER_FLAG_BOTS) != 0;
        req.filter.exclude_muted = (newFilterFlags & MessagesController.DIALOG_FILTER_FLAG_EXCLUDE_MUTED) != 0;
        req.filter.exclude_read = (newFilterFlags & MessagesController.DIALOG_FILTER_FLAG_EXCLUDE_READ) != 0;
        req.filter.exclude_archived = (newFilterFlags & MessagesController.DIALOG_FILTER_FLAG_EXCLUDE_ARCHIVED) != 0;
        req.filter.id = filter.id;
<<<<<<< HEAD
        req.filter.title = newFilterName;
        if (newFilterEmoticon != null) {
            req.filter.emoticon = newFilterEmoticon;
            req.filter.flags |= ConnectionsManager.FileTypeVideo;
        }
=======
        req.filter.title = new TLRPC.TL_textWithEntities();
        req.filter.title.text = newFilterName;
        req.filter.title.entities = newFilterNameEntities;
        req.filter.title_noanimate = newFilterNoanimate;
>>>>>>> eee720ef
        if (newFilterColor < 0) {
            req.filter.flags &=~ 134217728;
            req.filter.color = 0;
        } else {
            req.filter.flags |= 134217728;
            req.filter.color = newFilterColor;
        }
        MessagesController messagesController = fragment.getMessagesController();
        ArrayList<Long> pinArray = new ArrayList<>();
        if (newPinned.size() != 0) {
            for (int a = 0, N = newPinned.size(); a < N; a++) {
                long key = newPinned.keyAt(a);
                if (DialogObject.isEncryptedDialog(key)) {
                    continue;
                }
                pinArray.add(key);
            }
            Collections.sort(pinArray, (o1, o2) -> {
                int idx1 = newPinned.get(o1);
                int idx2 = newPinned.get(o2);
                if (idx1 > idx2) {
                    return 1;
                } else if (idx1 < idx2) {
                    return -1;
                }
                return 0;
            });
        }
        for (int b = 0; b < 3; b++) {
            ArrayList<Long> fromArray;
            ArrayList<TLRPC.InputPeer> toArray;
            if (b == 0) {
                fromArray = newAlwaysShow;
                toArray = req.filter.include_peers;
            } else if (b == 1) {
                fromArray = newNeverShow;
                toArray = req.filter.exclude_peers;
            } else {
                fromArray = pinArray;
                toArray = req.filter.pinned_peers;
            }
            for (int a = 0, N = fromArray.size(); a < N; a++) {
                long did = fromArray.get(a);
                if (b == 0 && newPinned.indexOfKey(did) >= 0) {
                    continue;
                }
                if (!DialogObject.isEncryptedDialog(did)) {
                    if (did > 0) {
                        TLRPC.User user = messagesController.getUser(did);
                        if (user != null) {
                            TLRPC.InputPeer inputPeer = new TLRPC.TL_inputPeerUser();
                            inputPeer.user_id = did;
                            inputPeer.access_hash = user.access_hash;
                            toArray.add(inputPeer);
                        }
                    } else {
                        TLRPC.Chat chat = messagesController.getChat(-did);
                        if (chat != null) {
                            if (ChatObject.isChannel(chat)) {
                                TLRPC.InputPeer inputPeer = new TLRPC.TL_inputPeerChannel();
                                inputPeer.channel_id = -did;
                                inputPeer.access_hash = chat.access_hash;
                                toArray.add(inputPeer);
                            } else {
                                TLRPC.InputPeer inputPeer = new TLRPC.TL_inputPeerChat();
                                inputPeer.chat_id = -did;
                                toArray.add(inputPeer);
                            }
                        }
                    }
                }
            }
        }
        fragment.getConnectionsManager().sendRequest(req, (response, error) -> AndroidUtilities.runOnUIThread(() -> {
            if (progress) {
                try {
                    if (progressDialog != null) {
                        progressDialog.dismiss();
                    }
                } catch (Exception e) {
                    FileLog.e(e);
                }
<<<<<<< HEAD
                processAddFilter(filter, newFilterFlags, newFilterEmoticon, newFilterName, newFilterColor, newAlwaysShow, newNeverShow, creatingNew, atBegin, hasUserChanged, resetUnreadCounter, fragment, onFinish);
=======
                processAddFilter(filter, newFilterFlags, newFilterName, newFilterNameEntities, newFilterNoanimate, newFilterColor, newAlwaysShow, newNeverShow, creatingNew, atBegin, hasUserChanged, resetUnreadCounter, fragment, onFinish);
>>>>>>> eee720ef
            } else if (onFinish != null) {
                onFinish.run();
            }
        }));
        if (!progress) {
<<<<<<< HEAD
            processAddFilter(filter, newFilterFlags, newFilterEmoticon, newFilterName, newFilterColor, newAlwaysShow, newNeverShow, creatingNew, atBegin, hasUserChanged, resetUnreadCounter, fragment, null);
=======
            processAddFilter(filter, newFilterFlags, newFilterName, newFilterNameEntities, newFilterNoanimate, newFilterColor, newAlwaysShow, newNeverShow, creatingNew, atBegin, hasUserChanged, resetUnreadCounter, fragment, null);
>>>>>>> eee720ef
        }
    }

    @Override
    public boolean canBeginSlide() {
        return checkDiscard();
    }

    private boolean hasChanges() {
        hasUserChanged = false;
        if (filter.alwaysShow.size() != newAlwaysShow.size()) {
            hasUserChanged = true;
        }
        if (filter.neverShow.size() != newNeverShow.size()) {
            hasUserChanged = true;
        }
        if (filter.color != newFilterColor) {
            hasUserChanged = true;
        }
        if (!hasUserChanged) {
            Collections.sort(filter.alwaysShow);
            Collections.sort(newAlwaysShow);
            if (!filter.alwaysShow.equals(newAlwaysShow)) {
                hasUserChanged = true;
            }
            Collections.sort(filter.neverShow);
            Collections.sort(newNeverShow);
            if (!filter.neverShow.equals(newNeverShow)) {
                hasUserChanged = true;
            }
        }
<<<<<<< HEAD
        if (isFolderVisible() != showFolder) {
            hasUserChanged = true;
=======
        if (filter.title_noanimate != (!newFilterAnimations)) {
            return true;
>>>>>>> eee720ef
        }
        if (!TextUtils.equals(filter.name, newFilterName)) {
            return true;
        }
        if (!TextUtils.equals(filter.emoticon, newFilterEmoticon)) {
            return true;
        }
        if (filter.flags != newFilterFlags) {
            return true;
        }
        return hasUserChanged;
    }

    private void checkDoneButton(boolean animated) {
        boolean enabled = !TextUtils.isEmpty(newFilterName) && newFilterName.length() <= MAX_NAME_LENGTH;
        if (enabled) {
            enabled = (newFilterFlags & MessagesController.DIALOG_FILTER_FLAG_ALL_CHATS) != 0 || !newAlwaysShow.isEmpty();
            if (enabled && !creatingNew) {
                enabled = hasChanges();
            }
        }
        if (doneItem.isEnabled() == enabled) {
            return;
        }
        doneItem.setEnabled(enabled);
        if (animated) {
            doneItem.animate().alpha(enabled ? 1.0f : 0.0f).scaleX(enabled ? 1.0f : 0.0f).scaleY(enabled ? 1.0f : 0.0f).setDuration(180).start();
        } else {
            doneItem.setAlpha(enabled ? 1.0f : 0.0f);
            doneItem.setScaleX(enabled ? 1.0f : 0.0f);
            doneItem.setScaleY(enabled ? 1.0f : 0.0f);
        }
    }

<<<<<<< HEAD
    private boolean _isFolderVisible = true;
    private boolean _isHFDefined = false;
    private boolean isFolderVisible() {
        if (filter != null && !_isHFDefined && !creatingNew) {
            try {
                String value = OctoConfig.INSTANCE.hiddenFolderAssoc.getValue();
                JSONObject jsonObject = new JSONObject(new JSONTokener(value));
                JSONArray currentList = jsonObject.getJSONArray(FolderUtils.getKey());
                for (int i = 0; i < currentList.length(); i++) {
                    int hiddenFolderId = currentList.getInt(i);
                    if (hiddenFolderId == filter.id) {
                        _isFolderVisible = false;
                        break;
                    }
                }
            } catch (JSONException ignored) {}
        }
        _isHFDefined = true;

        return _isFolderVisible;
    }

    private void setTextLeft(View cell) {
        if (cell instanceof PollEditTextCell) {
            PollEditTextCell textCell = (PollEditTextCell) cell;
            int left = MAX_NAME_LENGTH - (newFilterName != null ? newFilterName.length() : 0);
            if (left <= MAX_NAME_LENGTH - MAX_NAME_LENGTH * 0.7f) {
                textCell.setText2(String.format("%d", left));
                SimpleTextView textView = textCell.getTextView2();
                int key = left < 0 ? Theme.key_text_RedRegular : Theme.key_windowBackgroundWhiteGrayText3;
                textView.setTextColor(Theme.getColor(key));
                textView.setTag(key);
                textView.setAlpha(((PollEditTextCell) cell).getTextView().isFocused() || left < 0 ? 1.0f : 0.0f);
            } else {
                textCell.setText2("");
            }
        }
    }

=======
>>>>>>> eee720ef
    private static final int VIEW_TYPE_HEADER = 0;
    private static final int VIEW_TYPE_CHAT = 1;
    private static final int VIEW_TYPE_EDIT = 2;
    private static final int VIEW_TYPE_SHADOW = 3;
    private static final int VIEW_TYPE_BUTTON = 4;
    private static final int VIEW_TYPE_HINT = 5;
    private static final int VIEW_TYPE_SHADOW_TEXT = 6;
    private static final int VIEW_TYPE_LINK = 7;
    private static final int VIEW_TYPE_CREATE_LINK = 8;
    private static final int VIEW_TYPE_HEADER_COLOR_PREVIEW = 9;
    private static final int VIEW_TYPE_COLOR = 10;
<<<<<<< HEAD
    private static final int VIEW_TYPE_SWITCH = 199;
=======
    private static final int VIEW_TYPE_HEADER_ANIMATED = 11;
>>>>>>> eee720ef

    private static class ItemInner extends AdapterWithDiffUtils.Item {

        private View.OnClickListener onClickListener;

        private CharSequence text;
        private CharSequence subtext;
        private boolean newSpan;

        private boolean include; // or exclude
        private long did;
        private String chatType;
        private int flags;

        private int iconResId;
        private boolean isRed;

        private TL_chatlists.TL_exportedChatlistInvite link;

        public ItemInner(int viewType, boolean selectable) {
            super(viewType, selectable);
        }

        public static ItemInner asHeader(CharSequence text) {
            ItemInner item = new ItemInner(VIEW_TYPE_HEADER, false);
            item.text = text;
            return item;
        }

        public static ItemInner asHeader(CharSequence text, boolean newSpan) {
            ItemInner item = new ItemInner(VIEW_TYPE_HEADER, false);
            item.text = text;
            item.newSpan = newSpan;
            return item;
        }

        public static ItemInner asAnimatedHeader(CharSequence text, CharSequence rightText, View.OnClickListener onRightTextClick) {
            ItemInner item = new ItemInner(VIEW_TYPE_HEADER_ANIMATED, false);
            item.text = text;
            item.subtext = rightText;
            item.onClickListener = onRightTextClick;
            return item;
        }

        public static ItemInner asChat(boolean include, long did) {
            ItemInner item = new ItemInner(VIEW_TYPE_CHAT, false);
            item.include = include;
            item.did = did;
            return item;
        }

        public static ItemInner asChat(boolean include, CharSequence name, String chatType, int flags) {
            ItemInner item = new ItemInner(VIEW_TYPE_CHAT, false);
            item.include = include;
            item.text = name;
            item.chatType = chatType;
            item.flags = flags;
            return item;
        }

        public static ItemInner asEdit() {
            return new ItemInner(VIEW_TYPE_EDIT, false);
        }

        public static ItemInner asShadow(CharSequence text) {
            ItemInner item = new ItemInner(TextUtils.isEmpty(text) ? VIEW_TYPE_SHADOW : VIEW_TYPE_SHADOW_TEXT, false);
            item.text = text;
            return item;
        }

        public static ItemInner asLink(TL_chatlists.TL_exportedChatlistInvite invite) {
            ItemInner item = new ItemInner(VIEW_TYPE_LINK, false);
            item.link = invite;
            return item;
        }

        public static ItemInner asButton(int iconResId, CharSequence text, boolean red) {
            ItemInner item = new ItemInner(VIEW_TYPE_BUTTON, false);
            item.iconResId = iconResId;
            item.text = text;
            item.isRed = red;
            return item;
        }


        public static ItemInner asSwitch(CharSequence text) {
            ItemInner item = new ItemInner(VIEW_TYPE_SWITCH, true);
            item.text = text;
            return item;
        }

        public static ItemInner asCreateLink() {
            return new ItemInner(VIEW_TYPE_CREATE_LINK, false);
        }

        public ItemInner whenClicked(View.OnClickListener onClickListener) {
            this.onClickListener = onClickListener;
            return this;
        }

        public boolean isShadow() {
            return viewType == VIEW_TYPE_SHADOW || viewType == VIEW_TYPE_SHADOW_TEXT;
        }

        @Override
        public boolean equals(Object o) {
            if (this == o) return true;
            if (o == null || getClass() != o.getClass()) return false;
            ItemInner other = (ItemInner) o;
            if (this.viewType != other.viewType) {
                return false;
            }
            if (viewType == VIEW_TYPE_HEADER_ANIMATED) {
                return TextUtils.equals(text, other.text) && TextUtils.equals(subtext, other.subtext);
            }
            if (viewType == VIEW_TYPE_HEADER || viewType == VIEW_TYPE_CHAT || viewType == VIEW_TYPE_SHADOW || viewType == VIEW_TYPE_BUTTON) {
                if (!TextUtils.equals(text, other.text)) {
                    return false;
                }
            }
            if (viewType == VIEW_TYPE_HEADER) {
                return newSpan == other.newSpan;
            }
            if (viewType == VIEW_TYPE_CHAT) {
                return (
                    did == other.did &&
                    TextUtils.equals(chatType, other.chatType) &&
                    flags == other.flags
                );
            }
            if (viewType == VIEW_TYPE_LINK) {
                return (
                    link == other.link ||
                    TextUtils.equals(link.url, other.link.url) &&
                    link.revoked == other.link.revoked &&
                    TextUtils.equals(link.title, other.link.title) &&
                    link.peers.size() == other.link.peers.size()
                );
            }
            if (viewType == VIEW_TYPE_SWITCH) {
                return false;
            }
            return true;
        }
    }

    private class ListAdapter extends AdapterWithDiffUtils {

        private Context mContext;

        public ListAdapter(Context context) {
            mContext = context;
        }

        @Override
        public boolean isEnabled(RecyclerView.ViewHolder holder) {
            int type = holder.getItemViewType();
            return (
                type != VIEW_TYPE_SHADOW &&
                type != VIEW_TYPE_HEADER &&
                type != VIEW_TYPE_EDIT &&
                type != VIEW_TYPE_HINT &&
                type != VIEW_TYPE_HEADER_COLOR_PREVIEW &&
                type != VIEW_TYPE_HEADER_ANIMATED
            );
        }

        @Override
        public int getItemCount() {
            return items.size();
        }

        @Override
        public RecyclerView.ViewHolder onCreateViewHolder(ViewGroup parent, int viewType) {
            View view;
            switch (viewType) {
                case VIEW_TYPE_HEADER:
                    view = new HeaderCell(mContext, 22);
                    view.setBackgroundColor(Theme.getColor(Theme.key_windowBackgroundWhite));
                    break;
                case VIEW_TYPE_HEADER_ANIMATED:
                    view = new HeaderCellWithRight(mContext, resourceProvider);
                    view.setBackgroundColor(Theme.getColor(Theme.key_windowBackgroundWhite));
                    break;
                case VIEW_TYPE_CHAT: {
                    UserCell cell = new UserCell(mContext, 6, 0, false);
                    cell.setSelfAsSavedMessages(true);
                    cell.setBackgroundColor(Theme.getColor(Theme.key_windowBackgroundWhite));
                    view = cell;
                    break;
                }
                case VIEW_TYPE_EDIT: {
<<<<<<< HEAD
                    PollEditTextCell cell = new PollEditTextCell(mContext, false, PollEditTextCell.TYPE_DEFAULT, null, view1 -> {
                        iconSelectorAlert = new IconSelectorAlert(mContext) {
                            @Override
                            protected void onItemClick(String emoticon) {
                                super.onItemClick(emoticon);
                                newFilterEmoticon = emoticon;
                                adapter.notifyItemChanged(nameRow);
                                checkDoneButton(true);
                            }
                        };
                        iconSelectorAlert.show();
                    });
                    cell.createErrorTextView();
                    cell.setBackgroundColor(Theme.getColor(Theme.key_windowBackgroundWhite));
                    cell.addTextWatcher(new TextWatcher() {
=======
                    EditEmojiTextCell cell = nameEditTextCell = new EditEmojiTextCell(mContext, (SizeNotifierFrameLayout) fragmentView, LocaleController.getString(R.string.FilterNameHint), false, MAX_NAME_LENGTH, EditTextEmoji.STYLE_GIFT, resourceProvider) {
>>>>>>> eee720ef
                        @Override
                        public int emojiCacheType() {
                            return AnimatedEmojiDrawable.CACHE_TYPE_TOGGLEABLE_EDIT;
                        }
                    };
                    cell.setAllowEntities(false);
                    cell.editTextEmoji.getEditText().setEmojiColor(getThemedColor(Theme.key_featuredStickers_addButton));
                    cell.editTextEmoji.setEmojiViewCacheType(AnimatedEmojiDrawable.CACHE_TYPE_TOGGLEABLE_EDIT);
                    cell.editTextEmoji.setText(newFilterName);
                    AnimatedEmojiDrawable.toggleAnimations(currentAccount, newFilterAnimations);
                    EditTextCaption editText = cell.editTextEmoji.getEditText();
                    editText.addTextChangedListener(new EditTextSuggestionsFix());
                    editText.addTextChangedListener(new TextWatcher() {
                        @Override
                        public void beforeTextChanged(CharSequence s, int start, int count, int after) {}
                        @Override
                        public void onTextChanged(CharSequence s, int start, int before, int count) {}
                        @Override
                        public void afterTextChanged(Editable s) {
                            CharSequence newName = s;
                            if (!TextUtils.equals(newName, newFilterName)) {
                                nameChangedManually = !TextUtils.isEmpty(newName);
                                newFilterName = AnimatedEmojiSpan.onlyEmojiSpans(newName);
                                if (folderTagsHeader != null) {
                                    folderTagsHeader.setPreviewText(AnimatedEmojiSpan.cloneSpans(newFilterName, -1, folderTagsHeader.getPreviewTextPaint().getFontMetricsInt(), .5f), true);
                                }
                                if (nameHeaderCell != null) {
                                    nameHeaderCell.rightTextView.setText(hasAnimatedEmojis(newFilterName) ? LocaleController.getString(newFilterAnimations ? R.string.FilterNameAnimationsDisable : R.string.FilterNameAnimationsEnable) : null);
                                }
                                actionBar.setTitle(AnimatedEmojiSpan.cloneSpans(newFilterName, -1, actionBar.getTitleFontMetricsInt()));
                            }
                            checkDoneButton(true);
                        }
                    });
                    editText.setPadding(dp(23 - 16), editText.getPaddingTop(), editText.getPaddingRight(), editText.getPaddingBottom());
                    cell.setBackgroundColor(Theme.getColor(Theme.key_windowBackgroundWhite));
                    cell.editTextEmoji.getEditText().setImeOptions(EditorInfo.IME_ACTION_DONE | EditorInfo.IME_FLAG_NO_EXTRACT_UI);
                    view = cell;
                    break;
                }
                case VIEW_TYPE_SHADOW:
                    view = new ShadowSectionCell(mContext);
                    break;
                case VIEW_TYPE_BUTTON:
                    view = new ButtonCell(mContext);
                    view.setBackgroundColor(Theme.getColor(Theme.key_windowBackgroundWhite));
                    break;
                case VIEW_TYPE_HINT:
                    view = new HintInnerCell(mContext);
                    break;
                case VIEW_TYPE_LINK:
                    view = new LinkCell(mContext, FilterCreateActivity.this, currentAccount, filter.id) {
                        @Override
                        protected void onDelete(TL_chatlists.TL_exportedChatlistInvite invite) {
                            FilterCreateActivity.this.onDelete(invite);
                        }

                        @Override
                        protected void reload() {
                            FilterCreateActivity.this.loadInvites();
                        }
                    };
                    break;
                case VIEW_TYPE_CREATE_LINK:
                    view = new CreateLinkCell(mContext);
                    view.setBackgroundColor(Theme.getColor(Theme.key_windowBackgroundWhite));
                    break;
                case VIEW_TYPE_HEADER_COLOR_PREVIEW:
                    view = new HeaderCellColorPreview(mContext);
                    view.setBackgroundColor(Theme.getColor(Theme.key_windowBackgroundWhite));
                    break;
                case VIEW_TYPE_COLOR:
                    view = new PeerColorActivity.PeerColorGrid(getContext(), PeerColorActivity.PeerColorGrid.TYPE_FOLDER_TAG, currentAccount, resourceProvider);
                    view.setBackgroundColor(Theme.getColor(Theme.key_windowBackgroundWhite));
                    break;
                case VIEW_TYPE_SWITCH:
                    view = new TextCheckCell(mContext);
                    view.setBackgroundColor(Theme.getColor(Theme.key_windowBackgroundWhite));
                    break;
                case VIEW_TYPE_SHADOW_TEXT:
                default:
                    view = new TextInfoPrivacyCell(mContext);
                    break;
            }
            return new RecyclerListView.Holder(view);
        }

        @Override
        public void onViewAttachedToWindow(RecyclerView.ViewHolder holder) {
            int viewType = holder.getItemViewType();
            if (viewType == 2) {

            } else if (viewType == VIEW_TYPE_HEADER_COLOR_PREVIEW) {
                ((HeaderCellColorPreview) holder.itemView).setPreviewText(AnimatedEmojiSpan.cloneSpans(newFilterName, -1, folderTagsHeader.getPreviewTextPaint().getFontMetricsInt(), .5f), true);
            }
        }

        @Override
        public void onViewDetachedFromWindow(RecyclerView.ViewHolder holder) {
            if (holder.getItemViewType() == 2) {
                EditEmojiTextCell editTextCell = (EditEmojiTextCell) holder.itemView;
                editTextCell.editTextEmoji.hidePopup(true);
                editTextCell.editTextEmoji.closeKeyboard();
            }
        }

        @Override
        public void onBindViewHolder(RecyclerView.ViewHolder holder, int position) {
            ItemInner item = items.get(position);
            if (item == null) {
                return;
            }
            boolean divider = position + 1 < items.size() && !items.get(position + 1).isShadow();
            switch (holder.getItemViewType()) {
                case VIEW_TYPE_HEADER: {
                    HeaderCell headerCell = (HeaderCell) holder.itemView;
                    if (item.newSpan) {
                        headerCell.setText(withNew(0, item.text, false));
                    } else {
                        headerCell.setText(item.text);
                    }
                    break;
                }
                case VIEW_TYPE_HEADER_ANIMATED: {
                    HeaderCellWithRight cell = (HeaderCellWithRight) holder.itemView;
                    nameHeaderCell = cell;
                    cell.setText(item.text);
                    cell.rightTextView.setText(item.subtext);
                    cell.rightTextView.setOnClickListener(item.onClickListener);
                    break;
                }
                case VIEW_TYPE_CHAT: {
                    UserCell userCell = (UserCell) holder.itemView;
                    if (item.chatType != null) {
                        userCell.setData(item.chatType, item.text, null, 0, divider);
                        return;
                    }
                    long id = item.did;
                    if (id > 0) {
                        TLRPC.User user = getMessagesController().getUser(id);
                        if (user != null) {
                            String status;
                            if (user.bot) {
                                status = LocaleController.getString(R.string.Bot);
                            } else if (user.contact) {
                                status = LocaleController.getString(R.string.FilterContact);
                            } else {
                                status = LocaleController.getString(R.string.FilterNonContact);
                            }
                            userCell.setData(user, null, status, 0, divider);
                        }
                    } else {
                        TLRPC.Chat chat = getMessagesController().getChat(-id);
                        if (chat != null) {
                            String status;
                            if (chat.participants_count != 0) {
                                if (ChatObject.isChannelAndNotMegaGroup(chat)) {
                                    status = LocaleController.formatPluralStringComma("Subscribers", chat.participants_count);
                                } else {
                                    status = LocaleController.formatPluralStringComma("Members", chat.participants_count);
                                }
                            } else if (!ChatObject.isPublic(chat)) {
                                if (ChatObject.isChannel(chat) && !chat.megagroup) {
                                    status = LocaleController.getString(R.string.ChannelPrivate);
                                } else {
                                    status = LocaleController.getString(R.string.MegaPrivate);
                                }
                            } else {
                                if (ChatObject.isChannel(chat) && !chat.megagroup) {
                                    status = LocaleController.getString(R.string.ChannelPublic);
                                } else {
                                    status = LocaleController.getString(R.string.MegaPublic);
                                }
                            }
                            userCell.setData(chat, null, status, 0, divider);
                        }
                    }
                    break;
                }
                case VIEW_TYPE_SHADOW: {
                    holder.itemView.setBackground(Theme.getThemedDrawableByKey(mContext, divider ? R.drawable.greydivider : R.drawable.greydivider_bottom, Theme.key_windowBackgroundGrayShadow));
                    break;
                }
                case VIEW_TYPE_BUTTON: {
                    ButtonCell buttonCell = (ButtonCell) holder.itemView;
                    buttonCell.setRed(item.isRed);
                    buttonCell.set(item.iconResId, item.text, divider);
                    break;
                }
                case VIEW_TYPE_SHADOW_TEXT: {
                    TextInfoPrivacyCell cell = (TextInfoPrivacyCell) holder.itemView;
                    cell.setText(item.text);
                    holder.itemView.setBackground(Theme.getThemedDrawableByKey(mContext, divider ? R.drawable.greydivider : R.drawable.greydivider_bottom, Theme.key_windowBackgroundGrayShadow));
                    break;
                }
                case VIEW_TYPE_LINK: {
                    LinkCell linkCell = (LinkCell) holder.itemView;
                    linkCell.setInvite(item.link, divider);
                    break;
                }
                case VIEW_TYPE_CREATE_LINK: {
                    createLinkCell = (CreateLinkCell) holder.itemView;
                    createLinkCell.setDivider(divider);
                    break;
                }
                case VIEW_TYPE_EDIT: {
                    PollEditTextCell cell = (PollEditTextCell) holder.itemView;
                    cell.setIcon(FolderIconController.getTabIcon(newFilterEmoticon));
                    break;
                }
                case VIEW_TYPE_HEADER_COLOR_PREVIEW: {
                    folderTagsHeader = (HeaderCellColorPreview) holder.itemView;
                    folderTagsHeader.setPreviewText(AnimatedEmojiSpan.cloneSpans(newFilterName, -1, folderTagsHeader.getPreviewTextPaint().getFontMetricsInt(), .5f), false);
                    folderTagsHeader.setPreviewColor(!getUserConfig().isPremium() ? -1 : newFilterColor, false);
                    folderTagsHeader.setText(LocaleController.getString(R.string.FolderTagColor));
                    break;
                }
                case VIEW_TYPE_COLOR: {
                    PeerColorActivity.PeerColorGrid cell = (PeerColorActivity.PeerColorGrid) holder.itemView;
                    cell.setCloseAsLock(!getUserConfig().isPremium());
                    cell.setSelected(!getUserConfig().isPremium() ? -1 : newFilterColor, false);
                    cell.setOnColorClick(color -> {
                        if (!getUserConfig().isPremium()) {
                            showDialog(new PremiumFeatureBottomSheet(FilterCreateActivity.this, PremiumPreviewFragment.PREMIUM_FEATURE_FOLDER_TAGS, true));
                            return;
                        }
                        cell.setSelected(newFilterColor = color, true);
                        if (folderTagsHeader != null) {
                            folderTagsHeader.setPreviewColor(!getUserConfig().isPremium() ? -1 : newFilterColor, true);
                        }
                        checkDoneButton(true);
                    });
                    break;
                }
                case VIEW_TYPE_SWITCH: {
                    TextCheckCell checkCell = (TextCheckCell) holder.itemView;
                    checkCell.setTextAndCheck(item.text, showFolder, false);
                }
            }
        }

        @Override
        public int getItemViewType(int position) {
            ItemInner item = items.get(position);
            if (item == null) {
                return VIEW_TYPE_SHADOW;
            }
            return item.viewType;
        }
    }

    @Override
    public ArrayList<ThemeDescription> getThemeDescriptions() {
        ArrayList<ThemeDescription> themeDescriptions = new ArrayList<>();

        ThemeDescription.ThemeDescriptionDelegate themeDelegate = () -> {
            if (listView != null) {
                int count = listView.getChildCount();
                for (int a = 0; a < count; a++) {
                    View child = listView.getChildAt(a);
                    if (child instanceof UserCell) {
                        ((UserCell) child).update(0);
                    }
                }
            }
        };

        themeDescriptions.add(new ThemeDescription(listView, ThemeDescription.FLAG_CELLBACKGROUNDCOLOR, new Class[]{HeaderCell.class, TextCell.class, UserCell.class}, null, null, null, Theme.key_windowBackgroundWhite));
        themeDescriptions.add(new ThemeDescription(fragmentView, ThemeDescription.FLAG_BACKGROUND, null, null, null, null, Theme.key_windowBackgroundGray));

        themeDescriptions.add(new ThemeDescription(actionBar, ThemeDescription.FLAG_BACKGROUND, null, null, null, null, Theme.key_actionBarDefault));
        themeDescriptions.add(new ThemeDescription(listView, ThemeDescription.FLAG_LISTGLOWCOLOR, null, null, null, null, Theme.key_actionBarDefault));
        themeDescriptions.add(new ThemeDescription(actionBar, ThemeDescription.FLAG_AB_ITEMSCOLOR, null, null, null, null, Theme.key_actionBarDefaultIcon));
        themeDescriptions.add(new ThemeDescription(actionBar, ThemeDescription.FLAG_AB_TITLECOLOR, null, null, null, null, Theme.key_actionBarDefaultTitle));
        themeDescriptions.add(new ThemeDescription(actionBar, ThemeDescription.FLAG_AB_SELECTORCOLOR, null, null, null, null, Theme.key_actionBarDefaultSelector));

        themeDescriptions.add(new ThemeDescription(listView, ThemeDescription.FLAG_SELECTOR, null, null, null, null, Theme.key_listSelector));

        themeDescriptions.add(new ThemeDescription(listView, 0, new Class[]{View.class}, Theme.dividerPaint, null, null, Theme.key_divider));

        themeDescriptions.add(new ThemeDescription(listView, 0, new Class[]{HeaderCell.class}, new String[]{"textView"}, null, null, null, Theme.key_windowBackgroundWhiteBlueHeader));

        themeDescriptions.add(new ThemeDescription(listView, ThemeDescription.FLAG_CHECKTAG, new Class[]{TextCell.class}, new String[]{"textView"}, null, null, null, Theme.key_windowBackgroundWhiteBlackText));
        themeDescriptions.add(new ThemeDescription(listView, ThemeDescription.FLAG_CHECKTAG, new Class[]{TextCell.class}, new String[]{"textView"}, null, null, null, Theme.key_text_RedRegular));
        themeDescriptions.add(new ThemeDescription(listView, ThemeDescription.FLAG_CHECKTAG, new Class[]{TextCell.class}, new String[]{"textView"}, null, null, null, Theme.key_windowBackgroundWhiteBlueText4));
        themeDescriptions.add(new ThemeDescription(listView, ThemeDescription.FLAG_CHECKTAG, new Class[]{TextCell.class}, new String[]{"ImageView"}, null, null, null, Theme.key_switchTrackChecked));

        themeDescriptions.add(new ThemeDescription(listView, ThemeDescription.FLAG_BACKGROUNDFILTER, new Class[]{ShadowSectionCell.class}, null, null, null, Theme.key_windowBackgroundGrayShadow));

        themeDescriptions.add(new ThemeDescription(listView, ThemeDescription.FLAG_BACKGROUNDFILTER, new Class[]{TextInfoPrivacyCell.class}, null, null, null, Theme.key_windowBackgroundGrayShadow));
        themeDescriptions.add(new ThemeDescription(listView, 0, new Class[]{TextInfoPrivacyCell.class}, new String[]{"textView"}, null, null, null, Theme.key_windowBackgroundWhiteGrayText4));

        themeDescriptions.add(new ThemeDescription(listView, ThemeDescription.FLAG_TEXTCOLOR, new Class[]{UserCell.class}, new String[]{"adminTextView"}, null, null, null, Theme.key_profile_creatorIcon));
        themeDescriptions.add(new ThemeDescription(listView, 0, new Class[]{UserCell.class}, new String[]{"imageView"}, null, null, null, Theme.key_windowBackgroundWhiteGrayIcon));
        themeDescriptions.add(new ThemeDescription(listView, 0, new Class[]{UserCell.class}, new String[]{"nameTextView"}, null, null, null, Theme.key_windowBackgroundWhiteBlackText));
        themeDescriptions.add(new ThemeDescription(listView, 0, new Class[]{UserCell.class}, new String[]{"statusColor"}, null, null, themeDelegate, Theme.key_windowBackgroundWhiteGrayText));
        themeDescriptions.add(new ThemeDescription(listView, 0, new Class[]{UserCell.class}, new String[]{"statusOnlineColor"}, null, null, themeDelegate, Theme.key_windowBackgroundWhiteBlueText));
        themeDescriptions.add(new ThemeDescription(listView, 0, new Class[]{UserCell.class}, null, Theme.avatarDrawables, null, Theme.key_avatar_text));
        themeDescriptions.add(new ThemeDescription(null, 0, null, null, null, themeDelegate, Theme.key_avatar_backgroundRed));
        themeDescriptions.add(new ThemeDescription(null, 0, null, null, null, themeDelegate, Theme.key_avatar_backgroundOrange));
        themeDescriptions.add(new ThemeDescription(null, 0, null, null, null, themeDelegate, Theme.key_avatar_backgroundViolet));
        themeDescriptions.add(new ThemeDescription(null, 0, null, null, null, themeDelegate, Theme.key_avatar_backgroundGreen));
        themeDescriptions.add(new ThemeDescription(null, 0, null, null, null, themeDelegate, Theme.key_avatar_backgroundCyan));
        themeDescriptions.add(new ThemeDescription(null, 0, null, null, null, themeDelegate, Theme.key_avatar_backgroundBlue));
        themeDescriptions.add(new ThemeDescription(null, 0, null, null, null, themeDelegate, Theme.key_avatar_backgroundPink));

        return themeDescriptions;
    }

    private static class ButtonCell extends FrameLayout {
        private ImageView imageView;
        private TextView textView;
        public ButtonCell(Context context) {
            super(context);

            imageView = new ImageView(context);
            imageView.setScaleType(ImageView.ScaleType.CENTER);
            addView(imageView, LayoutHelper.createFrame(24, 24, (LocaleController.isRTL ? Gravity.RIGHT : Gravity.LEFT) | Gravity.CENTER_VERTICAL, 24, 0, 24, 0));

            textView = new TextView(context);
            textView.setTextSize(TypedValue.COMPLEX_UNIT_DIP, 16);
            textView.setLines(1);
            textView.setSingleLine();
            textView.setPadding(LocaleController.isRTL ? 24 : 0, 0, LocaleController.isRTL ? 0 : 24, 0);
            textView.setGravity(LocaleController.isRTL ? Gravity.RIGHT : Gravity.LEFT);
            addView(textView, LayoutHelper.createFrame(LayoutHelper.MATCH_PARENT, LayoutHelper.WRAP_CONTENT, Gravity.FILL_HORIZONTAL | Gravity.CENTER_VERTICAL, LocaleController.isRTL ? 0 : 72, 0, LocaleController.isRTL ? 72 : 0, 0));
        }

        public void setRed(boolean red) {
            imageView.setColorFilter(new PorterDuffColorFilter(Theme.getColor(red ? Theme.key_text_RedBold : Theme.key_windowBackgroundWhiteBlueText2), PorterDuff.Mode.MULTIPLY));
            textView.setTextColor(Theme.getColor(red ? Theme.key_text_RedRegular : Theme.key_windowBackgroundWhiteBlueText4));
        }

        private int lastIconResId;
        public void set(int iconResId, CharSequence text, boolean divider) {
            final int rtl = LocaleController.isRTL ? -1 : 1;

            if (iconResId == 0) {
                imageView.setVisibility(View.GONE);
            } else {
                imageView.setVisibility(View.VISIBLE);
                imageView.setImageResource(iconResId);
            }
            if (LocaleController.isRTL) {
                ((MarginLayoutParams) textView.getLayoutParams()).rightMargin = dp(iconResId == 0 ? 24 : 72);
            } else {
                ((MarginLayoutParams) textView.getLayoutParams()).leftMargin = dp(iconResId == 0 ? 24 : 72);
            }
            textView.setText(text);

            boolean translateText = !divider && iconResId != 0;
            if (this.translateText == null || this.translateText != translateText) {
                this.translateText = translateText;
                if (lastIconResId == iconResId) {
                    textView.clearAnimation();
                    textView.animate().translationX(translateText ? dp(-7 * rtl) : 0).setDuration(180).setInterpolator(CubicBezierInterpolator.EASE_OUT_QUINT).start();
                } else {
                    textView.setTranslationX(translateText ? dp(-7 * rtl) : 0);
                }
            }
            setWillNotDraw(!(this.divider = divider));
            lastIconResId = iconResId;
        }

        private boolean divider = true;
        private Boolean translateText = null;

        @Override
        protected void onDraw(Canvas canvas) {
            super.onDraw(canvas);
            if (divider && !OctoConfig.INSTANCE.disableDividers.getValue()) {
                canvas.drawRect(textView.getLeft(), getMeasuredHeight() - 1, textView.getRight(), getMeasuredHeight(), Theme.dividerPaint);
            }
        }

        @Override
        protected void onMeasure(int widthMeasureSpec, int heightMeasureSpec) {
            super.onMeasure(
                MeasureSpec.makeMeasureSpec(MeasureSpec.getSize(widthMeasureSpec), MeasureSpec.EXACTLY),
                MeasureSpec.makeMeasureSpec(dp(48), MeasureSpec.EXACTLY)
            );
        }
    }

    private static class CreateLinkCell extends FrameLayout {
        TextView textView;
        ImageView imageView;
        public CreateLinkCell(Context context) {
            super(context);

            textView = new TextView(context);
            textView.setTextColor(Theme.getColor(Theme.key_windowBackgroundWhiteBlueText4));
            textView.setTextSize(TypedValue.COMPLEX_UNIT_DIP, 16);
            textView.setText(LocaleController.getString(R.string.CreateNewLink));
            textView.setGravity(LocaleController.isRTL ? Gravity.RIGHT : Gravity.LEFT);
            textView.setPadding(LocaleController.isRTL ? 16 : 0, 0, LocaleController.isRTL ? 0 : 16, 0);
            addView(textView, LayoutHelper.createFrame(LayoutHelper.MATCH_PARENT, LayoutHelper.WRAP_CONTENT, Gravity.FILL_HORIZONTAL | Gravity.CENTER_VERTICAL, LocaleController.isRTL ? 0 : 64, 0, LocaleController.isRTL ? 64 : 0, 0));

            imageView = new ImageView(context);
            Drawable drawable1 = context.getResources().getDrawable(R.drawable.poll_add_circle);
            Drawable drawable2 = context.getResources().getDrawable(R.drawable.poll_add_plus);
            drawable1.setColorFilter(new PorterDuffColorFilter(Theme.getColor(Theme.key_featuredStickers_addButton), PorterDuff.Mode.MULTIPLY));
            drawable2.setColorFilter(new PorterDuffColorFilter(Theme.getColor(Theme.key_checkboxCheck), PorterDuff.Mode.MULTIPLY));
            imageView.setImageDrawable(new CombinedDrawable(drawable1, drawable2));
            imageView.setScaleType(ImageView.ScaleType.CENTER);
            addView(imageView, LayoutHelper.createFrame(32, 32, Gravity.CENTER_VERTICAL | (LocaleController.isRTL ? Gravity.RIGHT : Gravity.LEFT), LocaleController.isRTL ? 0 : 16, 0, LocaleController.isRTL ? 16 : 0, 0));
        }

        public void setText(String text) {
            textView.setText(text);
        }

        boolean needDivider;

        public void setDivider(boolean divider) {
            if (needDivider != divider) {
                setWillNotDraw(!(needDivider = divider));
            }
        }

        @Override
        public void setEnabled(boolean enabled) {
            super.setEnabled(enabled);
            textView.setAlpha(enabled ? 1f : 0.5f);
            imageView.setAlpha(enabled ? 1f : 0.5f);
        }

        @Override
        protected void onDraw(Canvas canvas) {
            super.onDraw(canvas);

            if (needDivider && !OctoConfig.INSTANCE.disableDividers.getValue()) {
                canvas.drawRect(textView.getLeft(), getMeasuredHeight() - 1, textView.getRight(), getMeasuredHeight(), Theme.dividerPaint);
            }
        }

        @Override
        protected void onMeasure(int widthMeasureSpec, int heightMeasureSpec) {
            super.onMeasure(MeasureSpec.makeMeasureSpec(MeasureSpec.getSize(widthMeasureSpec), MeasureSpec.EXACTLY), MeasureSpec.makeMeasureSpec(dp(45), MeasureSpec.EXACTLY));
        }
    }

    private static class LinkCell extends FrameLayout {

        private BaseFragment fragment;
        private int currentAccount;
        private int filterId;

        Drawable linkIcon, revokedLinkIcon;
        AnimatedTextView titleTextView;
        AnimatedTextView subtitleTextView;
        ImageView optionsIcon;
        Paint paint, revokedPaint;

        float revokeT;

        boolean needDivider;

        public LinkCell(Context context, BaseFragment fragment, int currentAccount, int filterId) {
            super(context);

            this.fragment = fragment;
            this.currentAccount = currentAccount;
            this.filterId = filterId;

            setImportantForAccessibility(IMPORTANT_FOR_ACCESSIBILITY_YES);

            setBackgroundColor(Theme.getColor(Theme.key_windowBackgroundWhite));

            titleTextView = new AnimatedTextView(context, true, true, false);
            titleTextView.setTextSize(AndroidUtilities.dp(15.66f));
            titleTextView.setTextColor(Theme.getColor(Theme.key_windowBackgroundWhiteBlackText));
            titleTextView.setGravity(LocaleController.isRTL ? Gravity.RIGHT : Gravity.LEFT);
            titleTextView.setEllipsizeByGradient(true);
            addView(titleTextView, LayoutHelper.createFrame(LayoutHelper.MATCH_PARENT,  20, Gravity.TOP | Gravity.FILL_HORIZONTAL, LocaleController.isRTL ? 56 : 64, 10.33f, LocaleController.isRTL ? 64 : 56, 0));

            subtitleTextView = new AnimatedTextView(context, false, false, false);
            subtitleTextView.setTextSize(AndroidUtilities.dp(13));
            subtitleTextView.setTextColor(Theme.getColor(Theme.key_windowBackgroundWhiteGrayText2));
            subtitleTextView.setGravity(LocaleController.isRTL ? Gravity.RIGHT : Gravity.LEFT);
            addView(subtitleTextView, LayoutHelper.createFrame(LayoutHelper.MATCH_PARENT, 16, Gravity.TOP | Gravity.FILL_HORIZONTAL, LocaleController.isRTL ? 56 : 64, 33.33f, LocaleController.isRTL ? 64 : 56, 0));

            optionsIcon = new ImageView(context);
            optionsIcon.setImageDrawable(getContext().getResources().getDrawable(R.drawable.ic_ab_other));
            optionsIcon.setScaleType(ImageView.ScaleType.CENTER);
            optionsIcon.setBackground(Theme.createSelectorDrawable(Theme.getColor(Theme.key_listSelector)));
            optionsIcon.setColorFilter(new PorterDuffColorFilter(Theme.getColor(Theme.key_stickers_menu), PorterDuff.Mode.SRC_IN));
            optionsIcon.setOnClickListener(e -> options());
            optionsIcon.setContentDescription(LocaleController.getString(R.string.AccDescrMoreOptions));
            addView(optionsIcon, LayoutHelper.createFrame(40, 40, Gravity.CENTER_VERTICAL | (LocaleController.isRTL ? Gravity.LEFT : Gravity.RIGHT), LocaleController.isRTL ? 8 : 4, 4, LocaleController.isRTL ? 4 : 8, 4));

            paint = new Paint();
            paint.setColor(Theme.getColor(Theme.key_featuredStickers_addButton));
            revokedPaint = new Paint();
            revokedPaint.setColor(Theme.getColor(Theme.key_color_red));
            linkIcon = getContext().getResources().getDrawable(R.drawable.msg_link_1).mutate();
            linkIcon.setColorFilter(new PorterDuffColorFilter(Color.WHITE, PorterDuff.Mode.SRC_IN));
            revokedLinkIcon = getContext().getResources().getDrawable(R.drawable.msg_link_2).mutate();
            revokedLinkIcon.setColorFilter(new PorterDuffColorFilter(Color.WHITE, PorterDuff.Mode.SRC_IN));

            setWillNotDraw(false);
        }

        @Override
        protected void onDraw(Canvas canvas) {
            super.onDraw(canvas);

            int cx = LocaleController.isRTL ? getMeasuredWidth() - dp(32) : dp(32);

            canvas.drawCircle(cx, getMeasuredHeight() / 2f, dp(16), paint);
            if (revokeT > 0) {
                canvas.drawCircle(cx, getMeasuredHeight() / 2f, dp(16) * revokeT, revokedPaint);
            }

            if (revokeT < 1) {
                linkIcon.setAlpha((int) (0xFF * (1f - revokeT)));
                linkIcon.setBounds(cx - dp(14), getMeasuredHeight() / 2 - dp(14), cx + dp(14), getMeasuredHeight() / 2 + dp(14));
                linkIcon.draw(canvas);
            }
            if (revokeT > 0) {
                revokedLinkIcon.setAlpha((int) (0xFF * revokeT));
                revokedLinkIcon.setBounds(cx - dp(14), getMeasuredHeight() / 2 - dp(14), cx + dp(14), getMeasuredHeight() / 2 + dp(14));
                revokedLinkIcon.draw(canvas);
            }

            if (needDivider && !OctoConfig.INSTANCE.disableDividers.getValue()) {
                canvas.drawRect(LocaleController.isRTL ? 0 : dp(64), getMeasuredHeight() - 1, getMeasuredWidth() - (LocaleController.isRTL ? dp(64) : 0), getMeasuredHeight(), Theme.dividerPaint);
            }
        }

        private boolean lastRevoked;
        private ValueAnimator valueAnimator;
        public void setRevoked(boolean value, boolean animated) {
            lastRevoked = value;
            if ((value ? 1 : 0) != revokeT) {
                if (valueAnimator != null) {
                    valueAnimator.cancel();
                    valueAnimator = null;
                }

                if (animated) {
                    valueAnimator = ValueAnimator.ofFloat(revokeT, value ? 1 : 0);
                    valueAnimator.addUpdateListener(anm -> {
                        revokeT = (float) anm.getAnimatedValue();
                        invalidate();
                    });
                    valueAnimator.addListener(new AnimatorListenerAdapter() {
                        @Override
                        public void onAnimationEnd(Animator anm) {
                            revokeT = value ? 1 : 0;
                            invalidate();
                        }
                    });
                    valueAnimator.setInterpolator(CubicBezierInterpolator.EASE_OUT_QUINT);
                    valueAnimator.setDuration(350);
                    valueAnimator.start();
                } else {
                    revokeT = value ? 1 : 0;
                    invalidate();
                }
            }
        }

        protected String lastUrl;
        private TL_chatlists.TL_exportedChatlistInvite lastInvite;

        public void setInvite(TL_chatlists.TL_exportedChatlistInvite invite, boolean divider) {
            boolean animated = lastInvite == invite;
            lastInvite = invite;
            String url = lastUrl = invite.url;
            if (url.startsWith("http://"))
                url = url.substring(7);
            if (url.startsWith("https://"))
                url = url.substring(8);
            if (TextUtils.isEmpty(invite.title)) {
                titleTextView.setText(url, animated);
            } else {
                titleTextView.setText(invite.title, animated);
            }
            subtitleTextView.setText(LocaleController.formatPluralString("FilterInviteChats", invite.peers.size()), animated);
            if (needDivider != divider) {
                needDivider = divider;
                invalidate();
            }
            setRevoked(invite.revoked, animated);
        }

        @Override
        protected void onMeasure(int widthMeasureSpec, int heightMeasureSpec) {
            super.onMeasure(MeasureSpec.makeMeasureSpec(MeasureSpec.getSize(widthMeasureSpec), MeasureSpec.EXACTLY), MeasureSpec.makeMeasureSpec(dp(60), MeasureSpec.EXACTLY));
        }

        public void options() {
            if (fragment == null) {
                return;
            }
            ItemOptions options = ItemOptions.makeOptions(fragment, this);
            options.add(R.drawable.msg_qrcode, LocaleController.getString(R.string.GetQRCode), this::qrcode);
            options.add(R.drawable.msg_delete, LocaleController.getString(R.string.DeleteLink), true, this::deleteLink);
            if (LocaleController.isRTL) {
                options.setGravity(Gravity.LEFT);
            }
            options.show();
        }

        private String getSlug() {
            if (lastUrl == null) {
                return null;
            }
            return lastUrl.substring(lastUrl.lastIndexOf('/') + 1);
        }

        private void revoke(boolean revoke) {
            String slug = getSlug();
            if (slug == null) {
                return;
            }

            TL_chatlists.TL_chatlists_editExportedInvite req = new TL_chatlists.TL_chatlists_editExportedInvite();
            req.chatlist = new TL_chatlists.TL_inputChatlistDialogFilter();
            req.chatlist.filter_id = filterId;
            req.revoked = revoke;
            req.slug = getSlug();
            final AlertDialog progressDialog = new AlertDialog(getContext(), AlertDialog.ALERT_TYPE_SPINNER);
            progressDialog.showDelayed(180);
            ConnectionsManager.getInstance(currentAccount).sendRequest(req, (res, err) -> AndroidUtilities.runOnUIThread(() -> {
                setRevoked(revoke, true);
                if (lastInvite != null) {
                    lastInvite.revoked = revoke;
                }
                progressDialog.dismiss();
            }));
        }

        public void deleteLink() {
            String slug = getSlug();
            if (slug == null) {
                return;
            }

            TL_chatlists.TL_chatlists_deleteExportedInvite req = new TL_chatlists.TL_chatlists_deleteExportedInvite();
            req.chatlist = new TL_chatlists.TL_inputChatlistDialogFilter();
            req.chatlist.filter_id = filterId;
            req.slug = slug;
            Runnable update = () -> onDelete(lastInvite);
            ConnectionsManager.getInstance(currentAccount).sendRequest(req, (res, err) -> AndroidUtilities.runOnUIThread(() -> {
                if (err != null) {
                    BulletinFactory.of(fragment).createErrorBulletin(LocaleController.getString(R.string.UnknownError)).show();
                    AndroidUtilities.cancelRunOnUIThread(update);
                }
            }));

            AndroidUtilities.runOnUIThread(update, 150);
        }

        protected void onDelete(TL_chatlists.TL_exportedChatlistInvite invite) {

        }

        protected void reload() {

        }

        public void qrcode() {
            if (lastUrl == null) {
                return;
            }

            QRCodeBottomSheet qrCodeBottomSheet = new QRCodeBottomSheet(getContext(), LocaleController.getString(R.string.InviteByQRCode), lastUrl, LocaleController.getString(R.string.QRCodeLinkHelpFolder), false);
            qrCodeBottomSheet.setCenterAnimation(R.raw.qr_code_logo);
            qrCodeBottomSheet.show();
        }

        @Override
        public void onInitializeAccessibilityNodeInfo(AccessibilityNodeInfo info) {
            super.onInitializeAccessibilityNodeInfo(info);
            info.setContentDescription(
                (lastInvite != null && !TextUtils.isEmpty(lastInvite.title) ? lastInvite.title + "\n " : "") +
                LocaleController.getString(R.string.InviteLink) + ", " + subtitleTextView.getText() +
                (lastInvite != null && TextUtils.isEmpty(lastInvite.title) ? "\n\n" + lastInvite.url : "")
            );
        }
    }

    public static void hideNew(int type) {
        MessagesController.getGlobalMainSettings().edit().putBoolean("n_" + type, true).apply();
    }

    public static CharSequence withNew(int type, CharSequence string, boolean outline) {
        if (type < 0 || MessagesController.getGlobalMainSettings().getBoolean("n_" + type, false)) {
            return string;
        }
        Context context = ApplicationLoader.applicationContext;
        if (context == null) {
            return string;
        }

        SpannableStringBuilder text = new SpannableStringBuilder(string);
        text.append("  ");
        SpannableString newText = new SpannableString("NEW"); // new SpannableString(LocaleController.getString(R.string.New));
        if (outline) {
            Drawable drawable = context.getResources().getDrawable(R.drawable.msg_other_new_outline).mutate();
            drawable.setBounds(0, -dp(8), drawable.getIntrinsicWidth(), drawable.getIntrinsicHeight() - dp(8));
            newText.setSpan(new ColorImageSpan(drawable, DynamicDrawableSpan.ALIGN_BOTTOM), 0, newText.length(), Spanned.SPAN_EXCLUSIVE_EXCLUSIVE);
        } else {
            Drawable bg = context.getResources().getDrawable(R.drawable.msg_other_new_filled).mutate();
            Drawable txt = context.getResources().getDrawable(R.drawable.msg_other_new_filled_text).mutate();
            bg.setColorFilter(new PorterDuffColorFilter(Theme.getColor(Theme.key_featuredStickers_unread), PorterDuff.Mode.MULTIPLY));
            txt.setColorFilter(new PorterDuffColorFilter(Theme.getColor(Theme.key_featuredStickers_buttonText), PorterDuff.Mode.MULTIPLY));
            Drawable drawable = new CombinedDrawable(bg, txt);
            drawable.setBounds(0, 0, drawable.getIntrinsicWidth(), drawable.getIntrinsicHeight());
            newText.setSpan(new ImageSpan(drawable, DynamicDrawableSpan.ALIGN_BOTTOM), 0, newText.length(), Spanned.SPAN_EXCLUSIVE_EXCLUSIVE);
        }
//        newText.setSpan(new NewSpan(outline), 0, newText.length(), Spanned.SPAN_EXCLUSIVE_EXCLUSIVE);
        text.append(newText);
        return text;
    }

    public static class ColorImageSpan extends ImageSpan {
        public ColorImageSpan(Drawable drawable) {
            super(drawable);
        }
        public ColorImageSpan(Drawable drawable, int align) {
            super(drawable, align);
        }

        int lastColor;
        @Override
        public void draw(@NonNull Canvas canvas, CharSequence text, int start, int end, float x, int top, int y, int bottom, @NonNull Paint paint) {
            if (paint.getColor() != lastColor) {
                if (getDrawable() != null) {
                    getDrawable().setColorFilter(new PorterDuffColorFilter(lastColor = paint.getColor(), PorterDuff.Mode.MULTIPLY));
                }
            }
            super.draw(canvas, text, start, end, x, top, y, bottom, paint);
        }
    }

    public static class NewSpan extends ReplacementSpan {

        TextPaint textPaint = new TextPaint(Paint.ANTI_ALIAS_FLAG);
        Paint bgPaint = new Paint(Paint.ANTI_ALIAS_FLAG);
        StaticLayout layout;
        float width, height;

        private boolean outline;
        private int color;
        private int fontSize;

        public NewSpan(boolean outline) {
            this(outline, -1);
        }
        public NewSpan(boolean outline, int fontSize) {
            this.outline = outline;
            this.fontSize = fontSize;

            textPaint.setTypeface(AndroidUtilities.bold());
            if (outline) {
                bgPaint.setStyle(Paint.Style.STROKE);
                bgPaint.setStrokeWidth(dpf2(1.33f));
                textPaint.setTextSize(dp(fontSize < 0 ? 10 : fontSize));
                textPaint.setStyle(Paint.Style.FILL_AND_STROKE);
                textPaint.setStrokeWidth(dpf2(0.2f));
                if (Build.VERSION.SDK_INT >= Build.VERSION_CODES.LOLLIPOP) {
                    textPaint.setLetterSpacing(.03f);
                }
            } else {
                bgPaint.setStyle(Paint.Style.FILL);
                textPaint.setTextSize(dp(fontSize < 0 ? 12 : fontSize));
            }
        }

        public void setTypeface(Typeface typeface) {
            textPaint.setTypeface(typeface);
        }

        public NewSpan(float textSize) {
            this.outline = false;
            textPaint.setTypeface(AndroidUtilities.bold());
            bgPaint.setStyle(Paint.Style.FILL);
            textPaint.setTextSize(dp(textSize));
        }

        public void setColor(int color) {
            this.color = color;
        }

        private CharSequence text = "NEW";
        public void setText(CharSequence text) {
            this.text = text;
            if (layout != null) {
                layout = null;
                makeLayout();
            }
        }

        public StaticLayout makeLayout() {
            if (layout == null) {
                layout = new StaticLayout(text, textPaint, AndroidUtilities.displaySize.x, Layout.Alignment.ALIGN_NORMAL, 1, 0, false);
                width = layout.getLineWidth(0);
                height = layout.getHeight();
            }
            return layout;
        }

        @Override
        public int getSize(@NonNull Paint paint, CharSequence text, int start, int end, @Nullable Paint.FontMetricsInt fm) {
            makeLayout();
            return (int) (dp(10) + width);
        }

        @Override
        public void draw(@NonNull Canvas canvas, CharSequence text, int start, int end, float _x, int top, int _y, int bottom, @NonNull Paint paint) {
            makeLayout();

            int color = this.color;
            if (color == 0) {
                color = paint.getColor();
            }
            bgPaint.setColor(color);
            if (outline) {
                textPaint.setColor(color);
            } else {
                textPaint.setColor(AndroidUtilities.computePerceivedBrightness(color) > .721f ? Color.BLACK : Color.WHITE);
            }

            float x = _x + dp(2), y = _y - height + dp(1);
            AndroidUtilities.rectTmp.set(x, y, x + width, y + height);
            float r;
            if (outline) {
                r = dp(3.66f);
                AndroidUtilities.rectTmp.left -= dp(4);
                AndroidUtilities.rectTmp.top -= dp(2.33f);
                AndroidUtilities.rectTmp.right += dp(3.66f);
                AndroidUtilities.rectTmp.bottom += dp(1.33f);
            } else {
                r = dp(4.4f);
                AndroidUtilities.rectTmp.inset(dp(-4), dp(fontSize == 8 ? -3.66f : -2.33f));
            }
            canvas.drawRoundRect(AndroidUtilities.rectTmp, r, r, bgPaint);

            canvas.save();
            canvas.translate(x, y);
            layout.draw(canvas);
            canvas.restore();
        }
    }

    private boolean showedUpdateBulletin;
    private Runnable showBulletinOnResume;

    private void onUpdate(boolean add, int count) {
        if (showedUpdateBulletin) {
            return;
        }

        if (filter != null && filter.isChatlist() && filter.isMyChatlist()) {
            showedUpdateBulletin = true;
            showBulletinOnResume = () -> {
                BulletinFactory.of(this).createSimpleBulletin(
                    add ? R.raw.folder_in : R.raw.folder_out,
                    add ?
                        LocaleController.formatPluralString("FolderLinkAddedChats", count) :
                        LocaleController.formatPluralString("FolderLinkRemovedChats", count),
                    LocaleController.getString(R.string.FolderLinkChatlistUpdate)
                ).setDuration(Bulletin.DURATION_PROLONG).show();
            };
            if (getLayoutContainer() != null) {
                showBulletinOnResume.run();
                showBulletinOnResume = null;
            }
        }
    }

    public static class FilterInvitesBottomSheet extends BottomSheetWithRecyclerListView {

        public static void show(BaseFragment fragment, MessagesController.DialogFilter filter, Runnable onLoaded) {
            long start = System.currentTimeMillis();
            TL_chatlists.TL_chatlists_getExportedInvites req = new TL_chatlists.TL_chatlists_getExportedInvites();
            req.chatlist = new TL_chatlists.TL_inputChatlistDialogFilter();
            req.chatlist.filter_id = filter.id;
            fragment.getConnectionsManager().sendRequest(req, (res, err) -> AndroidUtilities.runOnUIThread(() -> {
                if (fragment == null || fragment.getContext() == null) {
                    return;
                }
                if (res instanceof TL_chatlists.TL_chatlists_exportedInvites) {
                    TL_chatlists.TL_chatlists_exportedInvites invs = (TL_chatlists.TL_chatlists_exportedInvites) res;
                    fragment.getMessagesController().putChats(invs.chats, false);
                    fragment.getMessagesController().putUsers(invs.users, false);
                    new FilterCreateActivity.FilterInvitesBottomSheet(fragment, filter, ((TL_chatlists.TL_chatlists_exportedInvites) res).invites).show();
                } else if (err != null && "FILTER_ID_INVALID".equals(err.text) && !filter.isDefault()) {
                    new FilterCreateActivity.FilterInvitesBottomSheet(fragment, filter, null).show();
                } else {
                    BulletinFactory.of(fragment).createErrorBulletin(LocaleController.getString(R.string.UnknownError)).show();
                }
                if (onLoaded != null) {
                    AndroidUtilities.runOnUIThread(onLoaded, Math.max(0, 200 - (System.currentTimeMillis() - start)));
                }
            }));
        }

        private MessagesController.DialogFilter filter;
        private ArrayList<TL_chatlists.TL_exportedChatlistInvite> invites = new ArrayList<>();

        private FrameLayout bulletinContainer;

        private AdapterWithDiffUtils adapter;

        private TextView button;

        public FilterInvitesBottomSheet(BaseFragment fragment, MessagesController.DialogFilter filter, ArrayList<TL_chatlists.TL_exportedChatlistInvite> loadedInvites) {
            super(fragment, false, false);

            this.filter = filter;

            if (loadedInvites != null) {
                invites.addAll(loadedInvites);
            }
            updateRows(false);

            actionBar.setTitle(getTitle());

            fixNavigationBar(Theme.getColor(Theme.key_dialogBackground));

            button = new TextView(getContext());
            button.setTextSize(TypedValue.COMPLEX_UNIT_DIP, 14);
            button.setTextColor(Theme.getColor(Theme.key_featuredStickers_buttonText));
            button.setTypeface(AndroidUtilities.bold());
            button.setBackground(Theme.AdaptiveRipple.filledRectByKey(Theme.key_featuredStickers_addButton, 8));
            button.setText(LocaleController.getString(R.string.FolderLinkShareButton));
            button.setGravity(Gravity.CENTER);
            button.setOnClickListener(e -> createLink());
            FrameLayout.LayoutParams buttonLayoutParams = LayoutHelper.createFrame(LayoutHelper.MATCH_PARENT, 48, Gravity.BOTTOM | Gravity.FILL_HORIZONTAL, 16, 10, 16, 10);
            buttonLayoutParams.leftMargin += backgroundPaddingLeft;
            buttonLayoutParams.rightMargin += backgroundPaddingLeft;
            containerView.addView(button, buttonLayoutParams);

            bulletinContainer = new FrameLayout(getContext());
            containerView.addView(bulletinContainer, LayoutHelper.createFrame(LayoutHelper.MATCH_PARENT, 100, Gravity.BOTTOM, 6, 0, 6, 0));

            updateCreateInviteButton();
        }

        private void updateCreateInviteButton() {
            button.setVisibility(invites.isEmpty() ? View.VISIBLE : View.GONE);
            recyclerListView.setPadding(AndroidUtilities.dp(6), 0, AndroidUtilities.dp(6), invites.isEmpty() ? AndroidUtilities.dp(68) : 0);
        }

        @Override
        protected CharSequence getTitle() {
            return getTitle(null);
        }

        protected CharSequence getTitle(TextView textView) {
            CharSequence name = "";
            if (filter != null) {
                Paint.FontMetricsInt fontMetricsInt = textView == null ? null : textView.getPaint().getFontMetricsInt();
                name = new SpannableStringBuilder(filter.name);
                name = Emoji.replaceEmoji(name, fontMetricsInt, false);
                name = MessageObject.replaceAnimatedEmoji(name, filter.entities, fontMetricsInt);
            }
            return LocaleController.formatSpannable(R.string.FolderLinkShareTitle2, name);
        }

        private final ArrayList<ItemInner> oldItems = new ArrayList<>();
        private final ArrayList<ItemInner> items = new ArrayList<>();

        private void updateRows(boolean animated) {
            oldItems.clear();
            oldItems.addAll(items);

            items.clear();

            items.add(ItemInner.asHeader(null));
            if (!invites.isEmpty()) {
                items.add(ItemInner.asShadow(null));
                items.add(ItemInner.asCreateLink());
                for (int i = 0; i < invites.size(); ++i) {
                    items.add(ItemInner.asLink(invites.get(i)));
                }
            }

            if (adapter != null) {
                if (animated) {
                    adapter.setItems(oldItems, items);
                } else {
                    notifyDataSetChanged();
                }
            }
        }

        @Override
        protected RecyclerListView.SelectionAdapter createAdapter(RecyclerListView listView) {
            return adapter = new AdapterWithDiffUtils() {

                private RecyclerListView.Adapter realAdapter() {
                    return recyclerListView.getAdapter();
                }

                @Override
                public void notifyItemChanged(int position) {
                    realAdapter().notifyItemChanged(position + 1);
                }

                @Override
                public void notifyItemChanged(int position, @Nullable Object payload) {
                    realAdapter().notifyItemChanged(position + 1, payload);
                }

                @Override
                public void notifyItemInserted(int position) {
                    realAdapter().notifyItemInserted(position + 1);
                }

                @Override
                public void notifyItemMoved(int fromPosition, int toPosition) {
                    realAdapter().notifyItemMoved(fromPosition + 1, toPosition);
                }

                @Override
                public void notifyItemRangeChanged(int positionStart, int itemCount) {
                    realAdapter().notifyItemRangeChanged(positionStart + 1, itemCount);
                }

                @Override
                public void notifyItemRangeChanged(int positionStart, int itemCount, @Nullable Object payload) {
                    realAdapter().notifyItemRangeChanged(positionStart + 1, itemCount, payload);
                }

                @Override
                public void notifyItemRangeInserted(int positionStart, int itemCount) {
                    realAdapter().notifyItemRangeInserted(positionStart + 1, itemCount);
                }

                @Override
                public void notifyItemRangeRemoved(int positionStart, int itemCount) {
                    realAdapter().notifyItemRangeRemoved(positionStart + 1, itemCount);
                }

                @Override
                public void notifyItemRemoved(int position) {
                    realAdapter().notifyItemRemoved(position + 1);
                }

                @Override
                public void notifyDataSetChanged() {
                    realAdapter().notifyDataSetChanged();
                }

                @Override
                public boolean isEnabled(RecyclerView.ViewHolder holder) {
                    int viewType = holder.getItemViewType();
                    return viewType == VIEW_TYPE_CREATE_LINK || viewType == VIEW_TYPE_LINK;
                }

                @NonNull
                @Override
                public RecyclerView.ViewHolder onCreateViewHolder(@NonNull ViewGroup parent, int viewType) {
                    View view;
                    if (viewType == VIEW_TYPE_CREATE_LINK) {
                        view = new CreateLinkCell(getContext());
                        view.setBackgroundColor(Theme.getColor(Theme.key_dialogBackground));
                    } else if (viewType == VIEW_TYPE_LINK) {
                        view = new LinkCell(getContext(), null, currentAccount, filter.id) {
                            @Override
                            public void options() {
                                ItemOptions options = ItemOptions.makeOptions(container, this);
                                options.add(R.drawable.msg_copy, LocaleController.getString(R.string.CopyLink), this::copy);
                                options.add(R.drawable.msg_qrcode, LocaleController.getString(R.string.GetQRCode), this::qrcode);
                                options.add(R.drawable.msg_delete, LocaleController.getString(R.string.DeleteLink), true, this::deleteLink);
                                if (LocaleController.isRTL) {
                                    options.setGravity(Gravity.LEFT);
                                }
                                options.show();
                            }

                            public void copy() {
                                if (lastUrl == null) {
                                    return;
                                }

                                if (AndroidUtilities.addToClipboard(lastUrl)) {
                                    BulletinFactory.of(bulletinContainer, null).createCopyLinkBulletin().show();
                                }
                            }

                            @Override
                            protected void onDelete(TL_chatlists.TL_exportedChatlistInvite invite) {
                                invites.remove(invite);
                                updateCreateInviteButton();
                                updateRows(true);
                            }
                        };
                        view.setBackgroundColor(Theme.getColor(Theme.key_dialogBackground));
                    } else if (viewType == VIEW_TYPE_SHADOW_TEXT || viewType == VIEW_TYPE_SHADOW) {
                        view = new TextInfoPrivacyCell(getContext());
                        view.setBackgroundColor(Theme.getColor(Theme.key_windowBackgroundGray));
                    } else {
                        view = new HeaderView(getContext());
//                        TextView textView = new TextView(getContext());
//                        textView.setTypeface(AndroidUtilities.medium());
//                        textView.setTextColor(Theme.getColor(Theme.key_windowBackgroundWhiteBlackText));
//                        textView.setTextSize(TypedValue.COMPLEX_UNIT_DIP, 19);
//                        textView.setPadding(AndroidUtilities.dp(21), AndroidUtilities.dp(16), AndroidUtilities.dp(21), AndroidUtilities.dp(8));
//                        view = textView;
                    }
                    return new RecyclerListView.Holder(view);
                }

                @Override
                public int getItemViewType(int position) {
                    return items.get(position).viewType;
                }

                @Override
                public void onBindViewHolder(@NonNull RecyclerView.ViewHolder holder, int position) {
                    int viewType = holder.getItemViewType();
                    ItemInner item = items.get(position);
                    boolean divider = position + 1 < items.size() && !items.get(position + 1).isShadow();
                    if (viewType == VIEW_TYPE_LINK) {
                        LinkCell linkCell = (LinkCell) holder.itemView;
                        linkCell.setInvite(item.link, divider);
                    } else if (viewType == VIEW_TYPE_SHADOW_TEXT || viewType == VIEW_TYPE_SHADOW) {
                        TextInfoPrivacyCell cell = (TextInfoPrivacyCell) holder.itemView;
                        if (viewType == VIEW_TYPE_SHADOW_TEXT) {
                            cell.setFixedSize(0);
                            cell.setText(item.text);
                        } else {
                            cell.setFixedSize(12);
                            cell.setText("");
                        }
                        cell.setForeground(Theme.getThemedDrawableByKey(getContext(), divider ? R.drawable.greydivider : R.drawable.greydivider_bottom, Theme.key_windowBackgroundGrayShadow));
                    } else if (viewType == VIEW_TYPE_HEADER) {
//                        HeaderView headerV = (HeaderView) holder.itemView;
//                        textView.setText(item.text);
                    } else if (viewType == VIEW_TYPE_CREATE_LINK) {
                        CreateLinkCell createLinkCell = (CreateLinkCell) holder.itemView;
                        createLinkCell.setText(LocaleController.getString(R.string.CreateNewInviteLink));
                        createLinkCell.setDivider(divider);
                    }
                }

                @Override
                public int getItemCount() {
                    return items.size();
                }
            };
        }

        private class HeaderView extends FrameLayout {

            private final ImageView imageView;
            private final SpoilersTextView titleView;
            private final TextView subtitleView;
            private final ImageView closeImageView;

            public HeaderView(Context context) {
                super(context);

                imageView = new ImageView(context);
                imageView.setScaleType(ImageView.ScaleType.CENTER);
                imageView.setImageResource(R.drawable.msg_limit_links);
                imageView.setColorFilter(new PorterDuffColorFilter(Color.WHITE, PorterDuff.Mode.SRC_IN));
                imageView.setBackground(Theme.createRoundRectDrawable(dp(22), Theme.getColor(Theme.key_featuredStickers_addButton)));
                addView(imageView, LayoutHelper.createFrame(54, 44, Gravity.CENTER_HORIZONTAL | Gravity.TOP, 0, 22, 0, 0));

                titleView = new SpoilersTextView(context);
                titleView.setTypeface(AndroidUtilities.bold());
                titleView.setTextSize(TypedValue.COMPLEX_UNIT_DIP, 20);
                titleView.setTextColor(Theme.getColor(Theme.key_dialogTextBlack));
                titleView.setGravity(Gravity.CENTER_HORIZONTAL);
                titleView.setText(getTitle(titleView));
                titleView.cacheType = filter != null && filter.title_noanimate ? AnimatedEmojiDrawable.CACHE_TYPE_NOANIMATE_FOLDER : AnimatedEmojiDrawable.CACHE_TYPE_MESSAGES;
                addView(titleView, LayoutHelper.createFrame(LayoutHelper.WRAP_CONTENT, LayoutHelper.WRAP_CONTENT, Gravity.CENTER_HORIZONTAL | Gravity.TOP, 20, 84, 20, 0));

                subtitleView = new TextView(context);
                subtitleView.setText(invites.isEmpty() ?
                    LocaleController.getString(R.string.FolderLinkShareSubtitleEmpty) :
                    LocaleController.getString(R.string.FolderLinkShareSubtitle)
                );
                subtitleView.setLines(2);
                subtitleView.setGravity(Gravity.CENTER_HORIZONTAL);
                subtitleView.setTextSize(TypedValue.COMPLEX_UNIT_DIP, 14);
                subtitleView.setTextColor(Theme.getColor(Theme.key_dialogTextBlack));
                addView(subtitleView, LayoutHelper.createFrame(LayoutHelper.WRAP_CONTENT, LayoutHelper.WRAP_CONTENT, Gravity.CENTER_HORIZONTAL | Gravity.TOP, 30, 117, 30, 0));

                closeImageView = new ImageView(context);
                closeImageView.setScaleType(ImageView.ScaleType.CENTER);
                closeImageView.setImageResource(R.drawable.msg_close);
                closeImageView.setColorFilter(new PorterDuffColorFilter(Theme.getColor(Theme.key_windowBackgroundWhiteGrayText5), PorterDuff.Mode.MULTIPLY));
                closeImageView.setOnClickListener(e -> dismiss());
                addView(closeImageView, LayoutHelper.createFrame(48, 48, Gravity.RIGHT | Gravity.TOP, 0, -4, 2, 0));
            }

            @Override
            protected void onMeasure(int widthMeasureSpec, int heightMeasureSpec) {
                super.onMeasure(
                    MeasureSpec.makeMeasureSpec(MeasureSpec.getSize(widthMeasureSpec), MeasureSpec.EXACTLY),
                    MeasureSpec.makeMeasureSpec(dp(171), MeasureSpec.EXACTLY)
                );
            }
        }

        private void createLink() {
            ArrayList<TLRPC.InputPeer> peers = new ArrayList<>();
            for (int i = 0; i < filter.alwaysShow.size(); ++i) {
                long did = filter.alwaysShow.get(i);
                if (did < 0) {
                    TLRPC.Chat chat = getBaseFragment().getMessagesController().getChat(-did);
                    if (canAddToFolder(chat)) {
                        peers.add(getBaseFragment().getMessagesController().getInputPeer(did));
                    }
                }
            }

            if (peers.isEmpty()) {
                dismiss();
                getBaseFragment().presentFragment(new FilterChatlistActivity(filter, null));
            } else {
                TL_chatlists.TL_chatlists_exportChatlistInvite req = new TL_chatlists.TL_chatlists_exportChatlistInvite();
                req.chatlist = new TL_chatlists.TL_inputChatlistDialogFilter();
                req.chatlist.filter_id = filter.id;
                req.peers = peers;
                req.title = "";
                getBaseFragment().getConnectionsManager().sendRequest(req, (res, err) -> AndroidUtilities.runOnUIThread(() -> {
                    if (
                        processErrors(err, getBaseFragment(), BulletinFactory.of(bulletinContainer, null)) &&
                        res instanceof TL_chatlists.TL_chatlists_exportedChatlistInvite
                    ) {
                        FilterCreateActivity.hideNew(0);
                        dismiss();

                        getBaseFragment().getMessagesController().loadRemoteFilters(true);
                        TL_chatlists.TL_chatlists_exportedChatlistInvite inv = (TL_chatlists.TL_chatlists_exportedChatlistInvite) res;
                        getBaseFragment().presentFragment(new FilterChatlistActivity(filter, inv.invite));
                    }
                }));
            }
        }

        @Override
        public void onViewCreated(FrameLayout containerView) {
            super.onViewCreated(containerView);
            recyclerListView.setOverScrollMode(View.OVER_SCROLL_NEVER);
            recyclerListView.setOnItemClickListener((view, position) -> {
                position--;
                if (position < 0 || position >= items.size()) {
                    return;
                }
                ItemInner item = items.get(position);
                if (item.viewType == VIEW_TYPE_LINK) {
                    dismiss();
                    getBaseFragment().presentFragment(new FilterChatlistActivity(filter, item.link));
                } else if (item.viewType == VIEW_TYPE_CREATE_LINK) {
                    createLink();
                }
            });

            DefaultItemAnimator itemAnimator = new DefaultItemAnimator();
            itemAnimator.setSupportsChangeAnimations(false);
            itemAnimator.setDelayAnimations(false);
            itemAnimator.setInterpolator(CubicBezierInterpolator.EASE_OUT_QUINT);
            itemAnimator.setDurations(350);
            recyclerListView.setItemAnimator(itemAnimator);
        }
    }

    public static boolean processErrors(TLRPC.TL_error err, BaseFragment fragment, BulletinFactory factory) {
        if (err == null || TextUtils.isEmpty(err.text)) {
            return true;
        }
        if ("INVITE_PEERS_TOO_MUCH".equals(err.text)) {
            new LimitReachedBottomSheet(fragment, fragment.getContext(), LimitReachedBottomSheet.TYPE_CHATS_IN_FOLDER, fragment.getCurrentAccount(), null).show();
        } else if ("PEERS_LIST_EMPTY".equals(err.text)) {
            factory.createErrorBulletin(LocaleController.getString(R.string.FolderLinkNoChatsError)).show();
        } else if ("USER_CHANNELS_TOO_MUCH".equals(err.text)) {
            factory.createErrorBulletin(LocaleController.getString(R.string.FolderLinkOtherAdminLimitError)).show();
        } else if ("CHANNELS_TOO_MUCH".equals(err.text)) {
            new LimitReachedBottomSheet(fragment, fragment.getContext(), LimitReachedBottomSheet.TYPE_TO0_MANY_COMMUNITIES, fragment.getCurrentAccount(), null).show();
        } else if ("INVITES_TOO_MUCH".equals(err.text)) {
            new LimitReachedBottomSheet(fragment, fragment.getContext(), LimitReachedBottomSheet.TYPE_FOLDER_INVITES, fragment.getCurrentAccount(), null).show();
        } else if ("CHATLISTS_TOO_MUCH".equals(err.text)) {
            new LimitReachedBottomSheet(fragment, fragment.getContext(), LimitReachedBottomSheet.TYPE_SHARED_FOLDERS, fragment.getCurrentAccount(), null).show();
        } else if ("INVITE_SLUG_EXPIRED".equals(err.text)) {
            factory.createErrorBulletin(LocaleController.getString(R.string.NoFolderFound)).show();
        } else if ("FILTER_INCLUDE_TOO_MUCH".equals(err.text)) {
            new LimitReachedBottomSheet(fragment, fragment.getContext(), LimitReachedBottomSheet.TYPE_CHATS_IN_FOLDER, fragment.getCurrentAccount(), null).show();
        } else if ("DIALOG_FILTERS_TOO_MUCH".equals(err.text)) {
            new LimitReachedBottomSheet(fragment, fragment.getContext(), LimitReachedBottomSheet.TYPE_FOLDERS, fragment.getCurrentAccount(), null).show();
        } else {
            factory.createErrorBulletin(LocaleController.getString(R.string.UnknownError)).show();
        }
        return true;
    }

    private class HeaderCellColorPreview extends HeaderCell {

        public final TextView noTag;
        public final AnimatedTextView previewView;
        private int currentColor;
        private final AnimatedColor animatedColor;

        public HeaderCellColorPreview(Context context) {
            super(context, Theme.key_windowBackgroundWhiteBlueHeader, 22, 15, false, resourceProvider);

            noTag = new TextView(getContext());
            noTag.setTextSize(TypedValue.COMPLEX_UNIT_DIP, 14);
            noTag.setTextColor(FilterCreateActivity.this.getThemedColor(Theme.key_windowBackgroundWhiteGrayText2));
            noTag.setText(LocaleController.getString(getUserConfig().isPremium() ? R.string.FolderTagNoColor : R.string.FolderTagNoColorPremium));
            noTag.setGravity(Gravity.RIGHT);
            addView(noTag, LayoutHelper.createFrame(LayoutHelper.MATCH_PARENT, LayoutHelper.MATCH_PARENT, (LocaleController.isRTL ? Gravity.LEFT : Gravity.RIGHT) | Gravity.TOP, padding, 16.66f, padding, bottomMargin));
            noTag.setAlpha(0f);

            previewView = new AnimatedTextView(getContext(), false, true, true) {
                private final Paint backgroundPaint = new Paint(Paint.ANTI_ALIAS_FLAG);
                @Override
                protected void dispatchDraw(Canvas canvas) {
                    final int color = animatedColor.set(currentColor);
                    setTextColor(color);
                    backgroundPaint.setColor(Theme.multAlpha(color, Theme.isCurrentThemeDark() ? .20f : .10f));
                    AndroidUtilities.rectTmp.set(getWidth() - getDrawable().getCurrentWidth() - dpf2(4.66f * 2), (getHeight() - dpf2(14.66f)) / 2f, getWidth(), (getHeight() + dpf2(14.66f)) / 2f);
                    canvas.drawRoundRect(AndroidUtilities.rectTmp, dp(4), dp(4), backgroundPaint);
                    super.dispatchDraw(canvas);
                }
            };
            animatedColor = new AnimatedColor(previewView, 0, 320, CubicBezierInterpolator.EASE_OUT_QUINT);
            previewView.setTextSize(dp(10));
            previewView.setTypeface(AndroidUtilities.bold());
            previewView.setGravity(Gravity.RIGHT);
            previewView.setPadding(dp(4.66f), 0, dp(4.66f), 0);
            addView(previewView, LayoutHelper.createFrame(LayoutHelper.MATCH_PARENT, LayoutHelper.MATCH_PARENT, (LocaleController.isRTL ? Gravity.LEFT : Gravity.RIGHT) | Gravity.TOP, padding, 16.66f, padding, bottomMargin));
        }

        private boolean noTagShown;
        public void setPreviewColor(int colorId, boolean animated) {
            noTag.setText(LocaleController.getString(getUserConfig().isPremium() ? R.string.FolderTagNoColor : R.string.FolderTagNoColorPremium));

            final boolean noTag = colorId < 0;
            currentColor = noTag ? 0 : FilterCreateActivity.this.getThemedColor(Theme.keys_avatar_nameInMessage[colorId % Theme.keys_avatar_nameInMessage.length]);
            if (!noTag) {
                previewView.setEmojiColor(currentColor);
            }
            if (!animated) {
                this.animatedColor.set(currentColor, true);
            }
            if (noTag != noTagShown) {
                noTagShown = noTag;
                this.noTag.animate().alpha(noTag ? 1f : 0f).setDuration(320).setInterpolator(CubicBezierInterpolator.EASE_OUT_QUINT).start();
                previewView.animate().alpha(noTag ? 0f : 1f).setDuration(320).setInterpolator(CubicBezierInterpolator.EASE_OUT_QUINT).start();
            }
        }

        public void setPreviewText(CharSequence text, boolean animated) {
            if (text == null) {
                text = "";
            }
            if (text.length() > MAX_NAME_LENGTH) {
                text = text.subSequence(0, MAX_NAME_LENGTH);
            }
            previewView.setText(Emoji.replaceEmoji(text, previewView.getPaint().getFontMetricsInt(), false), animated && !LocaleController.isRTL);
        }

        public TextPaint getPreviewTextPaint() {
            return previewView.getPaint();
        }
    }

    private class HeaderCellWithRight extends HeaderCell {

        private final AnimatedTextView rightTextView;

        public HeaderCellWithRight(Context context, Theme.ResourcesProvider resourcesProvider) {
            super(context);

            rightTextView = new AnimatedTextView(context, true, true, true) {
                @Override
                protected void onMeasure(int widthMeasureSpec, int heightMeasureSpec) {
                    super.onMeasure(widthMeasureSpec, heightMeasureSpec);
                    setPivotX(getMeasuredWidth());
                }
            };
            rightTextView.setGravity(LocaleController.isRTL ? Gravity.LEFT : Gravity.RIGHT);
            rightTextView.setTextColor(Theme.getColor(Theme.key_windowBackgroundWhiteBlueHeader, resourcesProvider));
            rightTextView.setTextSize(dpf2(15));
            addView(rightTextView, LayoutHelper.createFrame(LayoutHelper.MATCH_PARENT, 18, (LocaleController.isRTL ? Gravity.LEFT : Gravity.RIGHT) | Gravity.TOP, 22, 17, 22, 0));
            ScaleStateListAnimator.apply(rightTextView, 0.04f, 1.2f);
        }
    }
    private void updateFolderVisibleToConfig() {
        if (filter == null) {
            return;
        }

        FolderUtils.updateFilterVisibility(filter.id, showFolder);
    }
}<|MERGE_RESOLUTION|>--- conflicted
+++ resolved
@@ -71,10 +71,12 @@
 import org.telegram.ui.ActionBar.ActionBarMenuItem;
 import org.telegram.ui.ActionBar.AlertDialog;
 import org.telegram.ui.ActionBar.BaseFragment;
+import org.telegram.ui.ActionBar.SimpleTextView;
 import org.telegram.ui.ActionBar.Theme;
 import org.telegram.ui.ActionBar.ThemeDescription;
 import org.telegram.ui.Cells.EditEmojiTextCell;
 import org.telegram.ui.Cells.HeaderCell;
+import org.telegram.ui.Cells.PollEditTextCell;
 import org.telegram.ui.Cells.ShadowSectionCell;
 import org.telegram.ui.Cells.TextCell;
 import org.telegram.ui.Cells.TextCheckCell;
@@ -89,6 +91,7 @@
 import org.telegram.ui.Components.BulletinFactory;
 import org.telegram.ui.Components.CombinedDrawable;
 import org.telegram.ui.Components.CubicBezierInterpolator;
+import org.telegram.ui.Components.EditTextBoldCursor;
 import org.telegram.ui.Components.EditTextCaption;
 import org.telegram.ui.Components.EditTextEmoji;
 import org.telegram.ui.Components.EditTextSuggestionsFix;
@@ -134,13 +137,9 @@
     private MessagesController.DialogFilter filter;
     private boolean creatingNew;
     private boolean doNotCloseWhenSave;
-<<<<<<< HEAD
-    private String newFilterName;
     private String newFilterEmoticon;
-=======
     private CharSequence newFilterName;
     private boolean newFilterAnimations = true;
->>>>>>> eee720ef
     private int newFilterFlags;
     private int newFilterColor;
     private ArrayList<Long> newAlwaysShow;
@@ -217,10 +216,7 @@
             creatingNew = true;
             FolderUtils.updateFilterVisibility(filter.id, true);
         }
-<<<<<<< HEAD
-        newFilterName = filter.name;
         newFilterEmoticon = filter.emoticon;
-=======
         TextPaint paint = new TextPaint(Paint.ANTI_ALIAS_FLAG);
         paint.setTextSize(dp(17));
         newFilterName = new SpannableStringBuilder(filter.name);
@@ -228,7 +224,6 @@
         newFilterName = MessageObject.replaceAnimatedEmoji(newFilterName, filter.entities, paint.getFontMetricsInt());
         newFilterAnimations = !filter.title_noanimate;
         AnimatedEmojiDrawable.toggleAnimations(currentAccount, newFilterAnimations);
->>>>>>> eee720ef
         newFilterFlags = filter.flags;
         newFilterColor = filter.color;
         newAlwaysShow = new ArrayList<>(filter.alwaysShow);
@@ -598,22 +593,19 @@
                 }
             } else if (item.viewType == VIEW_TYPE_CREATE_LINK || item.viewType == VIEW_TYPE_BUTTON && item.iconResId == R.drawable.msg2_link2) {
                 onClickCreateLink(view);
-            } else if (item.viewType == VIEW_TYPE_EDIT) {
-<<<<<<< HEAD
+            } else if (item.viewType == VIEW_TYPE_EDIT_EMOTICON) {
                 PollEditTextCell cell = (PollEditTextCell) view;
                 cell.getTextView().requestFocus();
                 AndroidUtilities.showKeyboard(cell.getTextView());
-            } else if (item.viewType == VIEW_TYPE_SWITCH) {
-                showFolder = !showFolder;
-                adapter.notifyItemChanged(position);
-                checkDoneButton(true);
-=======
 //                PollEditTextCell cell = (PollEditTextCell) view;
 //                cell.getTextView().requestFocus();
 //                AndroidUtilities.showKeyboard(cell.getTextView());
 //                EditEmojiTextCell cell = (EditEmojiTextCell) view;
 //                cell.editTextEmoji.openKeyboard();
->>>>>>> eee720ef
+            } else if (item.viewType == VIEW_TYPE_SWITCH) {
+                showFolder = !showFolder;
+                adapter.notifyItemChanged(position);
+                checkDoneButton(true);
             }
         });
         listView.setOnItemLongClickListener((view, position) -> {
@@ -1073,17 +1065,13 @@
     }
 
     private void save(boolean progress, Runnable after) {
-<<<<<<< HEAD
-        saveFilterToServer(filter, newFilterFlags, newFilterEmoticon, newFilterName, newFilterColor, newAlwaysShow, newNeverShow, newPinned, creatingNew, false, hasUserChanged, true, progress, this, () -> {
-
+
+        final CharSequence[] parsedTitle = new CharSequence[] { newFilterName };
+        final ArrayList<TLRPC.MessageEntity> entities = getMediaDataController().getEntities(parsedTitle, false);
+        saveFilterToServer(filter, newFilterFlags, parsedTitle[0].toString(), newFilterEmoticon, entities, !newFilterAnimations, newFilterColor, newAlwaysShow, newNeverShow, newPinned, creatingNew, false, hasUserChanged, true, progress, this, () -> {
             if (showFolder != isFolderVisible()) {
                 updateFolderVisibleToConfig();
             }
-=======
-        final CharSequence[] parsedTitle = new CharSequence[] { newFilterName };
-        final ArrayList<TLRPC.MessageEntity> entities = getMediaDataController().getEntities(parsedTitle, false);
-        saveFilterToServer(filter, newFilterFlags, parsedTitle[0].toString(), entities, !newFilterAnimations, newFilterColor, newAlwaysShow, newNeverShow, newPinned, creatingNew, false, hasUserChanged, true, progress, this, () -> {
->>>>>>> eee720ef
 
             hasUserChanged = false;
             creatingNew = false;
@@ -1098,11 +1086,7 @@
         });
     }
 
-<<<<<<< HEAD
-    private static void processAddFilter(MessagesController.DialogFilter filter, int newFilterFlags, String newFilterEmoticon, String newFilterName, int newFilterColor, ArrayList<Long> newAlwaysShow, ArrayList<Long> newNeverShow, boolean creatingNew, boolean atBegin, boolean hasUserChanged, boolean resetUnreadCounter, BaseFragment fragment, Runnable onFinish) {
-=======
-    private static void processAddFilter(MessagesController.DialogFilter filter, int newFilterFlags, String newFilterName, ArrayList<TLRPC.MessageEntity> newFilterNameEntities, boolean newFilterNoanimate, int newFilterColor, ArrayList<Long> newAlwaysShow, ArrayList<Long> newNeverShow, boolean creatingNew, boolean atBegin, boolean hasUserChanged, boolean resetUnreadCounter, BaseFragment fragment, Runnable onFinish) {
->>>>>>> eee720ef
+    private static void processAddFilter(MessagesController.DialogFilter filter, int newFilterFlags, String newFilterEmoticon, String newFilterName, ArrayList<TLRPC.MessageEntity> newFilterNameEntities, boolean newFilterNoanimate, int newFilterColor, ArrayList<Long> newAlwaysShow, ArrayList<Long> newNeverShow, boolean creatingNew, boolean atBegin, boolean hasUserChanged, boolean resetUnreadCounter, BaseFragment fragment, Runnable onFinish) {
         if (filter.flags != newFilterFlags || hasUserChanged) {
             filter.pendingUnreadCount = -1;
             if (resetUnreadCounter) {
@@ -1111,11 +1095,8 @@
         }
         filter.flags = newFilterFlags;
         filter.name = newFilterName;
-<<<<<<< HEAD
         filter.emoticon = newFilterEmoticon;
-=======
         filter.entities = newFilterNameEntities;
->>>>>>> eee720ef
         filter.color = newFilterColor;
         filter.neverShow = newNeverShow;
         filter.alwaysShow = newAlwaysShow;
@@ -1139,11 +1120,7 @@
         }
     }
 
-<<<<<<< HEAD
-    public static void saveFilterToServer(MessagesController.DialogFilter filter, int newFilterFlags, String newFilterEmoticon, String newFilterName, int newFilterColor, ArrayList<Long> newAlwaysShow, ArrayList<Long> newNeverShow, LongSparseIntArray newPinned, boolean creatingNew, boolean atBegin, boolean hasUserChanged, boolean resetUnreadCounter, boolean progress, BaseFragment fragment, Runnable onFinish) {
-=======
-    public static void saveFilterToServer(MessagesController.DialogFilter filter, int newFilterFlags, String newFilterName, ArrayList<TLRPC.MessageEntity> newFilterNameEntities, boolean newFilterNoanimate, int newFilterColor, ArrayList<Long> newAlwaysShow, ArrayList<Long> newNeverShow, LongSparseIntArray newPinned, boolean creatingNew, boolean atBegin, boolean hasUserChanged, boolean resetUnreadCounter, boolean progress, BaseFragment fragment, Runnable onFinish) {
->>>>>>> eee720ef
+    public static void saveFilterToServer(MessagesController.DialogFilter filter, int newFilterFlags, String newFilterName, String newFilterEmoticon, ArrayList<TLRPC.MessageEntity> newFilterNameEntities, boolean newFilterNoanimate, int newFilterColor, ArrayList<Long> newAlwaysShow, ArrayList<Long> newNeverShow, LongSparseIntArray newPinned, boolean creatingNew, boolean atBegin, boolean hasUserChanged, boolean resetUnreadCounter, boolean progress, BaseFragment fragment, Runnable onFinish) {
         if (fragment == null || fragment.getParentActivity() == null) {
             return;
         }
@@ -1168,18 +1145,14 @@
         req.filter.exclude_read = (newFilterFlags & MessagesController.DIALOG_FILTER_FLAG_EXCLUDE_READ) != 0;
         req.filter.exclude_archived = (newFilterFlags & MessagesController.DIALOG_FILTER_FLAG_EXCLUDE_ARCHIVED) != 0;
         req.filter.id = filter.id;
-<<<<<<< HEAD
-        req.filter.title = newFilterName;
         if (newFilterEmoticon != null) {
             req.filter.emoticon = newFilterEmoticon;
             req.filter.flags |= ConnectionsManager.FileTypeVideo;
         }
-=======
         req.filter.title = new TLRPC.TL_textWithEntities();
         req.filter.title.text = newFilterName;
         req.filter.title.entities = newFilterNameEntities;
         req.filter.title_noanimate = newFilterNoanimate;
->>>>>>> eee720ef
         if (newFilterColor < 0) {
             req.filter.flags &=~ 134217728;
             req.filter.color = 0;
@@ -1262,21 +1235,13 @@
                 } catch (Exception e) {
                     FileLog.e(e);
                 }
-<<<<<<< HEAD
-                processAddFilter(filter, newFilterFlags, newFilterEmoticon, newFilterName, newFilterColor, newAlwaysShow, newNeverShow, creatingNew, atBegin, hasUserChanged, resetUnreadCounter, fragment, onFinish);
-=======
-                processAddFilter(filter, newFilterFlags, newFilterName, newFilterNameEntities, newFilterNoanimate, newFilterColor, newAlwaysShow, newNeverShow, creatingNew, atBegin, hasUserChanged, resetUnreadCounter, fragment, onFinish);
->>>>>>> eee720ef
+                processAddFilter(filter, newFilterFlags, newFilterEmoticon, newFilterName, newFilterNameEntities, newFilterNoanimate, newFilterColor, newAlwaysShow, newNeverShow, creatingNew, atBegin, hasUserChanged, resetUnreadCounter, fragment, onFinish);
             } else if (onFinish != null) {
                 onFinish.run();
             }
         }));
         if (!progress) {
-<<<<<<< HEAD
-            processAddFilter(filter, newFilterFlags, newFilterEmoticon, newFilterName, newFilterColor, newAlwaysShow, newNeverShow, creatingNew, atBegin, hasUserChanged, resetUnreadCounter, fragment, null);
-=======
-            processAddFilter(filter, newFilterFlags, newFilterName, newFilterNameEntities, newFilterNoanimate, newFilterColor, newAlwaysShow, newNeverShow, creatingNew, atBegin, hasUserChanged, resetUnreadCounter, fragment, null);
->>>>>>> eee720ef
+            processAddFilter(filter, newFilterFlags, newFilterEmoticon, newFilterName, newFilterNameEntities, newFilterNoanimate, newFilterColor, newAlwaysShow, newNeverShow, creatingNew, atBegin, hasUserChanged, resetUnreadCounter, fragment, null);
         }
     }
 
@@ -1308,13 +1273,11 @@
                 hasUserChanged = true;
             }
         }
-<<<<<<< HEAD
         if (isFolderVisible() != showFolder) {
             hasUserChanged = true;
-=======
+        }
         if (filter.title_noanimate != (!newFilterAnimations)) {
             return true;
->>>>>>> eee720ef
         }
         if (!TextUtils.equals(filter.name, newFilterName)) {
             return true;
@@ -1349,7 +1312,6 @@
         }
     }
 
-<<<<<<< HEAD
     private boolean _isFolderVisible = true;
     private boolean _isHFDefined = false;
     private boolean isFolderVisible() {
@@ -1389,8 +1351,7 @@
         }
     }
 
-=======
->>>>>>> eee720ef
+
     private static final int VIEW_TYPE_HEADER = 0;
     private static final int VIEW_TYPE_CHAT = 1;
     private static final int VIEW_TYPE_EDIT = 2;
@@ -1402,11 +1363,9 @@
     private static final int VIEW_TYPE_CREATE_LINK = 8;
     private static final int VIEW_TYPE_HEADER_COLOR_PREVIEW = 9;
     private static final int VIEW_TYPE_COLOR = 10;
-<<<<<<< HEAD
     private static final int VIEW_TYPE_SWITCH = 199;
-=======
+    private static final int VIEW_TYPE_EDIT_EMOTICON = 132;
     private static final int VIEW_TYPE_HEADER_ANIMATED = 11;
->>>>>>> eee720ef
 
     private static class ItemInner extends AdapterWithDiffUtils.Item {
 
@@ -1599,30 +1558,24 @@
                     break;
                 }
                 case VIEW_TYPE_EDIT: {
-<<<<<<< HEAD
-                    PollEditTextCell cell = new PollEditTextCell(mContext, false, PollEditTextCell.TYPE_DEFAULT, null, view1 -> {
-                        iconSelectorAlert = new IconSelectorAlert(mContext) {
-                            @Override
-                            protected void onItemClick(String emoticon) {
-                                super.onItemClick(emoticon);
-                                newFilterEmoticon = emoticon;
-                                adapter.notifyItemChanged(nameRow);
-                                checkDoneButton(true);
-                            }
-                        };
-                        iconSelectorAlert.show();
-                    });
-                    cell.createErrorTextView();
-                    cell.setBackgroundColor(Theme.getColor(Theme.key_windowBackgroundWhite));
-                    cell.addTextWatcher(new TextWatcher() {
-=======
                     EditEmojiTextCell cell = nameEditTextCell = new EditEmojiTextCell(mContext, (SizeNotifierFrameLayout) fragmentView, LocaleController.getString(R.string.FilterNameHint), false, MAX_NAME_LENGTH, EditTextEmoji.STYLE_GIFT, resourceProvider) {
->>>>>>> eee720ef
                         @Override
                         public int emojiCacheType() {
                             return AnimatedEmojiDrawable.CACHE_TYPE_TOGGLEABLE_EDIT;
                         }
                     };
+
+                    iconSelectorAlert = new IconSelectorAlert(mContext) {
+                        @Override
+                        protected void onItemClick(String emoticon) {
+                            super.onItemClick(emoticon);
+                            newFilterEmoticon = emoticon;
+                            adapter.notifyItemChanged(nameRow);
+                            checkDoneButton(true);
+                        }
+                    };
+                    iconSelectorAlert.show();
+
                     cell.setAllowEntities(false);
                     cell.editTextEmoji.getEditText().setEmojiColor(getThemedColor(Theme.key_featuredStickers_addButton));
                     cell.editTextEmoji.setEmojiViewCacheType(AnimatedEmojiDrawable.CACHE_TYPE_TOGGLEABLE_EDIT);
@@ -1637,10 +1590,9 @@
                         public void onTextChanged(CharSequence s, int start, int before, int count) {}
                         @Override
                         public void afterTextChanged(Editable s) {
-                            CharSequence newName = s;
-                            if (!TextUtils.equals(newName, newFilterName)) {
-                                nameChangedManually = !TextUtils.isEmpty(newName);
-                                newFilterName = AnimatedEmojiSpan.onlyEmojiSpans(newName);
+                            if (!TextUtils.equals(s, newFilterName)) {
+                                nameChangedManually = !TextUtils.isEmpty(s);
+                                newFilterName = AnimatedEmojiSpan.onlyEmojiSpans(s);
                                 if (folderTagsHeader != null) {
                                     folderTagsHeader.setPreviewText(AnimatedEmojiSpan.cloneSpans(newFilterName, -1, folderTagsHeader.getPreviewTextPaint().getFontMetricsInt(), .5f), true);
                                 }
@@ -1658,6 +1610,60 @@
                     view = cell;
                     break;
                 }
+
+//                case VIEW_TYPE_EDIT_EMOTICON: {
+//                    PollEditTextCell cell = new PollEditTextCell(mContext, false, PollEditTextCell.TYPE_DEFAULT, null, view1 -> {
+//                        iconSelectorAlert = new IconSelectorAlert(mContext) {
+//                            @Override
+//                            protected void onItemClick(String emoticon) {
+//                                super.onItemClick(emoticon);
+//                                newFilterEmoticon = emoticon;
+//                                adapter.notifyItemChanged(nameRow);
+//                                checkDoneButton(true);
+//                            }
+//                        };
+//                        iconSelectorAlert.show();
+//                    });
+//                    cell.createErrorTextView();
+//                    cell.setBackgroundColor(Theme.getColor(Theme.key_windowBackgroundWhite));
+//                    cell.addTextWatcher(new TextWatcher() {
+//                        @Override
+//                        public void beforeTextChanged(CharSequence s, int start, int count, int after) {
+//
+//                        }
+//
+//                        @Override
+//                        public void onTextChanged(CharSequence s, int start, int before, int count) {
+//
+//                        }
+//
+//                        @Override
+//                        public void afterTextChanged(Editable s) {
+//                            if (cell.getTag() != null) {
+//                                return;
+//                            }
+//                            String newName = s.toString();
+//                            if (!TextUtils.equals(newName, newFilterName)) {
+//                                nameChangedManually = !TextUtils.isEmpty(newName);
+//                                newFilterName = newName;
+//                                if (folderTagsHeader != null) {
+//                                    folderTagsHeader.setPreviewText((newFilterName == null ? "" : newFilterName).toUpperCase(), true);
+//                                }
+//                            }
+//                            RecyclerView.ViewHolder holder = listView.findViewHolderForAdapterPosition(nameRow);
+//                            if (holder != null) {
+//                                setTextLeft(holder.itemView);
+//                            }
+//                            checkDoneButton(true);
+//                        }
+//                    });
+//                    EditTextBoldCursor editText = cell.getTextView();
+//                    cell.setShowNextButton(true);
+//                    editText.setOnFocusChangeListener((v, hasFocus) -> cell.getTextView2().setAlpha(hasFocus || newFilterName.length() > MAX_NAME_LENGTH ? 1.0f : 0.0f));
+//                    editText.setImeOptions(EditorInfo.IME_ACTION_DONE | EditorInfo.IME_FLAG_NO_EXTRACT_UI);
+//                    view = cell;
+//                    break;
+//                }
                 case VIEW_TYPE_SHADOW:
                     view = new ShadowSectionCell(mContext);
                     break;
