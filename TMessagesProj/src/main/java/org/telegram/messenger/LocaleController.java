/*
 * This is the source code of Telegram for Android v. 1.3.x.
 * It is licensed under GNU GPL v. 2 or later.
 * You should have received a copy of the license in this archive (see LICENSE).
 *
 * Copyright Nikolai Kudashov, 2013-2018.
 */

package org.telegram.messenger;

import android.app.Activity;
import android.content.BroadcastReceiver;
import android.content.Context;
import android.content.Intent;
import android.content.IntentFilter;
import android.content.SharedPreferences;
import android.content.res.Configuration;
import android.os.Build;
import android.telephony.TelephonyManager;
import android.text.SpannableStringBuilder;
import android.text.TextUtils;
import android.text.format.DateFormat;
import android.util.Xml;

import androidx.annotation.StringRes;

import it.octogram.android.OctoConfig;
import it.octogram.android.utils.LanguageController;
import it.octogram.android.utils.OctoUtils;
import it.octogram.android.translator.TranslationsWrapper;

import org.telegram.messenger.time.FastDateFormat;
import org.telegram.ui.Components.TranslateAlert2;
import org.telegram.ui.LaunchActivity;
import org.telegram.tgnet.Vector;
import org.telegram.ui.Stars.StarsController;
import org.telegram.tgnet.ConnectionsManager;
import org.telegram.tgnet.TLObject;
import org.telegram.tgnet.TLRPC;
import org.telegram.ui.RestrictedLanguagesSelectActivity;
import org.xmlpull.v1.XmlPullParser;

import java.io.BufferedWriter;
import java.io.File;
import java.io.FileInputStream;
import java.io.FileWriter;
import java.text.DecimalFormat;
import java.text.NumberFormat;
import java.util.ArrayList;
import java.util.Calendar;
import java.util.Collection;
import java.util.Currency;
import java.util.Date;
import java.util.HashMap;
import java.util.HashSet;
import java.util.Locale;
import java.util.Objects;
import java.util.TimeZone;

public class LocaleController {

    static final int QUANTITY_OTHER = 0x0000;
    static final int QUANTITY_ZERO = 0x0001;
    static final int QUANTITY_ONE = 0x0002;
    static final int QUANTITY_TWO = 0x0004;
    static final int QUANTITY_FEW = 0x0008;
    static final int QUANTITY_MANY = 0x0010;

    public static boolean isRTL = false;
    public static int nameDisplayOrder = 1;
    public static boolean is24HourFormat = false;

    private volatile FastDateFormat formatterDay;
    public FastDateFormat getFormatterDay() {
        if (formatterDay == null) {
            synchronized (this) {
                if (formatterDay == null) {
                    final Locale locale = currentLocale == null ? Locale.getDefault() : currentLocale;
                    String lang = locale.getLanguage();
                    if (lang == null) {
                        lang = "en";
                    }
                    lang = lang.toLowerCase();
                    formatterDay = createFormatter(lang.toLowerCase().equals("ar") || lang.toLowerCase().equals("ko") ? locale : Locale.US, is24HourFormat ? getStringInternal("formatterDay24H", R.string.formatterDay24H) : getStringInternal("formatterDay12H", R.string.formatterDay12H), is24HourFormat ? "HH:mm" : "h:mm a");
                }
            }
        }
        return OctoConfig.INSTANCE.formatTimeWithSeconds.getValue() ? getFormatterDayWithSeconds() : formatterDay;
    }

    private volatile FastDateFormat formatterConstDay;
    public FastDateFormat getFormatterConstDay() {
        if (formatterConstDay == null) {
            synchronized (this) {
                if (formatterConstDay == null) {
                    final Locale locale = currentLocale == null ? Locale.getDefault() : currentLocale;
                    String lang = locale.getLanguage();
                    if (lang == null) {
                        lang = "en";
                    }
                    lang = lang.toLowerCase();
                    formatterConstDay = createFormatter(lang.toLowerCase().equals("ar") || lang.toLowerCase().equals("ko") ? locale : Locale.US, is24HourFormat ? "HH:mm" : "h:mm a", is24HourFormat ? "HH:mm" : "h:mm a");
                }
            }
        }
        return formatterConstDay;
    }

    private volatile FastDateFormat formatterWeek;
    public FastDateFormat getFormatterWeek() {
        if (formatterWeek == null) {
            synchronized (this) {
                if (formatterWeek == null) {
                    final Locale locale = currentLocale == null ? Locale.getDefault() : currentLocale;
                    formatterWeek = createFormatter(locale, getStringInternal("formatterWeek", R.string.formatterWeek), "EEE");
                }
            }
        }
        return formatterWeek;
    }

    private volatile FastDateFormat formatterWeekLong;
    public FastDateFormat getFormatterWeekLong() {
        if (formatterWeekLong == null) {
            synchronized (this) {
                if (formatterWeekLong == null) {
                    final Locale locale = currentLocale == null ? Locale.getDefault() : currentLocale;
                    formatterWeekLong = createFormatter(locale, getStringInternal("formatterWeekLong", R.string.formatterWeekLong), "EEEE");
                }
            }
        }
        return formatterWeekLong;
    }

    private volatile FastDateFormat formatterDayMonth;
    public FastDateFormat getFormatterDayMonth() {
        if (formatterDayMonth == null) {
            synchronized (this) {
                if (formatterDayMonth == null) {
                    final Locale locale = currentLocale == null ? Locale.getDefault() : currentLocale;
                    formatterDayMonth = createFormatter(locale, getStringInternal("formatterMonth", R.string.formatterMonth), "dd MMM");
                }
            }
        }
        return formatterDayMonth;
    }

    private volatile FastDateFormat formatterYear;
    public FastDateFormat getFormatterYear() {
        if (formatterYear == null) {
            synchronized (this) {
                if (formatterYear == null) {
                    final Locale locale = currentLocale == null ? Locale.getDefault() : currentLocale;
                    formatterYear = createFormatter(locale, getStringInternal("formatterYear", R.string.formatterYear), "dd.MM.yy");
                }
            }
        }
        return formatterYear;
    }

    private volatile FastDateFormat formatterYearMax;
    public FastDateFormat getFormatterYearMax() {
        if (formatterYearMax == null) {
            synchronized (this) {
                if (formatterYearMax == null) {
                    final Locale locale = currentLocale == null ? Locale.getDefault() : currentLocale;
                    formatterYearMax = createFormatter(locale, getStringInternal("formatterYearMax", R.string.formatterYearMax), "dd.MM.yyyy");
                }
            }
        }
        return formatterYearMax;
    }

    private volatile FastDateFormat formatterStats;
    public FastDateFormat getFormatterStats() {
        if (formatterStats == null) {
            synchronized (this) {
                if (formatterStats == null) {
                    final Locale locale = currentLocale == null ? Locale.getDefault() : currentLocale;
                    formatterStats = createFormatter(locale, is24HourFormat ? getStringInternal("formatterStats24H", R.string.formatterStats24H) : getStringInternal("formatterStats12H", R.string.formatterStats12H), is24HourFormat ? "MMM dd yyyy, HH:mm" : "MMM dd yyyy, h:mm a");
                }
            }
        }
        return formatterStats;
    }

    private volatile FastDateFormat formatterBannedUntil;
    public FastDateFormat getFormatterBannedUntil() {
        if (formatterBannedUntil == null) {
            synchronized (this) {
                if (formatterBannedUntil == null) {
                    final Locale locale = currentLocale == null ? Locale.getDefault() : currentLocale;
                    formatterBannedUntil = createFormatter(locale, is24HourFormat ? getStringInternal("formatterBannedUntil24H", R.string.formatterBannedUntil24H) : getStringInternal("formatterBannedUntil12H", R.string.formatterBannedUntil12H), is24HourFormat ? "MMM dd yyyy, HH:mm" : "MMM dd yyyy, h:mm a");
                }
            }
        }
        return formatterBannedUntil;
    }

    private volatile FastDateFormat formatterBannedUntilThisYear;
    public FastDateFormat getFormatterBannedUntilThisYear() {
        if (formatterBannedUntilThisYear == null) {
            synchronized (this) {
                if (formatterBannedUntilThisYear == null) {
                    final Locale locale = currentLocale == null ? Locale.getDefault() : currentLocale;
                    formatterBannedUntilThisYear = createFormatter(locale, is24HourFormat ? getStringInternal("formatterBannedUntilThisYear24H", R.string.formatterBannedUntilThisYear24H) : getStringInternal("formatterBannedUntilThisYear12H", R.string.formatterBannedUntilThisYear12H), is24HourFormat ? "MMM dd, HH:mm" : "MMM dd, h:mm a");
                }
            }
        }
        return formatterBannedUntilThisYear;
    }

    private volatile FastDateFormat chatDate;
    public FastDateFormat getChatDate() {
        if (chatDate == null) {
            synchronized (this) {
                if (chatDate == null) {
                    final Locale locale = currentLocale == null ? Locale.getDefault() : currentLocale;
                    chatDate = createFormatter(locale, getStringInternal("chatDate", R.string.chatDate), "d MMMM");
                }
            }
        }
        return chatDate;
    }

    private volatile FastDateFormat chatFullDate;
    public FastDateFormat getChatFullDate() {
        if (chatFullDate == null) {
            synchronized (this) {
                if (chatFullDate == null) {
                    final Locale locale = currentLocale == null ? Locale.getDefault() : currentLocale;
                    chatFullDate = createFormatter(locale, getStringInternal("chatFullDate", R.string.chatFullDate), "d MMMM yyyy");
                }
            }
        }
        return chatFullDate;
    }

    private volatile FastDateFormat formatterScheduleDay;
    public FastDateFormat getFormatterScheduleDay() {
        if (formatterScheduleDay == null) {
            synchronized (this) {
                if (formatterScheduleDay == null) {
                    final Locale locale = currentLocale == null ? Locale.getDefault() : currentLocale;
                    formatterScheduleDay = createFormatter(locale, getStringInternal("formatDateSchedule", R.string.formatDateSchedule), "MMM d");
                }
            }
        }
        return formatterScheduleDay;
    }

    private volatile FastDateFormat formatterScheduleYear;
    public FastDateFormat getFormatterScheduleYear() {
        if (formatterScheduleYear == null) {
            synchronized (this) {
                if (formatterScheduleYear == null) {
                    final Locale locale = currentLocale == null ? Locale.getDefault() : currentLocale;
                    formatterScheduleYear = createFormatter(locale, getStringInternal("formatDateScheduleYear", R.string.formatDateScheduleYear), "MMM d yyyy");
                }
            }
        }
        return formatterScheduleYear;
    }

    private volatile FastDateFormat formatterMonthYear;
    public FastDateFormat getFormatterMonthYear() {
        if (formatterMonthYear == null) {
            synchronized (this) {
                if (formatterMonthYear == null) {
                    final Locale locale = currentLocale == null ? Locale.getDefault() : currentLocale;
                    formatterMonthYear = createFormatter(locale, getStringInternal("formatterMonthYear", R.string.formatterMonthYear), "MMM yyyy");
                }
            }
        }
        return formatterMonthYear;
    }

    private volatile FastDateFormat formatterGiveawayCard;
    public FastDateFormat getFormatterGiveawayCard() {
        if (formatterGiveawayCard == null) {
            synchronized (this) {
                if (formatterGiveawayCard == null) {
                    final Locale locale = currentLocale == null ? Locale.getDefault() : currentLocale;
                    formatterGiveawayCard = createFormatter(locale, getStringInternal("formatterGiveawayCard", R.string.formatterGiveawayCard), "dd MMM yyyy");
                }
            }
        }
        return formatterGiveawayCard;
    }

    private volatile FastDateFormat formatterBoostExpired;
    public FastDateFormat getFormatterBoostExpired() {
        if (formatterBoostExpired == null) {
            synchronized (this) {
                if (formatterBoostExpired == null) {
                    final Locale locale = currentLocale == null ? Locale.getDefault() : currentLocale;
                    formatterBoostExpired = createFormatter(locale, getStringInternal("formatterBoostExpired", R.string.formatterBoostExpired), "MMM dd, yyyy");
                }
            }
        }
        return formatterBoostExpired;
    }

    private volatile FastDateFormat formatterGiveawayMonthDay;
    public FastDateFormat getFormatterGiveawayMonthDay() {
        if (formatterGiveawayMonthDay == null) {
            synchronized (this) {
                if (formatterGiveawayMonthDay == null) {
                    final Locale locale = currentLocale == null ? Locale.getDefault() : currentLocale;
                    formatterGiveawayMonthDay = createFormatter(locale, getStringInternal("formatterGiveawayMonthDay", R.string.formatterGiveawayMonthDay), "MMMM dd");
                }
            }
        }
        return formatterGiveawayMonthDay;
    }

    private volatile FastDateFormat formatterGiveawayMonthDayYear;
    public FastDateFormat getFormatterGiveawayMonthDayYear() {
        if (formatterGiveawayMonthDayYear == null) {
            synchronized (this) {
                if (formatterGiveawayMonthDayYear == null) {
                    final Locale locale = currentLocale == null ? Locale.getDefault() : currentLocale;
                    formatterGiveawayMonthDayYear = createFormatter(locale, getStringInternal("formatterGiveawayMonthDayYear", R.string.formatterGiveawayMonthDayYear), "MMMM dd, yyyy");
                }
            }
        }
        return formatterGiveawayMonthDayYear;
    }

    private final FastDateFormat[] formatterScheduleSend = new FastDateFormat[15];
    public FastDateFormat getFormatterScheduleSend(int n) {
        if (n < 0 || n >= formatterScheduleSend.length)
            return null;
        if (formatterScheduleSend[n] == null) {
            final Locale locale = currentLocale == null ? Locale.getDefault() : currentLocale;
            switch (n) {
                case 0: formatterScheduleSend[n] = createFormatter(locale, getStringInternal("SendTodayAt", R.string.SendTodayAt), "'Send today at' HH:mm"); break;
                case 1: formatterScheduleSend[n] = createFormatter(locale, getStringInternal("SendDayAt", R.string.SendDayAt), "'Send on' MMM d 'at' HH:mm"); break;
                case 2: formatterScheduleSend[n] = createFormatter(locale, getStringInternal("SendDayYearAt", R.string.SendDayYearAt), "'Send on' MMM d yyyy 'at' HH:mm"); break;
                case 3: formatterScheduleSend[n] = createFormatter(locale, getStringInternal("RemindTodayAt", R.string.RemindTodayAt), "'Remind today at' HH:mm"); break;
                case 4: formatterScheduleSend[n] = createFormatter(locale, getStringInternal("RemindDayAt", R.string.RemindDayAt), "'Remind on' MMM d 'at' HH:mm"); break;
                case 5: formatterScheduleSend[n] = createFormatter(locale, getStringInternal("RemindDayYearAt", R.string.RemindDayYearAt), "'Remind on' MMM d yyyy 'at' HH:mm"); break;
                case 6: formatterScheduleSend[n] = createFormatter(locale, getStringInternal("StartTodayAt", R.string.StartTodayAt), "'Start today at' HH:mm"); break;
                case 7: formatterScheduleSend[n] = createFormatter(locale, getStringInternal("StartDayAt", R.string.StartDayAt), "'Start on' MMM d 'at' HH:mm"); break;
                case 8: formatterScheduleSend[n] = createFormatter(locale, getStringInternal("StartDayYearAt", R.string.StartDayYearAt), "'Start on' MMM d yyyy 'at' HH:mm"); break;
                case 9: formatterScheduleSend[n] = createFormatter(locale, getStringInternal("StartShortTodayAt", R.string.StartShortTodayAt), "'Today,' HH:mm"); break;
                case 10: formatterScheduleSend[n] = createFormatter(locale, getStringInternal("StartShortDayAt", R.string.StartShortDayAt), "MMM d',' HH:mm"); break;
                case 11: formatterScheduleSend[n] = createFormatter(locale, getStringInternal("StartShortDayYearAt", R.string.StartShortDayYearAt), "MMM d yyyy, HH:mm"); break;
                case 12: formatterScheduleSend[n] = createFormatter(locale, getStringInternal("StartsTodayAt", R.string.StartsTodayAt), "'Starts today at' HH:mm"); break;
                case 13: formatterScheduleSend[n] = createFormatter(locale, getStringInternal("StartsDayAt", R.string.StartsDayAt), "'Starts on' MMM d 'at' HH:mm"); break;
                case 14: formatterScheduleSend[n] = createFormatter(locale, getStringInternal("StartsDayYearAt", R.string.StartsDayYearAt), "'Starts on' MMM d yyyy 'at' HH:mm"); break;
            }
        }
        return formatterScheduleSend[n];
    }

    private volatile FastDateFormat formatterDayWithSeconds;
    public FastDateFormat getFormatterDayWithSeconds() {
        if (formatterDayWithSeconds == null) {
            synchronized (this) {
                if (formatterDayWithSeconds == null) {
                    final Locale locale = currentLocale == null ? Locale.getDefault() : currentLocale;
                    formatterDayWithSeconds = createFormatter(locale, is24HourFormat ? getStringInternal("FormatterDay24HSec", R.string.FormatterDay24HSec) : getStringInternal("FormatterDay12HSec", R.string.FormatterDay12HSec), is24HourFormat ? "HH:mm:ss" : "h:mm:ss a");
                }
            }
        }
        return formatterDayWithSeconds;
    }

    private volatile FastDateFormat formatterFull;
    public FastDateFormat getFormatterFull() {
        if (formatterFull == null) {
            synchronized (this) {
                if (formatterFull == null) {
                    final Locale locale = currentLocale == null ? Locale.getDefault() : currentLocale;
                    formatterFull = createFormatter(locale, "MMM dd yyyy, HH:mm:ss", "MMM dd yyyy, HH:mm:ss");
                }
            }
        }
        return formatterFull;
    }

    private static HashMap<Integer, String> resourcesCacheMap = new HashMap<>();

    private HashMap<String, PluralRules> allRules = new HashMap<>();

    private Locale currentLocale;
    private Locale systemDefaultLocale;
    private PluralRules currentPluralRules;
    private LocaleInfo currentLocaleInfo;
    private HashMap<String, String> localeValues = new HashMap<>();
    private String languageOverride;
    private boolean changingConfiguration = false;
    private boolean reloadLastFile;

    private String currentSystemLocale;

    private HashMap<String, String> currencyValues;
    private HashMap<String, String> translitChars;
    private HashMap<String, String> ruTranslitChars;

    private class TimeZoneChangedReceiver extends BroadcastReceiver {
        @Override
        public void onReceive(Context context, Intent intent) {
            ApplicationLoader.applicationHandler.post(() -> {
                if (!getFormatterDayMonth().getTimeZone().equals(TimeZone.getDefault())) {
                    LocaleController.getInstance().recreateFormatters();
                }
            });
        }
    }

    public static class LocaleInfo {

        public String name;
        public String nameEnglish;
        public String shortName;
        public String pathToFile;
        public String baseLangCode;
        public String pluralLangCode;
        public boolean isRtl;
        public int version;
        public int baseVersion;
        public boolean builtIn;
        public int serverIndex;

        public String getSaveString() {
            String langCode = baseLangCode == null ? "" : baseLangCode;
            String pluralCode = TextUtils.isEmpty(pluralLangCode) ? shortName : pluralLangCode;
            return name + "|" + nameEnglish + "|" + shortName + "|" + pathToFile + "|" + version + "|" + langCode + "|" + pluralLangCode + "|" + (isRtl ? 1 : 0) + "|" + baseVersion + "|" + serverIndex;
        }

        public static LocaleInfo createWithString(String string) {
            if (string == null || string.length() == 0) {
                return null;
            }
            String[] args = string.split("\\|");
            LocaleInfo localeInfo = null;
            if (args.length >= 4) {
                localeInfo = new LocaleInfo();
                localeInfo.name = args[0];
                localeInfo.nameEnglish = args[1];
                localeInfo.shortName = args[2].toLowerCase();
                localeInfo.pathToFile = args[3];
                if (args.length >= 5) {
                    localeInfo.version = Utilities.parseInt(args[4]);
                }
                localeInfo.baseLangCode = args.length >= 6 ? args[5] : "";
                localeInfo.pluralLangCode = args.length >= 7 ? args[6] : localeInfo.shortName;
                if (args.length >= 8) {
                    localeInfo.isRtl = Utilities.parseInt(args[7]) == 1;
                }
                if (args.length >= 9) {
                    localeInfo.baseVersion = Utilities.parseInt(args[8]);
                }
                if (args.length >= 10) {
                    localeInfo.serverIndex = Utilities.parseInt(args[9]);
                } else {
                    localeInfo.serverIndex = Integer.MAX_VALUE;
                }
                if (!TextUtils.isEmpty(localeInfo.baseLangCode)) {
                    localeInfo.baseLangCode = localeInfo.baseLangCode.replace("-", "_");
                }
            }
            return localeInfo;
        }

        public File getPathToFile() {
            if (isRemote()) {
                return new File(ApplicationLoader.getFilesDirFixed(), "remote_" + shortName + ".xml");
            } else if (isUnofficial()) {
                return new File(ApplicationLoader.getFilesDirFixed(), "unofficial_" + shortName + ".xml");
            }
            return !TextUtils.isEmpty(pathToFile) ? new File(pathToFile) : null;
        }

        public File getPathToBaseFile() {
            if (isUnofficial()) {
                return new File(ApplicationLoader.getFilesDirFixed(), "unofficial_base_" + shortName + ".xml");
            }
            return null;
        }

        public String getKey() {
            if (pathToFile != null && !isRemote() && !isUnofficial()) {
                return "local_" + shortName;
            } else if (isUnofficial()) {
                return "unofficial_" + shortName;
            }
            return shortName;
        }

        public boolean hasBaseLang() {
            return isUnofficial() && !TextUtils.isEmpty(baseLangCode) && !baseLangCode.equals(shortName);
        }

        public boolean isRemote() {
            return "remote".equals(pathToFile);
        }

        public boolean isUnofficial() {
            return "unofficial".equals(pathToFile);
        }

        public boolean isLocal() {
            return !TextUtils.isEmpty(pathToFile) && !isRemote() && !isUnofficial();
        }

        public boolean isBuiltIn() {
            return builtIn;
        }

        public String getLangCode() {
            return shortName.replace("_", "-");
        }

        public String getBaseLangCode() {
            return baseLangCode == null ? "" : baseLangCode.replace("_", "-");
        }
    }

    private boolean loadingRemoteLanguages;

    public ArrayList<LocaleInfo> languages = new ArrayList<>();
    public ArrayList<LocaleInfo> unofficialLanguages = new ArrayList<>();
    public ArrayList<LocaleInfo> remoteLanguages = new ArrayList<>();
    public HashMap<String, LocaleInfo> remoteLanguagesDict = new HashMap<>();
    public HashMap<String, LocaleInfo> languagesDict = new HashMap<>();

    private ArrayList<LocaleInfo> otherLanguages = new ArrayList<>();

    private static volatile LocaleController Instance = null;
    public static LocaleController getInstance() {
        LocaleController localInstance = Instance;
        if (localInstance == null) {
            synchronized (LocaleController.class) {
                localInstance = Instance;
                if (localInstance == null) {
                    Instance = localInstance = new LocaleController();
                }
            }
        }
        return localInstance;
    }

    public LocaleController() {
        addRules(new String[]{"bem", "brx", "da", "de", "el", "en", "eo", "es", "et", "fi", "fo", "gl", "he", "iw", "it", "nb",
                "nl", "nn", "no", "sv", "af", "bg", "bn", "ca", "eu", "fur", "fy", "gu", "ha", "is", "ku",
                "lb", "ml", "mr", "nah", "ne", "om", "or", "pa", "pap", "ps", "so", "sq", "sw", "ta", "te",
                "tk", "ur", "zu", "mn", "gsw", "chr", "rm", "pt", "an", "ast"}, new PluralRules_One());
        addRules(new String[]{"cs", "sk"}, new PluralRules_Czech());
        addRules(new String[]{"ff", "fr", "kab"}, new PluralRules_French());
        addRules(new String[]{"ru", "uk", "be"}, new PluralRules_Balkan());
        addRules(new String[]{"sr", "hr", "bs", "sh"}, new PluralRules_Serbian());
        addRules(new String[]{"lv"}, new PluralRules_Latvian());
        addRules(new String[]{"lt"}, new PluralRules_Lithuanian());
        addRules(new String[]{"pl"}, new PluralRules_Polish());
        addRules(new String[]{"ro", "mo"}, new PluralRules_Romanian());
        addRules(new String[]{"sl"}, new PluralRules_Slovenian());
        addRules(new String[]{"ar"}, new PluralRules_Arabic());
        addRules(new String[]{"mk"}, new PluralRules_Macedonian());
        addRules(new String[]{"cy"}, new PluralRules_Welsh());
        addRules(new String[]{"br"}, new PluralRules_Breton());
        addRules(new String[]{"lag"}, new PluralRules_Langi());
        addRules(new String[]{"shi"}, new PluralRules_Tachelhit());
        addRules(new String[]{"mt"}, new PluralRules_Maltese());
        addRules(new String[]{"ga", "se", "sma", "smi", "smj", "smn", "sms"}, new PluralRules_Two());
        addRules(new String[]{"ak", "am", "bh", "fil", "tl", "guw", "hi", "ln", "mg", "nso", "ti", "wa"}, new PluralRules_Zero());
        addRules(new String[]{"az", "bm", "fa", "ig", "hu", "ja", "kde", "kea", "ko", "my", "ses", "sg", "to",
                "tr", "vi", "wo", "yo", "zh", "bo", "dz", "id", "jv", "jw", "ka", "km", "kn", "ms", "th", "in"}, new PluralRules_None());

        LocaleInfo localeInfo = new LocaleInfo();
        localeInfo.name = "English";
        localeInfo.nameEnglish = "English";
        localeInfo.shortName = localeInfo.pluralLangCode = "en";
        localeInfo.pathToFile = null;
        localeInfo.builtIn = true;
        languages.add(localeInfo);
        languagesDict.put(localeInfo.shortName, localeInfo);

        localeInfo = new LocaleInfo();
        localeInfo.name = "Italiano";
        localeInfo.nameEnglish = "Italian";
        localeInfo.shortName = localeInfo.pluralLangCode = "it";
        localeInfo.pathToFile = null;
        localeInfo.builtIn = true;
        languages.add(localeInfo);
        languagesDict.put(localeInfo.shortName, localeInfo);

        localeInfo = new LocaleInfo();
        localeInfo.name = "Español";
        localeInfo.nameEnglish = "Spanish";
        localeInfo.shortName = localeInfo.pluralLangCode = "es";
        localeInfo.builtIn = true;
        languages.add(localeInfo);
        languagesDict.put(localeInfo.shortName, localeInfo);

        localeInfo = new LocaleInfo();
        localeInfo.name = "Deutsch";
        localeInfo.nameEnglish = "German";
        localeInfo.shortName = localeInfo.pluralLangCode = "de";
        localeInfo.pathToFile = null;
        localeInfo.builtIn = true;
        languages.add(localeInfo);
        languagesDict.put(localeInfo.shortName, localeInfo);

        localeInfo = new LocaleInfo();
        localeInfo.name = "Nederlands";
        localeInfo.nameEnglish = "Dutch";
        localeInfo.shortName = localeInfo.pluralLangCode = "nl";
        localeInfo.pathToFile = null;
        localeInfo.builtIn = true;
        languages.add(localeInfo);
        languagesDict.put(localeInfo.shortName, localeInfo);

        localeInfo = new LocaleInfo();
        localeInfo.name = "العربية";
        localeInfo.nameEnglish = "Arabic";
        localeInfo.shortName = localeInfo.pluralLangCode = "ar";
        localeInfo.pathToFile = null;
        localeInfo.builtIn = true;
        localeInfo.isRtl = true;
        languages.add(localeInfo);
        languagesDict.put(localeInfo.shortName, localeInfo);

        localeInfo = new LocaleInfo();
        localeInfo.name = "Português (Brasil)";
        localeInfo.nameEnglish = "Portuguese (Brazil)";
        localeInfo.shortName = localeInfo.pluralLangCode = "pt_br";
        localeInfo.pathToFile = null;
        localeInfo.builtIn = true;
        languages.add(localeInfo);
        languagesDict.put(localeInfo.shortName, localeInfo);

        localeInfo = new LocaleInfo();
        localeInfo.name = "한국어";
        localeInfo.nameEnglish = "Korean";
        localeInfo.shortName = localeInfo.pluralLangCode = "ko";
        localeInfo.pathToFile = null;
        localeInfo.builtIn = true;
        languages.add(localeInfo);
        languagesDict.put(localeInfo.shortName, localeInfo);

        localeInfo = new LocaleInfo();
        localeInfo.name = "日本語";
        localeInfo.nameEnglish = "Japanese";
        localeInfo.shortName = "ja_raw";
        localeInfo.baseLangCode = null;
        localeInfo.isRtl = false;
        localeInfo.pathToFile = "unofficial";
        localeInfo.pluralLangCode = "ja";
        localeInfo.builtIn = true;
        languages.add(localeInfo);
        languagesDict.put(localeInfo.getKey(), localeInfo);
        languagesDict.put("ja", localeInfo);

        loadOtherLanguages();
        if (remoteLanguages.isEmpty()) {
            AndroidUtilities.runOnUIThread(() -> loadRemoteLanguages(UserConfig.selectedAccount));
        }

        for (int a = 0; a < otherLanguages.size(); a++) {
            LocaleInfo locale = otherLanguages.get(a);
            languages.add(locale);
            languagesDict.put(locale.getKey(), locale);
        }

        for (int a = 0; a < remoteLanguages.size(); a++) {
            LocaleInfo locale = remoteLanguages.get(a);
            LocaleInfo existingLocale = getLanguageFromDict(locale.getKey());
            if (existingLocale != null) {
                existingLocale.pathToFile = locale.pathToFile;
                existingLocale.version = locale.version;
                existingLocale.baseVersion = locale.baseVersion;
                existingLocale.serverIndex = locale.serverIndex;
                remoteLanguages.set(a, existingLocale);
            } else {
                languages.add(locale);
                languagesDict.put(locale.getKey(), locale);
            }
        }

        for (int a = 0; a < unofficialLanguages.size(); a++) {
            LocaleInfo locale = unofficialLanguages.get(a);
            LocaleInfo existingLocale = getLanguageFromDict(locale.getKey());
            if (existingLocale != null) {
                existingLocale.pathToFile = locale.pathToFile;
                existingLocale.version = locale.version;
                existingLocale.baseVersion = locale.baseVersion;
                existingLocale.serverIndex = locale.serverIndex;
                unofficialLanguages.set(a, existingLocale);
            } else {
                languagesDict.put(locale.getKey(), locale);
            }
        }

        systemDefaultLocale = Locale.getDefault();
        is24HourFormat = DateFormat.is24HourFormat(ApplicationLoader.applicationContext);
        LocaleInfo currentInfo = null;
        boolean override = false;

        try {
            SharedPreferences preferences = MessagesController.getGlobalMainSettings();
            String lang = preferences.getString("language", null);
            if (lang != null) {
                currentInfo = getLanguageFromDict(lang);
                if (currentInfo != null) {
                    override = true;
                }
            }

            if (currentInfo == null && systemDefaultLocale.getLanguage() != null) {
                currentInfo = getLanguageFromDict(systemDefaultLocale.getLanguage());
            }
            if (currentInfo == null) {
                currentInfo = getLanguageFromDict(getLocaleString(systemDefaultLocale));
                if (currentInfo == null) {
                    currentInfo = getLanguageFromDict("en");
                }
            }

            applyLanguage(currentInfo, override, true, UserConfig.selectedAccount);
        } catch (Exception e) {
            FileLog.e(e);
        }

        try {
            IntentFilter timezoneFilter = new IntentFilter(Intent.ACTION_TIMEZONE_CHANGED);
            if (Build.VERSION.SDK_INT >= 33) {
                ApplicationLoader.applicationContext.registerReceiver(new TimeZoneChangedReceiver(), timezoneFilter, Context.RECEIVER_NOT_EXPORTED);
            } else {
                ApplicationLoader.applicationContext.registerReceiver(new TimeZoneChangedReceiver(), timezoneFilter);
            }
        } catch (Exception e) {
            FileLog.e(e);
        }

        AndroidUtilities.runOnUIThread(() -> currentSystemLocale = getSystemLocaleStringIso639());
    }

    public static String getLanguageFlag(String countryCode) {
        if (countryCode.length() != 2 || countryCode.equals("YL")) return null;

        if (countryCode.equals("FT")) {
            return "\uD83C\uDFF4\u200D\u2620\uFE0F";
        } else if (countryCode.equals("XG")) {
            return "\uD83D\uDEF0";
        } else if (countryCode.equals("XV")){
            return "\uD83C\uDF0D";
        }

        int base = 0x1F1A5;
        char[] chars = countryCode.toCharArray();
        char[] emoji = {
                CharacterCompat.highSurrogate(base),
                CharacterCompat.lowSurrogate(base + chars[0]),
                CharacterCompat.highSurrogate(base),
                CharacterCompat.lowSurrogate(base + chars[1])
        };
        return new String(emoji);
    }

    public LocaleInfo getLanguageFromDict(String key) {
        if (key == null) {
            return null;
        }
        return languagesDict.get(key.toLowerCase().replace("-", "_"));
    }
    public LocaleInfo getBuiltinLanguageByPlural(String plural) {
        Collection<LocaleInfo> values = languagesDict.values();
        for (LocaleInfo l : values)
            if (l.pathToFile != null && l.pathToFile.equals("remote") && (l.shortName == null || !l.shortName.endsWith("_raw")) && l.pluralLangCode != null && l.pluralLangCode.equals(plural))
                return l;
        return null;
    }

    private void addRules(String[] languages, PluralRules rules) {
        for (String language : languages) {
            allRules.put(language, rules);
        }
    }

    private String stringForQuantity(int quantity) {
        switch (quantity) {
            case QUANTITY_ZERO:
                return "zero";
            case QUANTITY_ONE:
                return "one";
            case QUANTITY_TWO:
                return "two";
            case QUANTITY_FEW:
                return "few";
            case QUANTITY_MANY:
                return "many";
            default:
                return "other";
        }
    }

    public Locale getSystemDefaultLocale() {
        return systemDefaultLocale;
    }

    public boolean isCurrentLocalLocale() {
        return currentLocaleInfo.isLocal();
    }

    public void reloadCurrentRemoteLocale(int currentAccount, String langCode, boolean force, Runnable onDone) {
        if (langCode != null) {
            langCode = langCode.replace("-", "_");
        }
        if (langCode == null || currentLocaleInfo != null && (langCode.equals(currentLocaleInfo.shortName) || langCode.equals(currentLocaleInfo.baseLangCode))) {
            applyRemoteLanguage(currentLocaleInfo, langCode, force, currentAccount, onDone);
        }
    }

    private boolean checkingUpdateForCurrentRemoteLocale;

    public void checkUpdateForCurrentRemoteLocale(int currentAccount, int version, int baseVersion) {
        if (currentLocaleInfo == null || !currentLocaleInfo.isRemote() && !currentLocaleInfo.isUnofficial()) {
            return;
        }
        if (currentLocaleInfo.hasBaseLang()) {
            if (currentLocaleInfo.baseVersion < baseVersion) {
                FileLog.d("LocaleController checkUpdateForCurrentRemoteLocale base version is out of date, applying (local is " + currentLocaleInfo.baseVersion + ", remote is " + baseVersion + ")");
                checkingUpdateForCurrentRemoteLocale = true;
                applyRemoteLanguage(currentLocaleInfo, currentLocaleInfo.baseLangCode, false, currentAccount, () -> {
                    checkingUpdateForCurrentRemoteLocale = false;
                    checkPatchLangpack(currentAccount);
                });
            } else {
                FileLog.d("LocaleController checkUpdateForCurrentRemoteLocale base version is up to date (local is " + currentLocaleInfo.baseVersion + ", remote is " + baseVersion + ")");
            }
        }
        if (currentLocaleInfo.version < version) {
            FileLog.d("LocaleController checkUpdateForCurrentRemoteLocale version is out of date, applying (local is " + currentLocaleInfo.version + ", remote is " + version + ")");
            checkingUpdateForCurrentRemoteLocale = true;
            applyRemoteLanguage(currentLocaleInfo, currentLocaleInfo.shortName, false, currentAccount, () -> {
                checkingUpdateForCurrentRemoteLocale = false;
                checkPatchLangpack(currentAccount);
            });
        } else {
            FileLog.d("LocaleController checkUpdateForCurrentRemoteLocale version is up to date (local is " + currentLocaleInfo.version + ", remote is " + version + ")");
        }
    }

    public int calculateTranslatedCount(HashMap<String, String> map) {
        int count = 0;
        HashSet<String> added = new HashSet<>();
        for (String k : map.keySet()) {
            if (k == null) {
                continue;
            }
            String real = null;
            if (k.endsWith("_other")) {
                real = k.substring(0, k.length() - 6);
            } else if (k.endsWith("_zero") || k.endsWith("_many")) {
                real = k.substring(0, k.length() - 5);
            } else if (k.endsWith("_one") || k.endsWith("_two") || k.endsWith("_few")) {
                real = k.substring(0, k.length() - 4);
            }
            if (real == null) {
                count++;
            } else if (!added.contains(real)) {
                added.add(real);
                count++;
            }
        }
        added.clear();
        return count;
    }

    public void checkPatchLangpack(int currentAccount) {
        if (currentLocaleInfo == null || checkingUpdateForCurrentRemoteLocale) {
            return;
        }
        if (shouldReinstallLangpack(currentLocaleInfo.shortName)) {
            if (BuildVars.LOGS_ENABLED) {
                FileLog.d("reload locale because locale file is not enough");
            }
            AndroidUtilities.runOnUIThread(() -> reloadCurrentRemoteLocale(currentAccount, null, true, null));
        }
    }

    private boolean patching = false;

    public void checkForcePatchLangpack(int currentAccount, Runnable ifDone) {
        String lng = LocaleController.getCurrentLanguageName();
        boolean shouldPatch = MessagesController.getInstance(currentAccount).checkResetLangpack > 0 && !MessagesController.getGlobalMainSettings().getBoolean("langpack_patched" + lng, false) && !patching;
        if (shouldPatch) {
            patching = true;
            reloadCurrentRemoteLocale(currentAccount, null, true, () -> AndroidUtilities.runOnUIThread(() -> {
                MessagesController.getGlobalMainSettings().edit().putBoolean("langpack_patched" + lng, true).apply();
                if (ifDone != null) {
                    ifDone.run();
                }
                patching = false;
            }));
        }
    }

    private String getLocaleString(Locale locale) {
        if (locale == null) {
            return "en";
        }
        String languageCode = locale.getLanguage();
        String countryCode = locale.getCountry();
        String variantCode = locale.getVariant();
        if (languageCode.length() == 0 && countryCode.length() == 0) {
            return "en";
        }
        StringBuilder result = new StringBuilder(11);
        result.append(languageCode);
        if (countryCode.length() > 0 || variantCode.length() > 0) {
            result.append('_');
        }
        result.append(countryCode);
        if (variantCode.length() > 0) {
            result.append('_');
        }
        result.append(variantCode);
        return result.toString();
    }

    public static String getSystemLocaleStringIso639() {
        Locale locale = getInstance().getSystemDefaultLocale();
        if (locale == null) {
            return "en";
        }
        String languageCode = locale.getLanguage();
        String countryCode = locale.getCountry();
        String variantCode = locale.getVariant();
        if (languageCode.length() == 0 && countryCode.length() == 0) {
            return "en";
        }
        StringBuilder result = new StringBuilder(11);
        result.append(languageCode);
        if (countryCode.length() > 0 || variantCode.length() > 0) {
            result.append('-');
        }
        result.append(countryCode);
        if (variantCode.length() > 0) {
            result.append('_');
        }
        result.append(variantCode);
        return result.toString();
    }

    public static String getLocaleStringIso639() {
        LocaleInfo info = getInstance().currentLocaleInfo;
        if (info != null) {
            return info.getLangCode();
        }
        Locale locale = getInstance().currentLocale;
        if (locale == null) {
            return "en";
        }
        String languageCode = locale.getLanguage();
        String countryCode = locale.getCountry();
        String variantCode = locale.getVariant();
        if (languageCode.length() == 0 && countryCode.length() == 0) {
            return "en";
        }
        StringBuilder result = new StringBuilder(11);
        result.append(languageCode);
        if (countryCode.length() > 0 || variantCode.length() > 0) {
            result.append('-');
        }
        result.append(countryCode);
        if (variantCode.length() > 0) {
            result.append('_');
        }
        result.append(variantCode);
        return result.toString();
    }

    public static String getLocaleAlias(String code) {
        if (code == null) {
            return null;
        }
        switch (code) {
            case "in":
                return "id";
            case "iw":
                return "he";
            case "jw":
                return "jv";
            case "no":
                return "nb";
            case "tl":
                return "fil";
            case "ji":
                return "yi";
            case "id":
                return "in";
            case "he":
                return "iw";
            case "jv":
                return "jw";
            case "nb":
                return "no";
            case "fil":
                return "tl";
            case "yi":
                return "ji";
        }

        return null;
    }

    public boolean applyLanguageFile(File file, int currentAccount) {
        try {
            HashMap<String, String> stringMap = getLocaleFileStrings(file);

            String languageName = stringMap.get("LanguageName");
            String languageNameInEnglish = stringMap.get("LanguageNameInEnglish");
            String languageCode = stringMap.get("LanguageCode");

            if (languageName != null && languageName.length() > 0 &&
                    languageNameInEnglish != null && languageNameInEnglish.length() > 0 &&
                    languageCode != null && languageCode.length() > 0) {

                if (languageName.contains("&") || languageName.contains("|")) {
                    return false;
                }
                if (languageNameInEnglish.contains("&") || languageNameInEnglish.contains("|")) {
                    return false;
                }
                if (languageCode.contains("&") || languageCode.contains("|") || languageCode.contains("/") || languageCode.contains("\\")) {
                    return false;
                }

                File finalFile = new File(ApplicationLoader.getFilesDirFixed(), languageCode + ".xml");
                if (!AndroidUtilities.copyFile(file, finalFile)) {
                    return false;
                }

                String key = "local_" + languageCode.toLowerCase();
                LocaleInfo localeInfo = getLanguageFromDict(key);
                if (localeInfo == null) {
                    localeInfo = new LocaleInfo();
                    localeInfo.name = languageName;
                    localeInfo.nameEnglish = languageNameInEnglish;
                    localeInfo.shortName = languageCode.toLowerCase();
                    localeInfo.pluralLangCode = localeInfo.shortName;

                    localeInfo.pathToFile = finalFile.getAbsolutePath();
                    languages.add(localeInfo);
                    languagesDict.put(localeInfo.getKey(), localeInfo);
                    otherLanguages.add(localeInfo);

                    saveOtherLanguages();
                }
                localeValues = stringMap;
                applyLanguage(localeInfo, true, false, true, false, currentAccount, null);
                return true;
            }
        } catch (Exception e) {
            FileLog.e(e);
        }
        return false;
    }

    private void saveOtherLanguages() {
        SharedPreferences preferences = ApplicationLoader.applicationContext.getSharedPreferences("langconfig", Activity.MODE_PRIVATE);
        SharedPreferences.Editor editor = preferences.edit();
        StringBuilder stringBuilder = new StringBuilder();
        for (int a = 0; a < otherLanguages.size(); a++) {
            LocaleInfo localeInfo = otherLanguages.get(a);
            String loc = localeInfo.getSaveString();
            if (loc != null) {
                if (stringBuilder.length() != 0) {
                    stringBuilder.append("&");
                }
                stringBuilder.append(loc);
            }
        }
        editor.putString("locales", stringBuilder.toString());
        stringBuilder.setLength(0);
        for (int a = 0; a < remoteLanguages.size(); a++) {
            LocaleInfo localeInfo = remoteLanguages.get(a);
            String loc = localeInfo.getSaveString();
            if (loc != null) {
                if (stringBuilder.length() != 0) {
                    stringBuilder.append("&");
                }
                stringBuilder.append(loc);
            }
        }
        editor.putString("remote", stringBuilder.toString());
        stringBuilder.setLength(0);
        for (int a = 0; a < unofficialLanguages.size(); a++) {
            LocaleInfo localeInfo = unofficialLanguages.get(a);
            String loc = localeInfo.getSaveString();
            if (loc != null) {
                if (stringBuilder.length() != 0) {
                    stringBuilder.append("&");
                }
                stringBuilder.append(loc);
            }
        }
        editor.putString("unofficial", stringBuilder.toString());
        editor.commit();
    }

    public boolean deleteLanguage(LocaleInfo localeInfo, int currentAccount) {
        if (localeInfo.pathToFile == null || localeInfo.isRemote() && localeInfo.serverIndex != Integer.MAX_VALUE) {
            return false;
        }
        if (currentLocaleInfo == localeInfo) {
            LocaleInfo info = null;
            if (systemDefaultLocale.getLanguage() != null) {
                info = getLanguageFromDict(systemDefaultLocale.getLanguage());
            }
            if (info == null) {
                info = getLanguageFromDict(getLocaleString(systemDefaultLocale));
            }
            if (info == null) {
                info = getLanguageFromDict("en");
            }
            applyLanguage(info, true, false, currentAccount);
        }

        unofficialLanguages.remove(localeInfo);
        remoteLanguages.remove(localeInfo);
        remoteLanguagesDict.remove(localeInfo.getKey());
        otherLanguages.remove(localeInfo);
        languages.remove(localeInfo);
        languagesDict.remove(localeInfo.getKey());
        File file = new File(localeInfo.pathToFile);
        file.delete();
        saveOtherLanguages();
        return true;
    }

    private void loadOtherLanguages() {
        SharedPreferences preferences = ApplicationLoader.applicationContext.getSharedPreferences("langconfig", Activity.MODE_PRIVATE);
        String locales = preferences.getString("locales", null);
        if (!TextUtils.isEmpty(locales)) {
            String[] localesArr = locales.split("&");
            for (String locale : localesArr) {
                LocaleInfo localeInfo = LocaleInfo.createWithString(locale);
                if (localeInfo != null) {
                    otherLanguages.add(localeInfo);
                }
            }
        }
        locales = preferences.getString("remote", null);
        if (!TextUtils.isEmpty(locales)) {
            String[] localesArr = locales.split("&");
            for (String locale : localesArr) {
                LocaleInfo localeInfo = LocaleInfo.createWithString(locale);
                localeInfo.shortName = localeInfo.shortName.replace("-", "_");
                if (remoteLanguagesDict.containsKey(localeInfo.getKey())) {
                    continue;
                }
                remoteLanguages.add(localeInfo);
                remoteLanguagesDict.put(localeInfo.getKey(), localeInfo);
            }
        }
        locales = preferences.getString("unofficial", null);
        if (!TextUtils.isEmpty(locales)) {
            String[] localesArr = locales.split("&");
            for (String locale : localesArr) {
                LocaleInfo localeInfo = LocaleInfo.createWithString(locale);
                if (localeInfo == null) {
                    continue;
                }
                localeInfo.shortName = localeInfo.shortName.replace("-", "_");
                unofficialLanguages.add(localeInfo);
            }
        }
    }

    private HashMap<String, String> getLocaleFileStrings(File file) {
        return getLocaleFileStrings(file, false);
    }

    private HashMap<String, String> getLocaleFileStrings(File file, boolean preserveEscapes) {
        FileInputStream stream = null;
        reloadLastFile = false;
        FileLog.d("getLocaleFileStrings: reloadLastFile = false");
        try {
            if (!file.exists()) {
                return new HashMap<>();
            }
            HashMap<String, String> stringMap = new HashMap<>(10_000);
            XmlPullParser parser = Xml.newPullParser();
            //AndroidUtilities.copyFile(file, new File(ApplicationLoader.applicationContext.getExternalFilesDir(null), "locale10.xml"));
            stream = new FileInputStream(file);
            parser.setInput(stream, "UTF-8");
            int eventType = parser.getEventType();
            String name = null;
            String value = null;
            String attrName = null;
            while (eventType != XmlPullParser.END_DOCUMENT) {
                if (eventType == XmlPullParser.START_TAG) {
                    name = parser.getName();
                    int c = parser.getAttributeCount();
                    if (c > 0) {
                        attrName = parser.getAttributeValue(0);
                    }
                } else if (eventType == XmlPullParser.TEXT) {
                    if (attrName != null) {
                        value = parser.getText();
                        if (value != null) {
                            value = value.trim();
                            if (preserveEscapes) {
                                value = value.replace("<", "&lt;").replace(">", "&gt;").replace("'", "\\'").replace("& ", "&amp; ");
                            } else {
                                value = value.replace("\\n", "\n");
                                value = value.replace("\\", "");
                                String old = value;
                                value = value.replace("&lt;", "<");
                                if (!reloadLastFile && !value.equals(old)) {
                                    reloadLastFile = true;
                                    FileLog.d("getLocaleFileStrings: value != old, reloadLastFile = true;");
                                }
                            }
                        }
                    }
                } else if (eventType == XmlPullParser.END_TAG) {
                    value = null;
                    attrName = null;
                    name = null;
                }
                if (name != null && name.equals("string") && value != null && attrName != null && value.length() != 0 && attrName.length() != 0) {
                    stringMap.put(attrName, value);
                    name = null;
                    value = null;
                    attrName = null;
                }
                eventType = parser.next();
            }
            return stringMap;
        } catch (Exception e) {
            try {
                File filesDir = ApplicationLoader.getFilesDirFixed();
                filesDir = new File(filesDir, "malformed_locales/");
                filesDir.mkdirs();
                AndroidUtilities.copyFile(file, new File(filesDir, file.getName()));
            } catch (Exception e2) {}
            FileLog.e(e);
            FileLog.d("getLocaleFileStrings: error, reloadLastFile = true;");
            reloadLastFile = true;
        } finally {
            try {
                if (stream != null) {
                    stream.close();
                }
            } catch (Exception e) {
                FileLog.e(e);
            }
        }
        return new HashMap<>();
    }

    public int applyLanguage(LocaleInfo localeInfo, boolean override, boolean init, final int currentAccount) {
        return applyLanguage(localeInfo, override, init, false, false, currentAccount, null);
    }

    public int applyLanguage(final LocaleInfo localeInfo, boolean override, boolean init, boolean fromFile, boolean force, final int currentAccount, Runnable onDone) {
        if (localeInfo == null) {
            return 0;
        }
        int requestId = 0;
        boolean hasBase = localeInfo.hasBaseLang();
        File pathToFile = localeInfo.getPathToFile();
        File pathToBaseFile = localeInfo.getPathToBaseFile();
        String shortName = localeInfo.shortName;
        if (!init) {
            ConnectionsManager.setLangCode(localeInfo.getLangCode());
        }
        LocaleInfo existingInfo = getLanguageFromDict(localeInfo.getKey());
        if (existingInfo == null) {
            if (localeInfo.isRemote()) {
                remoteLanguages.add(localeInfo);
                remoteLanguagesDict.put(localeInfo.getKey(), localeInfo);
                languages.add(localeInfo);
                languagesDict.put(localeInfo.getKey(), localeInfo);
                saveOtherLanguages();
            } else if (localeInfo.isUnofficial()) {
                unofficialLanguages.add(localeInfo);
                languagesDict.put(localeInfo.getKey(), localeInfo);
                saveOtherLanguages();
            }
        }
        boolean isLoadingRemote = false;
        if ((localeInfo.isRemote() || localeInfo.isUnofficial()) && (force || !pathToFile.exists() || hasBase && !pathToBaseFile.exists())) {
            if (BuildVars.LOGS_ENABLED) {
                FileLog.d("reload locale because one of file doesn't exist " + pathToFile + " " + pathToBaseFile);
            }
            isLoadingRemote = true;
            if (init) {
                AndroidUtilities.runOnUIThread(() -> applyRemoteLanguage(localeInfo, null, true, currentAccount, onDone));
            } else {
                requestId = applyRemoteLanguage(localeInfo, null, true, currentAccount, onDone);
            }
        }
        try {
            Locale newLocale;
            String[] args;
            if (!TextUtils.isEmpty(localeInfo.pluralLangCode)) {
                args = localeInfo.pluralLangCode.split("_");
            } else if (!TextUtils.isEmpty(localeInfo.baseLangCode)) {
                args = localeInfo.baseLangCode.split("_");
            } else {
                args = localeInfo.shortName.split("_");
            }
            if (args.length == 1) {
                newLocale = new Locale(args[0]);
            } else {
                newLocale = new Locale(args[0], args[1]);
            }
            if (override) {
                languageOverride = localeInfo.shortName;

                SharedPreferences preferences = MessagesController.getGlobalMainSettings();
                SharedPreferences.Editor editor = preferences.edit();
                editor.putString("language", localeInfo.getKey());
                editor.commit();
            }
            if (pathToFile == null) {
                localeValues.clear();
            } else if (!fromFile) {
                localeValues = getLocaleFileStrings(hasBase ? localeInfo.getPathToBaseFile() : localeInfo.getPathToFile());
                if (hasBase) {
                    localeValues.putAll(getLocaleFileStrings(localeInfo.getPathToFile()));
                }
            }
            currentLocale = newLocale;
            currentLocaleInfo = localeInfo;
            FileLog.d("applyLanguage: currentLocaleInfo is set");

            LanguageController.loadRemoteLanguageFromCache(newLocale, true);
            if (!TextUtils.isEmpty(currentLocaleInfo.pluralLangCode)) {
                currentPluralRules = allRules.get(currentLocaleInfo.pluralLangCode);
            }
            if (currentPluralRules == null) {
                currentPluralRules = allRules.get(args[0]);
            }
            if (currentPluralRules == null) {
                currentPluralRules = allRules.get(currentLocale.getLanguage());
            }
            if (currentPluralRules == null) {
                currentPluralRules = new PluralRules_None();
            }
            changingConfiguration = true;
            Locale.setDefault(currentLocale);
            android.content.res.Configuration config = new android.content.res.Configuration();
            config.locale = currentLocale;
            ApplicationLoader.applicationContext.getResources().updateConfiguration(config, ApplicationLoader.applicationContext.getResources().getDisplayMetrics());
            changingConfiguration = false;
            FileLog.d("applyLanguage: reloadLastFile=" + reloadLastFile + " force=" + force + " isLoadingRemote=" + isLoadingRemote);
            if (reloadLastFile || !isLoadingRemote && !force && shouldReinstallLangpack(localeInfo.shortName)) {
                if (BuildVars.LOGS_ENABLED) {
                    FileLog.d("reload locale because one of file is corrupted " + pathToFile + " " + pathToBaseFile + " reloadLastFile=" + reloadLastFile + " isLoadingRemote=" + isLoadingRemote + " force=" + force);
                }
                if (init) {
                    AndroidUtilities.runOnUIThread(() -> reloadCurrentRemoteLocale(currentAccount, null, true, null));
                } else {
                    reloadCurrentRemoteLocale(currentAccount, null, true, null);
                }
                reloadLastFile = false;
                FileLog.d("reloadLastFile=false");
            }
            if (!isLoadingRemote) {
                if (init) {
                    AndroidUtilities.runOnUIThread(() -> NotificationCenter.getGlobalInstance().postNotificationName(NotificationCenter.reloadInterface));
                } else {
                    NotificationCenter.getGlobalInstance().postNotificationName(NotificationCenter.reloadInterface);
                }
                RestrictedLanguagesSelectActivity.invalidateRestrictedLanguages();
                if (onDone != null) {
                    onDone.run();
                }
            }
        } catch (Exception e) {
            FileLog.e(e);
            changingConfiguration = false;
        }
        recreateFormatters();
        if (force) {
            MediaDataController.getInstance(currentAccount).loadAttachMenuBots(false, true);
        }

        if (TranslateAlert2.isDestinationFollowApp() && TranslationsWrapper.isLanguageUnavailable(currentLocale.getLanguage())) {
            AndroidUtilities.runOnUIThread(() -> {
                TranslationsWrapper.suggestProviderUpdate(LaunchActivity.instance, LaunchActivity.getSafeLastFragment(), null);
            });
        }

        return requestId;
    }

    public LocaleInfo getCurrentLocaleInfo() {
        return currentLocaleInfo;
    }

    public Locale getCurrentLocale() {
        return currentLocale;
    }

    public static String getCurrentLanguageName() {
        LocaleInfo localeInfo = getInstance().currentLocaleInfo;
        return localeInfo == null || TextUtils.isEmpty(localeInfo.name) ? getString("LanguageName", R.string.LanguageName) : localeInfo.name;
    }

    private String getStringInternal(String key, int res) {
        if (OctoUtils.isTelegramString(key, res)) {
            return OctoUtils.getCorrectAppName();
        }
        if (Objects.equals(key, "AppUpdate") || res == R.string.AppUpdate) {
            return getStringInternal("AppUpdateCustomTitle", null, 0, res);
        }
        return getStringInternal(key, null, 0, res);
    }

    private String getStringInternal(String key, String fallback, int fallbackRes, int res) {
        String value = BuildVars.USE_CLOUD_STRINGS ? localeValues.get(key) : null;
        if (value == null) {
            if (BuildVars.USE_CLOUD_STRINGS && fallback != null) {
                value = localeValues.get(fallback);
            }
            if (value == null) {
                try {
                    value = ApplicationLoader.applicationContext.getString(res);
                } catch (Exception e) {
                    if (fallbackRes != 0) {
                        try {
                            value = ApplicationLoader.applicationContext.getString(fallbackRes);
                        } catch (Exception ignored) {}
                    }
                    FileLog.e(e);
                }
            }
        }
        if (value == null) {
            value = "LOC_ERR:" + key;
        }
        return value;
    }

    public static String getServerString(String key) {
        if (OctoUtils.isTelegramString(key)) {
            return OctoUtils.getCorrectAppName();
        }
        String value = getInstance().localeValues.get(key);
        if (value == null) {
            int resourceId = ApplicationLoader.applicationContext.getResources().getIdentifier(key, "string", ApplicationLoader.applicationContext.getPackageName());
            if (resourceId != 0) {
                value = ApplicationLoader.applicationContext.getString(resourceId);
            }
        }
        return value;
    }

    public static void addLocaleValue(HashMap<String, String> vars) {
        getInstance().localeValues.putAll(vars);
    }

    public static String getString(@StringRes int res) {
        String key = resourcesCacheMap.get(res);
        if (key == null) {
            resourcesCacheMap.put(res, key = ApplicationLoader.applicationContext.getResources().getResourceEntryName(res));
        }
        return getString(key, res);
    }

    // deprecated: String key is no longer necessary
    @Deprecated
    public static String getString(String key, @StringRes int res) {
        return getInstance().getStringInternal(key, res);
    }

    // deprecated: String key is no longer necessary
    @Deprecated
    public static String getString(String key, String fallback, int fallbackRes, int res) {
        return getInstance().getStringInternal(key, fallback, fallbackRes, res);
    }

    // deprecated: String key is no longer necessary
    @Deprecated
    public static String getString(String key, String fallback, int res) {
        return getInstance().getStringInternal(key, fallback, 0, res);
    }

    // deprecated: String key is no longer necessary
    @Deprecated
    public static String getString(String key) {
        if (TextUtils.isEmpty(key)) {
            return "LOC_ERR:" + key;
        }
        int resourceId = getStringResId(key);
        if (resourceId != 0) {
            return getString(key, resourceId);
        }
        return getServerString(key);
    }

    public static int getStringResId(String key) {
        return ApplicationLoader.applicationContext.getResources().getIdentifier(key, "string", ApplicationLoader.applicationContext.getPackageName());
    }

    public static String nullable(String val) {
        if (val == null || val.startsWith("LOC_ERR")) return null;
        return val;
    }

    public static String getPluralString(String key, int plural) {
        if (key == null || key.length() == 0 || getInstance().currentPluralRules == null) {
            return "LOC_ERR:" + key;
        }
        String param = getInstance().stringForQuantity(getInstance().currentPluralRules.quantityForNumber(plural));
        param = key + "_" + param;
        int resourceId = ApplicationLoader.applicationContext.getResources().getIdentifier(param, "string", ApplicationLoader.applicationContext.getPackageName());
        int fallbackResourceId = ApplicationLoader.applicationContext.getResources().getIdentifier(key + "_other", "string", ApplicationLoader.applicationContext.getPackageName());
        return getString(param, key + "_other", resourceId, fallbackResourceId);
    }

    public static String formatPluralString(String key, int plural, Object... args) {
        if (key == null || key.length() == 0 || getInstance().currentPluralRules == null) {
            return "LOC_ERR:" + key;
        }
        String param = getInstance().stringForQuantity(getInstance().currentPluralRules.quantityForNumber(plural));
        param = key + "_" + param;
        int resourceId = ApplicationLoader.applicationContext.getResources().getIdentifier(param, "string", ApplicationLoader.applicationContext.getPackageName());
        int fallbackResourceId = ApplicationLoader.applicationContext.getResources().getIdentifier(key + "_other", "string", ApplicationLoader.applicationContext.getPackageName());
        Object[] argsWithPlural = new Object[args.length + 1];
        argsWithPlural[0] = plural;
        System.arraycopy(args, 0, argsWithPlural, 1, args.length);
        return formatString(param, key + "_other", resourceId, fallbackResourceId, argsWithPlural);
    }

    public static CharSequence formatPluralSpannable(String key, int plural, CharSequence... args) {
        if (key == null || key.length() == 0 || getInstance().currentPluralRules == null) {
            return "LOC_ERR:" + key;
        }
        String param = getInstance().stringForQuantity(getInstance().currentPluralRules.quantityForNumber(plural));
        param = key + "_" + param;
        int resourceId = ApplicationLoader.applicationContext.getResources().getIdentifier(param, "string", ApplicationLoader.applicationContext.getPackageName());
        int fallbackResourceId = ApplicationLoader.applicationContext.getResources().getIdentifier(key + "_other", "string", ApplicationLoader.applicationContext.getPackageName());
        Object[] argsWithPlural = new Object[args.length + 1];
        argsWithPlural[0] = plural;
        System.arraycopy(args, 0, argsWithPlural, 1, args.length);
        return formatSpannable(param, key + "_other", resourceId, fallbackResourceId, argsWithPlural);
    }

    public static String getStringParamForNumber(int number) {
        return getInstance().stringForQuantity(getInstance().currentPluralRules.quantityForNumber(number));
    }

    public static String formatPluralStringComma(String key, int plural) {
        return formatPluralStringComma(key, plural, ',');
    }

    public static String formatPluralStringSpaced(String key, int plural) {
        return formatPluralStringComma(key, plural, ' ');
    }

    public static String formatPluralStringSpaced(String key, int plural, Object... args) {
        return formatPluralStringComma(key, plural, ' ', args);
    }

    public static String formatPluralStringComma(String key, int plural, Object... args) {
        return formatPluralStringComma(key, plural, ',', args);
    }


    public static String formatPluralStringComma(String key, int plural, char symbol) {
        return formatPluralStringComma(key, plural, symbol, new Object[] {});
    }


    public static String formatPluralStringComma(String key, int plural, char symbol, Object... args) {
        try {
            if (key == null || key.length() == 0 || getInstance().currentPluralRules == null) {
                return "LOC_ERR:" + key;
            }
            String param = getInstance().stringForQuantity(getInstance().currentPluralRules.quantityForNumber(plural));
            param = key + "_" + param;
            StringBuilder stringBuilder = new StringBuilder(String.format("%d", plural));
            for (int a = stringBuilder.length() - 3; a > 0; a -= 3) {
                stringBuilder.insert(a, symbol);
            }

            String value = BuildVars.USE_CLOUD_STRINGS ? getInstance().localeValues.get(param) : null;
            if (value == null) {
                value = BuildVars.USE_CLOUD_STRINGS ? getInstance().localeValues.get(key + "_other") : null;
            }
            if (value == null) {
                try {
                    int resourceId = ApplicationLoader.applicationContext.getResources().getIdentifier(param, "string", ApplicationLoader.applicationContext.getPackageName());
                    value = ApplicationLoader.applicationContext.getString(resourceId);
                } catch (Exception e2) {}
            }
            if (value == null) {
                int resourceId = ApplicationLoader.applicationContext.getResources().getIdentifier(key + "_other", "string", ApplicationLoader.applicationContext.getPackageName());
                value = ApplicationLoader.applicationContext.getString(resourceId);
            }
            value = value.replace("%d", "%1$s");
            value = value.replace("%1$d", "%1$s");

            Object[] a = new Object[(args == null ? 0 : args.length) + 1];
            for (int i = 0; i < a.length; ++i) {
                a[i] = i == 0 ? stringBuilder : args[i - 1];
            }
            if (getInstance().currentLocale != null) {
                return String.format(getInstance().currentLocale, value, a);
            } else {
                return String.format(value, a);
            }
        } catch (Exception e) {
            FileLog.e(e);
            return "LOC_ERR: " + key;
        }
    }

    public static String formatNumber(long count, char symbol) {
        StringBuilder stringBuilder = new StringBuilder(String.format("%d", count));
        for (int a = stringBuilder.length() - 3; a > 0; a -= 3) {
            stringBuilder.insert(a, symbol);
        }
        return stringBuilder.toString();
    }

    public static String formatString(@StringRes int res, Object... args) {
        String key = resourcesCacheMap.get(res);
        if (key == null) {
            resourcesCacheMap.put(res, key = ApplicationLoader.applicationContext.getResources().getResourceEntryName(res));
        }
        return formatString(key, res, args);
    }

<<<<<<< HEAD
=======
    // deprecated: String key is no longer necessary
>>>>>>> 3733c88b
    @Deprecated
    public static String formatString(String key, int res, Object... args) {
        return formatString(key, null, res, 0, args);
    }

    public static String formatString(String key, String fallback, int res, int fallbackRes, Object... args) {
        try {
            String value = BuildVars.USE_CLOUD_STRINGS ? getInstance().localeValues.get(key) : null;
            if (value == null) {
                if (BuildVars.USE_CLOUD_STRINGS && fallback != null) {
                    value = getInstance().localeValues.get(fallback);
                }
                if (value == null) {
                    if (res != 0) {
                        try {
                            value = ApplicationLoader.applicationContext.getString(res);
                        } catch (Exception e) {
                            if (fallbackRes != 0) {
                                try {
                                    value = ApplicationLoader.applicationContext.getString(fallbackRes);
                                } catch (Exception ignored) {}
                            }
                        }
                    } else if (fallbackRes != 0) {
                        try {
                            value = ApplicationLoader.applicationContext.getString(fallbackRes);
                        } catch (Exception ignored) {}
                    }
                }
            }

            if (OctoConfig.INSTANCE.useTranslationsArgsFix.getValue()) {
                OctoUtils.fixBrokenStringArgs(args);
            }

            if (getInstance().currentLocale != null) {
                return String.format(getInstance().currentLocale, value, args);
            } else {
                return String.format(value, args);
            }
        } catch (Exception e) {
            FileLog.e(e);
            return "LOC_ERR: " + key;
        }
    }

    public static CharSequence formatSpannable(@StringRes int res, Object... args) {
        String key = resourcesCacheMap.get(res);
        if (key == null) {
            resourcesCacheMap.put(res, key = ApplicationLoader.applicationContext.getResources().getResourceEntryName(res));
        }
        return formatSpannable(key, res, args);
    }

    public static CharSequence formatSpannable(String key, int res, Object... args) {
        return formatSpannable(key, null, res, 0, args);
    }

    public static CharSequence formatSpannable(String key, String fallback, int res, int fallbackRes, Object... args) {
        try {
            String value = BuildVars.USE_CLOUD_STRINGS ? getInstance().localeValues.get(key) : null;
            if (value == null) {
                if (BuildVars.USE_CLOUD_STRINGS && fallback != null) {
                    value = getInstance().localeValues.get(fallback);
                }
                if (value == null) {
                    if (res != 0) {
                        try {
                            value = ApplicationLoader.applicationContext.getString(res);
                        } catch (Exception e) {
                            if (fallbackRes != 0) {
                                try {
                                    value = ApplicationLoader.applicationContext.getString(fallbackRes);
                                } catch (Exception ignored) {}
                            }
                        }
                    } else if (fallbackRes != 0) {
                        try {
                            value = ApplicationLoader.applicationContext.getString(fallbackRes);
                        } catch (Exception ignored) {}
                    }
                }
            }

            SpannableStringBuilder builder = new SpannableStringBuilder(value);
            for (int i = 0; i < args.length; i++) {
                String formatter = "s";
                CharSequence replaceWith = "";
                if (args[i] instanceof CharSequence) {
                    replaceWith = (CharSequence) args[i];
                } else if (args[i] instanceof Integer) {
                    formatter = "d";
                    replaceWith = "" + (Integer) args[i];
                } else if (args[i] == null) {
                    replaceWith = "null";
                }
                final String placeholder = "%" + (i + 1) + "$" + formatter;
                int start = builder.toString().indexOf(placeholder);
                if (start != -1) {
                    builder.replace(start, start + placeholder.length(), replaceWith);
                } else {
                    final String placeholder2 = "%" + formatter;
                    start = builder.toString().indexOf(placeholder2);
                    if (start != -1) {
                        builder.replace(start, start + placeholder2.length(), replaceWith);
                    }
                }
            }
            return builder;
        } catch (Exception e) {
            FileLog.e(e);
            return "LOC_ERR: " + key;
        }
    }

    public static String formatTTLString(int ttl) {
        if (ttl < 60) {
            return LocaleController.formatPluralString("Seconds", ttl);
        } else if (ttl < 60 * 60) {
            return LocaleController.formatPluralString("Minutes", ttl / 60);
        } else if (ttl < 60 * 60 * 24) {
            return LocaleController.formatPluralString("Hours", ttl / 60 / 60);
        } else if (ttl < 60 * 60 * 24 * 7) {
            return LocaleController.formatPluralString("Days", ttl / 60 / 60 / 24);
        } else if (ttl < 60 * 60 * 24 * 31) {
            int days = ttl / 60 / 60 / 24;
            if (ttl % 7 == 0) {
                return LocaleController.formatPluralString("Weeks", days / 7);
            } else {
                return String.format("%s %s", LocaleController.formatPluralString("Weeks", days / 7), LocaleController.formatPluralString("Days", days % 7));
            }
        } else {
            return LocaleController.formatPluralString("Months", ttl / 60 / 60 / 24 / 30);
        }
    }

    private static char[] defaultNumbers = new char[]{'0', '1', '2', '3', '4', '5', '6', '7', '8', '9'};
    private static char[][] otherNumbers = new char[][]{
            {'٠', '١', '٢', '٣', '٤', '٥', '٦', '٧', '٨', '٩'},
            {'۰', '۱', '۲', '۳', '۴', '۵', '۶', '۷', '۸', '۹'},
            {'०', '१', '२', '३', '४', '५', '६', '७', '८', '९'},
            {'૦', '૧', '૨', '૩', '૪', '૫', '૬', '૭', '૮', '૯'},
            {'੦', '੧', '੨', '੩', '੪', '੫', '੬', '੭', '੮', '੯'},
            {'০', '১', '২', '৩', '৪', '৫', '৬', '৭', '৮', '৯'},
            {'೦', '೧', '೨', '೩', '೪', '೫', '೬', '೭', '೮', '೯'},
            {'୦', '୧', '୨', '୩', '୪', '୫', '୬', '୭', '୮', '୯'},
            {'൦', '൧', '൨', '൩', '൪', '൫', '൬', '൭', '൮', '൯'},
            {'௦', '௧', '௨', '௩', '௪', '௫', '௬', '௭', '௮', '௯'},
            {'౦', '౧', '౨', '౩', '౪', '౫', '౬', '౭', '౮', '౯'},
            {'၀', '၁', '၂', '၃', '၄', '၅', '၆', '၇', '၈', '၉'},
            {'༠', '༡', '༢', '༣', '༤', '༥', '༦', '༧', '༨', '༩'},
            {'᠐', '᠑', '᠒', '᠓', '᠔', '᠕', '᠖', '᠗', '᠘', '᠙'},
            {'០', '១', '២', '៣', '៤', '៥', '៦', '៧', '៨', '៩'},
            {'๐', '๑', '๒', '๓', '๔', '๕', '๖', '๗', '๘', '๙'},
            {'໐', '໑', '໒', '໓', '໔', '໕', '໖', '໗', '໘', '໙'},
            {'꧐', '꧑', '꧒', '꧓', '꧔', '꧕', '꧖', '꧗', '꧘', '꧙'}
    };

    public static String fixNumbers(CharSequence numbers) {
        StringBuilder builder = new StringBuilder(numbers);
        for (int c = 0, N = builder.length(); c < N; c++) {
            char ch = builder.charAt(c);
            if (ch >= '0' && ch <= '9' || ch == '.' || ch == ',') {
                continue;
            }
            for (int a = 0; a < otherNumbers.length; a++) {
                for (int b = 0; b < otherNumbers[a].length; b++) {
                    if (ch == otherNumbers[a][b]) {
                        builder.setCharAt(c, defaultNumbers[b]);
                        a = otherNumbers.length;
                        break;
                    }
                }
            }
        }
        return builder.toString();
    }

    public String formatCurrencyString(long amount, String type) {
        return formatCurrencyString(amount, true, true, false, type);
    }

    public String formatCurrencyString(long amount, boolean fixAnything, boolean withExp, boolean editText, String type) {
        type = type.toUpperCase();
        String customFormat;
        double doubleAmount;
        boolean discount = amount < 0;
        amount = Math.abs(amount);
        Currency currency = Currency.getInstance(type);
        switch (type) {
            case StarsController.currency:
                customFormat = " %.0f";
                doubleAmount = amount;
                break;

            case "CLF":
                customFormat = " %.4f";
                doubleAmount = amount / 10000.0;
                break;

            case "IRR":
                doubleAmount = amount / 100.0f;
                if (fixAnything && amount % 100 == 0) {
                    customFormat = " %.0f";
                } else {
                    customFormat = " %.2f";
                }
                break;

            case "BHD":
            case "IQD":
            case "JOD":
            case "KWD":
            case "LYD":
            case "OMR":
            case "TND":
                customFormat = " %.3f";
                doubleAmount = amount / 1000.0;
                break;

            case "BIF":
            case "BYR":
            case "CLP":
            case "CVE":
            case "DJF":
            case "GNF":
            case "ISK":
            case "JPY":
            case "KMF":
            case "KRW":
            case "MGA":
            case "PYG":
            case "RWF":
            case "UGX":
            case "UYI":
            case "VND":
            case "VUV":
            case "XAF":
            case "XOF":
            case "XPF":
                customFormat = " %.0f";
                doubleAmount = amount;
                break;

            case "MRO":
                customFormat = " %.1f";
                doubleAmount = amount / 10.0;
                break;

            default:
                customFormat = " %.2f";
                doubleAmount = amount / 100.0;
                break;
        }
        if (!withExp) {
            customFormat = " %.0f";
        }
        if (currency != null) {
            NumberFormat format = NumberFormat.getCurrencyInstance(currentLocale != null ? currentLocale : systemDefaultLocale);
            format.setCurrency(currency);
            if (editText) {
                format.setGroupingUsed(false);
            }
            if (!withExp || fixAnything && type.equals("IRR")) {
                format.setMaximumFractionDigits(0);
            }
            String result = (discount ? "-" : "") + format.format(doubleAmount);
            int idx = result.indexOf(type);
            if (idx >= 0) {
                idx += type.length();
                if (idx < result.length() && result.charAt(idx) != ' ') {
                    result = result.substring(0, idx) + " " + result.substring(idx);
                }
            }
            return result;
        }
        return (discount ? "-" : "") + String.format(Locale.US, type + customFormat, doubleAmount);
    }

    public static int getCurrencyExpDivider(String type) {
        switch (type) {
            case "CLF":
                return 10000;
            case "BHD":
            case "IQD":
            case "JOD":
            case "KWD":
            case "LYD":
            case "OMR":
            case "TND":
                return 1000;
            case "BIF":
            case "BYR":
            case "CLP":
            case "CVE":
            case "DJF":
            case "GNF":
            case "ISK":
            case "JPY":
            case "KMF":
            case "KRW":
            case "MGA":
            case "PYG":
            case "RWF":
            case "UGX":
            case "UYI":
            case "VND":
            case "VUV":
            case "XAF":
            case "XOF":
            case "XPF":
                return 1;
            case "MRO":
                return 10;
            default:
                return 100;
        }
    }

    public String formatCurrencyDecimalString(long amount, String type, boolean inludeType) {
        type = type.toUpperCase();
        String customFormat;
        double doubleAmount;
        amount = Math.abs(amount);
        switch (type) {
            case "CLF":
                customFormat = " %.4f";
                doubleAmount = amount / 10000.0;
                break;

            case "IRR":
                doubleAmount = amount / 100.0f;
                if (amount % 100 == 0) {
                    customFormat = " %.0f";
                } else {
                    customFormat = " %.2f";
                }
                break;

            case "BHD":
            case "IQD":
            case "JOD":
            case "KWD":
            case "LYD":
            case "OMR":
            case "TND":
                customFormat = " %.3f";
                doubleAmount = amount / 1000.0;
                break;

            case "BIF":
            case "BYR":
            case "CLP":
            case "CVE":
            case "DJF":
            case "GNF":
            case "ISK":
            case "JPY":
            case "KMF":
            case "KRW":
            case "MGA":
            case "PYG":
            case "RWF":
            case "UGX":
            case "UYI":
            case "VND":
            case "VUV":
            case "XAF":
            case "XOF":
            case "XPF":
                customFormat = " %.0f";
                doubleAmount = amount;
                break;

            case "MRO":
                customFormat = " %.1f";
                doubleAmount = amount / 10.0;
                break;

            default:
                customFormat = " %.2f";
                doubleAmount = amount / 100.0;
                break;
        }
        return String.format(Locale.US, inludeType ? type : "" + customFormat, doubleAmount).trim();
    }

    public static String formatStringSimple(String string, Object... args) {

        if (OctoConfig.INSTANCE.useTranslationsArgsFix.getValue()) {
            OctoUtils.fixBrokenStringArgs(args);
        }

        try {
            if (getInstance().currentLocale != null) {
                return String.format(getInstance().currentLocale, string, args);
            } else {
                return String.format(string, args);
            }
        } catch (Exception e) {
            FileLog.e(e);
            return "LOC_ERR: " + string;
        }
    }

    public static String formatDuration(int duration) {
        if (duration <= 0) {
            return formatPluralString("Seconds", 0);
        }
        final int hours = duration / 3600;
        final int minutes = duration / 60 % 60;
        final int seconds = duration % 60;
        final StringBuilder stringBuilder = new StringBuilder();
        if (hours > 0) {
            stringBuilder.append(formatPluralString("Hours", hours));
        }
        if (minutes > 0) {
            if (stringBuilder.length() > 0) {
                stringBuilder.append(' ');
            }
            stringBuilder.append(formatPluralString("Minutes", minutes));
        }
        if (seconds > 0) {
            if (stringBuilder.length() > 0) {
                stringBuilder.append(' ');
            }
            stringBuilder.append(formatPluralString("Seconds", seconds));
        }
        return stringBuilder.toString();
    }

    public static String formatCallDuration(int duration) {
        if (duration > 3600) {
            String result = LocaleController.formatPluralString("Hours", duration / 3600);
            int minutes = duration % 3600 / 60;
            if (minutes > 0) {
                result += ", " + LocaleController.formatPluralString("Minutes", minutes);
            }
            return result;
        } else if (duration > 60) {
            return LocaleController.formatPluralString("Minutes", duration / 60);
        } else {
            return LocaleController.formatPluralString("Seconds", duration);
        }
    }

    public void onDeviceConfigurationChange(Configuration newConfig) {
        if (changingConfiguration) {
            return;
        }
        is24HourFormat = DateFormat.is24HourFormat(ApplicationLoader.applicationContext);
        systemDefaultLocale = newConfig.locale;
        if (languageOverride != null) {
            LocaleInfo toSet = currentLocaleInfo;
            currentLocaleInfo = null;
            applyLanguage(toSet, false, false, UserConfig.selectedAccount);
        } else {
            Locale newLocale = newConfig.locale;
            if (newLocale != null) {
                String d1 = newLocale.getDisplayName();
                String d2 = currentLocale.getDisplayName();
                if (d1 != null && d2 != null && !d1.equals(d2)) {
                    recreateFormatters();
                }
                currentLocale = newLocale;
                if (currentLocaleInfo != null && !TextUtils.isEmpty(currentLocaleInfo.pluralLangCode)) {
                    currentPluralRules = allRules.get(currentLocaleInfo.pluralLangCode);
                }
                if (currentPluralRules == null) {
                    currentPluralRules = allRules.get(currentLocale.getLanguage());
                    if (currentPluralRules == null) {
                        currentPluralRules = allRules.get("en");
                    }
                }
            }
        }
        String newSystemLocale = getSystemLocaleStringIso639();
        if (currentSystemLocale != null && !newSystemLocale.equals(currentSystemLocale)) {
            currentSystemLocale = newSystemLocale;
            ConnectionsManager.setSystemLangCode(currentSystemLocale);
        }
    }

    public static String formatDateChat(long date) {
        return formatDateChat(date, false);
    }

    public static String formatDateChat(long date, boolean checkYear) {
        try {
            Calendar calendar = Calendar.getInstance();
            calendar.setTimeInMillis(System.currentTimeMillis());
            int currentYear = calendar.get(Calendar.YEAR);
            date *= 1000;

            calendar.setTimeInMillis(date);
            if (checkYear && currentYear == calendar.get(Calendar.YEAR) || !checkYear && Math.abs(System.currentTimeMillis() - date) < 31536000000L) {
                return getInstance().getChatDate().format(date);
            }
            return getInstance().getChatFullDate().format(date);
        } catch (Exception e) {
            FileLog.e(e);
        }
        return "LOC_ERR: formatDateChat";
    }

    public static String formatSmallDateChat(long date) {
        return formatSmallDateChat(date, false);
    }
    public static String formatSmallDateChat(long date, boolean full) {
        try {
            Calendar calendar = Calendar.getInstance();
            calendar.setTimeInMillis(System.currentTimeMillis());
            int currentYear = calendar.get(Calendar.YEAR);
            date *= 1000;

            calendar.setTimeInMillis(date);
            if (!full && currentYear == calendar.get(Calendar.YEAR)) {
                return getInstance().getFormatterDayMonth().format(date);
            }
            return getInstance().getFormatterDayMonth().format(date) + ", " + calendar.get(Calendar.YEAR);
        } catch (Exception e) {
            FileLog.e(e);
        }
        return "LOC_ERR: formatDateChat";
    }

    public static String formatDate(long date) {
        try {
            date *= 1000;
            Calendar rightNow = Calendar.getInstance();
            int day = rightNow.get(Calendar.DAY_OF_YEAR);
            int year = rightNow.get(Calendar.YEAR);
            rightNow.setTimeInMillis(date);
            int dateDay = rightNow.get(Calendar.DAY_OF_YEAR);
            int dateYear = rightNow.get(Calendar.YEAR);

            if (dateDay == day && year == dateYear) {
                return getInstance().getFormatterDay().format(new Date(date));
            } else if (dateDay + 1 == day && year == dateYear) {
                return getString("Yesterday", R.string.Yesterday);
            } else if (Math.abs(System.currentTimeMillis() - date) < 31536000000L) {
                return getInstance().getFormatterDayMonth().format(new Date(date));
            } else {
                return getInstance().getFormatterYear().format(new Date(date));
            }
        } catch (Exception e) {
            FileLog.e(e);
        }
        return "LOC_ERR: formatDate";
    }

    public static String formatDateAudio(long date, boolean shortFormat) {
        try {
            date *= 1000;
            Calendar rightNow = Calendar.getInstance();
            int day = rightNow.get(Calendar.DAY_OF_YEAR);
            int year = rightNow.get(Calendar.YEAR);
            rightNow.setTimeInMillis(date);
            int dateDay = rightNow.get(Calendar.DAY_OF_YEAR);
            int dateYear = rightNow.get(Calendar.YEAR);

            if (dateDay == day && year == dateYear) {
                if (shortFormat) {
                    return LocaleController.formatString("TodayAtFormatted", R.string.TodayAtFormatted, getInstance().getFormatterDay().format(new Date(date)));
                } else {
                    return LocaleController.formatString("TodayAtFormattedWithToday", R.string.TodayAtFormattedWithToday, getInstance().getFormatterDay().format(new Date(date)));
                }
            } else if (dateDay + 1 == day && year == dateYear) {
                return LocaleController.formatString("YesterdayAtFormatted", R.string.YesterdayAtFormatted, getInstance().getFormatterDay().format(new Date(date)));
            } else if (Math.abs(System.currentTimeMillis() - date) < 31536000000L) {
                return LocaleController.formatString("formatDateAtTime", R.string.formatDateAtTime, getInstance().getFormatterDayMonth().format(new Date(date)), getInstance().getFormatterDay().format(new Date(date)));
            } else {
                return LocaleController.formatString("formatDateAtTime", R.string.formatDateAtTime, getInstance().getFormatterYear().format(new Date(date)), getInstance().getFormatterDay().format(new Date(date)));
            }
        } catch (Exception e) {
            FileLog.e(e);
        }
        return "LOC_ERR";
    }

    public static String formatSeenDate(long date) {
        try {
            date *= 1000;
            Calendar rightNow = Calendar.getInstance();
            int day = rightNow.get(Calendar.DAY_OF_YEAR);
            int year = rightNow.get(Calendar.YEAR);
            rightNow.setTimeInMillis(date);
            int dateDay = rightNow.get(Calendar.DAY_OF_YEAR);
            int dateYear = rightNow.get(Calendar.YEAR);

            if (dateDay == day && year == dateYear) {
                return LocaleController.formatString("TodayAtFormattedWithToday", R.string.TodayAtFormattedWithToday, getInstance().getFormatterDay().format(new Date(date)));
            } else if (dateDay + 1 == day && year == dateYear) {
                return LocaleController.formatString("YesterdayAtFormatted", R.string.YesterdayAtFormatted, getInstance().getFormatterDay().format(new Date(date)));
            } else if (Math.abs(System.currentTimeMillis() - date) < 31536000000L) {
                return LocaleController.formatString("formatDateAtTime", R.string.formatDateAtTime, getInstance().getFormatterDayMonth().format(new Date(date)), getInstance().getFormatterDay().format(new Date(date)));
            } else {
                return LocaleController.formatString("formatDateAtTime", R.string.formatDateAtTime, getInstance().getFormatterYear().format(new Date(date)), getInstance().getFormatterDay().format(new Date(date)));
            }
        } catch (Exception e) {
            FileLog.e(e);
        }
        return "LOC_ERR";
    }

    public static String formatPmSeenDate(long date) {
        try {
            date *= 1000;
            Calendar rightNow = Calendar.getInstance();
            int day = rightNow.get(Calendar.DAY_OF_YEAR);
            int year = rightNow.get(Calendar.YEAR);
            rightNow.setTimeInMillis(date);
            int dateDay = rightNow.get(Calendar.DAY_OF_YEAR);
            int dateYear = rightNow.get(Calendar.YEAR);

            if (dateDay == day && year == dateYear) {
                return LocaleController.formatString(R.string.PmReadTodayAt, getInstance().getFormatterDay().format(new Date(date)));
            } else if (dateDay + 1 == day && year == dateYear) {
                return LocaleController.formatString(R.string.PmReadYesterdayAt, getInstance().getFormatterDay().format(new Date(date)));
            } else if (Math.abs(System.currentTimeMillis() - date) < 31536000000L) {
                return LocaleController.formatString(R.string.PmReadDateTimeAt, getInstance().getFormatterDayMonth().format(new Date(date)), getInstance().getFormatterDay().format(new Date(date)));
            } else {
                return LocaleController.formatString(R.string.PmReadDateTimeAt, getInstance().getFormatterYear().format(new Date(date)), getInstance().getFormatterDay().format(new Date(date)));
            }
        } catch (Exception e) {
            FileLog.e(e);
        }
        return "LOC_ERR";
    }

    public static String formatPmEditedDate(long date) {
        try {
            date *= 1000;
            Calendar rightNow = Calendar.getInstance();
            int day = rightNow.get(Calendar.DAY_OF_YEAR);
            int year = rightNow.get(Calendar.YEAR);
            rightNow.setTimeInMillis(date);
            int dateDay = rightNow.get(Calendar.DAY_OF_YEAR);
            int dateYear = rightNow.get(Calendar.YEAR);

            if (dateDay == day && year == dateYear) {
                return LocaleController.formatString(R.string.PmEditedTodayAt, getInstance().getFormatterDay().format(new Date(date)));
            } else if (dateDay + 1 == day && year == dateYear) {
                return LocaleController.formatString(R.string.PmEditedYesterdayAt, getInstance().getFormatterDay().format(new Date(date)));
            } else if (Math.abs(System.currentTimeMillis() - date) < 31536000000L) {
                return LocaleController.formatString(R.string.PmEditedDateTimeAt, getInstance().getFormatterDayMonth().format(new Date(date)), getInstance().getFormatterDay().format(new Date(date)));
            } else {
                return LocaleController.formatString(R.string.PmEditedDateTimeAt, getInstance().getFormatterYear().format(new Date(date)), getInstance().getFormatterDay().format(new Date(date)));
            }
        } catch (Exception e) {
            FileLog.e(e);
        }
        return "LOC_ERR";
    }

    public static String formatPmFwdDate(long date) {
        try {
            date *= 1000;
            Calendar rightNow = Calendar.getInstance();
            int day = rightNow.get(Calendar.DAY_OF_YEAR);
            int year = rightNow.get(Calendar.YEAR);
            rightNow.setTimeInMillis(date);
            int dateDay = rightNow.get(Calendar.DAY_OF_YEAR);
            int dateYear = rightNow.get(Calendar.YEAR);

            if (dateDay == day && year == dateYear) {
                return LocaleController.formatString(R.string.PmFwdOriginalTodayAt, getInstance().getFormatterDay().format(new Date(date)));
            } else if (dateDay + 1 == day && year == dateYear) {
                return LocaleController.formatString(R.string.PmFwdOriginalYesterdayAt, getInstance().getFormatterDay().format(new Date(date)));
            } else if (Math.abs(System.currentTimeMillis() - date) < 31536000000L) {
                return LocaleController.formatString(R.string.PmFwdOriginalDateTimeAt, getInstance().getFormatterDayMonth().format(new Date(date)), getInstance().getFormatterDay().format(new Date(date)));
            } else {
                return LocaleController.formatString(R.string.PmFwdOriginalDateTimeAt, getInstance().getFormatterYear().format(new Date(date)), getInstance().getFormatterDay().format(new Date(date)));
            }
        } catch (Exception e) {
            FileLog.e(e);
        }
        return "LOC_ERR";
    }

    public static String formatShortDate(long date) {
        try {
            date *= 1000;
            Calendar rightNow = Calendar.getInstance();
            int day = rightNow.get(Calendar.DAY_OF_YEAR);
            int year = rightNow.get(Calendar.YEAR);
            long timeInMillis = rightNow.getTimeInMillis();
            rightNow.setTimeInMillis(date);
            int dateDay = rightNow.get(Calendar.DAY_OF_YEAR);
            int dateYear = rightNow.get(Calendar.YEAR);

            if (timeInMillis - date < 1000 * 60) {
                return LocaleController.getString(R.string.ShortNow);
            } else if (timeInMillis - date < 1000 * 60 * 60) {
                int minutesAgo = (int) ((timeInMillis - date) / (1000 * 60));
                return LocaleController.formatPluralString("ShortMinutesAgo", minutesAgo);
            } else if (dateDay == day && year == dateYear) {
                if (timeInMillis - date < 12 * 1000 * 60 * 60) {
                    int hoursAgo = (int) ((timeInMillis - date) / (1000 * 60 * 60));
                    return LocaleController.formatPluralString("ShortHoursAgo", hoursAgo);
                } else {
                    return LocaleController.getString(R.string.ShortToday);
                }
            } else if (dateDay + 1 == day && year == dateYear) {
                return LocaleController.getString(R.string.ShortYesterday);
            } else if (Math.abs(System.currentTimeMillis() - date) < 31536000000L) {
                return getInstance().getFormatterDayMonth().format(new Date(date));
            } else {
                return LocaleController.formatString("formatDateAtTime", R.string.formatDateAtTime, getInstance().getFormatterYear().format(new Date(date)), getInstance().getFormatterDay().format(new Date(date)));
            }
        } catch (Exception e) {
            FileLog.e(e);
        }
        return "LOC_ERR";
    }

    public static String formatStoryDate(long date) {
        try {
            date *= 1000;
            Calendar rightNow = Calendar.getInstance();
            int day = rightNow.get(Calendar.DAY_OF_YEAR);
            int year = rightNow.get(Calendar.YEAR);
            long timeInMillis = rightNow.getTimeInMillis();
            rightNow.setTimeInMillis(date);
            int dateDay = rightNow.get(Calendar.DAY_OF_YEAR);
            int dateYear = rightNow.get(Calendar.YEAR);

            if (timeInMillis - date < 1000 * 60) {
                return LocaleController.getString(R.string.RightNow);
            } else if (timeInMillis - date < 1000 * 60 * 60) {
                int minutesAgo = (int) ((timeInMillis - date) / (1000 * 60));
                return LocaleController.formatPluralString("MinutesAgo", minutesAgo, minutesAgo);
            } else if (dateDay == day && year == dateYear) {
                return LocaleController.formatString("TodayAtFormattedWithToday", R.string.TodayAtFormattedWithToday, getInstance().getFormatterDay().format(new Date(date)));
            } else if (dateDay + 1 == day && year == dateYear) {
                return LocaleController.formatString("YesterdayAtFormatted", R.string.YesterdayAtFormatted, getInstance().getFormatterDay().format(new Date(date)));
            } else if (Math.abs(System.currentTimeMillis() - date) < 31536000000L) {
                return LocaleController.formatString("formatDateAtTime", R.string.formatDateAtTime, getInstance().getFormatterDayMonth().format(new Date(date)), getInstance().getFormatterDay().format(new Date(date)));
            } else {
                return LocaleController.formatString("formatDateAtTime", R.string.formatDateAtTime, getInstance().getFormatterYear().format(new Date(date)), getInstance().getFormatterDay().format(new Date(date)));
            }
        } catch (Exception e) {
            FileLog.e(e);
        }
        return "LOC_ERR";
    }

    public static String formatRelativeDate(long dateDiffSeconds) {
        try {
            final long min = dateDiffSeconds / 60;
            final long hours = min / 60;
            final long days = hours / 24;
            final long months = days / 30;
            final long years = days / 365;

            if (years >= 1) {
                if (years == 1) {
                    return getString(R.string.YearAgo);
                } else {
                    return formatPluralStringComma("YearsAgo", (int) years);
                }
            } else if (months >= 1) {
                if (months == 1) {
                    return getString(R.string.MonthAgo);
                } else {
                    return formatPluralStringComma("MonthsAgo", (int) months);
                }
            } else if (days >= 1) {
                if (days == 1) {
                    return getString(R.string.DayAgo);
                } else {
                    return formatPluralStringComma("DaysAgo", (int) days);
                }
            } else if (hours >= 1) {
                if (hours == 1) {
                    return getString(R.string.HourAgo);
                } else {
                    return formatPluralStringComma("HoursAgo", (int) hours);
                }
            } else if (min >= 1) {
                if (min == 1) {
                    return getString(R.string.MinuteAgo);
                } else {
                    return formatPluralStringComma("MinutesAgo", (int) min);
                }
            } else {
                return getString(R.string.LessMinuteAgo);
            }
        } catch (Exception e) {
            FileLog.e(e);
        }
        return "LOC_ERR";
    }

    public static String formatDateCallLog(long date) {
        try {
            date *= 1000;
            Calendar rightNow = Calendar.getInstance();
            int day = rightNow.get(Calendar.DAY_OF_YEAR);
            int year = rightNow.get(Calendar.YEAR);
            rightNow.setTimeInMillis(date);
            int dateDay = rightNow.get(Calendar.DAY_OF_YEAR);
            int dateYear = rightNow.get(Calendar.YEAR);

            if (dateDay == day && year == dateYear) {
                return getInstance().getFormatterDay().format(new Date(date));
            } else if (dateDay + 1 == day && year == dateYear) {
                return LocaleController.formatString("YesterdayAtFormatted", R.string.YesterdayAtFormatted, getInstance().getFormatterDay().format(new Date(date)));
            } else if (Math.abs(System.currentTimeMillis() - date) < 31536000000L) {
                return LocaleController.formatString("formatDateAtTime", R.string.formatDateAtTime, getInstance().getChatDate().format(new Date(date)), getInstance().getFormatterDay().format(new Date(date)));
            } else {
                return LocaleController.formatString("formatDateAtTime", R.string.formatDateAtTime, getInstance().getChatFullDate().format(new Date(date)), getInstance().getFormatterDay().format(new Date(date)));
            }
        } catch (Exception e) {
            FileLog.e(e);
        }
        return "LOC_ERR";
    }

    public static String formatStatusExpireDateTime(long date) {
        try {
            date *= 1000;
            Calendar rightNow = Calendar.getInstance();
            int day = rightNow.get(Calendar.DAY_OF_YEAR);
            int year = rightNow.get(Calendar.YEAR);
            rightNow.setTimeInMillis(date);
            int dateDay = rightNow.get(Calendar.DAY_OF_YEAR);
            int dateYear = rightNow.get(Calendar.YEAR);

            if (dateDay == day && year == dateYear) {
                return LocaleController.formatString("TodayAtFormatted", R.string.TodayAtFormatted, getInstance().getFormatterDay().format(new Date(date)));
            } else if (Math.abs(System.currentTimeMillis() - date) < 31536000000L) {
                return getInstance().getFormatterScheduleDay().format(new Date(date));
            } else {
                return getInstance().getChatFullDate().format(new Date(date));
            }
        } catch (Exception e) {
            FileLog.e(e);
        }
        return "LOC_ERR";
    }

    public static String formatDateTime(long date, boolean useToday) {
        try {
            date *= 1000;
            Calendar rightNow = Calendar.getInstance();
            int day = rightNow.get(Calendar.DAY_OF_YEAR);
            int year = rightNow.get(Calendar.YEAR);
            rightNow.setTimeInMillis(date);
            int dateDay = rightNow.get(Calendar.DAY_OF_YEAR);
            int dateYear = rightNow.get(Calendar.YEAR);

            if (dateDay == day && year == dateYear && useToday) {
                return LocaleController.formatString(R.string.TodayAtFormattedWithToday, getInstance().getFormatterDay().format(new Date(date)));
            } else if (dateDay + 1 == day && year == dateYear && useToday) {
                return LocaleController.formatString(R.string.YesterdayAtFormatted, getInstance().getFormatterDay().format(new Date(date)));
            } else if (Math.abs(System.currentTimeMillis() - date) < 31536000000L) {
                return LocaleController.formatString(R.string.formatDateAtTime, getInstance().getChatDate().format(new Date(date)), getInstance().getFormatterDay().format(new Date(date)));
            } else {
                return LocaleController.formatString(R.string.formatDateAtTime, getInstance().getChatFullDate().format(new Date(date)), getInstance().getFormatterDay().format(new Date(date)));
            }
        } catch (Exception e) {
            FileLog.e(e);
        }
        return "LOC_ERR";
    }

    public static String formatShortDateTime(long date) {
        try {
            date *= 1000;
            if (Math.abs(System.currentTimeMillis() - date) < 31536000000L) {
                return getInstance().getFormatterScheduleDay().format(new Date(date)) + ", " + getInstance().getFormatterDay().format(new Date(date));
            } else {
                return getInstance().getFormatterScheduleYear().format(new Date(date)) + ", " + getInstance().getFormatterDay().format(new Date(date));
            }
        } catch (Exception e) {
            FileLog.e(e);
        }
        return "LOC_ERR";
    }

    public static String formatLocationUpdateDate(long date) {
        try {
            date *= 1000;
            Calendar rightNow = Calendar.getInstance();
            int day = rightNow.get(Calendar.DAY_OF_YEAR);
            int year = rightNow.get(Calendar.YEAR);
            rightNow.setTimeInMillis(date);
            int dateDay = rightNow.get(Calendar.DAY_OF_YEAR);
            int dateYear = rightNow.get(Calendar.YEAR);

            if (dateDay == day && year == dateYear) {
                int diff = (int) (ConnectionsManager.getInstance(UserConfig.selectedAccount).getCurrentTime() - date / 1000) / 60;
                if (diff < 1) {
                    return LocaleController.getString(R.string.LocationUpdatedJustNow);
                } else if (diff < 60) {
                    return LocaleController.formatPluralString("UpdatedMinutes", diff);
                }
                return LocaleController.formatString("LocationUpdatedFormatted", R.string.LocationUpdatedFormatted, LocaleController.formatString("TodayAtFormatted", R.string.TodayAtFormatted, getInstance().getFormatterDay().format(new Date(date))));
            } else if (dateDay + 1 == day && year == dateYear) {
                return LocaleController.formatString("LocationUpdatedFormatted", R.string.LocationUpdatedFormatted, LocaleController.formatString("YesterdayAtFormatted", R.string.YesterdayAtFormatted, getInstance().getFormatterDay().format(new Date(date))));
            } else if (Math.abs(System.currentTimeMillis() - date) < 31536000000L) {
                String format = LocaleController.formatString("formatDateAtTime", R.string.formatDateAtTime, getInstance().getFormatterDayMonth().format(new Date(date)), getInstance().getFormatterDay().format(new Date(date)));
                return LocaleController.formatString("LocationUpdatedFormatted", R.string.LocationUpdatedFormatted, format);
            } else {
                String format = LocaleController.formatString("formatDateAtTime", R.string.formatDateAtTime, getInstance().getFormatterYear().format(new Date(date)), getInstance().getFormatterDay().format(new Date(date)));
                return LocaleController.formatString("LocationUpdatedFormatted", R.string.LocationUpdatedFormatted, format);
            }
        } catch (Exception e) {
            FileLog.e(e);
        }
        return "LOC_ERR";
    }

    public static String formatLocationLeftTime(int time) {
        String text;
        int hours = time / 60 / 60;
        time -= hours * 60 * 60;
        int minutes = time / 60;
        time -= minutes * 60;
        if (hours != 0) {
            text = String.format("%dh", hours + (minutes > 30 ? 1 : 0));
        } else if (minutes != 0) {
            text = String.format("%d", minutes + (time > 30 ? 1 : 0));
        } else {
            text = String.format("%d", time);
        }
        return text;
    }

    public static String formatDateOnline(long date, boolean[] madeShorter) {
        try {
            date *= 1000;
            Calendar rightNow = Calendar.getInstance();
            int day = rightNow.get(Calendar.DAY_OF_YEAR);
            int year = rightNow.get(Calendar.YEAR);
            int hour = rightNow.get(Calendar.HOUR_OF_DAY);
            rightNow.setTimeInMillis(date);
            int dateDay = rightNow.get(Calendar.DAY_OF_YEAR);
            int dateYear = rightNow.get(Calendar.YEAR);
            int dateHour = rightNow.get(Calendar.HOUR_OF_DAY);

            if (dateDay == day && year == dateYear) {
                return LocaleController.formatString("LastSeenFormatted", R.string.LastSeenFormatted, LocaleController.formatString("TodayAtFormatted", R.string.TodayAtFormatted, getInstance().getFormatterDay().format(new Date(date))));
                /*int diff = (int) (ConnectionsManager.getInstance().getCurrentTime() - date) / 60;
                if (diff < 1) {
                    return LocaleController.getString(R.string.LastSeenNow);
                } else if (diff < 60) {
                    return LocaleController.formatPluralString("LastSeenMinutes", diff);
                } else {
                    return LocaleController.formatPluralString("LastSeenHours", (int) Math.ceil(diff / 60.0f));
                }*/
            } else if (dateDay + 1 == day && year == dateYear) {
                if (madeShorter != null) {
                    madeShorter[0] = true;
                    if (hour <= 6 && dateHour > 18 && is24HourFormat) {
                        return LocaleController.formatString("LastSeenFormatted", R.string.LastSeenFormatted, getInstance().getFormatterDay().format(new Date(date)));
                    }
                    return LocaleController.formatString("YesterdayAtFormatted", R.string.YesterdayAtFormatted, getInstance().getFormatterDay().format(new Date(date)));
                } else {
                    return LocaleController.formatString("LastSeenFormatted", R.string.LastSeenFormatted, LocaleController.formatString("YesterdayAtFormatted", R.string.YesterdayAtFormatted, getInstance().getFormatterDay().format(new Date(date))));
                }
            } else if (Math.abs(System.currentTimeMillis() - date) < 31536000000L) {
                String format = LocaleController.formatString("formatDateAtTime", R.string.formatDateAtTime, getInstance().getFormatterDayMonth().format(new Date(date)), getInstance().getFormatterDay().format(new Date(date)));
                return LocaleController.formatString("LastSeenDateFormatted", R.string.LastSeenDateFormatted, format);
            } else {
                String format = LocaleController.formatString("formatDateAtTime", R.string.formatDateAtTime, getInstance().getFormatterYear().format(new Date(date)), getInstance().getFormatterDay().format(new Date(date)));
                return LocaleController.formatString("LastSeenDateFormatted", R.string.LastSeenDateFormatted, format);
            }
        } catch (Exception e) {
            FileLog.e(e);
        }
        return "LOC_ERR";
    }

    private FastDateFormat createFormatter(Locale locale, String format, String defaultFormat) {
        if (format == null || format.length() == 0) {
            format = defaultFormat;
        }
        FastDateFormat formatter;
        try {
            formatter = FastDateFormat.getInstance(format, locale);
        } catch (Exception e) {
            format = defaultFormat;
            formatter = FastDateFormat.getInstance(format, locale);
        }
        return formatter;
    }

    public void recreateFormatters() {
        Locale locale = currentLocale;
        if (locale == null) {
            locale = Locale.getDefault();
        }
        String lang = locale.getLanguage();
        if (lang == null) {
            lang = "en";
        }
        lang = lang.toLowerCase();
        isRTL = lang.length() == 2 && (lang.equals("ar") || lang.equals("fa") || lang.equals("he") || lang.equals("iw")) ||
                lang.startsWith("ar_") || lang.startsWith("fa_") || lang.startsWith("he_") || lang.startsWith("iw_")
                || currentLocaleInfo != null && currentLocaleInfo.isRtl;
        nameDisplayOrder = lang.equals("ko") ? 2 : 1;

        formatterBoostExpired = null;
        formatterGiveawayCard = null;
        formatterGiveawayMonthDay = null;
        formatterGiveawayMonthDayYear = null;
        formatterMonthYear = null;
        formatterDayMonth = null;
        formatterYear = null;
        formatterYearMax = null;
        chatDate = null;
        chatFullDate = null;
        formatterWeek = null;
        formatterWeekLong = null;
        formatterScheduleDay = null;
        formatterScheduleYear = null;
        formatterDay = null;
        formatterConstDay = null;
        formatterStats = null;
        formatterBannedUntil = null;
        formatterBannedUntilThisYear = null;
        formatterFull = null;
        formatterDayWithSeconds = null;
        for (int i = 0; i < formatterScheduleSend.length; ++i) {
            formatterScheduleSend[i] = null;
        }
    }

    public static boolean isRTLCharacter(char ch) {
        return Character.getDirectionality(ch) == Character.DIRECTIONALITY_RIGHT_TO_LEFT || Character.getDirectionality(ch) == Character.DIRECTIONALITY_RIGHT_TO_LEFT_ARABIC || Character.getDirectionality(ch) == Character.DIRECTIONALITY_RIGHT_TO_LEFT_EMBEDDING || Character.getDirectionality(ch) == Character.DIRECTIONALITY_RIGHT_TO_LEFT_OVERRIDE;
    }

    public static String formatStartsTime(long date, int type) {
        return formatStartsTime(date, type, true);
    }

    public static String formatStartsTime(long date, int type, boolean needToday) {
        Calendar calendar = Calendar.getInstance();
        calendar.setTimeInMillis(System.currentTimeMillis());
        int currentYear = calendar.get(Calendar.YEAR);
        int currentDay = calendar.get(Calendar.DAY_OF_YEAR);

        calendar.setTimeInMillis(date * 1000);
        int selectedYear = calendar.get(Calendar.YEAR);
        int selectedDay = calendar.get(Calendar.DAY_OF_YEAR);

        int num;
        if (currentYear == selectedYear) {
            if (needToday && selectedDay == currentDay) {
                num = 0;
            } else {
                num = 1;
            }
        } else {
            num = 2;
        }
        if (type == 1) {
            num += 3;
        } else if (type == 2) {
            num += 6;
        } else if (type == 3) {
            num += 9;
        } else if (type == 4) {
            num += 12;
        }
        return LocaleController.getInstance().getFormatterScheduleSend(num).format(calendar.getTimeInMillis());
    }

    public static String formatSectionDate(long date) {
        return formatYearMont(date, false);
    }


    public static String formatYearMont(long date, boolean alwaysShowYear) {
        try {
            date *= 1000;
            Calendar rightNow = Calendar.getInstance();
            int year = rightNow.get(Calendar.YEAR);
            rightNow.setTimeInMillis(date);
            int dateYear = rightNow.get(Calendar.YEAR);
            int month = rightNow.get(Calendar.MONTH);

            final String[] months = new String[]{
                    LocaleController.getString(R.string.January),
                    LocaleController.getString(R.string.February),
                    LocaleController.getString(R.string.March),
                    LocaleController.getString(R.string.April),
                    LocaleController.getString(R.string.May),
                    LocaleController.getString(R.string.June),
                    LocaleController.getString(R.string.July),
                    LocaleController.getString(R.string.August),
                    LocaleController.getString(R.string.September),
                    LocaleController.getString(R.string.October),
                    LocaleController.getString(R.string.November),
                    LocaleController.getString(R.string.December)
            };
            if (year == dateYear && !alwaysShowYear) {
                return months[month];
            } else {
                return months[month] + " " + dateYear;
            }
        } catch (Exception e) {
            FileLog.e(e);
        }
        return "LOC_ERR";
    }

    public static String formatDateForBan(long date) {
        try {
            date *= 1000;
            Calendar rightNow = Calendar.getInstance();
            int year = rightNow.get(Calendar.YEAR);
            rightNow.setTimeInMillis(date);
            int dateYear = rightNow.get(Calendar.YEAR);

            if (year == dateYear) {
                return getInstance().getFormatterBannedUntilThisYear().format(new Date(date));
            } else {
                return getInstance().getFormatterBannedUntil().format(new Date(date));
            }
        } catch (Exception e) {
            FileLog.e(e);
        }
        return "LOC_ERR";
    }

    public static String stringForMessageListDate(long date) {
        try {
            date *= 1000;
            if (Math.abs(System.currentTimeMillis() - date) >= 31536000000L) {
                return getInstance().getFormatterYear().format(new Date(date));
            } else {
                Calendar rightNow = Calendar.getInstance();
                int day = rightNow.get(Calendar.DAY_OF_YEAR);
                rightNow.setTimeInMillis(date);
                int dateDay = rightNow.get(Calendar.DAY_OF_YEAR);

                int dayDiff = dateDay - day;
                if (dayDiff == 0 || dayDiff == -1 && System.currentTimeMillis() - date < 60 * 60 * 8 * 1000) {
                    return getInstance().getFormatterDay().format(new Date(date));
                } else if (dayDiff > -7 && dayDiff <= -1) {
                    return getInstance().getFormatterWeek().format(new Date(date));
                } else {
                    return getInstance().getFormatterDayMonth().format(new Date(date));
                }
            }
        } catch (Exception e) {
            FileLog.e(e);
        }
        return "LOC_ERR";
    }

    public static String formatShortNumber(int number, int[] rounded) {
        if (!OctoConfig.INSTANCE.numberRounding.getValue()) {
            if (rounded != null) {
                rounded[0] = number;
            }
            DecimalFormat formatter = (DecimalFormat) NumberFormat.getInstance(Locale.US);
            formatter.applyPattern("#,###");
            return formatter.format(number);
        }
        StringBuilder K = new StringBuilder();
        int lastDec = 0;
        int KCount = 0;
        while (number / 1000 > 0) {
            K.append("K");
            lastDec = (number % 1000) / 100;
            number /= 1000;
        }
        if (rounded != null) {
            double value = number + lastDec / 10.0;
            for (int a = 0; a < K.length(); a++) {
                value *= 1000;
            }
            rounded[0] = (int) value;
        }
        if (lastDec != 0 && K.length() > 0) {
            if (K.length() == 2) {
                return String.format(Locale.US, "%d.%dM", number, lastDec);
            } else {
                return String.format(Locale.US, "%d.%d%s", number, lastDec, K.toString());
            }
        }
        if (K.length() == 2) {
            return String.format(Locale.US, "%dM", number);
        } else {
            return String.format(Locale.US, "%d%s", number, K.toString());
        }
    }

    public static String formatUserStatus(int currentAccount, TLRPC.User user) {
        return formatUserStatus(currentAccount, user, null);
    }

    public static String formatJoined(long date) {
        try {
            date *= 1000;
            String format;
            if (Math.abs(System.currentTimeMillis() - date) < 31536000000L) {
                format = LocaleController.formatString("formatDateAtTime", R.string.formatDateAtTime, getInstance().getFormatterDayMonth().format(new Date(date)), getInstance().getFormatterDay().format(new Date(date)));
            } else {
                format = LocaleController.formatString("formatDateAtTime", R.string.formatDateAtTime, getInstance().getFormatterYear().format(new Date(date)), getInstance().getFormatterDay().format(new Date(date)));
            }
            return formatString("ChannelOtherSubscriberJoined", R.string.ChannelOtherSubscriberJoined, format);
        } catch (Exception e) {
            FileLog.e(e);
        }
        return "LOC_ERR";
    }

    public static String formatImportedDate(long date) {
        try {
            date *= 1000;
            Date dt = new Date(date);
            return String.format("%1$s, %2$s", getInstance().getFormatterYear().format(dt), getInstance().getFormatterDay().format(dt));
        } catch (Exception e) {
            FileLog.e(e);
        }
        return "LOC_ERR";
    }

    public static String formatUserStatus(int currentAccount, TLRPC.User user, boolean[] isOnline) {
        return formatUserStatus(currentAccount, user, isOnline, null);
    }

    public static String formatUserStatus(int currentAccount, TLRPC.User user, boolean[] isOnline, boolean[] madeShorter) {
        if (user != null && user.status != null && user.status.expires == 0) {
            if (user.status instanceof TLRPC.TL_userStatusRecently) {
                user.status.expires = user.status.by_me ? -1000 : -100;
            } else if (user.status instanceof TLRPC.TL_userStatusLastWeek) {
                user.status.expires = user.status.by_me ? -1001 : -101;
            } else if (user.status instanceof TLRPC.TL_userStatusLastMonth) {
                user.status.expires = user.status.by_me ? -1002 : -102;
            }
        }
        if (user != null && user.status != null && user.status.expires <= 0) {
            if (MessagesController.getInstance(currentAccount).onlinePrivacy.containsKey(user.id)) {
                if (isOnline != null) {
                    isOnline[0] = true;
                }
                return getString("Online", R.string.Online);
            }
        }
        if (user == null || user.status == null || user.status.expires == 0 || UserObject.isDeleted(user) || user instanceof TLRPC.TL_userEmpty) {
            return getString("ALongTimeAgo", R.string.ALongTimeAgo);
        } else {
            int currentTime = ConnectionsManager.getInstance(currentAccount).getCurrentTime();
            if (user.status.expires > currentTime) {
                if (isOnline != null) {
                    isOnline[0] = true;
                }
                return getString("Online", R.string.Online);
            } else {
                if (user.status.expires == -1) {
                    return getString("Invisible", R.string.Invisible);
                } else if (user.status.expires == -100 || user.status.expires == -1000) {
                    return getString("Lately", R.string.Lately);
                } else if (user.status.expires == -101 || user.status.expires == -1001) {
                    return getString("WithinAWeek", R.string.WithinAWeek);
                } else if (user.status.expires == -102 || user.status.expires == -1002) {
                    return getString("WithinAMonth", R.string.WithinAMonth);
                } else {
                    return formatDateOnline(user.status.expires, madeShorter);
                }
            }
        }
    }

    private String escapeString(String str) {
        if (str.contains("[CDATA")) {
            return str;
        }
        return str.replace("<", "&lt;").replace(">", "&gt;").replace("& ", "&amp; ");
    }

    public void saveRemoteLocaleStringsForCurrentLocale(final TLRPC.TL_langPackDifference difference, int currentAccount) {
        if (currentLocaleInfo == null) {
            return;
        }
        final String langCode = difference.lang_code.replace('-', '_').toLowerCase();
        if (!langCode.equals(currentLocaleInfo.shortName) && !langCode.equals(currentLocaleInfo.baseLangCode)) {
            return;
        }
        saveRemoteLocaleStrings(currentLocaleInfo, difference, currentAccount, null);
    }

    public void saveRemoteLocaleStrings(LocaleInfo localeInfo, final TLRPC.TL_langPackDifference difference, int currentAccount, Runnable onDone) {
        if (difference == null || difference.strings.isEmpty() || localeInfo == null || localeInfo.isLocal()) {
            FileLog.d("saveRemoteLocaleStrings: empty difference=" + (difference == null || difference.strings.isEmpty()) + "; locale is local or null=" + (localeInfo == null || localeInfo.isLocal()));
            recreateFormatters();
            NotificationCenter.getGlobalInstance().postNotificationName(NotificationCenter.reloadInterface);
            if (onDone != null) {
                onDone.run();
            }
            return;
        }
        final String langCode = difference.lang_code.replace('-', '_').toLowerCase();
        int type;
        if (langCode.equals(localeInfo.shortName)) {
            type = 0;
        } else if (langCode.equals(localeInfo.baseLangCode)) {
            type = 1;
        } else {
            type = -1;
        }
        if (type == -1) {
            FileLog.d("saveRemoteLocaleStrings: unknown language " + langCode + " (locale short=" + localeInfo.shortName + ", base=" + localeInfo.baseLangCode + ")");
            return;
        }
        File finalFile;
        if (type == 0) {
            finalFile = localeInfo.getPathToFile();
        } else {
            finalFile = localeInfo.getPathToBaseFile();
        }
        try {
            final HashMap<String, String> values;
            if (difference.from_version == 0) {
                FileLog.d("saveRemoteLocaleStrings: difference is straight from the beginning");
                values = new HashMap<>();
            } else {
                FileLog.d("saveRemoteLocaleStrings: difference is from version " + difference.from_version + " ours " + localeInfo.version + " (base version " + localeInfo.baseLangCode + ")");
                values = getLocaleFileStrings(finalFile, true);
            }
            for (int a = 0; a < difference.strings.size(); a++) {
                TLRPC.LangPackString string = difference.strings.get(a);
                if (string instanceof TLRPC.TL_langPackString) {
                    values.put(string.key, escapeString(string.value));
                } else if (string instanceof TLRPC.TL_langPackStringPluralized) {
                    values.put(string.key + "_zero", string.zero_value != null ? escapeString(string.zero_value) : "");
                    values.put(string.key + "_one", string.one_value != null ? escapeString(string.one_value) : "");
                    values.put(string.key + "_two", string.two_value != null ? escapeString(string.two_value) : "");
                    values.put(string.key + "_few", string.few_value != null ? escapeString(string.few_value) : "");
                    values.put(string.key + "_many", string.many_value != null ? escapeString(string.many_value) : "");
                    values.put(string.key + "_other", string.other_value != null ? escapeString(string.other_value) : "");
                } else if (string instanceof TLRPC.TL_langPackStringDeleted) {
                    values.remove(string.key);
                }
            }
            FileLog.d("save locale file to " + finalFile);
            BufferedWriter writer = new BufferedWriter(new FileWriter(finalFile));
            writer.write("<?xml version=\"1.0\" encoding=\"utf-8\"?>\n");
            writer.write("<resources>\n");
            for (HashMap.Entry<String, String> entry : values.entrySet()) {
                writer.write(String.format("<string name=\"%1$s\">%2$s</string>\n", entry.getKey(), entry.getValue()));
            }
            writer.write("</resources>");
            writer.close();
            boolean hasBase = localeInfo.hasBaseLang();
            final HashMap<String, String> valuesToSet = getLocaleFileStrings(hasBase ? localeInfo.getPathToBaseFile() : localeInfo.getPathToFile());
            if (hasBase) {
                valuesToSet.putAll(getLocaleFileStrings(localeInfo.getPathToFile()));
            }
            FileLog.d("saved locale file to " + finalFile);
            AndroidUtilities.runOnUIThread(() -> {
                if (type == 0) {
                    localeInfo.version = difference.version;
                } else {
                    localeInfo.baseVersion = difference.version;
                }
                saveOtherLanguages();
                try {
                    if (currentLocaleInfo == localeInfo) {
                        Locale newLocale;
                        String[] args;
                        if (!TextUtils.isEmpty(localeInfo.pluralLangCode)) {
                            args = localeInfo.pluralLangCode.split("_");
                        } else if (!TextUtils.isEmpty(localeInfo.baseLangCode)) {
                            args = localeInfo.baseLangCode.split("_");
                        } else {
                            args = localeInfo.shortName.split("_");
                        }
                        if (args.length == 1) {
                            newLocale = new Locale(args[0]);
                        } else {
                            newLocale = new Locale(args[0], args[1]);
                        }
                        languageOverride = localeInfo.shortName;

                        SharedPreferences preferences = MessagesController.getGlobalMainSettings();
                        SharedPreferences.Editor editor = preferences.edit();
                        editor.putString("language", localeInfo.getKey());
                        editor.commit();

                        localeValues = valuesToSet;
                        currentLocale = newLocale;
                        currentLocaleInfo = localeInfo;
                        LanguageController.loadRemoteLanguageFromCache(newLocale,true);
                        if (!TextUtils.isEmpty(currentLocaleInfo.pluralLangCode)) {
                            currentPluralRules = allRules.get(currentLocaleInfo.pluralLangCode);
                        }
                        if (currentPluralRules == null) {
                            currentPluralRules = allRules.get(currentLocale.getLanguage());
                            if (currentPluralRules == null) {
                                currentPluralRules = allRules.get("en");
                            }
                        }
                        changingConfiguration = true;
                        Locale.setDefault(currentLocale);
                        Configuration config = new Configuration();
                        config.locale = currentLocale;
                        ApplicationLoader.applicationContext.getResources().updateConfiguration(config, ApplicationLoader.applicationContext.getResources().getDisplayMetrics());
                        changingConfiguration = false;

                        RestrictedLanguagesSelectActivity.invalidateRestrictedLanguages();
                    } else {
                        FileLog.d("saveRemoteLocaleStrings: currentLocaleInfo != localeInfo, do nothing");
                    }
                } catch (Exception e) {
                    FileLog.e(e);
                    changingConfiguration = false;
                }
                recreateFormatters();
                NotificationCenter.getGlobalInstance().postNotificationName(NotificationCenter.reloadInterface);
                if (onDone != null) {
                    onDone.run();
                }
            });
        } catch (Exception e) {
            FileLog.e(e);
        }
    }

    public void loadRemoteLanguages(final int currentAccount) {
        loadRemoteLanguages(currentAccount, true);
    }

    public void loadRemoteLanguages(final int currentAccount, boolean applyCurrent) {
        if (loadingRemoteLanguages) {
            return;
        }
        loadingRemoteLanguages = true;
        TLRPC.TL_langpack_getLanguages req = new TLRPC.TL_langpack_getLanguages();
        ConnectionsManager.getInstance(currentAccount).sendRequest(req, (response, error) -> {
            if (response instanceof Vector) {
                AndroidUtilities.runOnUIThread(() -> {
                    loadingRemoteLanguages = false;
                    Vector res = (Vector) response;
                    for (int a = 0, size = remoteLanguages.size(); a < size; a++) {
                        remoteLanguages.get(a).serverIndex = Integer.MAX_VALUE;
                    }
                    for (int a = 0, size = res.objects.size(); a < size; a++) {
                        TLRPC.TL_langPackLanguage language = (TLRPC.TL_langPackLanguage) res.objects.get(a);
                        if (BuildVars.LOGS_ENABLED) {
                            FileLog.d("loaded lang " + language.name);
                        }
                        LocaleInfo localeInfo = new LocaleInfo();
                        localeInfo.nameEnglish = language.name;
                        localeInfo.name = language.native_name;
                        localeInfo.shortName = language.lang_code.replace('-', '_').toLowerCase();
                        if (language.base_lang_code != null) {
                            localeInfo.baseLangCode = language.base_lang_code.replace('-', '_').toLowerCase();
                        } else {
                            localeInfo.baseLangCode = "";
                        }
                        localeInfo.pluralLangCode = language.plural_code.replace('-', '_').toLowerCase();
                        localeInfo.isRtl = language.rtl;
                        localeInfo.pathToFile = "remote";
                        localeInfo.serverIndex = a;

                        LocaleInfo existing = getLanguageFromDict(localeInfo.getKey());
                        if (existing == null) {
                            languages.add(localeInfo);
                            languagesDict.put(localeInfo.getKey(), localeInfo);
                        } else {
                            existing.nameEnglish = localeInfo.nameEnglish;
                            existing.name = localeInfo.name;
                            existing.baseLangCode = localeInfo.baseLangCode;
                            existing.pluralLangCode = localeInfo.pluralLangCode;
                            existing.pathToFile = localeInfo.pathToFile;
                            existing.serverIndex = localeInfo.serverIndex;
                            localeInfo = existing;
                        }
                        if (!remoteLanguagesDict.containsKey(localeInfo.getKey())) {
                            remoteLanguages.add(localeInfo);
                            remoteLanguagesDict.put(localeInfo.getKey(), localeInfo);
                        }
                    }
                    for (int a = 0; a < remoteLanguages.size(); a++) {
                        LocaleInfo info = remoteLanguages.get(a);
                        if (info.serverIndex != Integer.MAX_VALUE || info == currentLocaleInfo) {
                            continue;
                        }
                        if (BuildVars.LOGS_ENABLED) {
                            FileLog.d("remove lang " + info.getKey());
                        }
                        remoteLanguages.remove(a);
                        remoteLanguagesDict.remove(info.getKey());
                        languages.remove(info);
                        languagesDict.remove(info.getKey());
                        a--;
                    }
                    saveOtherLanguages();
                    NotificationCenter.getGlobalInstance().postNotificationName(NotificationCenter.suggestedLangpack);
                    if (applyCurrent) {
                        applyLanguage(currentLocaleInfo, true, false, currentAccount);
                    }
                });
            }
        }, ConnectionsManager.RequestFlagWithoutLogin);
    }

    private int applyRemoteLanguage(LocaleInfo localeInfo, String langCode, boolean force, final int currentAccount, Runnable onDone) {
        if (localeInfo == null || !localeInfo.isRemote() && !localeInfo.isUnofficial()) {
            return 0;
        }
        FileLog.d("applyRemoteLanguage " + langCode + " force=" + force + " currentAccount=" + currentAccount);
        int[] requested = new int[1], received = new int[1];
        requested[0] = received[0] = 0;
        Runnable onPartlyDone = () -> {
            received[0]++;
            if (received[0] >= requested[0] && onDone != null) {
                onDone.run();
            }
        };
        if (force) {
            patched(localeInfo.shortName);
        }
        if (localeInfo.hasBaseLang() && (langCode == null || langCode.equals(localeInfo.baseLangCode))) {
            if (localeInfo.baseVersion != 0 && !force) {
                if (localeInfo.hasBaseLang()) {
                    FileLog.d("applyRemoteLanguage getDifference of base");
                    TLRPC.TL_langpack_getDifference req = new TLRPC.TL_langpack_getDifference();
                    req.from_version = localeInfo.baseVersion;
                    req.lang_code = localeInfo.getBaseLangCode();
                    req.lang_pack = "";
                    requested[0]++;
                    ConnectionsManager.getInstance(currentAccount).sendRequest(req, (response, error) -> {
                        if (response != null) {
                            AndroidUtilities.runOnUIThread(() -> saveRemoteLocaleStrings(localeInfo, (TLRPC.TL_langPackDifference) response, currentAccount, onPartlyDone));
                        }
                    }, ConnectionsManager.RequestFlagWithoutLogin);
                }
            } else {
                FileLog.d("applyRemoteLanguage getLangPack of base");
                TLRPC.TL_langpack_getLangPack req = new TLRPC.TL_langpack_getLangPack();
                req.lang_code = localeInfo.getBaseLangCode();
                requested[0]++;
                ConnectionsManager.getInstance(currentAccount).sendRequest(req, (TLObject response, TLRPC.TL_error error) -> {
                    if (response != null) {
                        AndroidUtilities.runOnUIThread(() -> {
                            saveRemoteLocaleStrings(localeInfo, (TLRPC.TL_langPackDifference) response, currentAccount, onPartlyDone);
                        });
                    }
                }, ConnectionsManager.RequestFlagWithoutLogin);
            }
        }
        if (langCode == null || langCode.equals(localeInfo.shortName)) {
            if (localeInfo.version != 0 && !force) {
                FileLog.d("applyRemoteLanguage getDifference");
                TLRPC.TL_langpack_getDifference req = new TLRPC.TL_langpack_getDifference();
                req.from_version = localeInfo.version;
                req.lang_code = localeInfo.getLangCode();
                req.lang_pack = "";
                requested[0]++;
                return ConnectionsManager.getInstance(currentAccount).sendRequest(req, (response, error) -> {
                    if (response != null) {
                        AndroidUtilities.runOnUIThread(() -> {
                            saveRemoteLocaleStrings(localeInfo, (TLRPC.TL_langPackDifference) response, currentAccount, onPartlyDone);
                        });
                    }
                }, ConnectionsManager.RequestFlagWithoutLogin);
            } else {
                for (int a = 0; a < UserConfig.MAX_ACCOUNT_COUNT; a++) {
                    ConnectionsManager.setLangCode(localeInfo.getLangCode());
                }
                FileLog.d("applyRemoteLanguage getLangPack");
                TLRPC.TL_langpack_getLangPack req = new TLRPC.TL_langpack_getLangPack();
                req.lang_code = localeInfo.getLangCode();
                requested[0]++;
                return ConnectionsManager.getInstance(currentAccount).sendRequest(req, (TLObject response, TLRPC.TL_error error) -> {
                    if (response != null) {
                        AndroidUtilities.runOnUIThread(() -> {
                            saveRemoteLocaleStrings(localeInfo, (TLRPC.TL_langPackDifference) response, currentAccount, onPartlyDone);
                        });
                    }
                }, ConnectionsManager.RequestFlagWithoutLogin);
            }
        }
        return 0;
    }

    public String getTranslitString(String src) {
        return getTranslitString(src, true, false);
    }

    public String getTranslitString(String src, boolean onlyEnglish) {
        return getTranslitString(src, true, onlyEnglish);
    }

    public String getTranslitString(String src, boolean ru, boolean onlyEnglish) {
        if (src == null) {
            return null;
        }

        if (ruTranslitChars == null) {
            ruTranslitChars = new HashMap<>(33);
            ruTranslitChars.put("а", "a");
            ruTranslitChars.put("б", "b");
            ruTranslitChars.put("в", "v");
            ruTranslitChars.put("г", "g");
            ruTranslitChars.put("д", "d");
            ruTranslitChars.put("е", "e");
            ruTranslitChars.put("ё", "yo");
            ruTranslitChars.put("ж", "zh");
            ruTranslitChars.put("з", "z");
            ruTranslitChars.put("и", "i");
            ruTranslitChars.put("й", "i");
            ruTranslitChars.put("к", "k");
            ruTranslitChars.put("л", "l");
            ruTranslitChars.put("м", "m");
            ruTranslitChars.put("н", "n");
            ruTranslitChars.put("о", "o");
            ruTranslitChars.put("п", "p");
            ruTranslitChars.put("р", "r");
            ruTranslitChars.put("с", "s");
            ruTranslitChars.put("т", "t");
            ruTranslitChars.put("у", "u");
            ruTranslitChars.put("ф", "f");
            ruTranslitChars.put("х", "h");
            ruTranslitChars.put("ц", "ts");
            ruTranslitChars.put("ч", "ch");
            ruTranslitChars.put("ш", "sh");
            ruTranslitChars.put("щ", "sch");
            ruTranslitChars.put("ы", "i");
            ruTranslitChars.put("ь", "");
            ruTranslitChars.put("ъ", "");
            ruTranslitChars.put("э", "e");
            ruTranslitChars.put("ю", "yu");
            ruTranslitChars.put("я", "ya");
        }

        if (translitChars == null) {
            translitChars = new HashMap<>(488);
            translitChars.put("ȼ", "c");
            translitChars.put("ᶇ", "n");
            translitChars.put("ɖ", "d");
            translitChars.put("ỿ", "y");
            translitChars.put("ᴓ", "o");
            translitChars.put("ø", "o");
            translitChars.put("ḁ", "a");
            translitChars.put("ʯ", "h");
            translitChars.put("ŷ", "y");
            translitChars.put("ʞ", "k");
            translitChars.put("ừ", "u");
            translitChars.put("ꜳ", "aa");
            translitChars.put("ĳ", "ij");
            translitChars.put("ḽ", "l");
            translitChars.put("ɪ", "i");
            translitChars.put("ḇ", "b");
            translitChars.put("ʀ", "r");
            translitChars.put("ě", "e");
            translitChars.put("ﬃ", "ffi");
            translitChars.put("ơ", "o");
            translitChars.put("ⱹ", "r");
            translitChars.put("ồ", "o");
            translitChars.put("ǐ", "i");
            translitChars.put("ꝕ", "p");
            translitChars.put("ý", "y");
            translitChars.put("ḝ", "e");
            translitChars.put("ₒ", "o");
            translitChars.put("ⱥ", "a");
            translitChars.put("ʙ", "b");
            translitChars.put("ḛ", "e");
            translitChars.put("ƈ", "c");
            translitChars.put("ɦ", "h");
            translitChars.put("ᵬ", "b");
            translitChars.put("ṣ", "s");
            translitChars.put("đ", "d");
            translitChars.put("ỗ", "o");
            translitChars.put("ɟ", "j");
            translitChars.put("ẚ", "a");
            translitChars.put("ɏ", "y");
            translitChars.put("ʌ", "v");
            translitChars.put("ꝓ", "p");
            translitChars.put("ﬁ", "fi");
            translitChars.put("ᶄ", "k");
            translitChars.put("ḏ", "d");
            translitChars.put("ᴌ", "l");
            translitChars.put("ė", "e");
            translitChars.put("ᴋ", "k");
            translitChars.put("ċ", "c");
            translitChars.put("ʁ", "r");
            translitChars.put("ƕ", "hv");
            translitChars.put("ƀ", "b");
            translitChars.put("ṍ", "o");
            translitChars.put("ȣ", "ou");
            translitChars.put("ǰ", "j");
            translitChars.put("ᶃ", "g");
            translitChars.put("ṋ", "n");
            translitChars.put("ɉ", "j");
            translitChars.put("ǧ", "g");
            translitChars.put("ǳ", "dz");
            translitChars.put("ź", "z");
            translitChars.put("ꜷ", "au");
            translitChars.put("ǖ", "u");
            translitChars.put("ᵹ", "g");
            translitChars.put("ȯ", "o");
            translitChars.put("ɐ", "a");
            translitChars.put("ą", "a");
            translitChars.put("õ", "o");
            translitChars.put("ɻ", "r");
            translitChars.put("ꝍ", "o");
            translitChars.put("ǟ", "a");
            translitChars.put("ȴ", "l");
            translitChars.put("ʂ", "s");
            translitChars.put("ﬂ", "fl");
            translitChars.put("ȉ", "i");
            translitChars.put("ⱻ", "e");
            translitChars.put("ṉ", "n");
            translitChars.put("ï", "i");
            translitChars.put("ñ", "n");
            translitChars.put("ᴉ", "i");
            translitChars.put("ʇ", "t");
            translitChars.put("ẓ", "z");
            translitChars.put("ỷ", "y");
            translitChars.put("ȳ", "y");
            translitChars.put("ṩ", "s");
            translitChars.put("ɽ", "r");
            translitChars.put("ĝ", "g");
            translitChars.put("ᴝ", "u");
            translitChars.put("ḳ", "k");
            translitChars.put("ꝫ", "et");
            translitChars.put("ī", "i");
            translitChars.put("ť", "t");
            translitChars.put("ꜿ", "c");
            translitChars.put("ʟ", "l");
            translitChars.put("ꜹ", "av");
            translitChars.put("û", "u");
            translitChars.put("æ", "ae");
            translitChars.put("ă", "a");
            translitChars.put("ǘ", "u");
            translitChars.put("ꞅ", "s");
            translitChars.put("ᵣ", "r");
            translitChars.put("ᴀ", "a");
            translitChars.put("ƃ", "b");
            translitChars.put("ḩ", "h");
            translitChars.put("ṧ", "s");
            translitChars.put("ₑ", "e");
            translitChars.put("ʜ", "h");
            translitChars.put("ẋ", "x");
            translitChars.put("ꝅ", "k");
            translitChars.put("ḋ", "d");
            translitChars.put("ƣ", "oi");
            translitChars.put("ꝑ", "p");
            translitChars.put("ħ", "h");
            translitChars.put("ⱴ", "v");
            translitChars.put("ẇ", "w");
            translitChars.put("ǹ", "n");
            translitChars.put("ɯ", "m");
            translitChars.put("ɡ", "g");
            translitChars.put("ɴ", "n");
            translitChars.put("ᴘ", "p");
            translitChars.put("ᵥ", "v");
            translitChars.put("ū", "u");
            translitChars.put("ḃ", "b");
            translitChars.put("ṗ", "p");
            translitChars.put("å", "a");
            translitChars.put("ɕ", "c");
            translitChars.put("ọ", "o");
            translitChars.put("ắ", "a");
            translitChars.put("ƒ", "f");
            translitChars.put("ǣ", "ae");
            translitChars.put("ꝡ", "vy");
            translitChars.put("ﬀ", "ff");
            translitChars.put("ᶉ", "r");
            translitChars.put("ô", "o");
            translitChars.put("ǿ", "o");
            translitChars.put("ṳ", "u");
            translitChars.put("ȥ", "z");
            translitChars.put("ḟ", "f");
            translitChars.put("ḓ", "d");
            translitChars.put("ȇ", "e");
            translitChars.put("ȕ", "u");
            translitChars.put("ȵ", "n");
            translitChars.put("ʠ", "q");
            translitChars.put("ấ", "a");
            translitChars.put("ǩ", "k");
            translitChars.put("ĩ", "i");
            translitChars.put("ṵ", "u");
            translitChars.put("ŧ", "t");
            translitChars.put("ɾ", "r");
            translitChars.put("ƙ", "k");
            translitChars.put("ṫ", "t");
            translitChars.put("ꝗ", "q");
            translitChars.put("ậ", "a");
            translitChars.put("ʄ", "j");
            translitChars.put("ƚ", "l");
            translitChars.put("ᶂ", "f");
            translitChars.put("ᵴ", "s");
            translitChars.put("ꞃ", "r");
            translitChars.put("ᶌ", "v");
            translitChars.put("ɵ", "o");
            translitChars.put("ḉ", "c");
            translitChars.put("ᵤ", "u");
            translitChars.put("ẑ", "z");
            translitChars.put("ṹ", "u");
            translitChars.put("ň", "n");
            translitChars.put("ʍ", "w");
            translitChars.put("ầ", "a");
            translitChars.put("ǉ", "lj");
            translitChars.put("ɓ", "b");
            translitChars.put("ɼ", "r");
            translitChars.put("ò", "o");
            translitChars.put("ẘ", "w");
            translitChars.put("ɗ", "d");
            translitChars.put("ꜽ", "ay");
            translitChars.put("ư", "u");
            translitChars.put("ᶀ", "b");
            translitChars.put("ǜ", "u");
            translitChars.put("ẹ", "e");
            translitChars.put("ǡ", "a");
            translitChars.put("ɥ", "h");
            translitChars.put("ṏ", "o");
            translitChars.put("ǔ", "u");
            translitChars.put("ʎ", "y");
            translitChars.put("ȱ", "o");
            translitChars.put("ệ", "e");
            translitChars.put("ế", "e");
            translitChars.put("ĭ", "i");
            translitChars.put("ⱸ", "e");
            translitChars.put("ṯ", "t");
            translitChars.put("ᶑ", "d");
            translitChars.put("ḧ", "h");
            translitChars.put("ṥ", "s");
            translitChars.put("ë", "e");
            translitChars.put("ᴍ", "m");
            translitChars.put("ö", "o");
            translitChars.put("é", "e");
            translitChars.put("ı", "i");
            translitChars.put("ď", "d");
            translitChars.put("ᵯ", "m");
            translitChars.put("ỵ", "y");
            translitChars.put("ŵ", "w");
            translitChars.put("ề", "e");
            translitChars.put("ứ", "u");
            translitChars.put("ƶ", "z");
            translitChars.put("ĵ", "j");
            translitChars.put("ḍ", "d");
            translitChars.put("ŭ", "u");
            translitChars.put("ʝ", "j");
            translitChars.put("ê", "e");
            translitChars.put("ǚ", "u");
            translitChars.put("ġ", "g");
            translitChars.put("ṙ", "r");
            translitChars.put("ƞ", "n");
            translitChars.put("ḗ", "e");
            translitChars.put("ẝ", "s");
            translitChars.put("ᶁ", "d");
            translitChars.put("ķ", "k");
            translitChars.put("ᴂ", "ae");
            translitChars.put("ɘ", "e");
            translitChars.put("ợ", "o");
            translitChars.put("ḿ", "m");
            translitChars.put("ꜰ", "f");
            translitChars.put("ẵ", "a");
            translitChars.put("ꝏ", "oo");
            translitChars.put("ᶆ", "m");
            translitChars.put("ᵽ", "p");
            translitChars.put("ữ", "u");
            translitChars.put("ⱪ", "k");
            translitChars.put("ḥ", "h");
            translitChars.put("ţ", "t");
            translitChars.put("ᵱ", "p");
            translitChars.put("ṁ", "m");
            translitChars.put("á", "a");
            translitChars.put("ᴎ", "n");
            translitChars.put("ꝟ", "v");
            translitChars.put("è", "e");
            translitChars.put("ᶎ", "z");
            translitChars.put("ꝺ", "d");
            translitChars.put("ᶈ", "p");
            translitChars.put("ɫ", "l");
            translitChars.put("ᴢ", "z");
            translitChars.put("ɱ", "m");
            translitChars.put("ṝ", "r");
            translitChars.put("ṽ", "v");
            translitChars.put("ũ", "u");
            translitChars.put("ß", "ss");
            translitChars.put("ĥ", "h");
            translitChars.put("ᵵ", "t");
            translitChars.put("ʐ", "z");
            translitChars.put("ṟ", "r");
            translitChars.put("ɲ", "n");
            translitChars.put("à", "a");
            translitChars.put("ẙ", "y");
            translitChars.put("ỳ", "y");
            translitChars.put("ᴔ", "oe");
            translitChars.put("ₓ", "x");
            translitChars.put("ȗ", "u");
            translitChars.put("ⱼ", "j");
            translitChars.put("ẫ", "a");
            translitChars.put("ʑ", "z");
            translitChars.put("ẛ", "s");
            translitChars.put("ḭ", "i");
            translitChars.put("ꜵ", "ao");
            translitChars.put("ɀ", "z");
            translitChars.put("ÿ", "y");
            translitChars.put("ǝ", "e");
            translitChars.put("ǭ", "o");
            translitChars.put("ᴅ", "d");
            translitChars.put("ᶅ", "l");
            translitChars.put("ù", "u");
            translitChars.put("ạ", "a");
            translitChars.put("ḅ", "b");
            translitChars.put("ụ", "u");
            translitChars.put("ằ", "a");
            translitChars.put("ᴛ", "t");
            translitChars.put("ƴ", "y");
            translitChars.put("ⱦ", "t");
            translitChars.put("ⱡ", "l");
            translitChars.put("ȷ", "j");
            translitChars.put("ᵶ", "z");
            translitChars.put("ḫ", "h");
            translitChars.put("ⱳ", "w");
            translitChars.put("ḵ", "k");
            translitChars.put("ờ", "o");
            translitChars.put("î", "i");
            translitChars.put("ģ", "g");
            translitChars.put("ȅ", "e");
            translitChars.put("ȧ", "a");
            translitChars.put("ẳ", "a");
            translitChars.put("ɋ", "q");
            translitChars.put("ṭ", "t");
            translitChars.put("ꝸ", "um");
            translitChars.put("ᴄ", "c");
            translitChars.put("ẍ", "x");
            translitChars.put("ủ", "u");
            translitChars.put("ỉ", "i");
            translitChars.put("ᴚ", "r");
            translitChars.put("ś", "s");
            translitChars.put("ꝋ", "o");
            translitChars.put("ỹ", "y");
            translitChars.put("ṡ", "s");
            translitChars.put("ǌ", "nj");
            translitChars.put("ȁ", "a");
            translitChars.put("ẗ", "t");
            translitChars.put("ĺ", "l");
            translitChars.put("ž", "z");
            translitChars.put("ᵺ", "th");
            translitChars.put("ƌ", "d");
            translitChars.put("ș", "s");
            translitChars.put("š", "s");
            translitChars.put("ᶙ", "u");
            translitChars.put("ẽ", "e");
            translitChars.put("ẜ", "s");
            translitChars.put("ɇ", "e");
            translitChars.put("ṷ", "u");
            translitChars.put("ố", "o");
            translitChars.put("ȿ", "s");
            translitChars.put("ᴠ", "v");
            translitChars.put("ꝭ", "is");
            translitChars.put("ᴏ", "o");
            translitChars.put("ɛ", "e");
            translitChars.put("ǻ", "a");
            translitChars.put("ﬄ", "ffl");
            translitChars.put("ⱺ", "o");
            translitChars.put("ȋ", "i");
            translitChars.put("ᵫ", "ue");
            translitChars.put("ȡ", "d");
            translitChars.put("ⱬ", "z");
            translitChars.put("ẁ", "w");
            translitChars.put("ᶏ", "a");
            translitChars.put("ꞇ", "t");
            translitChars.put("ğ", "g");
            translitChars.put("ɳ", "n");
            translitChars.put("ʛ", "g");
            translitChars.put("ᴜ", "u");
            translitChars.put("ẩ", "a");
            translitChars.put("ṅ", "n");
            translitChars.put("ɨ", "i");
            translitChars.put("ᴙ", "r");
            translitChars.put("ǎ", "a");
            translitChars.put("ſ", "s");
            translitChars.put("ȫ", "o");
            translitChars.put("ɿ", "r");
            translitChars.put("ƭ", "t");
            translitChars.put("ḯ", "i");
            translitChars.put("ǽ", "ae");
            translitChars.put("ⱱ", "v");
            translitChars.put("ɶ", "oe");
            translitChars.put("ṃ", "m");
            translitChars.put("ż", "z");
            translitChars.put("ĕ", "e");
            translitChars.put("ꜻ", "av");
            translitChars.put("ở", "o");
            translitChars.put("ễ", "e");
            translitChars.put("ɬ", "l");
            translitChars.put("ị", "i");
            translitChars.put("ᵭ", "d");
            translitChars.put("ﬆ", "st");
            translitChars.put("ḷ", "l");
            translitChars.put("ŕ", "r");
            translitChars.put("ᴕ", "ou");
            translitChars.put("ʈ", "t");
            translitChars.put("ā", "a");
            translitChars.put("ḙ", "e");
            translitChars.put("ᴑ", "o");
            translitChars.put("ç", "c");
            translitChars.put("ᶊ", "s");
            translitChars.put("ặ", "a");
            translitChars.put("ų", "u");
            translitChars.put("ả", "a");
            translitChars.put("ǥ", "g");
            translitChars.put("ꝁ", "k");
            translitChars.put("ẕ", "z");
            translitChars.put("ŝ", "s");
            translitChars.put("ḕ", "e");
            translitChars.put("ɠ", "g");
            translitChars.put("ꝉ", "l");
            translitChars.put("ꝼ", "f");
            translitChars.put("ᶍ", "x");
            translitChars.put("ǒ", "o");
            translitChars.put("ę", "e");
            translitChars.put("ổ", "o");
            translitChars.put("ƫ", "t");
            translitChars.put("ǫ", "o");
            translitChars.put("i̇", "i");
            translitChars.put("ṇ", "n");
            translitChars.put("ć", "c");
            translitChars.put("ᵷ", "g");
            translitChars.put("ẅ", "w");
            translitChars.put("ḑ", "d");
            translitChars.put("ḹ", "l");
            translitChars.put("œ", "oe");
            translitChars.put("ᵳ", "r");
            translitChars.put("ļ", "l");
            translitChars.put("ȑ", "r");
            translitChars.put("ȭ", "o");
            translitChars.put("ᵰ", "n");
            translitChars.put("ᴁ", "ae");
            translitChars.put("ŀ", "l");
            translitChars.put("ä", "a");
            translitChars.put("ƥ", "p");
            translitChars.put("ỏ", "o");
            translitChars.put("į", "i");
            translitChars.put("ȓ", "r");
            translitChars.put("ǆ", "dz");
            translitChars.put("ḡ", "g");
            translitChars.put("ṻ", "u");
            translitChars.put("ō", "o");
            translitChars.put("ľ", "l");
            translitChars.put("ẃ", "w");
            translitChars.put("ț", "t");
            translitChars.put("ń", "n");
            translitChars.put("ɍ", "r");
            translitChars.put("ȃ", "a");
            translitChars.put("ü", "u");
            translitChars.put("ꞁ", "l");
            translitChars.put("ᴐ", "o");
            translitChars.put("ớ", "o");
            translitChars.put("ᴃ", "b");
            translitChars.put("ɹ", "r");
            translitChars.put("ᵲ", "r");
            translitChars.put("ʏ", "y");
            translitChars.put("ᵮ", "f");
            translitChars.put("ⱨ", "h");
            translitChars.put("ŏ", "o");
            translitChars.put("ú", "u");
            translitChars.put("ṛ", "r");
            translitChars.put("ʮ", "h");
            translitChars.put("ó", "o");
            translitChars.put("ů", "u");
            translitChars.put("ỡ", "o");
            translitChars.put("ṕ", "p");
            translitChars.put("ᶖ", "i");
            translitChars.put("ự", "u");
            translitChars.put("ã", "a");
            translitChars.put("ᵢ", "i");
            translitChars.put("ṱ", "t");
            translitChars.put("ể", "e");
            translitChars.put("ử", "u");
            translitChars.put("í", "i");
            translitChars.put("ɔ", "o");
            translitChars.put("ɺ", "r");
            translitChars.put("ɢ", "g");
            translitChars.put("ř", "r");
            translitChars.put("ẖ", "h");
            translitChars.put("ű", "u");
            translitChars.put("ȍ", "o");
            translitChars.put("ḻ", "l");
            translitChars.put("ḣ", "h");
            translitChars.put("ȶ", "t");
            translitChars.put("ņ", "n");
            translitChars.put("ᶒ", "e");
            translitChars.put("ì", "i");
            translitChars.put("ẉ", "w");
            translitChars.put("ē", "e");
            translitChars.put("ᴇ", "e");
            translitChars.put("ł", "l");
            translitChars.put("ộ", "o");
            translitChars.put("ɭ", "l");
            translitChars.put("ẏ", "y");
            translitChars.put("ᴊ", "j");
            translitChars.put("ḱ", "k");
            translitChars.put("ṿ", "v");
            translitChars.put("ȩ", "e");
            translitChars.put("â", "a");
            translitChars.put("ş", "s");
            translitChars.put("ŗ", "r");
            translitChars.put("ʋ", "v");
            translitChars.put("ₐ", "a");
            translitChars.put("ↄ", "c");
            translitChars.put("ᶓ", "e");
            translitChars.put("ɰ", "m");
            translitChars.put("ᴡ", "w");
            translitChars.put("ȏ", "o");
            translitChars.put("č", "c");
            translitChars.put("ǵ", "g");
            translitChars.put("ĉ", "c");
            translitChars.put("ᶗ", "o");
            translitChars.put("ꝃ", "k");
            translitChars.put("ꝙ", "q");
            translitChars.put("ṑ", "o");
            translitChars.put("ꜱ", "s");
            translitChars.put("ṓ", "o");
            translitChars.put("ȟ", "h");
            translitChars.put("ő", "o");
            translitChars.put("ꜩ", "tz");
            translitChars.put("ẻ", "e");
            translitChars.put("і", "i");
            translitChars.put("ї", "i");
        }
        StringBuilder dst = new StringBuilder(src.length());
        int len = src.length();
        boolean upperCase = false;
        for (int a = 0; a < len; a++) {
            String ch = src.substring(a, a + 1);
            if (onlyEnglish) {
                String lower = ch.toLowerCase();
                upperCase = !ch.equals(lower);
                ch = lower;
            }
            String tch = translitChars.get(ch);
            if (tch == null && ru) {
                tch = ruTranslitChars.get(ch);
            }
            if (tch != null) {
                if (onlyEnglish && upperCase) {
                    if (tch.length() > 1) {
                        tch = tch.substring(0, 1).toUpperCase() + tch.substring(1);
                    } else {
                        tch = tch.toUpperCase();
                    }
                }
                dst.append(tch);
            } else {
                if (onlyEnglish) {
                    char c = ch.charAt(0);
                    if (((c < 'a' || c > 'z') || (c < '0' || c > '9')) && c != ' ' && c != '\'' && c != ',' && c != '.' && c != '&' && c != '-' && c != '/') {
                        return null;
                    }
                    if (upperCase) {
                        ch = ch.toUpperCase();
                    }
                }
                dst.append(ch);
            }
        }
        return dst.toString();
    }

    abstract public static class PluralRules {
        abstract int quantityForNumber(int n);
    }

    public static class PluralRules_Zero extends PluralRules {
        public int quantityForNumber(int count) {
            if (count == 0 || count == 1) {
                return QUANTITY_ONE;
            } else {
                return QUANTITY_OTHER;
            }
        }
    }

    public static class PluralRules_Welsh extends PluralRules {
        public int quantityForNumber(int count) {
            if (count == 0) {
                return QUANTITY_ZERO;
            } else if (count == 1) {
                return QUANTITY_ONE;
            } else if (count == 2) {
                return QUANTITY_TWO;
            } else if (count == 3) {
                return QUANTITY_FEW;
            } else if (count == 6) {
                return QUANTITY_MANY;
            } else {
                return QUANTITY_OTHER;
            }
        }
    }

    public static class PluralRules_Two extends PluralRules {
        public int quantityForNumber(int count) {
            if (count == 1) {
                return QUANTITY_ONE;
            } else if (count == 2) {
                return QUANTITY_TWO;
            } else {
                return QUANTITY_OTHER;
            }
        }
    }

    public static class PluralRules_Tachelhit extends PluralRules {
        public int quantityForNumber(int count) {
            if (count >= 0 && count <= 1) {
                return QUANTITY_ONE;
            } else if (count >= 2 && count <= 10) {
                return QUANTITY_FEW;
            } else {
                return QUANTITY_OTHER;
            }
        }
    }

    public static class PluralRules_Slovenian extends PluralRules {
        public int quantityForNumber(int count) {
            int rem100 = count % 100;
            if (rem100 == 1) {
                return QUANTITY_ONE;
            } else if (rem100 == 2) {
                return QUANTITY_TWO;
            } else if (rem100 >= 3 && rem100 <= 4) {
                return QUANTITY_FEW;
            } else {
                return QUANTITY_OTHER;
            }
        }
    }

    public static class PluralRules_Romanian extends PluralRules {
        public int quantityForNumber(int count) {
            int rem100 = count % 100;
            if (count == 1) {
                return QUANTITY_ONE;
            } else if ((count == 0 || (rem100 >= 1 && rem100 <= 19))) {
                return QUANTITY_FEW;
            } else {
                return QUANTITY_OTHER;
            }
        }
    }

    public static class PluralRules_Polish extends PluralRules {
        public int quantityForNumber(int count) {
            int rem100 = count % 100;
            int rem10 = count % 10;
            if (count == 1) {
                return QUANTITY_ONE;
            } else if (rem10 >= 2 && rem10 <= 4 && !(rem100 >= 12 && rem100 <= 14)) {
                return QUANTITY_FEW;
            } else if (rem10 >= 0 && rem10 <= 1 || rem10 >= 5 && rem10 <= 9 || rem100 >= 12 && rem100 <= 14) {
                return QUANTITY_MANY;
            } else {
                return QUANTITY_OTHER;
            }
        }
    }

    public static class PluralRules_One extends PluralRules {
        public int quantityForNumber(int count) {
            return count == 1 ? QUANTITY_ONE : QUANTITY_OTHER;
        }
    }

    public static class PluralRules_None extends PluralRules {
        public int quantityForNumber(int count) {
            return QUANTITY_OTHER;
        }
    }

    public static class PluralRules_Maltese extends PluralRules {
        public int quantityForNumber(int count) {
            int rem100 = count % 100;
            if (count == 1) {
                return QUANTITY_ONE;
            } else if (count == 0 || (rem100 >= 2 && rem100 <= 10)) {
                return QUANTITY_FEW;
            } else if (rem100 >= 11 && rem100 <= 19) {
                return QUANTITY_MANY;
            } else {
                return QUANTITY_OTHER;
            }
        }
    }

    public static class PluralRules_Macedonian extends PluralRules {
        public int quantityForNumber(int count) {
            if (count % 10 == 1 && count != 11) {
                return QUANTITY_ONE;
            } else {
                return QUANTITY_OTHER;
            }
        }
    }

    public static class PluralRules_Lithuanian extends PluralRules {
        public int quantityForNumber(int count) {
            int rem100 = count % 100;
            int rem10 = count % 10;
            if (rem10 == 1 && !(rem100 >= 11 && rem100 <= 19)) {
                return QUANTITY_ONE;
            } else if (rem10 >= 2 && rem10 <= 9 && !(rem100 >= 11 && rem100 <= 19)) {
                return QUANTITY_FEW;
            } else {
                return QUANTITY_OTHER;
            }
        }
    }

    public static class PluralRules_Latvian extends PluralRules {
        public int quantityForNumber(int count) {
            if (count == 0) {
                return QUANTITY_ZERO;
            } else if (count % 10 == 1 && count % 100 != 11) {
                return QUANTITY_ONE;
            } else {
                return QUANTITY_OTHER;
            }
        }
    }

    public static class PluralRules_Langi extends PluralRules {
        public int quantityForNumber(int count) {
            if (count == 0) {
                return QUANTITY_ZERO;
            } else if (count == 1) {
                return QUANTITY_ONE;
            } else {
                return QUANTITY_OTHER;
            }
        }
    }

    public static class PluralRules_French extends PluralRules {
        public int quantityForNumber(int count) {
            if (count >= 0 && count < 2) {
                return QUANTITY_ONE;
            } else {
                return QUANTITY_OTHER;
            }
        }
    }

    public static class PluralRules_Czech extends PluralRules {
        public int quantityForNumber(int count) {
            if (count == 1) {
                return QUANTITY_ONE;
            } else if (count >= 2 && count <= 4) {
                return QUANTITY_FEW;
            } else {
                return QUANTITY_OTHER;
            }
        }
    }

    public static class PluralRules_Breton extends PluralRules {
        public int quantityForNumber(int count) {
            if (count == 0) {
                return QUANTITY_ZERO;
            } else if (count == 1) {
                return QUANTITY_ONE;
            } else if (count == 2) {
                return QUANTITY_TWO;
            } else if (count == 3) {
                return QUANTITY_FEW;
            } else if (count == 6) {
                return QUANTITY_MANY;
            } else {
                return QUANTITY_OTHER;
            }
        }
    }

    public static class PluralRules_Balkan extends PluralRules {
        public int quantityForNumber(int count) {
            int rem100 = count % 100;
            int rem10 = count % 10;
            if (rem10 == 1 && rem100 != 11) {
                return QUANTITY_ONE;
            } else if (rem10 >= 2 && rem10 <= 4 && !(rem100 >= 12 && rem100 <= 14)) {
                return QUANTITY_FEW;
            } else if ((rem10 == 0 || (rem10 >= 5 && rem10 <= 9) || (rem100 >= 11 && rem100 <= 14))) {
                return QUANTITY_MANY;
            } else {
                return QUANTITY_OTHER;
            }
        }
    }

    public static class PluralRules_Serbian extends PluralRules {
        public int quantityForNumber(int count) {
            int rem100 = count % 100;
            int rem10 = count % 10;
            if (rem10 == 1 && rem100 != 11) {
                return QUANTITY_ONE;
            } else if (rem10 >= 2 && rem10 <= 4 && !(rem100 >= 12 && rem100 <= 14)) {
                return QUANTITY_FEW;
            } else {
                return QUANTITY_OTHER;
            }
        }
    }

    public static class PluralRules_Arabic extends PluralRules {
        public int quantityForNumber(int count) {
            int rem100 = count % 100;
            if (count == 0) {
                return QUANTITY_ZERO;
            } else if (count == 1) {
                return QUANTITY_ONE;
            } else if (count == 2) {
                return QUANTITY_TWO;
            } else if (rem100 >= 3 && rem100 <= 10) {
                return QUANTITY_FEW;
            } else if (rem100 >= 11 && rem100 <= 99) {
                return QUANTITY_MANY;
            } else {
                return QUANTITY_OTHER;
            }
        }
    }

    public static String addNbsp(String src) {
        return src.replace(' ', '\u00A0');
    }

    private static Boolean useImperialSystemType;

    public static void resetImperialSystemType() {
        useImperialSystemType = null;
    }

    public static boolean getUseImperialSystemType() {
        ensureImperialSystemInit();
        return useImperialSystemType;
    }

    public static void ensureImperialSystemInit() {
        if (useImperialSystemType != null) {
            return;
        }
        if (SharedConfig.distanceSystemType == 0) {
            try {
                TelephonyManager telephonyManager = (TelephonyManager) ApplicationLoader.applicationContext.getSystemService(Context.TELEPHONY_SERVICE);
                if (telephonyManager != null) {
                    String country = telephonyManager.getSimCountryIso().toUpperCase();
                    useImperialSystemType = "US".equals(country) || "GB".equals(country) || "MM".equals(country) || "LR".equals(country);
                }
            } catch (Exception e) {
                useImperialSystemType = false;
                FileLog.e(e);
            }
        } else {
            useImperialSystemType = SharedConfig.distanceSystemType == 2;
        }
    }

    public static String formatDistance(float distance, int type) {
        return formatDistance(distance, type, null);
    }

    // patch to force reinstalling of langpack in case some strings are missing after 9.0
    private boolean shouldReinstallLangpack(String lng) {
        int mustBeCount = MessagesController.getInstance(UserConfig.selectedAccount).checkResetLangpack;
        if (mustBeCount <= 0) {
            return false;
        }
        boolean alreadyPatched = MessagesController.getGlobalMainSettings().getBoolean("lngpack_patched_" + lng, false);
        if (alreadyPatched) {
            return false;
        }
        int count = calculateTranslatedCount(localeValues);
        if (count >= mustBeCount) {
            return false;
        }
        FileLog.e("reinstalling " + lng + " langpack because of patch (" + count + " keys, must be at least " + mustBeCount + ")");
        patched(lng);
        return true;
    }

    public static String formatDistance(float distance, int type, Boolean useImperial) {
        ensureImperialSystemInit();
        boolean imperial = useImperial != null && useImperial || useImperial == null && useImperialSystemType;
        if (imperial) {
            distance *= 3.28084f;
            if (distance < 1000) {
                switch (type) {
                    case 0:
                        return formatString("FootsAway", R.string.FootsAway, String.format("%d", (int) Math.max(1, distance)));
                    case 1:
                        return formatString("FootsFromYou", R.string.FootsFromYou, String.format("%d", (int) Math.max(1, distance)));
                    case 2:
                    default:
                        return formatString("FootsShort", R.string.FootsShort, String.format("%d", (int) Math.max(1, distance)));
                }
            } else {
                String arg;
                if (distance % 5280 == 0) {
                    arg = String.format("%d", (int) (distance / 5280));
                } else {
                    arg = String.format("%.2f", distance / 5280.0f);
                }
                switch (type) {
                    case 0:
                        return formatString("MilesAway", R.string.MilesAway, arg);
                    case 1:
                        return formatString("MilesFromYou", R.string.MilesFromYou, arg);
                    default:
                    case 2:
                        return formatString("MilesShort", R.string.MilesShort, arg);
                }

            }
        } else {
            if (distance < 1000) {
                switch (type) {
                    case 0:
                        return formatString("MetersAway2", R.string.MetersAway2, String.format("%d", (int) Math.max(1, distance)));
                    case 1:
                        return formatString("MetersFromYou2", R.string.MetersFromYou2, String.format("%d", (int) Math.max(1, distance)));
                    case 2:
                    default:
                        return formatString("MetersShort", R.string.MetersShort, String.format("%d", (int) Math.max(1, distance)));
                }
            } else {
                String arg;
                if (distance % 1000 == 0) {
                    arg = String.format("%d", (int) (distance / 1000));
                } else {
                    arg = String.format("%.2f", distance / 1000.0f);
                }
                switch (type) {
                    case 0:
                        return formatString("KMetersAway2", R.string.KMetersAway2, arg);
                    case 1:
                        return formatString("KMetersFromYou2", R.string.KMetersFromYou2, arg);
                    case 2:
                    default:
                        return formatString("KMetersShort", R.string.KMetersShort, arg);
                }
            }
        }
    }

    private void patched(String lng) {
        if (BuildVars.LOGS_ENABLED) {
            FileLog.d("set as patched " + lng + " langpack");
        }
        MessagesController.getGlobalMainSettings().edit().putBoolean("lngpack_patched_" + lng, true).apply();
    }

    public static String getTimeZoneName(String timeZoneId, boolean full) {
        TimeZone timeZone = TimeZone.getTimeZone(timeZoneId);
        if (timeZone == null) return "";
        String name = timeZone.getDisplayName(true, TimeZone.SHORT, getInstance().getCurrentLocale());
        if (full) {
            String longname = timeZone.getDisplayName(true, TimeZone.LONG, getInstance().getCurrentLocale());
            if (!TextUtils.equals(longname, name)) {
                name = longname + ", " + name;
            }
        }
        return name;
    }
}<|MERGE_RESOLUTION|>--- conflicted
+++ resolved
@@ -1632,10 +1632,7 @@
         return formatString(key, res, args);
     }
 
-<<<<<<< HEAD
-=======
     // deprecated: String key is no longer necessary
->>>>>>> 3733c88b
     @Deprecated
     public static String formatString(String key, int res, Object... args) {
         return formatString(key, null, res, 0, args);
