--- conflicted
+++ resolved
@@ -1455,13 +1455,6 @@
         return getString(key, res);
     }
 
-<<<<<<< HEAD
-    @Deprecated
-    public static String getString(String key, int res) {
-        return getInstance().getStringInternal(key, res);
-    }
-
-=======
     // deprecated: String key is no longer necessary
     @Deprecated
     public static String getString(String key, @StringRes int res) {
@@ -1469,7 +1462,6 @@
     }
 
     // deprecated: String key is no longer necessary
->>>>>>> 1e891826
     @Deprecated
     public static String getString(String key, String fallback, int fallbackRes, int res) {
         return getInstance().getStringInternal(key, fallback, fallbackRes, res);
@@ -1481,10 +1473,7 @@
         return getInstance().getStringInternal(key, fallback, 0, res);
     }
 
-<<<<<<< HEAD
-=======
     // deprecated: String key is no longer necessary
->>>>>>> 1e891826
     @Deprecated
     public static String getString(String key) {
         if (TextUtils.isEmpty(key)) {
