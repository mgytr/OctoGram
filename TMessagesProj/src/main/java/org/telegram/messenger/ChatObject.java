/*
 * This is the source code of Telegram for Android v. 5.x.x.
 * It is licensed under GNU GPL v. 2 or later.
 * You should have received a copy of the license in this archive (see LICENSE).
 *
 * Copyright Nikolai Kudashov, 2013-2018.
 */

package org.telegram.messenger;

import android.graphics.Bitmap;
import android.net.Uri;
import android.os.SystemClock;
import android.text.TextUtils;
import android.util.SparseArray;

import androidx.annotation.IntDef;
import androidx.collection.LongSparseArray;

import com.google.android.exoplayer2.util.Log;

import org.telegram.messenger.utils.tlutils.TlUtils;
import org.telegram.messenger.voip.Instance;
import org.telegram.messenger.voip.VoIPService;
import org.telegram.tgnet.TLRPC;
import org.telegram.tgnet.tl.TL_account;
import org.telegram.tgnet.tl.TL_phone;
import org.telegram.ui.GroupCallActivity;

import java.lang.annotation.Retention;
import java.lang.annotation.RetentionPolicy;
import java.util.ArrayList;
import java.util.Collections;
import java.util.Comparator;
import java.util.HashMap;
import java.util.HashSet;
import java.util.List;

import it.octogram.android.utils.CustomEmojiStatuses;

public class ChatObject {

    public static final int CHAT_TYPE_CHAT = 0;
    public static final int CHAT_TYPE_CHANNEL = 2;
    public static final int CHAT_TYPE_USER = 3;
    public static final int CHAT_TYPE_MEGAGROUP = 4;
    public static final int CHAT_TYPE_FORUM = 5;

    public static final int ACTION_PIN = 0;
    public static final int ACTION_CHANGE_INFO = 1;
    public static final int ACTION_BLOCK_USERS = 2;
    public static final int ACTION_INVITE = 3;
    public static final int ACTION_ADD_ADMINS = 4;
    public static final int ACTION_POST = 5;
    public static final int ACTION_SEND = 6;
    public static final int ACTION_SEND_TEXT = 22;
    public static final int ACTION_SEND_MEDIA = 7;
    public static final int ACTION_SEND_STICKERS = 8;
    public static final int ACTION_EMBED_LINKS = 9;
    public static final int ACTION_SEND_POLLS = 10;
    public static final int ACTION_VIEW = 11;
    public static final int ACTION_EDIT_MESSAGES = 12;
    public static final int ACTION_DELETE_MESSAGES = 13;
    public static final int ACTION_MANAGE_CALLS = 14;
    public static final int ACTION_MANAGE_TOPICS = 15;

    public static final int ACTION_SEND_PHOTO = 16;
    public static final int ACTION_SEND_VIDEO = 17;
    public static final int ACTION_SEND_MUSIC = 18;
    public static final int ACTION_SEND_DOCUMENTS = 19;
    public static final int ACTION_SEND_VOICE = 20;
    public static final int ACTION_SEND_ROUND = 21;
    public static final int ACTION_SEND_PLAIN = 22;
    public static final int ACTION_SEND_GIFS = 23;

    public static final int ACTION_MANAGE_DIRECT = 24;

    public final static int VIDEO_FRAME_NO_FRAME = 0;
    public final static int VIDEO_FRAME_REQUESTING = 1;
    public final static int VIDEO_FRAME_HAS_FRAME = 2;

    private static final int MAX_PARTICIPANTS_COUNT = 5000;

    public static boolean reactionIsAvailable(TLRPC.ChatFull chatInfo, String reaction) {
        if (chatInfo.available_reactions instanceof TLRPC.TL_chatReactionsAll) {
            return true;
        }
        if (chatInfo.available_reactions instanceof TLRPC.TL_chatReactionsSome) {
            TLRPC.TL_chatReactionsSome someReactions = (TLRPC.TL_chatReactionsSome) chatInfo.available_reactions;
            for (int i = 0; i < someReactions.reactions.size(); i++) {
                if (someReactions.reactions.get(i) instanceof TLRPC.TL_reactionEmoji && TextUtils.equals(((TLRPC.TL_reactionEmoji) someReactions.reactions.get(i)).emoticon, reaction)) {
                    return true;
                }
            }
        }
        return false;
    }

    public static boolean isForum(int currentAccount, long dialogId) {
        TLRPC.Chat chat = MessagesController.getInstance(currentAccount).getChat(-dialogId);
        if (chat != null) {
            return chat.forum;
        }
        return false;
    }

    public static boolean isMonoForum(int currentAccount, long dialogId) {
        TLRPC.Chat chat = MessagesController.getInstance(currentAccount).getChat(-dialogId);
        if (chat != null) {
            return chat.monoforum;
        }
        return false;
    }

    public static boolean canSendAnyMedia(TLRPC.Chat currentChat) {
        return canSendPhoto(currentChat) || canSendVideo(currentChat) || canSendRoundVideo(currentChat) || canSendVoice(currentChat) || canSendDocument(currentChat) || canSendMusic(currentChat) || canSendStickers(currentChat);
    }

    public static boolean isIgnoredChatRestrictionsForBoosters(TLRPC.ChatFull chatFull) {
        return chatFull != null && chatFull.boosts_unrestrict > 0 && (chatFull.boosts_applied - chatFull.boosts_unrestrict) >= 0;
    }

    public static boolean isIgnoredChatRestrictionsForBoosters(TLRPC.Chat chat) {
        if (chat != null) {
            TLRPC.ChatFull chatFull = MessagesController.getInstance(UserConfig.selectedAccount).getChatFull(chat.id);
            return isIgnoredChatRestrictionsForBoosters(chatFull);
        }
        return false;
    }

    public static boolean isPossibleRemoveChatRestrictionsByBoosts(TLRPC.Chat chat) {
        if (chat != null) {
            TLRPC.ChatFull chatFull = MessagesController.getInstance(UserConfig.selectedAccount).getChatFull(chat.id);
            return isPossibleRemoveChatRestrictionsByBoosts(chatFull);
        }
        return false;
    }

    public static boolean isPossibleRemoveChatRestrictionsByBoosts(TLRPC.ChatFull chatFull) {
        return chatFull != null && chatFull.boosts_unrestrict > 0;
    }

    public static String getAllowedSendString(TLRPC.Chat chat) {
        StringBuilder stringBuilder = new StringBuilder();
        if (ChatObject.canSendPhoto(chat)) {
            stringBuilder.append(LocaleController.getString(R.string.SendMediaPermissionPhotos));
        }
        if (ChatObject.canSendVideo(chat)) {
            if (stringBuilder.length() > 0) {
                stringBuilder.append(", ");
            }
            stringBuilder.append(LocaleController.getString(R.string.SendMediaPermissionVideos));
        }
        if (ChatObject.canSendStickers(chat)) {
            if (stringBuilder.length() > 0) {
                stringBuilder.append(", ");
            }
            stringBuilder.append(LocaleController.getString(R.string.SendMediaPermissionStickersGifs));
        }
        if (ChatObject.canSendMusic(chat)) {
            if (stringBuilder.length() > 0) {
                stringBuilder.append(", ");
            }
            stringBuilder.append(LocaleController.getString(R.string.SendMediaPermissionMusic));
        }
        if (ChatObject.canSendDocument(chat)) {
            if (stringBuilder.length() > 0) {
                stringBuilder.append(", ");
            }
            stringBuilder.append(LocaleController.getString(R.string.SendMediaPermissionFiles));
        }
        if (ChatObject.canSendVoice(chat)) {
            if (stringBuilder.length() > 0) {
                stringBuilder.append(", ");
            }
            stringBuilder.append(LocaleController.getString(R.string.SendMediaPermissionVoice));
        }
        if (ChatObject.canSendRoundVideo(chat)) {
            if (stringBuilder.length() > 0) {
                stringBuilder.append(", ");
            }
            stringBuilder.append(LocaleController.getString(R.string.SendMediaPermissionRound));
        }
        if (ChatObject.canSendEmbed(chat)) {
            if (stringBuilder.length() > 0) {
                stringBuilder.append(", ");
            }
            stringBuilder.append(LocaleController.getString(R.string.SendMediaEmbededLinks));
        }

        return stringBuilder.toString();
    }

    public static class Call {
        public final static int RECORD_TYPE_AUDIO = 0,
            RECORD_TYPE_VIDEO_PORTAIT = 1,
            RECORD_TYPE_VIDEO_LANDSCAPE = 2;

        @Retention(RetentionPolicy.SOURCE)
        @IntDef({
                RECORD_TYPE_AUDIO,
                RECORD_TYPE_VIDEO_PORTAIT,
                RECORD_TYPE_VIDEO_LANDSCAPE
        })
        public @interface RecordType {}

        public boolean isConference;

        public TLRPC.GroupCall call;
        public long chatId;
        public LongSparseArray<TLRPC.GroupCallParticipant> participants = new LongSparseArray<>();
        public final ArrayList<TLRPC.GroupCallParticipant> sortedParticipants = new ArrayList<>();
        public final ArrayList<VideoParticipant> visibleVideoParticipants = new ArrayList<>();
        public final ArrayList<TLRPC.GroupCallParticipant> visibleParticipants = new ArrayList<>();
        public final HashMap<String, Bitmap> thumbs = new HashMap<>();

        public static class InvitedUser {
            public int msg_id;
            public boolean calling;
            public long startTime;

            public static InvitedUser make(int msg_id) {
                final InvitedUser invitedUser = new InvitedUser();
                invitedUser.msg_id = msg_id;
                invitedUser.calling = true;
                invitedUser.startTime = System.currentTimeMillis();
                return invitedUser;
            }

            public boolean isCalling() {
                return calling && (System.currentTimeMillis() - startTime) / 1000 <= MessagesController.getInstance(UserConfig.selectedAccount).callRingTimeout;
            }
        }

        private final HashMap<String, VideoParticipant> videoParticipantsCache = new HashMap<>();
        public ArrayList<Long> invitedUsers = new ArrayList<>();
        public HashMap<Long, InvitedUser> invitedUsersMessageIds = new HashMap<>();
        public ArrayList<Long> shadyLeftParticipants = new ArrayList<>();
        public ArrayList<Long> shadyJoinParticipants = new ArrayList<>();
        public HashSet<Long> invitedUsersMap = new HashSet<>();
        public ArrayList<Long> kickedUsers = new ArrayList<>();
        public SparseArray<TLRPC.GroupCallParticipant> participantsBySources = new SparseArray<>();
        public SparseArray<TLRPC.GroupCallParticipant> participantsByVideoSources = new SparseArray<>();
        public SparseArray<TLRPC.GroupCallParticipant> participantsByPresentationSources = new SparseArray<>();
        private String nextLoadOffset;
        public long participantsReceivedTime;
        public boolean membersLoadEndReached;
        public boolean loadingMembers;
        public boolean reloadingMembers;
        public boolean recording;
        public boolean canStreamVideo;
        public int activeVideos;
        public VideoParticipant videoNotAvailableParticipant;
        public VideoParticipant rtmpStreamParticipant;
        public boolean loadedRtmpStreamParticipant;
        public AccountInstance currentAccount;
        public int speakingMembersCount;
        private Runnable typingUpdateRunnable = () -> {
            typingUpdateRunnableScheduled = false;
            checkOnlineParticipants();
            currentAccount.getNotificationCenter().postNotificationName(NotificationCenter.groupCallTypingsUpdated);
        };
        private boolean typingUpdateRunnableScheduled;
        private int lastLoadGuid;
        private HashSet<Integer> loadingGuids = new HashSet<>();
        private ArrayList<TLRPC.TL_updateGroupCallParticipants> updatesQueue = new ArrayList<>();
        private long updatesStartWaitTime;

        public TLRPC.Peer selfPeer;

        private HashSet<Long> loadingUids = new HashSet<>();
        private HashSet<Long> loadingSsrcs = new HashSet<>();

        private Runnable checkQueueRunnable;

        private long lastGroupCallReloadTime;
        private boolean loadingGroupCall;
        private static int videoPointer;

        public final LongSparseArray<TLRPC.GroupCallParticipant> currentSpeakingPeers = new LongSparseArray<>();

        private final Runnable updateCurrentSpeakingRunnable = new Runnable() {
            @Override
            public void run() {
                long uptime = SystemClock.uptimeMillis();
                boolean update = false;
                for(int i = 0; i < currentSpeakingPeers.size(); i++) {
                    long key = currentSpeakingPeers.keyAt(i);
                    TLRPC.GroupCallParticipant participant = currentSpeakingPeers.get(key);
                    if (uptime - participant.lastSpeakTime >= 500) {
                        update = true;
                        currentSpeakingPeers.remove(key);

                        if (key > 0) {
                            TLRPC.User user = MessagesController.getInstance(currentAccount.getCurrentAccount()).getUser(key);
                            Log.d("GroupCall", "remove from speaking " + key + " " + (user == null ? null : user.first_name));
                        } else {
                            TLRPC.Chat user = MessagesController.getInstance(currentAccount.getCurrentAccount()).getChat(-key);
                            Log.d("GroupCall", "remove from speaking " + key + " " + (user == null ? null : user.title));
                        }
                        i--;
                    }
                }

                if (currentSpeakingPeers.size() > 0) {
                    AndroidUtilities.runOnUIThread(updateCurrentSpeakingRunnable, 550);
                }
                if (update) {
                    currentAccount.getNotificationCenter().postNotificationName(NotificationCenter.groupCallSpeakingUsersUpdated, chatId, call.id, false);
                }
            }
        };

        public void setCall(AccountInstance account, long chatId, TLRPC.GroupCall call) {
            this.chatId = chatId;
            this.currentAccount = account;
            this.call = TlUtils.applyGroupCallUpdate(this.call, call);
            this.recording = call.record_start_date != 0;
            sortParticipants();
            loadMembers(true);

            createNoVideoParticipant();
            if (call.rtmp_stream) {
                createRtmpStreamParticipant(Collections.emptyList());
            }
        }

        public void setCall(AccountInstance account, long chatId, TL_phone.groupCall groupCall) {
            this.chatId = chatId;
            currentAccount = account;
            call = TlUtils.applyGroupCallUpdate(call, groupCall.call);
            recording = call.record_start_date != 0;
            int date = Integer.MAX_VALUE;
            for (int a = 0, N = groupCall.participants.size(); a < N; a++) {
                TLRPC.GroupCallParticipant participant = groupCall.participants.get(a);
                participants.put(MessageObject.getPeerId(participant.peer), participant);
                sortedParticipants.add(participant);
                processAllSources(participant, true);
                date = Math.min(date, participant.date);
            }
            sortParticipants();
            nextLoadOffset = groupCall.participants_next_offset;
            loadMembers(true);

            createNoVideoParticipant();
            if (call.rtmp_stream) {
                createRtmpStreamParticipant(Collections.emptyList());
            }
        }

//        public void loadRtmpStreamChannels() {
//            if (call == null || loadedRtmpStreamParticipant) {
//                return;
//            }
//            TLRPC.TL_phone_getGroupCallStreamChannels getGroupCallStreamChannels = new TLRPC.TL_phone_getGroupCallStreamChannels();
//            getGroupCallStreamChannels.call = getInputGroupCall();
//            currentAccount.getConnectionsManager().sendRequest(getGroupCallStreamChannels, (response, error, timestamp) -> {
//                if (response instanceof TLRPC.TL_phone_groupCallStreamChannels) {
//                    TLRPC.TL_phone_groupCallStreamChannels streamChannels = (TLRPC.TL_phone_groupCallStreamChannels) response;
//                    createRtmpStreamParticipant(streamChannels.channels);
//                    loadedRtmpStreamParticipant = true;
//                }
//            }, ConnectionsManager.RequestFlagFailOnServerErrors, ConnectionsManager.ConnectionTypeDownload, call.stream_dc_id);
//        }

        public void createRtmpStreamParticipant(List<TL_phone.TL_groupCallStreamChannel> channels) {
            if (loadedRtmpStreamParticipant && rtmpStreamParticipant != null) {
                return;
            }
            TLRPC.GroupCallParticipant participant = rtmpStreamParticipant != null ? rtmpStreamParticipant.participant : new TLRPC.TL_groupCallParticipant();
            participant.peer = new TLRPC.TL_peerChat();
            participant.peer.channel_id = chatId;
            participant.video = new TLRPC.TL_groupCallParticipantVideo();
            TLRPC.TL_groupCallParticipantVideoSourceGroup sourceGroup = new TLRPC.TL_groupCallParticipantVideoSourceGroup();
            sourceGroup.semantics = "SIM";
            for (TL_phone.TL_groupCallStreamChannel channel : channels) {
                sourceGroup.sources.add(channel.channel);
            }
            participant.video.source_groups.add(sourceGroup);
            participant.video.endpoint = "unified";
            participant.videoEndpoint = "unified";
            rtmpStreamParticipant = new VideoParticipant(participant, false, false);

            sortParticipants();
            AndroidUtilities.runOnUIThread(()-> currentAccount.getNotificationCenter().postNotificationName(NotificationCenter.groupCallUpdated, chatId, call.id, false));
        }

        public void createNoVideoParticipant() {
            if (videoNotAvailableParticipant != null) {
                return;
            }
            TLRPC.GroupCallParticipant noVideoParticipant = new TLRPC.TL_groupCallParticipant();
            noVideoParticipant.peer = new TLRPC.TL_peerChannel();
            noVideoParticipant.peer.channel_id = chatId;
            noVideoParticipant.muted = true;
            noVideoParticipant.video = new TLRPC.TL_groupCallParticipantVideo();
            noVideoParticipant.video.paused = true;
            noVideoParticipant.video.endpoint = "";

            videoNotAvailableParticipant = new VideoParticipant(noVideoParticipant, false, false);
        }

        public void addSelfDummyParticipant(boolean notify) {
            long selfId = getSelfId();
            if (participants.indexOfKey(selfId) >= 0) {
                return;
            }
            TLRPC.GroupCallParticipant selfDummyParticipant = new TLRPC.TL_groupCallParticipant();
            selfDummyParticipant.peer = selfPeer;
            selfDummyParticipant.muted = true;
            selfDummyParticipant.self = true;
            selfDummyParticipant.video_joined = call.can_start_video;
            TLRPC.Chat chat = currentAccount.getMessagesController().getChat(chatId);
            selfDummyParticipant.can_self_unmute = !call.join_muted || ChatObject.canManageCalls(chat);
            selfDummyParticipant.date = currentAccount.getConnectionsManager().getCurrentTime();
            if (ChatObject.canManageCalls(chat) || !ChatObject.isChannel(chat) || chat.megagroup || selfDummyParticipant.can_self_unmute) {
                selfDummyParticipant.active_date = currentAccount.getConnectionsManager().getCurrentTime();
            }
            if (selfId > 0) {
                TLRPC.UserFull userFull = MessagesController.getInstance(currentAccount.getCurrentAccount()).getUserFull(selfId);
                if (userFull != null) {
                    selfDummyParticipant.about = userFull.about;
                }
            } else {
                TLRPC.ChatFull chatFull = MessagesController.getInstance(currentAccount.getCurrentAccount()).getChatFull(-selfId);
                if (chatFull != null) {
                    selfDummyParticipant.about = chatFull.about;
                }
            }
            participants.put(selfId, selfDummyParticipant);
            sortedParticipants.add(selfDummyParticipant);
            sortParticipants();
            if (notify) {
                currentAccount.getNotificationCenter().postNotificationName(NotificationCenter.groupCallUpdated, chatId, call.id, false);
            }
        }

        public void migrateToChat(TLRPC.Chat chat) {
            chatId = chat.id;
            VoIPService voIPService = VoIPService.getSharedInstance();
            if (voIPService != null && voIPService.getAccount() == currentAccount.getCurrentAccount() && voIPService.getChat() != null && voIPService.getChat().id == -chatId) {
                voIPService.migrateToChat(chat);
            }
        }

        public boolean shouldShowPanel() {
            return call.participants_count > 0 || call.rtmp_stream || isScheduled();
        }

        public boolean isScheduled() {
            return (call.flags & 128) != 0;
        }

        private long getSelfId() {
            long selfId;
            if (selfPeer != null) {
                return MessageObject.getPeerId(selfPeer);
            } else {
                return currentAccount.getUserConfig().getClientUserId();
            }
        }

        private void onParticipantsLoad(ArrayList<TLRPC.GroupCallParticipant> loadedParticipants, boolean fromBegin, String reqOffset, String nextOffset, int version, int participantCount) {
            participantsReceivedTime = System.currentTimeMillis();
            LongSparseArray<TLRPC.GroupCallParticipant> old = null;
            long selfId = getSelfId();
            TLRPC.GroupCallParticipant oldSelf = participants.get(selfId);
            if (TextUtils.isEmpty(reqOffset)) {
                if (participants.size() != 0) {
                    old = participants;
                    participants = new LongSparseArray<>();
                } else {
                    participants.clear();
                }
                sortedParticipants.clear();
                participantsBySources.clear();
                participantsByVideoSources.clear();
                participantsByPresentationSources.clear();
                loadingGuids.clear();
            }
            nextLoadOffset = nextOffset;
            if (loadedParticipants.isEmpty() || TextUtils.isEmpty(nextLoadOffset)) {
                membersLoadEndReached = true;
            }
            if (TextUtils.isEmpty(reqOffset)) {
                call.version = version;
                call.participants_count = participantCount;
                if (BuildVars.LOGS_ENABLED) {
                    FileLog.d("new participants count " + call.participants_count);
                }
            }
            long time = SystemClock.elapsedRealtime();
            currentAccount.getNotificationCenter().postNotificationName(NotificationCenter.applyGroupCallVisibleParticipants, time);
            boolean hasSelf = false;
            for (int a = 0, N = loadedParticipants.size(); a <= N; a++) {
                TLRPC.GroupCallParticipant participant;
                if (a == N) {
                    if (fromBegin && oldSelf != null && !hasSelf) {
                        participant = oldSelf;
                    } else {
                        continue;
                    }
                } else {
                    participant = loadedParticipants.get(a);
                    if (participant.self) {
                        hasSelf = true;
                    }
                }
                TLRPC.GroupCallParticipant oldParticipant = participants.get(MessageObject.getPeerId(participant.peer));
                if (oldParticipant != null) {
                    sortedParticipants.remove(oldParticipant);
                    processAllSources(oldParticipant, false);
                    if (oldParticipant.self) {
                        participant.lastTypingDate = oldParticipant.active_date;
                    } else {
                        participant.lastTypingDate = Math.max(participant.active_date, oldParticipant.active_date);
                    }
                    if (time != participant.lastVisibleDate) {
                        participant.active_date = participant.lastTypingDate;
                    }
                } else if (old != null) {
                    oldParticipant = old.get(MessageObject.getPeerId(participant.peer));
                    if (oldParticipant != null) {
                        if (oldParticipant.self) {
                            participant.lastTypingDate = oldParticipant.active_date;
                        } else {
                            participant.lastTypingDate = Math.max(participant.active_date, oldParticipant.active_date);
                        }
                        if (time != participant.lastVisibleDate) {
                            participant.active_date = participant.lastTypingDate;
                        } else {
                            participant.active_date = oldParticipant.active_date;
                        }
                    }
                }
                participants.put(MessageObject.getPeerId(participant.peer), participant);
                sortedParticipants.add(participant);
                processAllSources(participant, true);
            }
            if (call.participants_count < participants.size()) {
                call.participants_count = participants.size();
            }
            sortParticipants();
            currentAccount.getNotificationCenter().postNotificationName(NotificationCenter.groupCallUpdated, chatId, call.id, false);
            setParticiapantsVolume();
        }

        public void loadMembers(boolean fromBegin) {
            if (fromBegin) {
                if (reloadingMembers) {
                    return;
                }
                membersLoadEndReached = false;
                nextLoadOffset = null;
            }
            if (membersLoadEndReached || sortedParticipants.size() > MAX_PARTICIPANTS_COUNT) {
                return;
            }
            if (fromBegin) {
                reloadingMembers = true;
            }
            loadingMembers = true;
            final TL_phone.getGroupParticipants req = new TL_phone.getGroupParticipants();
            req.call = getInputGroupCall();
            req.offset = nextLoadOffset != null ? nextLoadOffset : "";
            req.limit = isConference ? currentAccount.getMessagesController().conferenceCallSizeLimit : 20;
            currentAccount.getConnectionsManager().sendRequest(req, (response, error) -> AndroidUtilities.runOnUIThread(() -> {
                loadingMembers = false;
                if (fromBegin) {
                    reloadingMembers = false;
                }
                if (response != null) {
                    TL_phone.groupParticipants groupParticipants = (TL_phone.groupParticipants) response;
                    currentAccount.getMessagesController().putUsers(groupParticipants.users, false);
                    currentAccount.getMessagesController().putChats(groupParticipants.chats, false);
                    onParticipantsLoad(groupParticipants.participants, fromBegin, req.offset, groupParticipants.next_offset, groupParticipants.version, groupParticipants.count);
                }
            }));
        }

        private void setParticiapantsVolume() {
            VoIPService voIPService = VoIPService.getSharedInstance();
            if (voIPService != null && voIPService.getAccount() == currentAccount.getCurrentAccount() && voIPService.getChat() != null && voIPService.getChat().id == -chatId) {
                voIPService.setParticipantsVolume();
            }
        }

        public void setTitle(String title) {
            TL_phone.editGroupCallTitle req = new TL_phone.editGroupCallTitle();
            req.call = getInputGroupCall();
            req.title = title;
            currentAccount.getConnectionsManager().sendRequest(req, (response, error) -> {
                if (response != null) {
                    final TLRPC.Updates res = (TLRPC.Updates) response;
                    currentAccount.getMessagesController().processUpdates(res, false);
                }
            });
        }

        public void addKickedUser(long uid) {
            if (kickedUsers.contains(uid)) {
                return;
            }
            kickedUsers.add(uid);
            sortParticipants();
            currentAccount.getNotificationCenter().postNotificationName(NotificationCenter.groupCallUpdated, chatId, call.id, false);
        }

        public void addInvitedUser(long uid) {
            if (participants.get(uid) != null || invitedUsersMap.contains(uid)) {
                return;
            }
            invitedUsersMap.add(uid);
            invitedUsers.add(uid);
            kickedUsers.remove(uid);
            sortParticipants();
            currentAccount.getNotificationCenter().postNotificationName(NotificationCenter.groupCallUpdated, chatId, call.id, false);
        }

        public void removeInvitedUser(long uid) {
            invitedUsersMap.remove(uid);
            invitedUsers.remove(uid);
            sortParticipants();
            currentAccount.getNotificationCenter().postNotificationName(NotificationCenter.groupCallUpdated, chatId, call.id, false);
        }

        public void processTypingsUpdate(AccountInstance accountInstance, ArrayList<Long> uids, int date) {
            boolean updated = false;
            ArrayList<Long> participantsToLoad = null;
            long time = SystemClock.elapsedRealtime();
            currentAccount.getNotificationCenter().postNotificationName(NotificationCenter.applyGroupCallVisibleParticipants, time);
            for (int a = 0, N = uids.size(); a < N; a++) {
                Long id = uids.get(a);
                TLRPC.GroupCallParticipant participant = participants.get(id);
                if (participant != null) {
                    if (date - participant.lastTypingDate > 10) {
                        if (participant.lastVisibleDate != date) {
                            participant.active_date = date;
                        }
                        participant.lastTypingDate = date;
                        updated = true;
                    }
                } else {
                    if (participantsToLoad == null) {
                        participantsToLoad = new ArrayList<>();
                    }
                    participantsToLoad.add(id);
                }
            }
            if (participantsToLoad != null) {
                loadUnknownParticipants(participantsToLoad, true, null);
            }
            if (updated) {
                sortParticipants();
                currentAccount.getNotificationCenter().postNotificationName(NotificationCenter.groupCallUpdated, chatId, call.id, false);
            }
        }

        private void loadUnknownParticipants(ArrayList<Long> participantsToLoad, boolean isIds, OnParticipantsLoad onLoad) {
            HashSet<Long> set = isIds ? loadingUids : loadingSsrcs;
            for (int a = 0, N = participantsToLoad.size(); a < N; a++) {
                if (set.contains(participantsToLoad.get(a))) {
                    participantsToLoad.remove(a);
                    a--;
                    N--;
                }
            }
            if (participantsToLoad.isEmpty()) {
                return;
            }
            int guid = ++lastLoadGuid;
            loadingGuids.add(guid);
            set.addAll(participantsToLoad);
            TL_phone.getGroupParticipants req = new TL_phone.getGroupParticipants();
            req.call = getInputGroupCall();
            for (int a = 0, N = participantsToLoad.size(); a < N; a++) {
                long uid = participantsToLoad.get(a);
                if (isIds) {
                    if (uid > 0) {
                        TLRPC.TL_inputPeerUser peerUser = new TLRPC.TL_inputPeerUser();
                        peerUser.user_id = uid;
                        req.ids.add(peerUser);
                    } else {
                        TLRPC.Chat chat = currentAccount.getMessagesController().getChat(-uid);
                        TLRPC.InputPeer inputPeer;
                        if (chat == null || ChatObject.isChannel(chat)) {
                            inputPeer = new TLRPC.TL_inputPeerChannel();
                            inputPeer.channel_id = -uid;
                        } else {
                            inputPeer = new TLRPC.TL_inputPeerChat();
                            inputPeer.chat_id = -uid;
                        }
                        req.ids.add(inputPeer);
                    }
                } else {
                    req.sources.add((int) uid);
                }
            }
            req.offset = "";
            req.limit = 100;
            currentAccount.getConnectionsManager().sendRequest(req, (response, error) -> AndroidUtilities.runOnUIThread(() -> {
                if (!loadingGuids.remove(guid)) {
                    return;
                }
                if (response != null) {
                    TL_phone.groupParticipants groupParticipants = (TL_phone.groupParticipants) response;
                    currentAccount.getMessagesController().putUsers(groupParticipants.users, false);
                    currentAccount.getMessagesController().putChats(groupParticipants.chats, false);
                    for (int a = 0, N = groupParticipants.participants.size(); a < N; a++) {
                        TLRPC.GroupCallParticipant participant = groupParticipants.participants.get(a);
                        long pid = MessageObject.getPeerId(participant.peer);
                        TLRPC.GroupCallParticipant oldParticipant = participants.get(pid);
                        if (oldParticipant != null) {
                            sortedParticipants.remove(oldParticipant);
                            processAllSources(oldParticipant, false);
                        }
                        participants.put(pid, participant);
                        sortedParticipants.add(participant);
                        processAllSources(participant, true);
                        if (invitedUsersMap.contains(pid)) {
                            Long id = pid;
                            invitedUsersMap.remove(id);
                            invitedUsers.remove(id);
                        }
                    }
                    if (call.participants_count < participants.size()) {
                        call.participants_count = participants.size();
                    }
                    sortParticipants();
                    currentAccount.getNotificationCenter().postNotificationName(NotificationCenter.groupCallUpdated, chatId, call.id, false);
                    if (onLoad != null) {
                        onLoad.onLoad(participantsToLoad);
                    } else {
                        setParticiapantsVolume();
                    }
                }
                set.removeAll(participantsToLoad);
            }));
        }

        private void processAllSources(TLRPC.GroupCallParticipant participant, boolean add) {
            if (participant.source != 0) {
                if (add) {
                    participantsBySources.put(participant.source, participant);
                } else {
                    participantsBySources.remove(participant.source);
                }
            }
            for (int c = 0; c < 2; c++) {
                TLRPC.TL_groupCallParticipantVideo data = c == 0 ? participant.video : participant.presentation;
                if (data != null) {
                    if ((data.flags & 2) != 0 && data.audio_source != 0) {
                        if (add) {
                            participantsBySources.put(data.audio_source, participant);
                        } else {
                            participantsBySources.remove(data.audio_source);
                        }
                    }
                    SparseArray<TLRPC.GroupCallParticipant> sourcesArray = c == 0 ? participantsByVideoSources : participantsByPresentationSources;
                    for (int a = 0, N = data.source_groups.size(); a < N; a++) {
                        TLRPC.TL_groupCallParticipantVideoSourceGroup sourceGroup = data.source_groups.get(a);
                        for (int b = 0, N2 = sourceGroup.sources.size(); b < N2; b++) {
                            int source = sourceGroup.sources.get(b);
                            if (add) {
                                sourcesArray.put(source, participant);
                            } else {
                                sourcesArray.remove(source);
                            }
                        }
                    }
                    if (add) {
                        if (c == 0) {
                            participant.videoEndpoint = data.endpoint;
                        } else {
                            participant.presentationEndpoint = data.endpoint;
                        }
                    } else {
                        if (c == 0) {
                            participant.videoEndpoint = null;
                        } else {
                            participant.presentationEndpoint = null;
                        }
                    }
                }
            }
        }

        public void processVoiceLevelsUpdate(int[] ssrc, float[] levels, boolean[] voice) {
            boolean updated = false;
            boolean updateCurrentSpeakingList = false;
            int currentTime = currentAccount.getConnectionsManager().getCurrentTime();
            ArrayList<Long> participantsToLoad = null;
            long time = SystemClock.elapsedRealtime();
            long uptime = SystemClock.uptimeMillis();
            currentAccount.getNotificationCenter().postNotificationName(NotificationCenter.applyGroupCallVisibleParticipants, time);
            for (int a = 0; a < ssrc.length; a++) {
                TLRPC.GroupCallParticipant participant;
                if (ssrc[a] == 0) {
                    participant = participants.get(getSelfId());
                } else {
                    participant = participantsBySources.get(ssrc[a]);
                }
                if (participant != null) {
                    participant.hasVoice = voice[a];
                    if (voice[a] || time - participant.lastVoiceUpdateTime > 500) {
                        participant.hasVoiceDelayed = voice[a];
                        participant.lastVoiceUpdateTime = time;
                    }
                    long peerId = MessageObject.getPeerId(participant.peer);
                    if (levels[a] > 0.1f) {
                        if (voice[a] && participant.lastTypingDate + 1 < currentTime) {
                            if (time != participant.lastVisibleDate) {
                                participant.active_date = currentTime;
                            }
                            participant.lastTypingDate = currentTime;
                            updated = true;
                        }
                        participant.lastSpeakTime = uptime;
                        participant.amplitude = levels[a];

                        if (currentSpeakingPeers.get(peerId, null) == null) {
                            if (peerId > 0) {
                                TLRPC.User user = MessagesController.getInstance(currentAccount.getCurrentAccount()).getUser(peerId);
                                Log.d("GroupCall", "add to current speaking " + peerId + " " + (user == null ? null : user.first_name));
                            } else {
                                TLRPC.Chat user = MessagesController.getInstance(currentAccount.getCurrentAccount()).getChat(-peerId);
                                Log.d("GroupCall", "add to current speaking " + peerId + " " + (user == null ? null : user.title));
                            }
                            currentSpeakingPeers.put(peerId, participant);
                            updateCurrentSpeakingList = true;
                        }
                    } else {
                        if (uptime - participant.lastSpeakTime >= 500) {
                            if (currentSpeakingPeers.get(peerId, null) != null) {
                                currentSpeakingPeers.remove(peerId);

                                if (peerId > 0) {
                                    TLRPC.User user = MessagesController.getInstance(currentAccount.getCurrentAccount()).getUser(peerId);
                                    Log.d("GroupCall", "remove from speaking " + peerId + " " + (user == null ? null : user.first_name));
                                } else {
                                    TLRPC.Chat user = MessagesController.getInstance(currentAccount.getCurrentAccount()).getChat(-peerId);
                                    Log.d("GroupCall", "remove from speaking " + peerId + " " + (user == null ? null : user.title));
                                }

                                updateCurrentSpeakingList = true;
                            }
                        }
                        participant.amplitude = 0;
                    }
                } else if (ssrc[a] != 0) {
                    if (participantsToLoad == null) {
                        participantsToLoad = new ArrayList<>();
                    }
                    participantsToLoad.add((long) ssrc[a]);
                }
            }
            if (participantsToLoad != null) {
                loadUnknownParticipants(participantsToLoad, false, null);
            }
            if (updated) {
                sortParticipants();
                currentAccount.getNotificationCenter().postNotificationName(NotificationCenter.groupCallUpdated, chatId, call.id, false);
            }
            if (updateCurrentSpeakingList) {
                if (currentSpeakingPeers.size() > 0) {
                    AndroidUtilities.cancelRunOnUIThread(updateCurrentSpeakingRunnable);
                    AndroidUtilities.runOnUIThread(updateCurrentSpeakingRunnable, 550);
                }
                currentAccount.getNotificationCenter().postNotificationName(NotificationCenter.groupCallSpeakingUsersUpdated, chatId, call.id, false);
            }
        }

        public void updateVisibleParticipants() {
            sortParticipants();
            currentAccount.getNotificationCenter().postNotificationName(NotificationCenter.groupCallUpdated, chatId, call.id, false, 0L);
        }

        public void clearVideFramesInfo() {
            for (int i = 0; i < sortedParticipants.size(); i++) {
                sortedParticipants.get(i).hasCameraFrame = VIDEO_FRAME_NO_FRAME;
                sortedParticipants.get(i).hasPresentationFrame = VIDEO_FRAME_NO_FRAME;
                sortedParticipants.get(i).videoIndex = 0;
            }
            sortParticipants();
        }

        public interface OnParticipantsLoad {
            void onLoad(ArrayList<Long> ssrcs);
        }

        public void processUnknownVideoParticipants(int[] ssrc, OnParticipantsLoad onLoad) {
            ArrayList<Long> participantsToLoad = null;
            for (int a = 0; a < ssrc.length; a++) {
                if (participantsBySources.get(ssrc[a]) != null || participantsByVideoSources.get(ssrc[a]) != null || participantsByPresentationSources.get(ssrc[a]) != null) {
                    continue;
                }
                if (participantsToLoad == null) {
                    participantsToLoad = new ArrayList<>();
                }
                participantsToLoad.add((long) ssrc[a]);
            }
            if (participantsToLoad != null) {
                loadUnknownParticipants(participantsToLoad, false, onLoad);
            } else {
                onLoad.onLoad(null);
            }
        }

        private int isValidUpdate(TLRPC.TL_updateGroupCallParticipants update) {
            if (call.version + 1 == update.version || call.version == update.version) {
                return 0;
            } else if (call.version < update.version) {
                return 1;
            } else {
                return 2;
            }
        }

        public void setSelfPeer(TLRPC.InputPeer peer) {
            if (peer == null) {
                selfPeer = null;
            } else {
                if (peer instanceof TLRPC.TL_inputPeerUser) {
                    selfPeer = new TLRPC.TL_peerUser();
                    selfPeer.user_id = peer.user_id;
                } else if (peer instanceof TLRPC.TL_inputPeerChat) {
                    selfPeer = new TLRPC.TL_peerChat();
                    selfPeer.chat_id = peer.chat_id;
                } else {
                    selfPeer = new TLRPC.TL_peerChannel();
                    selfPeer.channel_id = peer.channel_id;
                }
            }
        }

        private void processUpdatesQueue() {
            Collections.sort(updatesQueue, (updates, updates2) -> AndroidUtilities.compare(updates.version, updates2.version));
            if (updatesQueue != null && !updatesQueue.isEmpty()) {
                boolean anyProceed = false;
                for (int a = 0; a < updatesQueue.size(); a++) {
                    TLRPC.TL_updateGroupCallParticipants update = updatesQueue.get(a);
                    int updateState = isValidUpdate(update);
                    if (updateState == 0) {
                        processParticipantsUpdate(update, true);
                        anyProceed = true;
                        updatesQueue.remove(a);
                        a--;
                    } else if (updateState == 1) {
                        if (updatesStartWaitTime != 0 && (anyProceed || Math.abs(System.currentTimeMillis() - updatesStartWaitTime) <= 1500)) {
                            if (BuildVars.LOGS_ENABLED) {
                                FileLog.d("HOLE IN GROUP CALL UPDATES QUEUE - will wait more time");
                            }
                            if (anyProceed) {
                                updatesStartWaitTime = System.currentTimeMillis();
                            }
                        } else {
                            if (BuildVars.LOGS_ENABLED) {
                                FileLog.d("HOLE IN GROUP CALL UPDATES QUEUE - reload participants");
                            }
                            updatesStartWaitTime = 0;
                            updatesQueue.clear();
                            nextLoadOffset = null;
                            loadMembers(true);
                        }
                        return;
                    } else {
                        updatesQueue.remove(a);
                        a--;
                    }
                }
                updatesQueue.clear();
                if (BuildVars.LOGS_ENABLED) {
                    FileLog.d("GROUP CALL UPDATES QUEUE PROCEED - OK");
                }
            }
            updatesStartWaitTime = 0;
        }

        private void checkQueue() {
            checkQueueRunnable = null;
            if (updatesStartWaitTime != 0 && (System.currentTimeMillis() - updatesStartWaitTime) >= 1500) {
                if (BuildVars.LOGS_ENABLED) {
                    FileLog.d("QUEUE GROUP CALL UPDATES WAIT TIMEOUT - CHECK QUEUE");
                }
                processUpdatesQueue();
            }
            if (!updatesQueue.isEmpty()) {
                AndroidUtilities.runOnUIThread(checkQueueRunnable = this::checkQueue, 1000);
            }
        }

        public void reloadGroupCall() {
            final TL_phone.getGroupCall req = new TL_phone.getGroupCall();
            req.call = getInputGroupCall();
            req.limit = 100;
            currentAccount.getConnectionsManager().sendRequest(req, (response, error) -> AndroidUtilities.runOnUIThread(() -> {
                if (response instanceof TL_phone.groupCall) {
                    TL_phone.groupCall phoneGroupCall = (TL_phone.groupCall) response;
                    call = phoneGroupCall.call;
                    currentAccount.getMessagesController().putUsers(phoneGroupCall.users, false);
                    currentAccount.getMessagesController().putChats(phoneGroupCall.chats, false);
                    onParticipantsLoad(phoneGroupCall.participants, true, "", phoneGroupCall.participants_next_offset, phoneGroupCall.call.version, phoneGroupCall.call.participants_count);
                }
            }));
        }

        private void loadGroupCall() {
            if (loadingGroupCall || SystemClock.elapsedRealtime() - lastGroupCallReloadTime < 30000) {
                return;
            }
            loadingGroupCall = true;
            final TL_phone.getGroupParticipants req = new TL_phone.getGroupParticipants();
            req.call = getInputGroupCall();
            req.offset = "";
            req.limit = 1;
            currentAccount.getConnectionsManager().sendRequest(req, (response, error) -> AndroidUtilities.runOnUIThread(() -> {
                lastGroupCallReloadTime = SystemClock.elapsedRealtime();
                loadingGroupCall = false;
                if (response != null) {
                    TL_phone.groupParticipants res = (TL_phone.groupParticipants) response;
                    currentAccount.getMessagesController().putUsers(res.users, false);
                    currentAccount.getMessagesController().putChats(res.chats, false);
                    if (call.participants_count != res.count) {
                        call.participants_count = res.count;
                        if (BuildVars.LOGS_ENABLED) {
                            FileLog.d("new participants reload count " + call.participants_count);
                        }
                        currentAccount.getNotificationCenter().postNotificationName(NotificationCenter.groupCallUpdated, chatId, call.id, false);
                    }
                }
            }));
        }

        public void processParticipantsUpdate(TLRPC.TL_updateGroupCallParticipants update, boolean fromQueue) {
            if (!fromQueue) {
                boolean versioned = false;
                for (int a = 0, N = update.participants.size(); a < N; a++) {
                    TLRPC.GroupCallParticipant participant = update.participants.get(a);
                    if (participant.versioned) {
                        versioned = true;
                        break;
                    }
                }
                if (versioned && call.version + 1 < update.version) {
                    if (reloadingMembers || updatesStartWaitTime == 0 || Math.abs(System.currentTimeMillis() - updatesStartWaitTime) <= 1500) {
                        if (updatesStartWaitTime == 0) {
                            updatesStartWaitTime = System.currentTimeMillis();
                        }
                        if (BuildVars.LOGS_ENABLED) {
                            FileLog.d("add TL_updateGroupCallParticipants to queue " + update.version);
                        }
                        updatesQueue.add(update);
                        if (checkQueueRunnable == null) {
                            AndroidUtilities.runOnUIThread(checkQueueRunnable = this::checkQueue, 1500);
                        }
                    } else {
                        nextLoadOffset = null;
                        loadMembers(true);
                    }
                    return;
                }
                if (versioned && update.version < call.version) {
                    if (BuildVars.LOGS_ENABLED) {
                        FileLog.d("ignore processParticipantsUpdate because of version");
                    }
                    return;
                }
            }
            boolean reloadCall = false;
            boolean updated = false;
            boolean selfUpdated = false;
            boolean changedOrAdded = false;
            boolean speakingUpdated = false;

            long selfId = getSelfId();
            long time = SystemClock.elapsedRealtime();
            long justJoinedId = 0;
            int lastParticipantDate;
            if (!sortedParticipants.isEmpty()) {
                lastParticipantDate = sortedParticipants.get(sortedParticipants.size() - 1).date;
            } else {
                lastParticipantDate = 0;
            }
            currentAccount.getNotificationCenter().postNotificationName(NotificationCenter.applyGroupCallVisibleParticipants, time);
            for (int a = 0, N = update.participants.size(); a < N; a++) {
                TLRPC.GroupCallParticipant participant = update.participants.get(a);
                long pid = MessageObject.getPeerId(participant.peer);
                if (BuildVars.LOGS_ENABLED) {
                    FileLog.d("process participant " + pid + " left = " + participant.left + " versioned " + participant.versioned + " flags = " + participant.flags + " self = " + selfId + " volume = " + participant.volume);
                }
                TLRPC.GroupCallParticipant oldParticipant = participants.get(pid);
                if (participant.left) {
                    if (oldParticipant == null && update.version == call.version) {
                        if (BuildVars.LOGS_ENABLED) {
                            FileLog.d("unknowd participant left, reload call");
                        }
                        reloadCall = true;
                    }
                    if (oldParticipant != null) {
                        participants.remove(pid);
                        processAllSources(oldParticipant, false);
                        sortedParticipants.remove(oldParticipant);
                        visibleParticipants.remove(oldParticipant);
                        if (currentSpeakingPeers.get(pid, null) != null) {
                            if (pid > 0) {
                                TLRPC.User user = MessagesController.getInstance(currentAccount.getCurrentAccount()).getUser(pid);
                                Log.d("GroupCall", "left remove from speaking " + pid + " " + (user == null ? null : user.first_name));
                            } else {
                                TLRPC.Chat user = MessagesController.getInstance(currentAccount.getCurrentAccount()).getChat(-pid);
                                Log.d("GroupCall", "left remove from speaking " + pid + " " + (user == null ? null : user.title));
                            }
                            currentSpeakingPeers.remove(pid);
                            speakingUpdated = true;
                        }
                        for (int i = 0; i < visibleVideoParticipants.size(); i++) {
                            VideoParticipant videoParticipant = visibleVideoParticipants.get(i);
                            if (MessageObject.getPeerId(videoParticipant.participant.peer) == MessageObject.getPeerId(oldParticipant.peer)) {
                                visibleVideoParticipants.remove(i);
                                i--;
                            }
                        }
                    }
                    call.participants_count--;
                    if (call.participants_count < 0) {
                        call.participants_count = 0;
                    }
                    updated = true;
                } else {
                    if (invitedUsersMap.contains(pid)) {
                        Long id = pid;
                        invitedUsersMap.remove(id);
                        invitedUsers.remove(id);
                    }
                    if (oldParticipant != null) {
                        if (BuildVars.LOGS_ENABLED) {
                            FileLog.d("new participant, update old");
                        }
                        oldParticipant.muted = participant.muted;
                        if (participant.muted && currentSpeakingPeers.get(pid, null) != null) {
                            currentSpeakingPeers.remove(pid);
                            if (pid > 0) {
                                TLRPC.User user = MessagesController.getInstance(currentAccount.getCurrentAccount()).getUser(pid);
                                Log.d("GroupCall", "muted remove from speaking " + pid + " " + (user == null ? null : user.first_name));
                            } else {
                                TLRPC.Chat user = MessagesController.getInstance(currentAccount.getCurrentAccount()).getChat(-pid);
                                Log.d("GroupCall", "muted remove from speaking " + pid + " " + (user == null ? null : user.title));
                            }
                            speakingUpdated = true;
                        }
                        if (!participant.min) {
                            oldParticipant.volume = participant.volume;
                            oldParticipant.muted_by_you = participant.muted_by_you;
                        } else {
                            if ((participant.flags & 128) != 0 && (oldParticipant.flags & 128) == 0) {
                                participant.flags &=~ 128;
                            }
                            if (participant.volume_by_admin && oldParticipant.volume_by_admin) {
                                oldParticipant.volume = participant.volume;
                            }
                        }
                        oldParticipant.flags = participant.flags;
                        oldParticipant.can_self_unmute = participant.can_self_unmute;
                        oldParticipant.video_joined = participant.video_joined;
                        if (oldParticipant.raise_hand_rating == 0 && participant.raise_hand_rating != 0) {
                            oldParticipant.lastRaiseHandDate = SystemClock.elapsedRealtime();
                        }
                        oldParticipant.raise_hand_rating = participant.raise_hand_rating;
                        oldParticipant.date = participant.date;
                        oldParticipant.lastTypingDate = Math.max(oldParticipant.active_date, participant.active_date);
                        if (time != oldParticipant.lastVisibleDate) {
                            oldParticipant.active_date = oldParticipant.lastTypingDate;
                        }
                        if (oldParticipant.source != participant.source || !isSameVideo(oldParticipant.video, participant.video) || !isSameVideo(oldParticipant.presentation, participant.presentation)) {
                            processAllSources(oldParticipant, false);
                            oldParticipant.video = participant.video;
                            oldParticipant.presentation = participant.presentation;
                            oldParticipant.source = participant.source;
                            processAllSources(oldParticipant, true);
                            participant.presentationEndpoint = oldParticipant.presentationEndpoint;
                            participant.videoEndpoint = oldParticipant.videoEndpoint;
                            participant.videoIndex = oldParticipant.videoIndex;
                        } else if (oldParticipant.video != null && participant.video != null) {
                            oldParticipant.video.paused = participant.video.paused;
                        }
                    } else {
                        if (participant.just_joined) {
                            if (pid != selfId) {
                                justJoinedId = pid;
                            }
                            call.participants_count++;
                            if (update.version == call.version) {
                                reloadCall = true;
                                if (BuildVars.LOGS_ENABLED) {
                                    FileLog.d("new participant, just joined, reload call");
                                }
                            } else {
                                if (BuildVars.LOGS_ENABLED) {
                                    FileLog.d("new participant, just joined");
                                }
                            }
                        }
                        if (participant.raise_hand_rating != 0) {
                            participant.lastRaiseHandDate = SystemClock.elapsedRealtime();
                        }
                        if (pid == selfId || sortedParticipants.size() < 20 || participant.date <= lastParticipantDate || participant.active_date != 0 || participant.can_self_unmute || !participant.muted || !participant.min || membersLoadEndReached) {
                            sortedParticipants.add(participant);
                        }
                        participants.put(pid, participant);
                        processAllSources(participant, true);
                    }
                    if (pid == selfId && participant.active_date == 0 && (participant.can_self_unmute || !participant.muted)) {
                        participant.active_date = currentAccount.getConnectionsManager().getCurrentTime();
                    }
                    changedOrAdded = true;
                    updated = true;
                }
                if (pid == selfId) {
                    selfUpdated = true;
                }
            }
            if (update.version > call.version) {
                call.version = update.version;
                if (!fromQueue) {
                    processUpdatesQueue();
                }
            }
            if (call.participants_count < participants.size()) {
                call.participants_count = participants.size();
            }
            if (BuildVars.LOGS_ENABLED) {
                FileLog.d("new participants count after update " + call.participants_count);
            }
            if (reloadCall) {
                loadGroupCall();
            }
            if (updated) {
                if (changedOrAdded) {
                    sortParticipants();
                }
                currentAccount.getNotificationCenter().postNotificationName(NotificationCenter.groupCallUpdated, chatId, call.id, selfUpdated, justJoinedId);
            }
            if (speakingUpdated) {
                currentAccount.getNotificationCenter().postNotificationName(NotificationCenter.groupCallSpeakingUsersUpdated, chatId, call.id, false);
            }
        }

        private boolean isSameVideo(TLRPC.TL_groupCallParticipantVideo oldVideo, TLRPC.TL_groupCallParticipantVideo newVideo) {
            if (oldVideo == null && newVideo != null || oldVideo != null && newVideo == null) {
                return false;
            }
            if (oldVideo == null || newVideo == null) {
                return true;
            }
            if (!TextUtils.equals(oldVideo.endpoint, newVideo.endpoint)) {
                return false;
            }
            if (oldVideo.source_groups.size() != newVideo.source_groups.size()) {
                return false;
            }
            for (int a = 0, N = oldVideo.source_groups.size(); a < N; a++) {
                TLRPC.TL_groupCallParticipantVideoSourceGroup oldGroup = oldVideo.source_groups.get(a);
                TLRPC.TL_groupCallParticipantVideoSourceGroup newGroup = newVideo.source_groups.get(a);
                if (!TextUtils.equals(oldGroup.semantics, newGroup.semantics)) {
                    return false;
                }
                if (oldGroup.sources.size() != newGroup.sources.size()) {
                    return false;
                }
                for (int b = 0, N2 = oldGroup.sources.size(); b < N2; b++) {
                    if (!newGroup.sources.contains(oldGroup.sources.get(b))) {
                        return false;
                    }
                }
            }
            return true;
        }

        public void processGroupCallUpdate(TLRPC.TL_updateGroupCall update) {
            processGroupCallUpdate(update.call);
        }

        public void processGroupCallUpdate(TLRPC.GroupCall update) {
            if (call.version < update.version) {
                nextLoadOffset = null;
                loadMembers(true);
            }
            call = TlUtils.applyGroupCallUpdate(call, update);
            TLRPC.GroupCallParticipant selfParticipant = participants.get(getSelfId());
            recording = call.record_start_date != 0;
            currentAccount.getNotificationCenter().postNotificationName(NotificationCenter.groupCallUpdated, chatId, call.id, false);
        }

        public TLRPC.InputGroupCall getInputGroupCall() {
            return getInputGroupCall(isConference);
        }
        public TLRPC.InputGroupCall getInputGroupCall(boolean bySlug) {
            if (call == null) return null;
            if (bySlug) {
                if (call.invite_link == null) {
                    return null;
                }
                TLRPC.TL_inputGroupCallSlug inputGroupCall = new TLRPC.TL_inputGroupCallSlug();
                List<String> segments = Uri.parse(call.invite_link).getPathSegments();
                inputGroupCall.slug = segments.get(segments.size() - 1);
                return inputGroupCall;
            } else {
                TLRPC.InputGroupCall inputGroupCall = new TLRPC.TL_inputGroupCall();
                inputGroupCall.id = call.id;
                inputGroupCall.access_hash = call.access_hash;
                return inputGroupCall;
            }
        }

        public static boolean videoIsActive(TLRPC.GroupCallParticipant participant, boolean presentation, ChatObject.Call call) {
            if (participant == null) {
                return false;
            }
            VoIPService service = VoIPService.getSharedInstance();
            if (service == null) {
                return false;
            }
            if (participant.self) {
                return service.getVideoState(presentation) == Instance.VIDEO_STATE_ACTIVE;
            } else {
                if (call.rtmpStreamParticipant != null && call.rtmpStreamParticipant.participant == participant || call.videoNotAvailableParticipant != null && call.videoNotAvailableParticipant.participant == participant || call.participants.get(MessageObject.getPeerId(participant.peer)) != null) {
                    if (presentation) {
                        return participant.presentation != null;// && participant.hasPresentationFrame == 2;
                    } else {
                        return participant.video != null;// && participant.hasCameraFrame == 2;
                    }
                } else {
                    return false;
                }
            }
        }

        public void sortParticipants() {
            visibleVideoParticipants.clear();
            visibleParticipants.clear();
            TLRPC.Chat chat = currentAccount.getMessagesController().getChat(chatId);
            boolean isAdmin = ChatObject.canManageCalls(chat);

            if (rtmpStreamParticipant != null) {
                visibleVideoParticipants.add(rtmpStreamParticipant);
            }

            long selfId = getSelfId();
            VoIPService service = VoIPService.getSharedInstance();
            TLRPC.GroupCallParticipant selfParticipant = participants.get(selfId);
            canStreamVideo = true;//selfParticipant != null && selfParticipant.video_joined || BuildVars.DEBUG_PRIVATE_VERSION;
            boolean allowedVideoCount;
            boolean hasAnyVideo = false;
            activeVideos = 0;
            for (int i = 0; i < sortedParticipants.size(); i++) {
                TLRPC.GroupCallParticipant participant = sortedParticipants.get(i);
                boolean cameraActive = videoIsActive(participant, false, this);
                boolean screenActive = videoIsActive(participant, true, this);
                if (!participant.self && (cameraActive || screenActive)) {
                    activeVideos++;
                }
                if (kickedUsers.contains(DialogObject.getPeerDialogId(participant.peer))) {
                    sortedParticipants.remove(i);
                    i--;
                }
                if (cameraActive || screenActive) {
                    hasAnyVideo = true;
                    if (canStreamVideo) {
                        if (participant.videoIndex == 0) {
                            if (participant.self) {
                                participant.videoIndex = Integer.MAX_VALUE;
                            } else {
                                participant.videoIndex = ++videoPointer;
                            }
                        }
                    } else {
                        participant.videoIndex = 0;
                    }
                } else if (participant.self || !canStreamVideo || (participant.video == null && participant.presentation == null)) {
                    participant.videoIndex = 0;
                }
            }

            Comparator<TLRPC.GroupCallParticipant> comparator = (o1, o2) -> {
                boolean videoActive1 = o1.videoIndex > 0;
                boolean videoActive2 = o2.videoIndex > 0;
                if (videoActive1 && videoActive2) {
                    return o2.videoIndex - o1.videoIndex;
                } else if (videoActive1) {
                    return -1;
                } else if (videoActive2) {
                    return 1;
                }
                if (o1.active_date != 0 && o2.active_date != 0) {
                    return Integer.compare(o2.active_date, o1.active_date);
                } else if (o1.active_date != 0) {
                    return -1;
                } else if (o2.active_date != 0) {
                    return 1;
                }
                if (MessageObject.getPeerId(o1.peer) == selfId) {
                    return -1;
                } else if (MessageObject.getPeerId(o2.peer) == selfId) {
                    return 1;
                }
                if (isAdmin) {
                    if (o1.raise_hand_rating != 0 && o2.raise_hand_rating != 0) {
                        return Long.compare(o2.raise_hand_rating, o1.raise_hand_rating);
                    } else if (o1.raise_hand_rating != 0) {
                        return -1;
                    } else if (o2.raise_hand_rating != 0) {
                        return 1;
                    }
                }
                if (call.join_date_asc) {
                    return Integer.compare(o1.date, o2.date);
                } else {
                    return Integer.compare(o2.date, o1.date);
                }
            };
            try {
                Collections.sort(sortedParticipants, comparator);
            } catch (Exception e) {

            }
            TLRPC.GroupCallParticipant lastParticipant = sortedParticipants.isEmpty() ? null : sortedParticipants.get(sortedParticipants.size() - 1);
            if (videoIsActive(lastParticipant, false, this) || videoIsActive(lastParticipant, true, this)) {
                if (call.unmuted_video_count > activeVideos) {
                    activeVideos = call.unmuted_video_count;
                    VoIPService voIPService = VoIPService.getSharedInstance();
                    if (voIPService != null && voIPService.groupCall == this) {
                        if (voIPService.getVideoState(false) == Instance.VIDEO_STATE_ACTIVE || voIPService.getVideoState(true) == Instance.VIDEO_STATE_ACTIVE) {
                            activeVideos--;
                        }
                    }
                }
            }

            if (sortedParticipants.size() > MAX_PARTICIPANTS_COUNT && (!ChatObject.canManageCalls(chat) || lastParticipant.raise_hand_rating == 0)) {
                for (int a = MAX_PARTICIPANTS_COUNT, N = sortedParticipants.size(); a < N; a++) {
                    TLRPC.GroupCallParticipant p = sortedParticipants.get(MAX_PARTICIPANTS_COUNT);
                    if (p.raise_hand_rating != 0) {
                        continue;
                    }
                    processAllSources(p, false);
                    participants.remove(MessageObject.getPeerId(p.peer));
                    sortedParticipants.remove(MAX_PARTICIPANTS_COUNT);
                }
            }
            checkOnlineParticipants();

            if (!canStreamVideo && hasAnyVideo && videoNotAvailableParticipant != null) {
                visibleVideoParticipants.add(videoNotAvailableParticipant);
            }

            int wideVideoIndex = 0;
            for (int i = 0; i < sortedParticipants.size(); i++) {
                TLRPC.GroupCallParticipant participant = sortedParticipants.get(i);
                if (canStreamVideo && participant.videoIndex != 0) {
                    if (!participant.self && videoIsActive(participant, true, this) && videoIsActive(participant, false, this)) {
                        VideoParticipant videoParticipant = videoParticipantsCache.get(participant.videoEndpoint);
                        if (videoParticipant == null) {
                            videoParticipant = new VideoParticipant(participant, false, true);
                            videoParticipantsCache.put(participant.videoEndpoint, videoParticipant);
                        } else {
                            videoParticipant.participant = participant;
                            videoParticipant.presentation = false;
                            videoParticipant.hasSame = true;
                        }

                        VideoParticipant presentationParticipant = videoParticipantsCache.get(participant.presentationEndpoint);
                        if (presentationParticipant == null) {
                            presentationParticipant = new VideoParticipant(participant, true, true);
                        } else {
                            presentationParticipant.participant = participant;
                            presentationParticipant.presentation = true;
                            presentationParticipant.hasSame = true;
                        }
                        visibleVideoParticipants.add(videoParticipant);
                        if (videoParticipant.aspectRatio > 1f) {
                            wideVideoIndex = visibleVideoParticipants.size() - 1;
                        }
                        visibleVideoParticipants.add(presentationParticipant);
                        if (presentationParticipant.aspectRatio > 1f) {
                            wideVideoIndex = visibleVideoParticipants.size() - 1;
                        }
                    } else {
                        if (participant.self) {
                            if (videoIsActive(participant, true, this)) {
                                visibleVideoParticipants.add(new VideoParticipant(participant, true, false));
                            }
                            if (videoIsActive(participant, false, this)) {
                                visibleVideoParticipants.add(new VideoParticipant(participant, false, false));
                            }
                        } else {
                            boolean presentation = videoIsActive(participant, true, this);

                            VideoParticipant videoParticipant = videoParticipantsCache.get(presentation ? participant.presentationEndpoint : participant.videoEndpoint);
                            if (videoParticipant == null) {
                                videoParticipant = new VideoParticipant(participant, presentation, false);
                                videoParticipantsCache.put(presentation ? participant.presentationEndpoint : participant.videoEndpoint, videoParticipant);
                            } else {
                                videoParticipant.participant = participant;
                                videoParticipant.presentation = presentation;
                                videoParticipant.hasSame = false;
                            }
                            visibleVideoParticipants.add(videoParticipant);
                            if (videoParticipant.aspectRatio > 1f) {
                                wideVideoIndex = visibleVideoParticipants.size() - 1;
                            }
                        }
                    }
                } else {
                    visibleParticipants.add(participant);
                }
            }

            for (TLRPC.GroupCallParticipant p : sortedParticipants) {
                final long id = DialogObject.getPeerDialogId(p.peer);
                kickedUsers.remove(id);
            }

            final VoIPService voip = VoIPService.getSharedInstance();
            if (call != null && voip != null && voip.isConference() && voip.groupCall == this) {
                for (TLRPC.GroupCallParticipant p : sortedParticipants) {
                    final long id = DialogObject.getPeerDialogId(p.peer);
                    voip.conference.joiningBlockchainParticipants.remove(id);
                }
                shadyLeftParticipants.clear();
                shadyLeftParticipants.addAll(voip.conference.getShadyLeftParticipants(sortedParticipants));
                shadyJoinParticipants.clear();
                shadyJoinParticipants.addAll(voip.conference.getShadyJoiningParticipants(sortedParticipants));

                for (TLRPC.GroupCallParticipant p : sortedParticipants) {
                    final long did = DialogObject.getPeerDialogId(p.peer);
                    if (invitedUsersMap.contains(did)) {
                        invitedUsersMap.remove(did);
                        invitedUsers.remove(did);
                    }
                }
            }

            if (!GroupCallActivity.isLandscapeMode && visibleVideoParticipants.size() % 2 == 1) {
                VideoParticipant videoParticipant = visibleVideoParticipants.remove(wideVideoIndex);
                visibleVideoParticipants.add(videoParticipant);
            }
        }

        public boolean canRecordVideo() {
            if (!canStreamVideo) {
                return false;
            }
            VoIPService voIPService = VoIPService.getSharedInstance();
            if (voIPService != null && voIPService.groupCall == this && (voIPService.getVideoState(false) == Instance.VIDEO_STATE_ACTIVE || voIPService.getVideoState(true) == Instance.VIDEO_STATE_ACTIVE)) {
                return true;
            }
            return activeVideos < call.unmuted_video_limit;
        }

        public void saveActiveDates() {
            for (int a = 0, N = sortedParticipants.size(); a < N; a++) {
                TLRPC.GroupCallParticipant p = sortedParticipants.get(a);
                p.lastActiveDate = p.active_date;
            }
        }

        private void checkOnlineParticipants() {
            if (typingUpdateRunnableScheduled) {
                AndroidUtilities.cancelRunOnUIThread(typingUpdateRunnable);
                typingUpdateRunnableScheduled = false;
            }
            speakingMembersCount = 0;
            int currentTime = currentAccount.getConnectionsManager().getCurrentTime();
            int minDiff = Integer.MAX_VALUE;
            for (int a = 0, N = sortedParticipants.size(); a < N; a++) {
                TLRPC.GroupCallParticipant participant = sortedParticipants.get(a);
                int diff = currentTime - participant.active_date;
                if (diff < 5) {
                    speakingMembersCount++;
                    minDiff = Math.min(diff, minDiff);
                }
                if (Math.max(participant.date, participant.active_date) <= currentTime - 5) {
                    break;
                }
            }
            if (minDiff != Integer.MAX_VALUE) {
                AndroidUtilities.runOnUIThread(typingUpdateRunnable, minDiff * 1000);
                typingUpdateRunnableScheduled = true;
            }
        }

        public void toggleRecord(String title, @RecordType int type) {
            recording = !recording;
            TL_phone.toggleGroupCallRecord req = new TL_phone.toggleGroupCallRecord();
            req.call = getInputGroupCall();
            req.start = recording;
            if (title != null) {
                req.title = title;
                req.flags |= 2;
            }
            if (type == RECORD_TYPE_VIDEO_PORTAIT || type == RECORD_TYPE_VIDEO_LANDSCAPE) {
                req.flags |= 4;
                req.video = true;
                req.video_portrait = type == RECORD_TYPE_VIDEO_PORTAIT;
            }
            currentAccount.getConnectionsManager().sendRequest(req, (response, error) -> {
                if (response != null) {
                    final TLRPC.Updates res = (TLRPC.Updates) response;
                    currentAccount.getMessagesController().processUpdates(res, false);
                }
            });
            currentAccount.getNotificationCenter().postNotificationName(NotificationCenter.groupCallUpdated, chatId, call.id, false);
        }
    }

    public static int getParticipantVolume(TLRPC.GroupCallParticipant participant) {
        return ((participant.flags & 128) != 0 ? participant.volume : 10000);
    }

    private static boolean isBannableAction(int action) {
        switch (action) {
            case ACTION_PIN:
            case ACTION_CHANGE_INFO:
            case ACTION_INVITE:
            case ACTION_SEND:
            case ACTION_SEND_MEDIA:
            case ACTION_SEND_STICKERS:
            case ACTION_EMBED_LINKS:
            case ACTION_SEND_POLLS:
            case ACTION_VIEW:
            case ACTION_MANAGE_TOPICS:
            case ACTION_SEND_PHOTO:
            case ACTION_SEND_VIDEO:
            case ACTION_SEND_MUSIC:
            case ACTION_SEND_DOCUMENTS:
            case ACTION_SEND_VOICE:
            case ACTION_SEND_ROUND:
            case ACTION_SEND_PLAIN:
                return true;
        }
        return false;
    }

    private static boolean isAdminAction(int action) {
        switch (action) {
            case ACTION_PIN:
            case ACTION_CHANGE_INFO:
            case ACTION_INVITE:
            case ACTION_ADD_ADMINS:
            case ACTION_POST:
            case ACTION_EDIT_MESSAGES:
            case ACTION_DELETE_MESSAGES:
            case ACTION_BLOCK_USERS:
            case ACTION_MANAGE_TOPICS:
                return true;
        }
        return false;
    }

    private static boolean getBannedRight(TLRPC.TL_chatBannedRights rights, int action) {
        if (rights == null) {
            return false;
        }
        boolean value;
        switch (action) {
            case ACTION_PIN:
                return rights.pin_messages;
            case ACTION_CHANGE_INFO:
                return rights.change_info;
            case ACTION_INVITE:
                return rights.invite_users;
            case ACTION_SEND:
                return rights.send_messages;
            case ACTION_SEND_MEDIA:
                return rights.send_media;
            case ACTION_SEND_STICKERS:
                return rights.send_stickers;
            case ACTION_EMBED_LINKS:
                return rights.embed_links;
            case ACTION_SEND_POLLS:
                return rights.send_polls;
            case ACTION_VIEW:
                return rights.view_messages;
            case ACTION_MANAGE_TOPICS:
                return rights.manage_topics;
            case ACTION_SEND_PHOTO:
                return rights.send_photos;
            case ACTION_SEND_VIDEO:
                return rights.send_videos;
            case ACTION_SEND_MUSIC:
                return rights.send_audios;
            case ACTION_SEND_DOCUMENTS:
                return rights.send_docs;
            case ACTION_SEND_VOICE:
                return rights.send_voices;
            case ACTION_SEND_ROUND:
                return rights.send_roundvideos;
            case ACTION_SEND_PLAIN:
                return rights.send_plain;
        }
        return false;
    }

    public static boolean isActionBannedByDefault(TLRPC.Chat chat, int action) {
        if (chat == null) {
            return false;
        }
        if (getBannedRight(chat.banned_rights, action) && getBannedRight(chat.default_banned_rights, action)) {
            return true;
        }
        return getBannedRight(chat.default_banned_rights, action);
    }

    public static boolean isActionBanned(TLRPC.Chat chat, int action) {
        return chat != null && (getBannedRight(chat.banned_rights, action) || getBannedRight(chat.default_banned_rights, action));
    }

    public static boolean canUserDoAdminAction(TLRPC.TL_chatAdminRights admin_rights, int action) {
        if (admin_rights != null) {
            boolean value;
            switch (action) {
                case ACTION_PIN:
                    value = admin_rights.pin_messages;
                    break;
                case ACTION_MANAGE_TOPICS:
                    value = admin_rights.manage_topics;
                    break;
                case ACTION_CHANGE_INFO:
                    value = admin_rights.change_info;
                    break;
                case ACTION_INVITE:
                    value = admin_rights.invite_users;
                    break;
                case ACTION_ADD_ADMINS:
                    value = admin_rights.add_admins;
                    break;
                case ACTION_POST:
                    value = admin_rights.post_messages;
                    break;
                case ACTION_EDIT_MESSAGES:
                    value = admin_rights.edit_messages;
                    break;
                case ACTION_DELETE_MESSAGES:
                    value = admin_rights.delete_messages;
                    break;
                case ACTION_BLOCK_USERS:
                    value = admin_rights.ban_users;
                    break;
                case ACTION_MANAGE_CALLS:
                    value = admin_rights.manage_call;
                    break;
                default:
                    value = false;
                    break;
            }
            if (value) {
                return true;
            }
        }
        return false;
    }

    public static boolean canManageMonoForum(int currentAccount, long dialogId) {
        return canUserDoChannelDirectAdminAction(currentAccount, dialogId, ACTION_MANAGE_DIRECT);
    }

    public static boolean canManageMonoForum(int currentAccount, TLRPC.Chat chat) {
        return canUserDoChannelDirectAdminAction(currentAccount, chat, ACTION_MANAGE_DIRECT);
    }

    public static boolean canUserDoChannelDirectAdminAction(int currentAccount, long dialogId, int action) {
        return canUserDoAdminAction(getChannelDirectChatInternal(currentAccount, dialogId), action);
    }

    public static boolean canUserDoChannelDirectAdminAction(int currentAccount, TLRPC.Chat chat, int action) {
        return canUserDoAdminAction(getChannelDirectChatInternal(currentAccount, chat), action);
    }

    private static TLRPC.Chat getChannelDirectChatInternal(int currentAccount, long dialogId) {
        return getChannelDirectChatInternal(currentAccount,
            MessagesController.getInstance(currentAccount).getChat(-dialogId));
    }

    private static TLRPC.Chat getChannelDirectChatInternal(int currentAccount, TLRPC.Chat chat) {
        if (chat == null || chat.linked_monoforum_id == 0) {
            return null;
        }

        if (chat.monoforum) {
            return MessagesController.getInstance(currentAccount).getChat(chat.linked_monoforum_id);
        }

        return chat;
    }

    public static boolean canUserDoAdminAction(TLRPC.Chat chat, int action) {
        if (chat == null) {
            return false;
        }
        if (chat.creator) {
            return true;
        }
        if (chat.admin_rights != null) {
            boolean value;
            switch (action) {
                case ACTION_MANAGE_DIRECT:
                    value = chat.admin_rights.manage_direct_messages;
                    break;
                case ACTION_PIN:
                    value = chat.admin_rights.pin_messages;
                    break;
                case ACTION_MANAGE_TOPICS:
                    value = chat.admin_rights.manage_topics;
                    break;
                case ACTION_CHANGE_INFO:
                    value = chat.admin_rights.change_info;
                    break;
                case ACTION_INVITE:
                    value = chat.admin_rights.invite_users;
                    break;
                case ACTION_ADD_ADMINS:
                    value = chat.admin_rights.add_admins;
                    break;
                case ACTION_POST:
                    value = chat.admin_rights.post_messages;
                    break;
                case ACTION_EDIT_MESSAGES:
                    value = chat.admin_rights.edit_messages;
                    break;
                case ACTION_DELETE_MESSAGES:
                    value = chat.admin_rights.delete_messages;
                    break;
                case ACTION_BLOCK_USERS:
                    value = chat.admin_rights.ban_users;
                    break;
                case ACTION_MANAGE_CALLS:
                    value = chat.admin_rights.manage_call;
                    break;
                default:
                    value = false;
                    break;
            }
            if (value) {
                return true;
            }
        }
        return false;
    }

    public static boolean canUserDoAction(TLRPC.Chat chat, TLRPC.ChannelParticipant participant, int action) {
        if (chat == null) {
            return true;
        }
        if (participant == null) {
            return false;
        }
        if (canUserDoAdminAction(participant.admin_rights, action)) {
            return true;
        }
        if (getBannedRight(participant.banned_rights, action)) {
            return false;
        }
        if (isBannableAction(action)) {
            if (participant.admin_rights != null && !isAdminAction(action)) {
                return true;
            }
            if (chat.default_banned_rights == null && (
                    chat instanceof TLRPC.TL_chat_layer92 ||
                            chat instanceof TLRPC.TL_chat_old ||
                            chat instanceof TLRPC.TL_chat_old2 ||
                            chat instanceof TLRPC.TL_channel_layer92 ||
                            chat instanceof TLRPC.TL_channel_layer77 ||
                            chat instanceof TLRPC.TL_channel_layer72 ||
                            chat instanceof TLRPC.TL_channel_layer67 ||
                            chat instanceof TLRPC.TL_channel_layer48 ||
                            chat instanceof TLRPC.TL_channel_old)) {
                return true;
            }
            if (chat.default_banned_rights == null || getBannedRight(chat.default_banned_rights, action)) {
                return false;
            }
            return true;
        }
        return false;
    }

    public static boolean canUserDoAction(TLRPC.Chat chat, int action) {
        if (chat == null) {
            return true;
        }
        if (canUserDoAdminAction(chat, action)) {
            return true;
        }
        if (getBannedRight(chat.banned_rights, action)) {
            return false;
        }
        if (isBannableAction(action)) {
            if (chat.admin_rights != null && !isAdminAction(action)) {
                return true;
            }
            if (chat.default_banned_rights == null && (
                    chat instanceof TLRPC.TL_chat_layer92 ||
                    chat instanceof TLRPC.TL_chat_old ||
                    chat instanceof TLRPC.TL_chat_old2 ||
                    chat instanceof TLRPC.TL_channel_layer92 ||
                    chat instanceof TLRPC.TL_channel_layer77 ||
                    chat instanceof TLRPC.TL_channel_layer72 ||
                    chat instanceof TLRPC.TL_channel_layer67 ||
                    chat instanceof TLRPC.TL_channel_layer48 ||
                    chat instanceof TLRPC.TL_channel_old)) {
                return true;
            }
            if (chat.default_banned_rights == null || getBannedRight(chat.default_banned_rights, action)) {
                return false;
            }
            return true;
        }
        return false;
    }

    public static boolean isLeftFromChat(TLRPC.Chat chat) {
        return chat == null || chat instanceof TLRPC.TL_chatEmpty || chat instanceof TLRPC.TL_chatForbidden || chat instanceof TLRPC.TL_channelForbidden || chat.left || chat.deactivated;
    }

    public static boolean isKickedFromChat(TLRPC.Chat chat) {
        return chat == null || chat instanceof TLRPC.TL_chatEmpty || chat instanceof TLRPC.TL_chatForbidden || chat instanceof TLRPC.TL_channelForbidden || chat.kicked || chat.deactivated || chat.banned_rights != null && chat.banned_rights.view_messages;
    }

    public static boolean isNotInChat(TLRPC.Chat chat) {
        return chat == null || chat instanceof TLRPC.TL_chatEmpty || chat instanceof TLRPC.TL_chatForbidden || chat instanceof TLRPC.TL_channelForbidden || chat.left || chat.kicked || chat.deactivated;
    }

    public static boolean isInChat(TLRPC.Chat chat) {
        if (chat == null || chat instanceof TLRPC.TL_chatEmpty || chat instanceof TLRPC.TL_chatForbidden || chat instanceof TLRPC.TL_channelForbidden) {
            return false;
        }
        if (chat.left || chat.kicked || chat.deactivated) {
            return false;
        }
        return true;
    }

    public static boolean canSendAsPeers(TLRPC.Chat chat) {
        return ChatObject.isChannel(chat) && (!chat.megagroup && chat.signatures && ChatObject.hasAdminRights(chat) && ChatObject.canWriteToChat(chat) || chat.megagroup && (ChatObject.isPublic(chat) || chat.has_geo || chat.has_link));
    }

    public static boolean isChannel(TLRPC.Chat chat) {
        return chat instanceof TLRPC.TL_channel || chat instanceof TLRPC.TL_channelForbidden;
    }

    public static boolean isChannelOrGiga(TLRPC.Chat chat) {
        return (chat instanceof TLRPC.TL_channel || chat instanceof TLRPC.TL_channelForbidden) && (!chat.megagroup || chat.gigagroup);
    }

    public static boolean isMegagroup(TLRPC.Chat chat) {
        return (chat instanceof TLRPC.TL_channel || chat instanceof TLRPC.TL_channelForbidden) && chat.megagroup;
    }

    public static boolean isChannelAndNotMegaGroup(TLRPC.Chat chat) {
        return isChannel(chat) && !isMegagroup(chat);
    }

    public static boolean isDiscussionGroup(int currentAccount, long chatId) {
        final MessagesController messagesController = MessagesController.getInstance(currentAccount);
        return isDiscussionGroup(messagesController.getChat(chatId), messagesController.getChatFull(chatId));
    }

    public static boolean isDiscussionGroup(TLRPC.Chat chat, TLRPC.ChatFull chatFull) {
        return isMegagroup(chat) && chatFull != null && chatFull.linked_chat_id != 0;
    }

    public static boolean isBoostSupported(TLRPC.Chat chat) {
        return (isChannelAndNotMegaGroup(chat) || isMegagroup(chat)) && !isMonoForum(chat) && !false;
    }

    public static boolean isBoosted(TLRPC.ChatFull chatFull) {
        return chatFull != null && chatFull.boosts_applied > 0;
    }

    public static boolean isForum(TLRPC.Chat chat) {
        return chat != null && chat.forum;
    }

    public static boolean isMonoForum(TLRPC.Chat chat) {
        return chat != null && chat.monoforum;
    }

    public static boolean hasStories(TLRPC.Chat chat) {
        return chat != null && MessagesController.getInstance(UserConfig.selectedAccount).getStoriesController().hasStories(-chat.id);
    }

    public static boolean isMegagroup(int currentAccount, long chatId) {
        TLRPC.Chat chat = MessagesController.getInstance(currentAccount).getChat(chatId);
        return ChatObject.isChannel(chat) && chat.megagroup;
    }

    public static boolean hasAdminRights(TLRPC.Chat chat) {
        return chat != null && (chat.creator || chat.admin_rights != null && chat.admin_rights.flags != 0);
    }

    public static boolean canChangeChatInfo(TLRPC.Chat chat) {
        return canUserDoAction(chat, ACTION_CHANGE_INFO);
    }

    public static boolean canAddAdmins(TLRPC.Chat chat) {
        return canUserDoAction(chat, ACTION_ADD_ADMINS);
    }

    public static boolean canBlockUsers(TLRPC.Chat chat) {
        return !false && canUserDoAction(chat, ACTION_BLOCK_USERS);
    }

    public static boolean canManageCalls(TLRPC.Chat chat) {
        return !false && canUserDoAction(chat, ACTION_MANAGE_CALLS);
    }

    public static boolean canSendStickers(TLRPC.Chat chat) {
        if (isIgnoredChatRestrictionsForBoosters(chat)) {
            return true;
        }
        return canUserDoAction(chat, ACTION_SEND_STICKERS);
    }

    public static boolean canSendEmbed(TLRPC.Chat chat) {
        if (isIgnoredChatRestrictionsForBoosters(chat)) {
            return true;
        }
        return canUserDoAction(chat, ACTION_EMBED_LINKS);
    }

    public static boolean canSendPhoto(TLRPC.Chat chat) {
        if (isIgnoredChatRestrictionsForBoosters(chat)) {
            return true;
        }
        return canUserDoAction(chat, ACTION_SEND_PHOTO);
    }

    public static boolean canSendVideo(TLRPC.Chat chat) {
        if (isIgnoredChatRestrictionsForBoosters(chat)) {
            return true;
        }
        return canUserDoAction(chat, ACTION_SEND_VIDEO);
    }

    public static boolean canSendMusic(TLRPC.Chat chat) {
        if (isIgnoredChatRestrictionsForBoosters(chat)) {
            return true;
        }
        return canUserDoAction(chat, ACTION_SEND_MUSIC);
    }

    public static boolean canSendDocument(TLRPC.Chat chat) {
        if (isIgnoredChatRestrictionsForBoosters(chat)) {
            return true;
        }
        return canUserDoAction(chat, ACTION_SEND_DOCUMENTS);
    }

    public static boolean canSendVoice(TLRPC.Chat chat) {
        if (isIgnoredChatRestrictionsForBoosters(chat)) {
            return true;
        }
        return canUserDoAction(chat, ACTION_SEND_VOICE);
    }

    public static boolean canSendRoundVideo(TLRPC.Chat chat) {
        if (isIgnoredChatRestrictionsForBoosters(chat)) {
            return true;
        }
        return canUserDoAction(chat, ACTION_SEND_ROUND);
    }

    public static boolean canSendPolls(TLRPC.Chat chat) {
        if (ChatObject.isMonoForum(chat) || false) {
            return false;
        }
        if (isIgnoredChatRestrictionsForBoosters(chat)) {
            return true;
        }
        return canUserDoAction(chat, ACTION_SEND_POLLS);
    }

    public static boolean canSendMessages(TLRPC.Chat chat) {
        if (isNotInChat(chat) && chat != null && chat.join_to_send) {
            return false;
        }
        if (isIgnoredChatRestrictionsForBoosters(chat)) {
            return true;
        }
        return canUserDoAction(chat, ACTION_SEND);
    }

    public static boolean canSendPlain(TLRPC.Chat chat) {
        if (isIgnoredChatRestrictionsForBoosters(chat)) {
            return true;
        }
        return canUserDoAction(chat, ACTION_SEND_PLAIN);
    }

    public static boolean canPost(TLRPC.Chat chat) {
        return canUserDoAction(chat, ACTION_POST);
    }

    public static boolean canAddUsers(TLRPC.Chat chat) {
        return !false && canUserDoAction(chat, ACTION_INVITE);
    }

    public static boolean shouldSendAnonymously(TLRPC.Chat chat) {
        return chat != null && chat.admin_rights != null && chat.admin_rights.anonymous;
    }

    public static long getSendAsPeerId(TLRPC.Chat chat, TLRPC.ChatFull chatFull) {
        return getSendAsPeerId(chat, chatFull, false);
    }

    public static long getSendAsPeerId(TLRPC.Chat chat, TLRPC.ChatFull chatFull, boolean invertChannel) {
        if (chat != null && chatFull != null && chatFull.default_send_as != null) {
            TLRPC.Peer p = chatFull.default_send_as;
            return p.user_id != 0 ? p.user_id : invertChannel ? -p.channel_id : p.channel_id;
        }
        if (chat != null && chat.admin_rights != null && chat.admin_rights.anonymous) {
            return invertChannel ? -chat.id : chat.id;
        }
        if (chat != null && ChatObject.isChannelAndNotMegaGroup(chat) && !chat.signatures) {
            return invertChannel ? -chat.id : chat.id;
        }
        return UserConfig.getInstance(UserConfig.selectedAccount).getClientUserId();
    }

    public static boolean canAddBotsToChat(TLRPC.Chat chat) {
        if (isChannel(chat)) {
            if (chat.megagroup && (chat.admin_rights != null && (chat.admin_rights.post_messages || chat.admin_rights.add_admins) || chat.creator)) {
                return true;
            }
        } else {
            if (chat.migrated_to == null) {
                return true;
            }
        }
        return false;
    }

    public static boolean canPinMessages(TLRPC.Chat chat) {
        return (canUserDoAction(chat, ACTION_PIN) || ChatObject.isChannel(chat) && !chat.megagroup && chat.admin_rights != null && chat.admin_rights.edit_messages);
    }

    public static boolean canCreateTopic(TLRPC.Chat chat) {
        return canUserDoAction(chat, ACTION_MANAGE_TOPICS);
    }

    public static boolean canManageTopics(TLRPC.Chat chat) {
        return canUserDoAdminAction(chat, ACTION_MANAGE_TOPICS);
    }

    public static boolean canManageTopic(int currentAccount, TLRPC.Chat chat, TLRPC.TL_forumTopic topic) {
        return canManageTopics(chat) || isMyTopic(currentAccount, topic);
    }
    public static boolean canManageTopic(int currentAccount, TLRPC.Chat chat, long topicId) {
        return canManageTopics(chat) || isMyTopic(currentAccount, chat, topicId);
    }

    public static boolean canDeleteTopic(int currentAccount, TLRPC.Chat chat, long topicId) {
        if (topicId == 1) {
            // general topic can't be deleted
            return false;
        }
        return chat != null && canDeleteTopic(currentAccount, chat, MessagesController.getInstance(currentAccount).getTopicsController().findTopic(chat.id, topicId));
    }
    public static boolean canDeleteTopic(int currentAccount, TLRPC.Chat chat, TLRPC.TL_forumTopic topic) {
        if (topic != null && topic.id == 1) {
            // general topic can't be deleted
            return false;
        }
        return canUserDoAction(chat, ACTION_DELETE_MESSAGES) || isMyTopic(currentAccount, topic) && topic.topMessage != null && topic.topicStartMessage != null && topic.topMessage.id - topic.topicStartMessage.id <= Math.max(1, topic.groupedMessages == null ? 0 : topic.groupedMessages.size()) && MessageObject.peersEqual(topic.from_id, topic.topMessage.from_id);
    }

    public static boolean isMyTopic(int currentAccount, TLRPC.TL_forumTopic topic) {
        return topic != null && (topic.my || topic.from_id instanceof TLRPC.TL_peerUser && topic.from_id.user_id == UserConfig.getInstance(currentAccount).clientUserId);
    }

    public static boolean isMyTopic(int currentAccount, TLRPC.Chat chat, long topicId) {
        return chat != null && chat.forum && isMyTopic(currentAccount, chat.id, topicId);
    }

    public static boolean isMyTopic(int currentAccount, long chatId, long topicId) {
        return isMyTopic(currentAccount, MessagesController.getInstance(currentAccount).getTopicsController().findTopic(chatId, topicId));
    }

    public static boolean isChannel(long chatId, int currentAccount) {
        TLRPC.Chat chat = MessagesController.getInstance(currentAccount).getChat(chatId);
        return chat instanceof TLRPC.TL_channel || chat instanceof TLRPC.TL_channelForbidden;
    }

    public static boolean isChannelAndNotMegaGroup(long chatId, int currentAccount) {
        TLRPC.Chat chat = MessagesController.getInstance(currentAccount).getChat(chatId);
        return isChannelAndNotMegaGroup(chat);
    }

    public static boolean isCanWriteToChannel(long chatId, int currentAccount) {
        TLRPC.Chat chat = MessagesController.getInstance(currentAccount).getChat(chatId);
        return ChatObject.canSendMessages(chat) || chat.megagroup;
    }

    public static boolean canWriteToChat(TLRPC.Chat chat) {
        return !isChannel(chat) || chat.creator || chat.admin_rights != null && chat.admin_rights.post_messages || !chat.broadcast && !chat.gigagroup || chat.gigagroup && ChatObject.hasAdminRights(chat);
    }

    public static String getBannedRightsString(TLRPC.TL_chatBannedRights bannedRights) {
        String currentBannedRights = "";
        currentBannedRights += bannedRights.view_messages ? 1 : 0;
        currentBannedRights += bannedRights.send_messages ? 1 : 0;
        currentBannedRights += bannedRights.send_media ? 1 : 0;
        currentBannedRights += bannedRights.send_stickers ? 1 : 0;
        currentBannedRights += bannedRights.send_gifs ? 1 : 0;
        currentBannedRights += bannedRights.send_games ? 1 : 0;
        currentBannedRights += bannedRights.send_inline ? 1 : 0;
        currentBannedRights += bannedRights.embed_links ? 1 : 0;
        currentBannedRights += bannedRights.send_polls ? 1 : 0;
        currentBannedRights += bannedRights.invite_users ? 1 : 0;
        currentBannedRights += bannedRights.change_info ? 1 : 0;
        currentBannedRights += bannedRights.pin_messages ? 1 : 0;
        currentBannedRights += bannedRights.manage_topics ? 1 : 0;
        currentBannedRights += bannedRights.send_photos ? 1 : 0;
        currentBannedRights += bannedRights.send_videos ? 1 : 0;
        currentBannedRights += bannedRights.send_roundvideos ? 1 : 0;
        currentBannedRights += bannedRights.send_voices ? 1 : 0;
        currentBannedRights += bannedRights.send_audios ? 1 : 0;
        currentBannedRights += bannedRights.send_docs ? 1 : 0;
        currentBannedRights += bannedRights.send_plain ? 1 : 0;
        currentBannedRights += bannedRights.until_date;
        return currentBannedRights;
    }

    public static boolean hasPhoto(TLRPC.Chat chat) {
        return chat != null && chat.photo != null && !(chat.photo instanceof TLRPC.TL_chatPhotoEmpty);
    }

    public static TLRPC.ChatPhoto getPhoto(TLRPC.Chat chat) {
        return hasPhoto(chat) ? chat.photo : null;
    }

    public static String getPublicUsername(TLRPC.Chat chat) {
        return getPublicUsername(chat, false);
    }

    public static String getPublicUsername(TLRPC.Chat chat, boolean editable) {
        if (chat == null) {
            return null;
        }
        if (!TextUtils.isEmpty(chat.username) && !editable) {
            return chat.username;
        }
        if (chat.usernames != null) {
            for (int i = 0; i < chat.usernames.size(); ++i) {
                TLRPC.TL_username u = chat.usernames.get(i);
                if (u != null && (u.active && !editable || u.editable) && !TextUtils.isEmpty(u.username)) {
                    return u.username;
                }
            }
        }
        if (!TextUtils.isEmpty(chat.username) && editable && (chat.usernames == null || chat.usernames.size() <= 0)) {
            return chat.username;
        }
        return null;
    }

    public static boolean hasPublicLink(TLRPC.Chat chat, String username) {
        if (chat == null) {
            return false;
        }
        if (!TextUtils.isEmpty(chat.username)) {
            return chat.username.equalsIgnoreCase(username);
        }
        if (chat.usernames != null) {
            for (int i = 0; i < chat.usernames.size(); ++i) {
                TLRPC.TL_username u = chat.usernames.get(i);
                if (u != null && u.active && !TextUtils.isEmpty(u.username) && u.username.equalsIgnoreCase(username)) {
                    return true;
                }
            }
        }
        return false;
    }

    public static boolean isPublic(TLRPC.Chat chat) {
        return !TextUtils.isEmpty(getPublicUsername(chat));
    }

    public static String getRestrictedErrorText(TLRPC.Chat chat, int action) {
        if (action == ACTION_SEND_GIFS) {
            if (chat == null || ChatObject.isActionBannedByDefault(chat, action)) {
                return LocaleController.getString(R.string.GlobalAttachGifRestricted);
            } else if (AndroidUtilities.isBannedForever(chat.banned_rights)) {
                return LocaleController.formatString("AttachGifRestrictedForever", R.string.AttachGifRestrictedForever);
            } else {
                return LocaleController.formatString("AttachGifRestricted", R.string.AttachGifRestricted, LocaleController.formatDateForBan(chat.banned_rights.until_date));
            }
        } else if (action == ACTION_SEND_STICKERS) {
            if (chat == null || ChatObject.isActionBannedByDefault(chat, action)) {
                return LocaleController.getString(R.string.GlobalAttachStickersRestricted);
            } else if (AndroidUtilities.isBannedForever(chat.banned_rights)) {
                return LocaleController.formatString("AttachStickersRestrictedForever", R.string.AttachStickersRestrictedForever);
            } else {
                return LocaleController.formatString("AttachStickersRestricted", R.string.AttachStickersRestricted, LocaleController.formatDateForBan(chat.banned_rights.until_date));
            }
        } else if (action == ACTION_SEND_PHOTO) {
            if (chat == null || ChatObject.isActionBannedByDefault(chat, action)) {
                return LocaleController.getString(R.string.GlobalAttachPhotoRestricted);
            } else if (AndroidUtilities.isBannedForever(chat.banned_rights)) {
                return LocaleController.formatString("AttachPhotoRestrictedForever", R.string.AttachPhotoRestrictedForever);
            } else {
                return LocaleController.formatString("AttachPhotoRestricted", R.string.AttachPhotoRestricted, LocaleController.formatDateForBan(chat.banned_rights.until_date));
            }
        } else if (action == ACTION_SEND_VIDEO) {
            if (chat == null || ChatObject.isActionBannedByDefault(chat, action)) {
                return LocaleController.getString(R.string.GlobalAttachVideoRestricted);
            } else if (AndroidUtilities.isBannedForever(chat.banned_rights)) {
                return LocaleController.formatString("AttachVideoRestrictedForever", R.string.AttachVideoRestrictedForever);
            } else {
                return LocaleController.formatString("AttachVideoRestricted", R.string.AttachVideoRestricted, LocaleController.formatDateForBan(chat.banned_rights.until_date));
            }
        } else if (action == ACTION_SEND_DOCUMENTS) {
            if (chat == null || ChatObject.isActionBannedByDefault(chat, action)) {
                return LocaleController.getString(R.string.GlobalAttachDocumentsRestricted);
            } else if (AndroidUtilities.isBannedForever(chat.banned_rights)) {
                return LocaleController.formatString("AttachDocumentsRestrictedForever", R.string.AttachDocumentsRestrictedForever);
            } else {
                return LocaleController.formatString("AttachDocumentsRestricted", R.string.AttachDocumentsRestricted, LocaleController.formatDateForBan(chat.banned_rights.until_date));
            }
        } else if (action == ACTION_SEND_MEDIA) {
            if (chat == null || ChatObject.isActionBannedByDefault(chat, action)) {
                return LocaleController.getString(R.string.GlobalAttachMediaRestricted);
            } else if (AndroidUtilities.isBannedForever(chat.banned_rights)) {
                return LocaleController.formatString("AttachMediaRestrictedForever", R.string.AttachMediaRestrictedForever);
            } else {
                return LocaleController.formatString("AttachMediaRestricted", R.string.AttachMediaRestricted, LocaleController.formatDateForBan(chat.banned_rights.until_date));
            }
        } else if (action == ACTION_SEND_MUSIC) {
            if (chat == null || ChatObject.isActionBannedByDefault(chat, action)) {
                return LocaleController.getString(R.string.GlobalAttachAudioRestricted);
            } else if (AndroidUtilities.isBannedForever(chat.banned_rights)) {
                return LocaleController.formatString("AttachAudioRestrictedForever", R.string.AttachAudioRestrictedForever);
            } else {
                return LocaleController.formatString("AttachAudioRestricted", R.string.AttachAudioRestricted, LocaleController.formatDateForBan(chat.banned_rights.until_date));
            }
        } else if (action == ACTION_SEND_PLAIN) {
            if (chat == null || ChatObject.isActionBannedByDefault(chat, action)) {
                return LocaleController.getString(R.string.GlobalAttachPlainRestricted);
            } else if (AndroidUtilities.isBannedForever(chat.banned_rights)) {
                return LocaleController.formatString("AttachPlainRestrictedForever", R.string.AttachPlainRestrictedForever);
            } else {
                return LocaleController.formatString("AttachPlainRestricted", R.string.AttachPlainRestricted, LocaleController.formatDateForBan(chat.banned_rights.until_date));
            }
        } else if (action == ACTION_SEND_ROUND) {
            if (chat == null || ChatObject.isActionBannedByDefault(chat, action)) {
                return LocaleController.getString(R.string.GlobalAttachRoundRestricted);
            } else if (AndroidUtilities.isBannedForever(chat.banned_rights)) {
                return LocaleController.formatString("AttachRoundRestrictedForever", R.string.AttachRoundRestrictedForever);
            } else {
                return LocaleController.formatString("AttachRoundRestricted", R.string.AttachRoundRestricted, LocaleController.formatDateForBan(chat.banned_rights.until_date));
            }
        } else if (action == ACTION_SEND_VOICE) {
            if (chat == null || ChatObject.isActionBannedByDefault(chat, action)) {
                return LocaleController.getString(R.string.GlobalAttachVoiceRestricted);
            } else if (AndroidUtilities.isBannedForever(chat.banned_rights)) {
                return LocaleController.formatString("AttachVoiceRestrictedForever", R.string.AttachVoiceRestrictedForever);
            } else {
                return LocaleController.formatString("AttachVoiceRestricted", R.string.AttachVoiceRestricted, LocaleController.formatDateForBan(chat.banned_rights.until_date));
            }
        }

        return "";
    }


    public static class VideoParticipant {

        public TLRPC.GroupCallParticipant participant;
        public boolean presentation;
        public boolean hasSame;
        public float aspectRatio;// w / h
        public int aspectRatioFromWidth;
        public int aspectRatioFromHeight;

        public VideoParticipant(TLRPC.GroupCallParticipant participant, boolean presentation, boolean hasSame) {
            this.participant = participant;
            this.presentation = presentation;
            this.hasSame = hasSame;
        }

        @Override
        public boolean equals(Object o) {
            if (this == o) {
                return true;
            }
            if (o == null || getClass() != o.getClass()) {
                return false;
            }
            VideoParticipant that = (VideoParticipant) o;
            return presentation == that.presentation && MessageObject.getPeerId(participant.peer) == MessageObject.getPeerId(that.participant.peer);
        }

        public void setAspectRatio(int width, int height, Call call) {
            aspectRatioFromWidth = width;
            aspectRatioFromHeight = height;
            setAspectRatio(width / (float) height, call);
        }

        private void setAspectRatio(float aspectRatio, Call call) {
            if (this.aspectRatio != aspectRatio) {
                this.aspectRatio = aspectRatio;
                if (!GroupCallActivity.isLandscapeMode && call.visibleVideoParticipants.size() % 2 == 1) {
                    call.updateVisibleParticipants();
                }
            }
        }
    }

    public static MessagesController.PeerColor getPeerColorForAvatar(int currentAccount, TLRPC.Chat chat) {
//        if (chat != null && chat.profile_color != null && chat.profile_color.color >= 0 && MessagesController.getInstance(currentAccount).profilePeerColors != null) {
//            return MessagesController.getInstance(currentAccount).profilePeerColors.getColor(chat.profile_color.color);
//        }
        return null;
    }

    public static int getColorId(TLRPC.Chat chat) {
        if (chat == null) return 0;
        if (chat.color instanceof TLRPC.TL_peerColor && (chat.color.flags & 1) != 0)
            return chat.color.color;
        return (int) (chat.id % 7);
    }

    public static long getEmojiId(TLRPC.Chat chat) {
        if (chat != null && chat.color instanceof TLRPC.TL_peerColor && (chat.color.flags & 2) != 0)
            return chat.color.background_emoji_id;
        return 0;
    }

    public static int getProfileColorId(TLRPC.Chat chat) {
        if (chat == null) return 0;
<<<<<<< HEAD
        int colorId = CustomEmojiStatuses.getCustomColorId(chat);
        if (colorId != 0) return colorId;
        if (chat.profile_color != null && (chat.profile_color.flags & 1) != 0) return chat.profile_color.color;
=======
        if (chat.profile_color instanceof TLRPC.TL_peerColor && (chat.profile_color.flags & 1) != 0)
            return chat.profile_color.color;
>>>>>>> 9cbf0333
        return -1;
    }

    public static long getProfileEmojiId(TLRPC.Chat chat) {
        if (chat != null && chat.emoji_status instanceof TLRPC.TL_emojiStatusCollectible) {
            return ((TLRPC.TL_emojiStatusCollectible) chat.emoji_status).pattern_document_id;
        }
<<<<<<< HEAD
        if (chat != null && chat.profile_color != null && (chat.profile_color.flags & 2) != 0) return chat.profile_color.background_emoji_id;
        if (CustomEmojiStatuses.hasCustomEmojiId(chat)) return CustomEmojiStatuses.getBackgroundEmojiId(chat);
=======
        if (chat != null && chat.profile_color instanceof TLRPC.TL_peerColor && (chat.profile_color.flags & 2) != 0)
            return chat.profile_color.background_emoji_id;
        return 0;
    }

    public static long getOnlyProfileEmojiId(TLRPC.Chat chat) {
        if (chat != null && chat.profile_color instanceof TLRPC.TL_peerColor && (chat.profile_color.flags & 2) != 0)
            return chat.profile_color.background_emoji_id;
>>>>>>> 9cbf0333
        return 0;
    }

    public static long getProfileCollectibleId(TLRPC.Chat chat) {
        if (chat != null && chat.emoji_status instanceof TLRPC.TL_emojiStatusCollectible) {
            return ((TLRPC.TL_emojiStatusCollectible) chat.emoji_status).collectible_id;
        }
        return 0;
    }

    public static TL_account.RequirementToContact getRequirementToContact(TLRPC.Chat chat) {
        if (chat == null) return null;
        if (chat.send_paid_messages_stars != 0) {
            final TL_account.requirementToContactPaidMessages r = new TL_account.requirementToContactPaidMessages();
            r.stars_amount = chat.send_paid_messages_stars;
            return r;
        } else {
            return null;
        }
    }

    public static boolean areTabsEnabled(TLRPC.Chat chat) {
        return SharedConfig.forceForumTabs || chat != null && chat.forum_tabs;
    }
}<|MERGE_RESOLUTION|>--- conflicted
+++ resolved
@@ -2437,14 +2437,12 @@
 
     public static int getProfileColorId(TLRPC.Chat chat) {
         if (chat == null) return 0;
-<<<<<<< HEAD
+
         int colorId = CustomEmojiStatuses.getCustomColorId(chat);
         if (colorId != 0) return colorId;
-        if (chat.profile_color != null && (chat.profile_color.flags & 1) != 0) return chat.profile_color.color;
-=======
+
         if (chat.profile_color instanceof TLRPC.TL_peerColor && (chat.profile_color.flags & 1) != 0)
             return chat.profile_color.color;
->>>>>>> 9cbf0333
         return -1;
     }
 
@@ -2452,19 +2450,15 @@
         if (chat != null && chat.emoji_status instanceof TLRPC.TL_emojiStatusCollectible) {
             return ((TLRPC.TL_emojiStatusCollectible) chat.emoji_status).pattern_document_id;
         }
-<<<<<<< HEAD
-        if (chat != null && chat.profile_color != null && (chat.profile_color.flags & 2) != 0) return chat.profile_color.background_emoji_id;
-        if (CustomEmojiStatuses.hasCustomEmojiId(chat)) return CustomEmojiStatuses.getBackgroundEmojiId(chat);
-=======
         if (chat != null && chat.profile_color instanceof TLRPC.TL_peerColor && (chat.profile_color.flags & 2) != 0)
             return chat.profile_color.background_emoji_id;
+        if (CustomEmojiStatuses.hasCustomEmojiId(chat)) return CustomEmojiStatuses.getBackgroundEmojiId(chat);
         return 0;
     }
 
     public static long getOnlyProfileEmojiId(TLRPC.Chat chat) {
         if (chat != null && chat.profile_color instanceof TLRPC.TL_peerColor && (chat.profile_color.flags & 2) != 0)
             return chat.profile_color.background_emoji_id;
->>>>>>> 9cbf0333
         return 0;
     }
 
