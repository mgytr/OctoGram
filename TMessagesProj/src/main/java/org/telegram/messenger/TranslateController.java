--- conflicted
+++ resolved
@@ -11,11 +11,9 @@
 
 import androidx.annotation.Nullable;
 
-<<<<<<< HEAD
-=======
+import org.telegram.messenger.TranslateController.PollText;
 import org.telegram.tgnet.InputSerializedData;
 import org.telegram.tgnet.OutputSerializedData;
->>>>>>> 3733c88b
 import org.telegram.tgnet.TLObject;
 import org.telegram.tgnet.TLRPC;
 import org.telegram.tgnet.Vector;
@@ -41,6 +39,8 @@
 import java.util.Locale;
 import java.util.Objects;
 import java.util.Set;
+
+import javax.swing.text.Utilities;
 
 import it.octogram.android.OctoConfig;
 import it.octogram.android.TranslatorProvider;
@@ -625,54 +625,17 @@
 
         final String language = getDialogTranslateTo(dialogId);
         MessageObject potentialReplyMessageObject;
-<<<<<<< HEAD
-        //if (!keepReply && (messageObject.messageOwner.translatedText == null || !language.equals(messageObject.messageOwner.translatedToLanguage)) && (potentialReplyMessageObject = findReplyMessageObject(dialogId, messageObject.getId())) != null) {
-        if (!keepReply && (messageObject.messageOwner.translatedText == null || !language.equals(messageObject.messageOwner.translatedToLanguage) || messageObject.messageOwner.translatedProviderId != OctoConfig.INSTANCE.translatorProvider.getValue()) && (potentialReplyMessageObject = findReplyMessageObject(dialogId, messageObject.getId())) != null) {
-            messageObject.messageOwner.translatedToLanguage = potentialReplyMessageObject.messageOwner.translatedToLanguage;
-            messageObject.messageOwner.translatedText = potentialReplyMessageObject.messageOwner.translatedText;
-            messageObject.messageOwner.translatedProviderId = potentialReplyMessageObject.messageOwner.translatedProviderId;
-=======
-        if (!keepReply && (messageObject.messageOwner.translatedText == null && messageObject.messageOwner.translatedPoll == null || messageObject.messageOwner.translatedPoll != null && !PollText.isFullyTranslated(messageObject, messageObject.messageOwner.translatedPoll) || !language.equals(messageObject.messageOwner.translatedToLanguage)) && (potentialReplyMessageObject = findReplyMessageObject(dialogId, messageObject.getId())) != null) {
+        if (!keepReply && (messageObject.messageOwner.translatedText == null && messageObject.messageOwner.translatedPoll == null || messageObject.messageOwner.translatedPoll != null && !PollText.isFullyTranslated(messageObject, messageObject.messageOwner.translatedPoll) || !language.equals(messageObject.messageOwner.translatedToLanguage) || messageObject.messageOwner.translatedProviderId != OctoConfig.INSTANCE.translatorProvider.getValue()) && (potentialReplyMessageObject = findReplyMessageObject(dialogId, messageObject.getId())) != null) {
             messageObject.messageOwner.translatedToLanguage = potentialReplyMessageObject.messageOwner.translatedToLanguage;
             messageObject.messageOwner.translatedText = potentialReplyMessageObject.messageOwner.translatedText;
             messageObject.messageOwner.translatedPoll = potentialReplyMessageObject.messageOwner.translatedPoll;
->>>>>>> 3733c88b
+            messageObject.messageOwner.translatedProviderId = potentialReplyMessageObject.messageOwner.translatedProviderId;
             messageObject = potentialReplyMessageObject;
         }
 
         if (onScreen && isTranslatingDialog(dialogId)) {
             final MessageObject finalMessageObject = messageObject;
-<<<<<<< HEAD
-            //if (finalMessageObject.messageOwner.translatedText == null || !language.equals(finalMessageObject.messageOwner.translatedToLanguage)) {
-            if (finalMessageObject.messageOwner.translatedText == null || !language.equals(finalMessageObject.messageOwner.translatedToLanguage) || finalMessageObject.messageOwner.translatedProviderId != OctoConfig.INSTANCE.translatorProvider.getValue()) {
-                NotificationCenter.getInstance(currentAccount).postNotificationName(NotificationCenter.messageTranslating, finalMessageObject);
-                pushToTranslate(finalMessageObject, language, (id, text, lang) -> {
-                    if (finalMessageObject.getId() != id) {
-                        FileLog.e("wtf, asked to translate " + finalMessageObject.getId() + " but got " + id + "!");
-                    }
-                    finalMessageObject.messageOwner.translatedToLanguage = lang;
-                    finalMessageObject.messageOwner.translatedText = text;
-                    finalMessageObject.messageOwner.translatedProviderId = OctoConfig.INSTANCE.translatorProvider.getValue();
-                    if (keepReply) {
-                        keepReplyMessage(finalMessageObject);
-                    }
-
-                    getMessagesStorage().updateMessageCustomParams(dialogId, finalMessageObject.messageOwner);
-                   // NotificationCenter.getInstance(currentAccount).postNotificationName(NotificationCenter.messageTranslated, finalMessageObject);
-                    AndroidUtilities.runOnUIThread(() ->  NotificationCenter.getInstance(currentAccount).postNotificationName(NotificationCenter.messageTranslated, finalMessageObject));
-
-                    ArrayList<MessageObject> dialogMessages = messagesController.dialogMessage.get(dialogId);
-                    if (dialogMessages != null) {
-                        for (int i = 0; i < dialogMessages.size(); ++i) {
-                            MessageObject dialogMessage = dialogMessages.get(i);
-                            if (dialogMessage != null && dialogMessage.getId() == finalMessageObject.getId()) {
-                                dialogMessage.messageOwner.translatedToLanguage = lang;
-                                dialogMessage.messageOwner.translatedText = text;
-                                dialogMessage.messageOwner.translatedProviderId = OctoConfig.INSTANCE.translatorProvider.getValue();
-                                if (dialogMessage.updateTranslation()) {
-                                    NotificationCenter.getInstance(currentAccount).postNotificationName(NotificationCenter.updateInterfaces, 0);
-=======
-            if (finalMessageObject.messageOwner.translatedText == null && finalMessageObject.messageOwner.translatedPoll == null || finalMessageObject.messageOwner.translatedPoll != null && !PollText.isFullyTranslated(finalMessageObject, finalMessageObject.messageOwner.translatedPoll) || !language.equals(finalMessageObject.messageOwner.translatedToLanguage)) {
+            if (finalMessageObject.messageOwner.translatedText == null && finalMessageObject.messageOwner.translatedPoll == null || finalMessageObject.messageOwner.translatedPoll != null && !PollText.isFullyTranslated(finalMessageObject, finalMessageObject.messageOwner.translatedPoll) || !language.equals(finalMessageObject.messageOwner.translatedToLanguage) || finalMessageObject.messageOwner.translatedProviderId != OctoConfig.INSTANCE.translatorProvider.getValue()) {
                 NotificationCenter.getInstance(currentAccount).postNotificationName(NotificationCenter.messageTranslating, finalMessageObject);
                 if (MessageObject.getMedia(finalMessageObject) instanceof TLRPC.TL_messageMediaPoll) {
                     pushPollToTranslate(finalMessageObject, language, (id, poll, lang) -> {
@@ -682,6 +645,7 @@
                         finalMessageObject.messageOwner.translatedToLanguage = lang;
                         finalMessageObject.messageOwner.translatedText = null;
                         finalMessageObject.messageOwner.translatedPoll = poll;
+                        finalMessageObject.messageOwner.translatedProviderId = OctoConfig.INSTANCE.translatorProvider.getValue();
                         if (keepReply) {
                             keepReplyMessage(finalMessageObject);
                         }
@@ -697,11 +661,11 @@
                                     dialogMessage.messageOwner.translatedToLanguage = lang;
                                     dialogMessage.messageOwner.translatedText = null;
                                     dialogMessage.messageOwner.translatedPoll = poll;
+                                    dialogMessage.messageOwner.translatedProviderId = OctoConfig.INSTANCE.translatorProvider.getValue();
                                     if (dialogMessage.updateTranslation()) {
                                         NotificationCenter.getInstance(currentAccount).postNotificationName(NotificationCenter.updateInterfaces, 0);
                                     }
                                     break;
->>>>>>> 3733c88b
                                 }
                             }
                         }
@@ -714,6 +678,7 @@
                         finalMessageObject.messageOwner.translatedToLanguage = lang;
                         finalMessageObject.messageOwner.translatedText = text;
                         finalMessageObject.messageOwner.translatedPoll = null;
+                        finalMessageObject.messageOwner.translatedProviderId = OctoConfig.INSTANCE.translatorProvider.getValue();
                         if (keepReply) {
                             keepReplyMessage(finalMessageObject);
                         }
@@ -729,6 +694,7 @@
                                     dialogMessage.messageOwner.translatedToLanguage = lang;
                                     dialogMessage.messageOwner.translatedText = text;
                                     dialogMessage.messageOwner.translatedPoll = null;
+                                    dialogMessage.messageOwner.translatedProviderId = OctoConfig.INSTANCE.translatorProvider.getValue();
                                     if (dialogMessage.updateTranslation()) {
                                         NotificationCenter.getInstance(currentAccount).postNotificationName(NotificationCenter.updateInterfaces, 0);
                                     }
@@ -754,11 +720,8 @@
         final long dialogId = messageObject.getDialogId();
         messageObject.messageOwner.translatedToLanguage = null;
         messageObject.messageOwner.translatedText = null;
-<<<<<<< HEAD
         messageObject.messageOwner.translatedProviderId = -1;
-=======
         messageObject.messageOwner.translatedPoll = null;
->>>>>>> 3733c88b
         getMessagesStorage().updateMessageCustomParams(dialogId, messageObject.messageOwner);
         AndroidUtilities.runOnUIThread(() -> {
             NotificationCenter.getInstance(currentAccount).postNotificationName(NotificationCenter.messageTranslated, messageObject, isTranslatingDialog(dialogId));
