--- conflicted
+++ resolved
@@ -5960,8 +5960,6 @@
             view.performHapticFeedback(HapticFeedbackConstants.KEYBOARD_TAP, HapticFeedbackConstants.FLAG_IGNORE_VIEW_SETTING);
         } catch (Exception ignore) {}
     }
-<<<<<<< HEAD
-=======
 
     public static void applySpring(Animator anim, float stiffness, float damping) {
         applySpring(anim, stiffness, damping, 1);
@@ -6054,5 +6052,4 @@
         return false;
     }
 
->>>>>>> a9824294
 }