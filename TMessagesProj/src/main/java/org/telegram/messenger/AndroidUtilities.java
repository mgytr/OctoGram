--- conflicted
+++ resolved
@@ -737,7 +737,6 @@
         }
     }
 
-<<<<<<< HEAD
     public static String capitalize(String name){
         String capitalizeString = "";
         if(!name.trim().equals("")){
@@ -754,7 +753,6 @@
         // Set alpha based on your logic, here I'm making it 25% of it's initial value.
         alpha *= opacity;
         return Color.argb(alpha, red, green, blue);
-=======
     public static float[] getCoordinateInParent(ViewGroup parentView, View view) {
         float x = 0, y = 0;
         View child = view;
@@ -783,7 +781,6 @@
             }
         }
         return new float[] {xOffset, yOffset};
->>>>>>> 702d37ce
     }
 
     private static class LinkSpec {
