import org.gradle.nativeplatform.platform.internal.DefaultNativePlatform

import java.nio.file.Paths

plugins {
    id 'com.android.library'
    id 'org.jetbrains.kotlin.android'
}

configurations.configureEach {
    resolutionStrategy {
        force 'org.checkerframework:checker-qual:3.42.0'
    }
}

configurations.configureEach {
    exclude group: 'com.google.firebase', module: 'firebase-core'
    exclude group: 'androidx.recyclerview', module: 'recyclerview'
}

def getGitHash = {
    return providers.exec {
        commandLine 'git', 'rev-parse', '--short', 'HEAD'
    }.standardOutput.asText.get().trim().substring(0, 8)
}

def getGitDate = { ->
    return providers.exec {
        commandLine 'git', 'show', '-s', '--format=%ct'
    }.standardOutput.asText.get().trim()
}

def getGitBranch = {
    return providers.exec {
        commandLine 'git', 'rev-parse', '--abbrev-ref', 'HEAD'
    }.standardOutput.asText.get().replace("feature/", "").trim()
}

def getVersionPBetaName = { ->
    def version_name = APP_VERSION_NAME.split(" ")[0]
    return version_name + " #" + getGitBranch()
}

def isWindows = DefaultNativePlatform.currentOperatingSystem.toFamilyName() == OperatingSystemFamily.WINDOWS
def isMacOs = DefaultNativePlatform.currentOperatingSystem.toFamilyName() == OperatingSystemFamily.MACOS

def getCCacheExecutable = {
    def pathName
    if (isWindows) {
        pathName = "windows"
    } else {
        /* // Check if ccache is installed
        def ccCacheRes = providers.exec {
            commandLine 'which', 'ccache'
        }
        if (ccCacheRes.result.get().exitValue == 0) {
            return Paths.get(
                ccCacheRes.standardOutput.asText.get().trim()
            ).toFile()
        }*/
        if (isMacOs) {
            pathName = "macOs"
        } else {
            pathName = "linux"
        }
    }
    def executableFile = "ccache"
    if (isWindows) {
        executableFile += ".exe"
    }
    // Build the path to the local ccache executable
    return Paths.get(System.getProperty("user.dir"), "Tools", "ccache", pathName, executableFile).toFile()
}

dependencies {
    // AndroidX dependencies
    implementation 'androidx.fragment:fragment:1.7.1'
    implementation 'androidx.core:core:1.13.1'
    implementation 'androidx.palette:palette:1.0.0'
    implementation 'androidx.exifinterface:exifinterface:1.3.7'
    implementation 'androidx.dynamicanimation:dynamicanimation:1.0.0'
    implementation 'androidx.sharetarget:sharetarget:1.2.0'
    implementation 'androidx.cardview:cardview:1.0.0'

    compileOnly 'com.google.code.findbugs:jsr305:3.0.2'
    compileOnly 'org.checkerframework:checker-qual:3.42.0'
    compileOnly 'org.checkerframework:checker-compat-qual:2.5.5'

    // Firebase dependencies
    //noinspection GradleDependency
    implementation 'com.google.firebase:firebase-messaging:23.4.1' // NOT YET SUPPORTED BY LOCAL VERSION OF EXOPLAYER
    implementation 'com.google.firebase:firebase-config:22.0.0'
    implementation 'com.google.firebase:firebase-datatransport:19.0.0'
    implementation 'com.google.firebase:firebase-appindexing:20.0.0'

    // Google Play Services dependencies
    implementation 'com.google.android.gms:play-services-maps:18.2.0'
    implementation 'com.google.android.gms:play-services-auth:21.2.0'
    implementation 'com.google.android.gms:play-services-vision:20.1.3'
    implementation 'com.google.android.gms:play-services-wearable:18.1.0'
    //noinspection GradleDependency
    implementation 'com.google.android.gms:play-services-location:21.0.1' // NOT YET SUPPORTED BY TELEGRAM
    implementation 'com.google.android.gms:play-services-wallet:19.3.0'
    implementation 'com.google.android.gms:play-services-safetynet:18.0.1'

    //noinspection GradleDependency
    implementation 'com.googlecode.mp4parser:isoparser:1.0.6' // NOT YET SUPPORTED BY TELEGRAM
    //noinspection GradleDependency
    implementation 'com.stripe:stripe-android:2.0.2' // NOT YET SUPPORTED BY TELEGRAM
    implementation 'com.google.mlkit:language-id:17.0.5'
    implementation 'com.android.billingclient:billing:7.0.0'
    implementation 'org.apache.commons:commons-text:1.10.0'
    implementation 'org.codeberg.qwerty287:prism4j:003cb5e380'
    implementation 'com.google.code.gson:gson:2.10.1'
    implementation ('com.google.guava:guava:32.0.1-jre') {
        exclude group: 'com.google.code.findbugs', module: 'jsr305'
        exclude group: 'org.checkerframework', module: 'checker-compat-qual'
        exclude group: 'org.checkerframework', module: 'checker-qual'
        exclude group: 'com.google.errorprone', module: 'error_prone_annotations'
        exclude group: 'com.google.j2objc', module: 'j2objc-annotations'
        exclude group: 'org.codehaus.mojo', module: 'animal-sniffer-annotations'
    }

    // CameraX Implementation
    def camerax_version = "1.4.0-beta01"
    implementation "androidx.camera:camera-camera2:${camerax_version}"
    implementation "androidx.camera:camera-core:${camerax_version}"
    implementation "androidx.camera:camera-extensions:${camerax_version}"
    implementation "androidx.camera:camera-lifecycle:${camerax_version}"
    implementation "androidx.camera:camera-view:${camerax_version}"
    implementation "androidx.camera:camera-video:${camerax_version}"
    implementation 'androidx.interpolator:interpolator:1.0.0'
    implementation 'androidx.biometric:biometric:1.1.0'

    // GOOGLE PLAY UPDATE CHECKER
    //implementation 'com.google.android.play:core:1.10.3'

    // NATIVE LIBS
    implementation 'com.getkeepsafe.relinker:relinker:1.4.5'
    
    implementation 'com.google.android.gms:play-services-mlkit-subject-segmentation:16.0.0-beta1'
    implementation 'com.google.android.gms:play-services-mlkit-image-labeling:16.0.8'
    constraints {
        implementation("org.jetbrains.kotlin:kotlin-stdlib-jdk7:1.8.0") {
            because("kotlin-stdlib-jdk7 is now a part of kotlin-stdlib")
        }
        implementation("org.jetbrains.kotlin:kotlin-stdlib-jdk8:1.8.0") {
            because("kotlin-stdlib-jdk8 is now a part of kotlin-stdlib")
        }
    }

    implementation 'com.google.guava:guava:31.1-android'
    implementation 'com.airbnb.android:lottie:6.4.0'
    implementation 'com.google.android.play:integrity:1.3.0'

    coreLibraryDesugaring 'com.android.tools:desugar_jdk_libs:2.0.4'
}

android {
    namespace 'org.telegram.messenger'

    sourceSets.main.jniLibs.srcDirs = ['./jni/']

    buildFeatures {
        prefab true
        buildConfig true
    }

    externalNativeBuild {
        cmake {
            path 'jni/CMakeLists.txt'
        }
    }

    buildTypes {
        debug {
            resValue "string", "BuildAppName", "@string/AppNameBeta"
            buildConfigField "boolean", "DEBUG_PRIVATE_VERSION", "true"
            buildConfigField "String", "BUILD_VERSION_STRING", "\"${getVersionPBetaName()}\""
        }

        pbeta {
            resValue "string", "BuildAppName", "@string/AppNameBeta"
            buildConfigField "boolean", "DEBUG_PRIVATE_VERSION", "true"
            buildConfigField "String", "BUILD_VERSION_STRING", "\"${getVersionPBetaName()}\""
        }

        release {
            resValue "string", "BuildAppName", "@string/AppName"
        }
    }

    defaultConfig {
        buildConfigField "String", "GIT_COMMIT_HASH", "\"${getGitHash()}\""
        buildConfigField "Long", "GIT_COMMIT_DATE", "${getGitDate()}L"
        buildConfigField "boolean", "DEBUG_PRIVATE_VERSION", "false"
        buildConfigField "int", "BUILD_VERSION", "${APP_VERSION_CODE}"
        buildConfigField "String", "BUILD_VERSION_STRING", "\"${APP_VERSION_NAME}\""
        buildConfigField "int", "TELEGRAM_BUILD_VERSION", "${TELEGRAM_VERSION_CODE}"
        buildConfigField "String", "TELEGRAM_VERSION_STRING", "\"${TELEGRAM_VERSION_NAME}\""
        buildConfigField "boolean", "BUILD_HOST_IS_WINDOWS", "${isWindows}"

        externalNativeBuild {
            cmake {
                version '3.10.2'
                arguments '-DANDROID_STL=c++_static', '-DANDROID_PLATFORM=android-21'
                var file = getCCacheExecutable()
                if (file.exists()) {
                    println("Using ccache ${file.getAbsolutePath()}")
                    arguments += "-DANDROID_CCACHE=${file.getAbsolutePath()}"
                } else {
                    throw new Exception("ccache not found")
                }
            }
        }
    }
<<<<<<< HEAD
}
=======
}
apply plugin: 'com.google.gms.google-services'

task checkVisibility {
    doFirst {
        def isPrivateBuild = project.gradle.startParameter.taskNames.find { it.contains("HA_private") }
        def isPublicAllowed = !project.hasProperty("IS_PRIVATE") || !project.property("IS_PRIVATE").toBoolean()
        if (!isPrivateBuild && !isPublicAllowed) {
            throw new GradleException("Building public version of private code!")
        }
    }
    doLast {
        if (project.gradle.startParameter.taskNames.find { it.contains("HA_public") }) {
            def privateBuild = file("${projectDir}_AppHockeyApp/afat/HA_private/app.apk")
            if (privateBuild.exists()) {
                privateBuild.delete()
            }
        }
    }
}

preBuild.dependsOn checkVisibility
>>>>>>> 5fa5549a
<|MERGE_RESOLUTION|>--- conflicted
+++ resolved
@@ -214,9 +214,18 @@
             }
         }
     }
-<<<<<<< HEAD
-}
-=======
+}
+
+
+/*def getProps(String propName) {
+    def propsFile = rootProject.file('local.properties')
+    if (propsFile.exists()) {
+        def props = new Properties()
+        props.load(new FileInputStream(propsFile))
+        return props[propName]
+    } else {
+        return "";
+    }
 }
 apply plugin: 'com.google.gms.google-services'
 
@@ -239,4 +248,4 @@
 }
 
 preBuild.dependsOn checkVisibility
->>>>>>> 5fa5549a
+*/