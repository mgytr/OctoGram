--- conflicted
+++ resolved
@@ -90,24 +90,10 @@
     implementation 'com.google.android.gms:play-services-maps:18.2.0'
     implementation 'com.google.android.gms:play-services-auth:21.2.0'
     implementation 'com.google.android.gms:play-services-vision:20.1.3'
-<<<<<<< HEAD
     implementation 'com.google.android.gms:play-services-wearable:18.1.0'
     //noinspection GradleDependency
     implementation 'com.google.android.gms:play-services-location:21.0.1' // NOT YET SUPPORTED BY TELEGRAM
     implementation 'com.google.android.gms:play-services-wallet:19.3.0'
-=======
-    implementation 'com.google.android.gms:play-services-wearable:18.0.0'
-    implementation 'com.google.android.gms:play-services-location:21.0.1'
-    implementation 'com.google.android.gms:play-services-wallet:19.1.0'
-    implementation 'com.googlecode.mp4parser:isoparser:1.0.6'
-    implementation 'com.stripe:stripe-android:2.0.2'
-    implementation 'com.google.mlkit:language-id:16.1.1'
-    implementation 'com.android.billingclient:billing:5.1.0'
-    implementation 'com.google.code.gson:gson:2.10'
-    implementation 'com.google.guava:guava:31.1-android'
-    implementation 'com.airbnb.android:lottie:6.4.0'
-    implementation 'com.google.android.play:integrity:1.3.0'
->>>>>>> 5bc1c3dc
     implementation 'com.google.android.gms:play-services-safetynet:18.0.1'
 
     //noinspection GradleDependency
@@ -156,6 +142,10 @@
         }
     }
 
+    implementation 'com.google.guava:guava:31.1-android'
+    implementation 'com.airbnb.android:lottie:6.4.0'
+    implementation 'com.google.android.play:integrity:1.3.0'
+
     coreLibraryDesugaring 'com.android.tools:desugar_jdk_libs:2.0.4'
 }
 
