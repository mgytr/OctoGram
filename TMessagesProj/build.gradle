--- conflicted
+++ resolved
@@ -112,42 +112,6 @@
     implementation 'com.google.android.gms:play-services-location:21.0.1'
     implementation 'com.google.android.gms:play-services-wallet:19.2.0'
     implementation 'com.google.android.gms:play-services-safetynet:18.0.1'
-<<<<<<< HEAD
-=======
-    implementation 'com.googlecode.mp4parser:isoparser:1.0.6'
-    implementation 'com.stripe:stripe-android:2.0.2'
-    implementation 'com.google.mlkit:language-id:16.1.1'
-    implementation 'com.android.billingclient:billing:5.1.0'
-    implementation 'com.google.code.gson:gson:2.10'
-    implementation 'com.google.guava:guava:31.1-android'
-
-    implementation 'com.google.android.gms:play-services-mlkit-subject-segmentation:16.0.0-beta1'
-    constraints {
-        implementation("org.jetbrains.kotlin:kotlin-stdlib-jdk7:1.8.0") {
-            because("kotlin-stdlib-jdk7 is now a part of kotlin-stdlib")
-        }
-        implementation("org.jetbrains.kotlin:kotlin-stdlib-jdk8:1.8.0") {
-            because("kotlin-stdlib-jdk8 is now a part of kotlin-stdlib")
-        }
-    }
-
-    coreLibraryDesugaring 'com.android.tools:desugar_jdk_libs:1.1.5'
-}
-
-def isWindows = String.valueOf(DefaultNativePlatform.currentOperatingSystem.toFamilyName() == OperatingSystemFamily.WINDOWS)
-android {
-    compileSdkVersion 33
-    buildToolsVersion '33.0.0'
-    ndkVersion "21.4.7075529"
-
-    sourceSets.main.jniLibs.srcDirs = ['./jni/']
-
-    externalNativeBuild {
-        cmake {
-            path 'jni/CMakeLists.txt'
-        }
-    }
->>>>>>> a746a072
 
     //noinspection GradleDependency
     implementation 'com.googlecode.mp4parser:isoparser:1.0.6' // NOT YET SUPPORTED BY TELEGRAM
@@ -182,6 +146,18 @@
 
     // NATIVE LIBS
     implementation 'com.getkeepsafe.relinker:relinker:1.4.5'
+    
+    implementation 'com.google.android.gms:play-services-mlkit-subject-segmentation:16.0.0-beta1'
+    constraints {
+        implementation("org.jetbrains.kotlin:kotlin-stdlib-jdk7:1.8.0") {
+            because("kotlin-stdlib-jdk7 is now a part of kotlin-stdlib")
+        }
+        implementation("org.jetbrains.kotlin:kotlin-stdlib-jdk8:1.8.0") {
+            because("kotlin-stdlib-jdk8 is now a part of kotlin-stdlib")
+        }
+    }
+
+    coreLibraryDesugaring 'com.android.tools:desugar_jdk_libs:1.1.5'
 }
 
 android {
@@ -201,25 +177,11 @@
 
     buildTypes {
         debug {
-<<<<<<< HEAD
             resValue "string", "BuildAppName", "@string/AppNameBeta"
-=======
-            debuggable true
-            jniDebuggable true
-            minifyEnabled false
-            shrinkResources false
-            multiDexEnabled true
-            proguardFiles getDefaultProguardFile('proguard-android.txt'), '../TMessagesProj/proguard-rules.pro'
-            ndk.debugSymbolLevel = 'FULL'
-            buildConfigField "String", "BUILD_VERSION_STRING", "\"" + APP_VERSION_NAME + "\""
-            buildConfigField "String", "APP_CENTER_HASH", "\"\""
-            buildConfigField "boolean", "DEBUG_VERSION", "true"
->>>>>>> a746a072
             buildConfigField "boolean", "DEBUG_PRIVATE_VERSION", "true"
             buildConfigField "String", "BUILD_VERSION_STRING", "\"${getVersionPBetaName()}\""
         }
 
-<<<<<<< HEAD
         pbeta {
             resValue "string", "BuildAppName", "@string/AppNameBeta"
             buildConfigField "boolean", "DEBUG_PRIVATE_VERSION", "true"
@@ -228,77 +190,6 @@
 
         release {
             resValue "string", "BuildAppName", "@string/AppName"
-=======
-        HA_private {
-            debuggable false
-            jniDebuggable false
-            minifyEnabled true
-            multiDexEnabled true
-            proguardFiles getDefaultProguardFile('proguard-android.txt'), '../TMessagesProj/proguard-rules.pro'
-            ndk.debugSymbolLevel = 'FULL'
-            buildConfigField "String", "BUILD_VERSION_STRING", "\"" + APP_VERSION_NAME + "\""
-            buildConfigField "String", "APP_CENTER_HASH", "\"" + getProps("APP_CENTER_HASH_PRIVATE") + "\""
-            buildConfigField "boolean", "DEBUG_VERSION", "true"
-            buildConfigField "boolean", "DEBUG_PRIVATE_VERSION", "true"
-            buildConfigField "boolean", "BUILD_HOST_IS_WINDOWS", isWindows
-        }
-
-        HA_public {
-            debuggable false
-            jniDebuggable false
-            minifyEnabled true
-            multiDexEnabled true
-            proguardFiles getDefaultProguardFile('proguard-android.txt'), '../TMessagesProj/proguard-rules.pro'
-            ndk.debugSymbolLevel = 'FULL'
-            buildConfigField "String", "BUILD_VERSION_STRING", "\"" + APP_VERSION_NAME + "\""
-            buildConfigField "String", "APP_CENTER_HASH", "\"" + getProps("APP_CENTER_HASH_PUBLIC") + "\""
-            buildConfigField "boolean", "DEBUG_VERSION", "true"
-            buildConfigField "boolean", "DEBUG_PRIVATE_VERSION", "false"
-            buildConfigField "boolean", "BUILD_HOST_IS_WINDOWS", isWindows
-        }
-
-        HA_hardcore {
-            debuggable false
-            jniDebuggable false
-            minifyEnabled true
-            multiDexEnabled true
-            proguardFiles getDefaultProguardFile('proguard-android.txt'), '../TMessagesProj/proguard-rules.pro'
-            ndk.debugSymbolLevel = 'FULL'
-            buildConfigField "String", "BUILD_VERSION_STRING", "\"" + APP_VERSION_NAME + "\""
-            buildConfigField "String", "APP_CENTER_HASH", "\"" + getProps("APP_CENTER_HASH_HARDCORE") + "\""
-            buildConfigField "boolean", "DEBUG_VERSION", "true"
-            buildConfigField "boolean", "DEBUG_PRIVATE_VERSION", "true"
-            buildConfigField "boolean", "BUILD_HOST_IS_WINDOWS", isWindows
-        }
-
-        standalone {
-            debuggable false
-            jniDebuggable false
-            minifyEnabled true
-            multiDexEnabled true
-            proguardFiles getDefaultProguardFile('proguard-android.txt'), '../TMessagesProj/proguard-rules.pro'
-            ndk.debugSymbolLevel = 'FULL'
-            buildConfigField "String", "BUILD_VERSION_STRING", "\"" + APP_VERSION_NAME + "\""
-            buildConfigField "String", "APP_CENTER_HASH", "\"\""
-            buildConfigField "boolean", "DEBUG_VERSION", "false"
-            buildConfigField "boolean", "DEBUG_PRIVATE_VERSION", "false"
-            buildConfigField "boolean", "BUILD_HOST_IS_WINDOWS", isWindows
-        }
-
-        release {
-            debuggable false
-            jniDebuggable false
-            minifyEnabled true
-            shrinkResources false
-            multiDexEnabled true
-            proguardFiles getDefaultProguardFile('proguard-android.txt'), '../TMessagesProj/proguard-rules.pro'
-            ndk.debugSymbolLevel = 'FULL'
-            buildConfigField "String", "BUILD_VERSION_STRING", "\"" + APP_VERSION_NAME + "\""
-            buildConfigField "String", "APP_CENTER_HASH", "\"\""
-            buildConfigField "boolean", "DEBUG_VERSION", "false"
-            buildConfigField "boolean", "DEBUG_PRIVATE_VERSION", "false"
-            buildConfigField "boolean", "BUILD_HOST_IS_WINDOWS", isWindows
->>>>>>> a746a072
         }
     }
 
