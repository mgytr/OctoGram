import org.gradle.nativeplatform.platform.internal.DefaultNativePlatform

plugins {
    alias(libs.plugins.android.library)
    alias(libs.plugins.kotlin.android)
}

configurations.configureEach {
    exclude group: 'com.google.firebase', module: 'firebase-core'
    exclude group: 'androidx.recyclerview', module: 'recyclerview'
}

def getGitHash = {
    return providers.exec {
        commandLine 'git', 'rev-parse', '--short', 'HEAD'
    }.standardOutput.asText.get().trim().substring(0, 8)
}

def getGitDate = { ->
    return providers.exec {
        commandLine 'git', 'show', '-s', '--format=%ct'
    }.standardOutput.asText.get().trim()
}

<<<<<<< HEAD
def getGitRepoUrl = { ->
    return providers.exec {
        commandLine 'git', 'remote', 'get-url', 'origin'
    }.standardOutput.asText.get().trim()
}
=======
dependencies {
    implementation 'androidx.fragment:fragment:1.2.0'
    implementation 'androidx.core:core:1.10.1'
    implementation 'androidx.palette:palette:1.0.0'
    implementation 'androidx.exifinterface:exifinterface:1.3.6'
    implementation 'androidx.dynamicanimation:dynamicanimation:1.0.0'
    implementation 'androidx.multidex:multidex:2.0.1'
    implementation "androidx.sharetarget:sharetarget:1.2.0"
    implementation 'androidx.interpolator:interpolator:1.0.0'
    implementation 'androidx.biometric:biometric:1.1.0'

    implementation 'com.google.android.gms:play-services-cast-framework:21.4.0'
    implementation "androidx.mediarouter:mediarouter:1.7.0"
    implementation 'org.nanohttpd:nanohttpd:2.3.1'

    compileOnly 'org.checkerframework:checker-qual:2.5.2'
    compileOnly 'org.checkerframework:checker-compat-qual:2.5.0'
    implementation 'com.google.firebase:firebase-messaging:22.0.0'
    implementation 'com.google.firebase:firebase-config:21.0.1'
    implementation 'com.google.firebase:firebase-datatransport:18.1.0'
    implementation 'com.google.firebase:firebase-appindexing:20.0.0'
    implementation 'com.google.android.gms:play-services-maps:18.1.0'
    implementation 'com.google.android.gms:play-services-auth:20.4.0'
    implementation 'com.google.android.gms:play-services-vision:20.1.3'
    implementation 'com.google.android.gms:play-services-wearable:18.0.0'
    implementation 'com.google.android.gms:play-services-location:21.0.1'
    implementation 'com.google.android.gms:play-services-wallet:19.1.0'
    implementation 'com.googlecode.mp4parser:isoparser:1.0.6'
    implementation 'com.stripe:stripe-android:2.0.2'
    implementation 'com.google.mlkit:language-id:16.1.1'
    implementation 'com.android.billingclient:billing:6.0.1'
    implementation 'com.google.code.gson:gson:2.11.0'
    implementation 'com.google.guava:guava:31.1-android'
    implementation 'com.google.android.play:integrity:1.3.0'
    implementation 'com.google.android.gms:play-services-safetynet:18.0.1'

    implementation 'com.google.android.gms:play-services-mlkit-subject-segmentation:16.0.0-beta1'
    implementation 'com.google.android.gms:play-services-mlkit-image-labeling:16.0.8'

//    implementation 'com.google.mlkit:translate:17.0.3'

    constraints {
        implementation("org.jetbrains.kotlin:kotlin-stdlib-jdk7:1.8.0") {
            because("kotlin-stdlib-jdk7 is now a part of kotlin-stdlib")
        }
        implementation("org.jetbrains.kotlin:kotlin-stdlib-jdk8:1.8.0") {
            because("kotlin-stdlib-jdk8 is now a part of kotlin-stdlib")
        }
    }
    implementation 'com.google.android.recaptcha:recaptcha:18.4.0'
>>>>>>> 72922d74

def getGitBranch = {
    return providers.exec {
        commandLine 'git', 'rev-parse', '--abbrev-ref', 'HEAD'
    }.standardOutput.asText.get().replace("feature/", "").trim()
}

def getVersionPBetaName = { ->
    def version_name = APP_VERSION_NAME.split(" ")[0]
    return version_name + " #" + getGitBranch()
}

def isWindows = DefaultNativePlatform.currentOperatingSystem.toFamilyName() == OperatingSystemFamily.WINDOWS
def isMacOs = DefaultNativePlatform.currentOperatingSystem.toFamilyName() == OperatingSystemFamily.MACOS

def getCCacheExecutable = {
    try {
        def command = isWindows ? ["where", "ccache"] : ["which", "ccache"]
        def process = new ProcessBuilder(command).redirectErrorStream(true).start()

        def output = process.inputStream.text.trim()
        def exitCode = process.waitFor()

        if (exitCode == 0 && !output.isBlank()) {
            logger.lifecycle("Found ccache in system path: ${output}")
            return file(output)
        }
    } catch (Exception ignored) {}

    def platformFolder = isWindows ? "windows" : isMacOs ? "macOs" : "linux"
    def executableName = isWindows ? "ccache.exe" : "ccache"
    def fallbackPath = file("${rootDir}/Tools/ccache/${platformFolder}/${executableName}")

    if (fallbackPath.exists()) {
        logger.lifecycle("Using fallback ccache path: ${fallbackPath}")
        return fallbackPath
    }

    throw new GradleException("ccache not found in PATH and fallback not found at: ${fallbackPath}")
}

dependencies {
    // AndroidX dependencies
    implementation libs.androidx.fragment
    implementation libs.androidx.core
    implementation libs.androidx.palette
    implementation libs.androidx.exifinterface
    implementation libs.androidx.dynamicanimation
    implementation libs.androidx.sharetarget
    implementation libs.androidx.interpolator
    implementation libs.androidx.biometric
    implementation libs.androidx.cardview
    implementation libs.androidx.browser

    // Google Play Integrity
    implementation libs.google.play.integrity
    implementation libs.androidx.recyclerview

    // Generative Ai
    implementation libs.generativeai

    compileOnly libs.findbugs.jsr305
    compileOnly libs.checker.qual
    compileOnly libs.checker.compat.qual

    // Firebase dependencies
    implementation libs.firebase.messaging
    implementation libs.firebase.config
    implementation libs.firebase.datatransport
    implementation libs.firebase.appindexing

    // Google Play Services dependencies
    implementation libs.play.services.maps
    implementation libs.play.services.auth
    implementation libs.play.services.vision
    implementation libs.play.services.wearable
    implementation libs.play.services.location
    implementation libs.play.services.wallet
    implementation libs.play.services.safetynet
    implementation libs.play.services.cast.framework
    implementation libs.play.services.recaptcha
    implementation libs.androidx.mediarouter

    implementation libs.mp4parser.isoparser
    implementation(libs.stripe.android) {
        exclude group: 'com.android.support', module: 'support-annotations'
    }
    implementation libs.mlkit.language.id
    implementation libs.billing
    implementation libs.commons.text
    implementation libs.gson
    implementation (libs.guava) {
        exclude group: 'com.google.code.findbugs', module: 'jsr305'
        exclude group: 'org.checkerframework', module: 'checker-compat-qual'
        exclude group: 'org.checkerframework', module: 'checker-qual'
        exclude group: 'com.google.errorprone', module: 'error_prone_annotations'
        exclude group: 'com.google.j2objc', module: 'j2objc-annotations'
        exclude group: 'org.codehaus.mojo', module: 'animal-sniffer-annotations'
    }
    implementation libs.nanohttpd

    // CameraX Implementation
    implementation libs.camera.camera2
    implementation libs.camera.core
    implementation libs.camera.extensions
    implementation libs.camera.lifecycle
    implementation libs.camera.view
    implementation libs.camera.video
    implementation libs.androidx.interpolator
    implementation libs.androidx.biometric

    // GOOGLE PLAY UPDATE CHECKER
    //implementation 'com.google.android.play:core:1.10.3'

    // NATIVE LIBS
    implementation libs.relinker

    implementation libs.play.services.mlkit.subject.segmentation
    implementation libs.play.services.mlkit.image.labeling

    // Kotlin dependencies
    implementation(libs.kotlin.stdlib) {
        because("kotlin-stdlib-jdk7 and kotlin-stdlib-jdk8 are now integrated into kotlin-stdlib")
    }
}

android {
    namespace = 'org.telegram.messenger'

    sourceSets.main.jniLibs.srcDirs = ['./jni/']

    externalNativeBuild {
        cmake {
            path 'jni/CMakeLists.txt'
        }
    }

    buildTypes {
        debug {
            resValue "string", "BuildAppName", "@string/AppNameBeta"
            buildConfigField "boolean", "DEBUG_PRIVATE_VERSION", "true"
<<<<<<< HEAD
            buildConfigField "String", "BUILD_VERSION_STRING", "\"${getVersionPBetaName()}\""
=======
            buildConfigField "boolean", "BUILD_HOST_IS_WINDOWS", isWindows
            buildConfigField "int", "VERSION_NUM", "0"
>>>>>>> 72922d74
        }

        pbeta {
            resValue "string", "BuildAppName", "@string/AppNameBeta"
            buildConfigField "boolean", "DEBUG_PRIVATE_VERSION", "true"
<<<<<<< HEAD
            buildConfigField "String", "BUILD_VERSION_STRING", "\"${getVersionPBetaName()}\""
        }

        release {
            resValue "string", "BuildAppName", "@string/AppName"
=======
            buildConfigField "boolean", "BUILD_HOST_IS_WINDOWS", isWindows
            buildConfigField "int", "VERSION_NUM", "1"
        }

        HA_public {
            jniDebuggable false
            minifyEnabled true
            multiDexEnabled true
            proguardFiles getDefaultProguardFile('proguard-android.txt'), '../TMessagesProj/proguard-rules.pro', '../TMessagesProj/proguard-rules-beta.pro'
            ndk.debugSymbolLevel = 'FULL'
            buildConfigField "String", "BUILD_VERSION_STRING", "\"" + APP_VERSION_NAME + "\""
            buildConfigField "String", "APP_CENTER_HASH", "\"" + getProps("APP_CENTER_HASH_PUBLIC") + "\""
            buildConfigField "String", "BETA_URL", "\"" + getProps("BETA_PUBLIC_URL") + "\""
            buildConfigField "boolean", "DEBUG_VERSION", "true"
            buildConfigField "boolean", "DEBUG_PRIVATE_VERSION", "false"
            buildConfigField "boolean", "BUILD_HOST_IS_WINDOWS", isWindows
            buildConfigField "int", "VERSION_NUM", "4"
>>>>>>> 72922d74
        }
    }

<<<<<<< HEAD
    defaultConfig {
        buildConfigField "String", "GIT_COMMIT_HASH", "\"${getGitHash()}\""
        buildConfigField "Long", "GIT_COMMIT_DATE", "${getGitDate()}L"
        buildConfigField "String", "GIT_REPO_URL", "\"${getGitRepoUrl()}\""
        buildConfigField "boolean", "DEBUG_PRIVATE_VERSION", "false"
        buildConfigField "int", "BUILD_VERSION", "${APP_VERSION_CODE}"
        buildConfigField "String", "BUILD_VERSION_STRING", "\"${APP_VERSION_NAME}\""
        buildConfigField "int", "TELEGRAM_BUILD_VERSION", "${TELEGRAM_VERSION_CODE}"
        buildConfigField "String", "TELEGRAM_VERSION_STRING", "\"${TELEGRAM_VERSION_NAME}\""
        buildConfigField "boolean", "BUILD_HOST_IS_WINDOWS", "${isWindows}"

        externalNativeBuild {
            cmake {
                version = '3.31.6+'
            }
        }

        externalNativeBuild {
            cmake {
                arguments '-DANDROID_STL=c++_static', '-DANDROID_PLATFORM=android-21', '-DANDROID_SUPPORT_FLEXIBLE_PAGE_SIZES=ON'
                var file = getCCacheExecutable()
                if (file.exists()) {
                    print("Using ccache ${file.getAbsolutePath()}")
                    arguments += "-DANDROID_CCACHE=${file.getAbsolutePath()}"
                } else {
                    throw new FileNotFoundException("ccache not found")
                }
            }
        }
        vectorDrawables {
            generatedDensities = ['mdpi', 'hdpi', 'xhdpi', 'xxhdpi']
            // Cause some crash on android 5
            // useSupportLibrary = true
=======
        HA_hardcore {
            jniDebuggable false
            minifyEnabled true
            multiDexEnabled true
            proguardFiles getDefaultProguardFile('proguard-android.txt'), '../TMessagesProj/proguard-rules.pro', '../TMessagesProj/proguard-rules-beta.pro'
            ndk.debugSymbolLevel = 'FULL'
            buildConfigField "String", "BUILD_VERSION_STRING", "\"" + APP_VERSION_NAME + "\""
            buildConfigField "String", "APP_CENTER_HASH", "\"" + getProps("APP_CENTER_HASH_HARDCORE") + "\""
            buildConfigField "String", "BETA_URL", "\"" + getProps("BETA_HARDCORE_URL") + "\""
            buildConfigField "boolean", "DEBUG_VERSION", "true"
            buildConfigField "boolean", "DEBUG_PRIVATE_VERSION", "true"
            buildConfigField "boolean", "BUILD_HOST_IS_WINDOWS", isWindows
            buildConfigField "int", "VERSION_NUM", "5"
        }

        standalone {
            jniDebuggable false
            minifyEnabled true
            multiDexEnabled true
            proguardFiles getDefaultProguardFile('proguard-android.txt'), '../TMessagesProj/proguard-rules.pro'
            ndk.debugSymbolLevel = 'FULL'
            buildConfigField "String", "BUILD_VERSION_STRING", "\"" + APP_VERSION_NAME + "\""
            buildConfigField "String", "APP_CENTER_HASH", "\"\""
            buildConfigField "String", "BETA_URL", "\"\""
            buildConfigField "boolean", "DEBUG_VERSION", "false"
            buildConfigField "boolean", "DEBUG_PRIVATE_VERSION", "false"
            buildConfigField "boolean", "BUILD_HOST_IS_WINDOWS", isWindows
            buildConfigField "int", "VERSION_NUM", "6"
        }

        release {
            jniDebuggable false
            minifyEnabled true
            shrinkResources false
            multiDexEnabled true
            proguardFiles getDefaultProguardFile('proguard-android.txt'), '../TMessagesProj/proguard-rules.pro'
            ndk.debugSymbolLevel = 'FULL'
            buildConfigField "String", "BUILD_VERSION_STRING", "\"" + APP_VERSION_NAME + "\""
            buildConfigField "String", "APP_CENTER_HASH", "\"\""
            buildConfigField "String", "BETA_URL", "\"\""
            buildConfigField "boolean", "DEBUG_VERSION", "false"
            buildConfigField "boolean", "DEBUG_PRIVATE_VERSION", "false"
            buildConfigField "boolean", "BUILD_HOST_IS_WINDOWS", isWindows
            buildConfigField "int", "VERSION_NUM", "7"
>>>>>>> 72922d74
        }
    }
}


/*def getProps(String propName) {
    def propsFile = rootProject.file('local.properties')
    if (propsFile.exists()) {
        def props = new Properties()
        props.load(new FileInputStream(propsFile))
        return props[propName]
    } else {
        return "";
    }
}
apply plugin: 'com.google.gms.google-services'

task checkVisibility {
    doFirst {
        def isPrivateBuild = project.gradle.startParameter.taskNames.find {
            it.contains("HA_private") || it.contains("HA_hardcore") || it.contains("Debug") || it.contains("Release")
        }
        def isPublicAllowed = !project.hasProperty("IS_PRIVATE") || !project.property("IS_PRIVATE").toBoolean()
        if (!isPrivateBuild && !isPublicAllowed) {
            throw new GradleException("Building public version of private code!")
        }
    }
    doLast {
        if (project.gradle.startParameter.taskNames.find { it.contains("HA_public") }) {
            def privateBuild = file("${projectDir}_AppHockeyApp/afat/HA_private/Telegram-Beta.apk")
            if (privateBuild.exists()) {
                privateBuild.delete()
            }
        }
    }
}

preBuild.dependsOn checkVisibility
*/<|MERGE_RESOLUTION|>--- conflicted
+++ resolved
@@ -22,64 +22,11 @@
     }.standardOutput.asText.get().trim()
 }
 
-<<<<<<< HEAD
 def getGitRepoUrl = { ->
     return providers.exec {
         commandLine 'git', 'remote', 'get-url', 'origin'
     }.standardOutput.asText.get().trim()
 }
-=======
-dependencies {
-    implementation 'androidx.fragment:fragment:1.2.0'
-    implementation 'androidx.core:core:1.10.1'
-    implementation 'androidx.palette:palette:1.0.0'
-    implementation 'androidx.exifinterface:exifinterface:1.3.6'
-    implementation 'androidx.dynamicanimation:dynamicanimation:1.0.0'
-    implementation 'androidx.multidex:multidex:2.0.1'
-    implementation "androidx.sharetarget:sharetarget:1.2.0"
-    implementation 'androidx.interpolator:interpolator:1.0.0'
-    implementation 'androidx.biometric:biometric:1.1.0'
-
-    implementation 'com.google.android.gms:play-services-cast-framework:21.4.0'
-    implementation "androidx.mediarouter:mediarouter:1.7.0"
-    implementation 'org.nanohttpd:nanohttpd:2.3.1'
-
-    compileOnly 'org.checkerframework:checker-qual:2.5.2'
-    compileOnly 'org.checkerframework:checker-compat-qual:2.5.0'
-    implementation 'com.google.firebase:firebase-messaging:22.0.0'
-    implementation 'com.google.firebase:firebase-config:21.0.1'
-    implementation 'com.google.firebase:firebase-datatransport:18.1.0'
-    implementation 'com.google.firebase:firebase-appindexing:20.0.0'
-    implementation 'com.google.android.gms:play-services-maps:18.1.0'
-    implementation 'com.google.android.gms:play-services-auth:20.4.0'
-    implementation 'com.google.android.gms:play-services-vision:20.1.3'
-    implementation 'com.google.android.gms:play-services-wearable:18.0.0'
-    implementation 'com.google.android.gms:play-services-location:21.0.1'
-    implementation 'com.google.android.gms:play-services-wallet:19.1.0'
-    implementation 'com.googlecode.mp4parser:isoparser:1.0.6'
-    implementation 'com.stripe:stripe-android:2.0.2'
-    implementation 'com.google.mlkit:language-id:16.1.1'
-    implementation 'com.android.billingclient:billing:6.0.1'
-    implementation 'com.google.code.gson:gson:2.11.0'
-    implementation 'com.google.guava:guava:31.1-android'
-    implementation 'com.google.android.play:integrity:1.3.0'
-    implementation 'com.google.android.gms:play-services-safetynet:18.0.1'
-
-    implementation 'com.google.android.gms:play-services-mlkit-subject-segmentation:16.0.0-beta1'
-    implementation 'com.google.android.gms:play-services-mlkit-image-labeling:16.0.8'
-
-//    implementation 'com.google.mlkit:translate:17.0.3'
-
-    constraints {
-        implementation("org.jetbrains.kotlin:kotlin-stdlib-jdk7:1.8.0") {
-            because("kotlin-stdlib-jdk7 is now a part of kotlin-stdlib")
-        }
-        implementation("org.jetbrains.kotlin:kotlin-stdlib-jdk8:1.8.0") {
-            because("kotlin-stdlib-jdk8 is now a part of kotlin-stdlib")
-        }
-    }
-    implementation 'com.google.android.recaptcha:recaptcha:18.4.0'
->>>>>>> 72922d74
 
 def getGitBranch = {
     return providers.exec {
@@ -221,46 +168,23 @@
         debug {
             resValue "string", "BuildAppName", "@string/AppNameBeta"
             buildConfigField "boolean", "DEBUG_PRIVATE_VERSION", "true"
-<<<<<<< HEAD
             buildConfigField "String", "BUILD_VERSION_STRING", "\"${getVersionPBetaName()}\""
-=======
-            buildConfigField "boolean", "BUILD_HOST_IS_WINDOWS", isWindows
             buildConfigField "int", "VERSION_NUM", "0"
->>>>>>> 72922d74
         }
 
         pbeta {
             resValue "string", "BuildAppName", "@string/AppNameBeta"
             buildConfigField "boolean", "DEBUG_PRIVATE_VERSION", "true"
-<<<<<<< HEAD
             buildConfigField "String", "BUILD_VERSION_STRING", "\"${getVersionPBetaName()}\""
+            buildConfigField "int", "VERSION_NUM", "2"
         }
 
         release {
             resValue "string", "BuildAppName", "@string/AppName"
-=======
-            buildConfigField "boolean", "BUILD_HOST_IS_WINDOWS", isWindows
             buildConfigField "int", "VERSION_NUM", "1"
         }
-
-        HA_public {
-            jniDebuggable false
-            minifyEnabled true
-            multiDexEnabled true
-            proguardFiles getDefaultProguardFile('proguard-android.txt'), '../TMessagesProj/proguard-rules.pro', '../TMessagesProj/proguard-rules-beta.pro'
-            ndk.debugSymbolLevel = 'FULL'
-            buildConfigField "String", "BUILD_VERSION_STRING", "\"" + APP_VERSION_NAME + "\""
-            buildConfigField "String", "APP_CENTER_HASH", "\"" + getProps("APP_CENTER_HASH_PUBLIC") + "\""
-            buildConfigField "String", "BETA_URL", "\"" + getProps("BETA_PUBLIC_URL") + "\""
-            buildConfigField "boolean", "DEBUG_VERSION", "true"
-            buildConfigField "boolean", "DEBUG_PRIVATE_VERSION", "false"
-            buildConfigField "boolean", "BUILD_HOST_IS_WINDOWS", isWindows
-            buildConfigField "int", "VERSION_NUM", "4"
->>>>>>> 72922d74
-        }
-    }
-
-<<<<<<< HEAD
+    }
+
     defaultConfig {
         buildConfigField "String", "GIT_COMMIT_HASH", "\"${getGitHash()}\""
         buildConfigField "Long", "GIT_COMMIT_DATE", "${getGitDate()}L"
@@ -294,52 +218,6 @@
             generatedDensities = ['mdpi', 'hdpi', 'xhdpi', 'xxhdpi']
             // Cause some crash on android 5
             // useSupportLibrary = true
-=======
-        HA_hardcore {
-            jniDebuggable false
-            minifyEnabled true
-            multiDexEnabled true
-            proguardFiles getDefaultProguardFile('proguard-android.txt'), '../TMessagesProj/proguard-rules.pro', '../TMessagesProj/proguard-rules-beta.pro'
-            ndk.debugSymbolLevel = 'FULL'
-            buildConfigField "String", "BUILD_VERSION_STRING", "\"" + APP_VERSION_NAME + "\""
-            buildConfigField "String", "APP_CENTER_HASH", "\"" + getProps("APP_CENTER_HASH_HARDCORE") + "\""
-            buildConfigField "String", "BETA_URL", "\"" + getProps("BETA_HARDCORE_URL") + "\""
-            buildConfigField "boolean", "DEBUG_VERSION", "true"
-            buildConfigField "boolean", "DEBUG_PRIVATE_VERSION", "true"
-            buildConfigField "boolean", "BUILD_HOST_IS_WINDOWS", isWindows
-            buildConfigField "int", "VERSION_NUM", "5"
-        }
-
-        standalone {
-            jniDebuggable false
-            minifyEnabled true
-            multiDexEnabled true
-            proguardFiles getDefaultProguardFile('proguard-android.txt'), '../TMessagesProj/proguard-rules.pro'
-            ndk.debugSymbolLevel = 'FULL'
-            buildConfigField "String", "BUILD_VERSION_STRING", "\"" + APP_VERSION_NAME + "\""
-            buildConfigField "String", "APP_CENTER_HASH", "\"\""
-            buildConfigField "String", "BETA_URL", "\"\""
-            buildConfigField "boolean", "DEBUG_VERSION", "false"
-            buildConfigField "boolean", "DEBUG_PRIVATE_VERSION", "false"
-            buildConfigField "boolean", "BUILD_HOST_IS_WINDOWS", isWindows
-            buildConfigField "int", "VERSION_NUM", "6"
-        }
-
-        release {
-            jniDebuggable false
-            minifyEnabled true
-            shrinkResources false
-            multiDexEnabled true
-            proguardFiles getDefaultProguardFile('proguard-android.txt'), '../TMessagesProj/proguard-rules.pro'
-            ndk.debugSymbolLevel = 'FULL'
-            buildConfigField "String", "BUILD_VERSION_STRING", "\"" + APP_VERSION_NAME + "\""
-            buildConfigField "String", "APP_CENTER_HASH", "\"\""
-            buildConfigField "String", "BETA_URL", "\"\""
-            buildConfigField "boolean", "DEBUG_VERSION", "false"
-            buildConfigField "boolean", "DEBUG_PRIVATE_VERSION", "false"
-            buildConfigField "boolean", "BUILD_HOST_IS_WINDOWS", isWindows
-            buildConfigField "int", "VERSION_NUM", "7"
->>>>>>> 72922d74
         }
     }
 }
