--- conflicted
+++ resolved
@@ -6,13 +6,9 @@
 #include <cmath>
 #include <unistd.h>
 #include <android/bitmap.h>
-<<<<<<< HEAD
-#include <mozjpeg/jpeglib.h>
-=======
 #include <string>
 //#include <mozjpeg/java/org_libjpegturbo_turbojpeg_TJ.h>
 //#include <mozjpeg/jpeglib.h>
->>>>>>> 1e891826
 #include <tgnet/FileLog.h>
 #include <vector>
 #include <algorithm>
@@ -1018,8 +1014,6 @@
     }
 }
 
-<<<<<<< HEAD
-=======
 //JNIEXPORT jint Java_org_telegram_messenger_Utilities_saveProgressiveJpeg(JNIEnv *env, jclass clazz, jobject bitmap, jint width, jint height, jint stride, jint quality, jstring path) {
 //    if (!bitmap || !path || !width || !height || !stride || stride != width * 4) {
 //        return 0;
@@ -1124,7 +1118,6 @@
 //    return outSize;*/
 //}
 
->>>>>>> 1e891826
 std::vector<std::pair<float, float>> gatherPositions(std::vector<std::pair<float, float>> list, int phase) {
     std::vector<std::pair<float, float>> result(4);
     for (int i = 0; i < 4; i++) {
