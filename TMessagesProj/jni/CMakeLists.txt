--- conflicted
+++ resolved
@@ -5,11 +5,7 @@
 set(CMAKE_ASM_FLAGS "${CFLAGS} -x assembler-with-cpp")
 set(CMAKE_C_FLAGS "${CMAKE_C_FLAGS} -ffunction-sections -fdata-sections")
 set(CMAKE_CXX_FLAGS "${CMAKE_CXX_FLAGS} -ffunction-sections -fdata-sections")
-<<<<<<< HEAD
-set(CMAKE_SHARED_LINKER_FLAGS "${CMAKE_SHARED_LINKER_FLAGS} -Wl,-Bsymbolic,--exclude-libs,libtgvoip.a,libtgcalls.a,libtgcalls_tp.a,libtgnet.a,libwebp.a,libflac.a,librlottie.a,libsqlite.a,
-=======
-set(CMAKE_SHARED_LINKER_FLAGS "${CMAKE_SHARED_LINKER_FLAGS} -Wl,--exclude-libs,libtgvoip.a,libtgcalls.a,libtgcalls_tp.a,libtgnet.a,libflac.a,librlottie.a,libsqlite.a,
->>>>>>> 1e891826
+set(CMAKE_SHARED_LINKER_FLAGS "${CMAKE_SHARED_LINKER_FLAGS} -Wl,-Bsymbolic,--exclude-libs,libtgvoip.a,libtgcalls.a,libtgcalls_tp.a,libtgnet.a,libflac.a,librlottie.a,libsqlite.a,
 ${CMAKE_HOME_DIRECTORY}/ffmpeg/${ANDROID_ABI}/libswscale.a,
 ${CMAKE_HOME_DIRECTORY}/ffmpeg/${ANDROID_ABI}/libavformat.a,
 ${CMAKE_HOME_DIRECTORY}/ffmpeg/${ANDROID_ABI}/libavcodec.a,
@@ -53,10 +49,6 @@
 add_library(libvpx STATIC IMPORTED)
 set_target_properties(libvpx PROPERTIES IMPORTED_LOCATION ${CMAKE_HOME_DIRECTORY}/ffmpeg/${ANDROID_ABI}/libvpx.a)
 
-<<<<<<< HEAD
-=======
-
-#tgnet
 #add_library(mozjpeg STATIC
 #        mozjpeg/cjpeg.c mozjpeg/cdjpeg.c mozjpeg/rdgif.c mozjpeg/rdppm.c mozjpeg/rdjpeg.c mozjpeg/rdswitch.c mozjpeg/rdbmp.c
 #        mozjpeg/rdtarga.c mozjpeg/wrbmp.c mozjpeg/wrtarga.c mozjpeg/djpeg.c mozjpeg/cdjpeg.c mozjpeg/rdcolmap.c mozjpeg/rdswitch.c
@@ -179,7 +171,6 @@
 #            SIZEOF_SIZE_T=8)
 #endif()
 
->>>>>>> 1e891826
 #tgnet
 add_library(tgnet STATIC
         tgnet/ApiScheme.cpp
@@ -633,10 +624,7 @@
         tgvoip
         tgcalls
         tgcalls_tp
-<<<<<<< HEAD
-=======
 #        mozjpeg
->>>>>>> 1e891826
         tgnet
         flac
         rlottie
