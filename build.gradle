--- conflicted
+++ resolved
@@ -3,7 +3,6 @@
     repositories {
         mavenCentral()
     }
-<<<<<<< HEAD
 }
 
 plugins {
@@ -50,15 +49,10 @@
             }
 
             dependencies {
+                //noinspection GradleDependency
                 coreLibraryDesugaring 'com.android.tools:desugar_jdk_libs_nio:2.0.4'
             }
         }
-=======
-    dependencies {
-        classpath 'com.android.tools.build:gradle:8.4.2'
-        classpath 'com.google.gms:google-services:4.3.15'
-        classpath 'com.huawei.agconnect:agcp:1.9.1.301'
->>>>>>> 1e891826
     }
 }
 
